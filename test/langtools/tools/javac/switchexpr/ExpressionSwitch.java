/*
 * @test /nodynamiccopyright/
 * @bug 8206986
 * @summary Check expression switch works.
 * @compile/fail/ref=ExpressionSwitch-old.out -source 9 -Xlint:-options -XDrawDiagnostics ExpressionSwitch.java
 * @compile --enable-preview -source 13 ExpressionSwitch.java
 * @run main/othervm --enable-preview ExpressionSwitch
 */

import java.util.Objects;
import java.util.function.Supplier;

public class ExpressionSwitch {
    public static void main(String... args) {
        new ExpressionSwitch().run();
    }

    private void run() {
        check(T.A, "A");
        check(T.B, "B");
        check(T.C, "other");
        assertEquals(exhaustive1(T.C), "C");
        assertEquals(scopesIsolated(T.B), "B");
        assertEquals(lambdas1(T.B).get(), "B");
        assertEquals(lambdas2(T.B).get(), "B");
<<<<<<< HEAD
        assertEquals(stringSwitchExpr("A"), "0");
        assertEquals(stringSwitchExpr("B"), "0");
        assertEquals(stringSwitchExpr("C"), "1");
        assertEquals(stringSwitchExpr("X"), "D");
=======
        assertEquals(convert1("A"), 0);
        assertEquals(convert1("B"), 0);
        assertEquals(convert1("C"), 1);
        assertEquals(convert1(""), -1);
        assertEquals(convert2("A"), 0);
        assertEquals(convert2("B"), 0);
        assertEquals(convert2("C"), 1);
        assertEquals(convert2(""), -1);
>>>>>>> 29c18f6d
        localClass(T.A);
    }

    private String print(T t) {
        return switch (t) {
            case A -> "A";
            case B -> { break "B"; }
            default -> { break "other"; }
        };
    }

    private String exhaustive1(T t) {
        return switch (t) {
            case A -> "A";
            case B -> { break "B"; }
            case C -> "C";
            case D -> "D";
        };
    }

    private String exhaustive2(T t) {
        return switch (t) {
            case A -> "A";
            case B -> "B";
            case C -> "C";
            case D -> "D";
        };
    }

    private String scopesIsolated(T t) {
        return switch (t) {
            case A -> { String res = "A"; break res;}
            case B -> { String res = "B"; break res;}
            default -> { String res = "default"; break res;}
        };
    }

    private Supplier<String> lambdas1(T t) {
        return switch (t) {
            case A -> () -> "A";
            case B -> { break () -> "B"; }
            default -> () -> "default";
        };
    }

    private Supplier<String> lambdas2(T t) {
        return switch (t) {
            case A: break () -> "A";
            case B: { break () -> "B"; }
            default: break () -> "default";
        };
    }

<<<<<<< HEAD
    private String stringSwitchExpr(String str) {
        return switch (str) {
            case "A", "B" -> { break "0"; }
            case "C" -> "1";
            default -> "D";
=======
    private int convert1(String s) {
        return switch (s) {
            case "A", "B" -> 0;
            case "C" -> { break 1; }
            default -> -1;
        };
    }

    private int convert2(String s) {
        return switch (s) {
            case "A", "B": break 0;
            case "C": break 1;
            default: break -1;
>>>>>>> 29c18f6d
        };
    }

    private void localClass(T t) {
        String good = "good";
        class L {
            public String c() {
                STOP: switch (t) {
                    default: break STOP;
                }
                return switch (t) {
                    default: break good;
                };
            }
        }
        String result = new L().c();
        if (!Objects.equals(result, good)) {
            throw new AssertionError("Unexpected result: " + result);
        }
    }

    private void check(T t, String expected) {
        String result = print(t);
        assertEquals(result, expected);
    }

    private void assertEquals(Object result, Object expected) {
        if (!Objects.equals(result, expected)) {
            throw new AssertionError("Unexpected result: " + result);
        }
    }

    enum T {
        A, B, C, D;
    }
    void t() {
        Runnable r = () -> {};
        r.run();
    }
}<|MERGE_RESOLUTION|>--- conflicted
+++ resolved
@@ -23,12 +23,10 @@
         assertEquals(scopesIsolated(T.B), "B");
         assertEquals(lambdas1(T.B).get(), "B");
         assertEquals(lambdas2(T.B).get(), "B");
-<<<<<<< HEAD
         assertEquals(stringSwitchExpr("A"), "0");
         assertEquals(stringSwitchExpr("B"), "0");
         assertEquals(stringSwitchExpr("C"), "1");
         assertEquals(stringSwitchExpr("X"), "D");
-=======
         assertEquals(convert1("A"), 0);
         assertEquals(convert1("B"), 0);
         assertEquals(convert1("C"), 1);
@@ -37,7 +35,6 @@
         assertEquals(convert2("B"), 0);
         assertEquals(convert2("C"), 1);
         assertEquals(convert2(""), -1);
->>>>>>> 29c18f6d
         localClass(T.A);
     }
 
@@ -91,13 +88,14 @@
         };
     }
 
-<<<<<<< HEAD
     private String stringSwitchExpr(String str) {
         return switch (str) {
             case "A", "B" -> { break "0"; }
             case "C" -> "1";
             default -> "D";
-=======
+        };
+    }
+
     private int convert1(String s) {
         return switch (s) {
             case "A", "B" -> 0;
@@ -111,7 +109,6 @@
             case "A", "B": break 0;
             case "C": break 1;
             default: break -1;
->>>>>>> 29c18f6d
         };
     }
 
