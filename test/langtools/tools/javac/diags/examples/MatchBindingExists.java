--- conflicted
+++ resolved
@@ -23,13 +23,8 @@
 
 // key: compiler.err.match.binding.exists
 
-<<<<<<< HEAD
-        if (o1 __matches String k && o2 __matches Integer k) {}
-        if (o1 __matches String k || o2 __matches Integer k) {}
-=======
 class MatchBindingExists {
     public void test(Object o1, Object o2) {
         if (o1 instanceof String k && o2 instanceof Integer k) {}
->>>>>>> a0176e46
     }
 }