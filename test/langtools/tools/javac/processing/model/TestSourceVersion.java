--- conflicted
+++ resolved
@@ -104,17 +104,10 @@
                    // Assume "record" and "sealed" will be restricted keywords.
                    "record", "sealed");
 
-<<<<<<< HEAD
-        for(String key : restrictedKeywords) {
-            for(SourceVersion version : SourceVersion.values()) {
-                check(false, isKeyword(key, version), "keyword", version);
-                check(true,  isName(key, version),    "name",    version);
-=======
         for (String key : restrictedKeywords) {
             for (SourceVersion version : SourceVersion.values()) {
                 check(false, key, (String s) -> isKeyword(s, version), "keyword", version);
                 check(true,  key, (String s) -> isName(s, version),    "name",    version);
->>>>>>> ecc066e1
             }
         }
     }
