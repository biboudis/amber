--- conflicted
+++ resolved
@@ -70,19 +70,10 @@
             = List.of(FOR, WHILE, DO, SSWITCH, IF, BLOCK);
 
     // @@@ When expression switch becomes a permanent feature, we don't need these any more
-<<<<<<< HEAD
-    private static String[] PREVIEW_OPTIONS = {"--enable-preview", "-source",
-                                               Integer.toString(Runtime.version().feature())};
-=======
->>>>>>> ecc066e1
     private static final String SHELL = "class C { static boolean cond = false; static int x = 0; void m() { # } }";
 
     {
         setDefaultFilename("C.java");
-<<<<<<< HEAD
-        setCompileOptions(PREVIEW_OPTIONS);
-=======
->>>>>>> ecc066e1
         setProgramShell(SHELL);
     }
 
