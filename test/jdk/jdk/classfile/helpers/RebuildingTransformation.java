--- conflicted
+++ resolved
@@ -92,7 +92,6 @@
                                     case RuntimeVisibleTypeAnnotationsAttribute a -> mb.with(RuntimeVisibleTypeAnnotationsAttribute.of(transformTypeAnnotations(a.annotations(), null, null)));
                                     case SignatureAttribute a -> mb.with(SignatureAttribute.of(MethodSignature.parseFrom(a.asMethodSignature().signatureString())));
                                     case SyntheticAttribute a -> mb.with(SyntheticAttribute.of());
-<<<<<<< HEAD
                                     case PatternAttribute ma -> {
                                         List<Attribute<?>> patternAttributes = ma.attributes().stream().mapMulti((Attribute<?> rca, Consumer<Attribute<?>> rcac) -> {
                                             switch(rca) {
@@ -112,12 +111,8 @@
 
                                         mb.with(PatternAttribute.of(ma.patternName().stringValue(), ma.patternFlagsMask(), ma.patternTypeSymbol(), patternAttributes));
                                     }
-                                    case CustomAttribute a -> throw new AssertionError("Unexpected custom attribute: " + a.attributeName());
-                                    case UnknownAttribute a -> throw new AssertionError("Unexpected unknown attribute: " + a.attributeName());
-=======
                                     case CustomAttribute a -> throw new AssertionError("Unexpected custom attribute: " + a.attributeName().stringValue());
                                     case UnknownAttribute a -> throw new AssertionError("Unexpected unknown attribute: " + a.attributeName().stringValue());
->>>>>>> 959fa4a1
                                 }
                             }
                         });
