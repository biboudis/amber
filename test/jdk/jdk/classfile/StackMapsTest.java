/*
 * Copyright (c) 2022, 2024, Oracle and/or its affiliates. All rights reserved.
 * DO NOT ALTER OR REMOVE COPYRIGHT NOTICES OR THIS FILE HEADER.
 *
 * This code is free software; you can redistribute it and/or modify it
 * under the terms of the GNU General Public License version 2 only, as
 * published by the Free Software Foundation.
 *
 * This code is distributed in the hope that it will be useful, but WITHOUT
 * ANY WARRANTY; without even the implied warranty of MERCHANTABILITY or
 * FITNESS FOR A PARTICULAR PURPOSE.  See the GNU General Public License
 * version 2 for more details (a copy is included in the LICENSE file that
 * accompanied this code).
 *
 * You should have received a copy of the GNU General Public License version
 * 2 along with this work; if not, write to the Free Software Foundation,
 * Inc., 51 Franklin St, Fifth Floor, Boston, MA 02110-1301 USA.
 *
 * Please contact Oracle, 500 Oracle Parkway, Redwood Shores, CA 94065 USA
 * or visit www.oracle.com if you need additional information or have any
 * questions.
 */

/*
 * @test
 * @summary Testing Classfile stack maps generator.
<<<<<<< HEAD
 * @bug 8305990 8320222 8320618 8335475
 * @enablePreview
 * @bug 8305990 8320222 8320618 8335475 8338623 8338661
=======
 * @bug 8305990 8320222 8320618 8335475 8338623 8338661 8343436
>>>>>>> 895a7b64
 * @build testdata.*
 * @run junit StackMapsTest
 */

import java.lang.classfile.*;
import java.lang.classfile.attribute.CodeAttribute;
import java.lang.classfile.attribute.StackMapFrameInfo;
import java.lang.classfile.attribute.StackMapTableAttribute;
import java.lang.classfile.components.ClassPrinter;
import java.lang.constant.ClassDesc;
import java.lang.constant.ConstantDescs;
import java.lang.constant.MethodTypeDesc;
import java.lang.reflect.AccessFlag;
import java.net.URI;
import java.nio.file.FileSystem;
import java.nio.file.FileSystems;
import java.nio.file.Files;
import java.util.List;
import org.junit.jupiter.api.Test;
import org.junit.jupiter.params.ParameterizedTest;
import org.junit.jupiter.params.provider.EnumSource;

import static org.junit.jupiter.api.Assertions.*;
import static helpers.TestUtil.assertEmpty;
import static java.lang.classfile.ClassFile.ACC_STATIC;
import static java.lang.constant.ConstantDescs.*;

/**
 * StackMapsTest
 */
class StackMapsTest {

    private byte[] buildDeadCode() {
        return ClassFile.of(ClassFile.StackMapsOption.DROP_STACK_MAPS,
                                    ClassFile.DeadCodeOption.KEEP_DEAD_CODE).build(
                ClassDesc.of("DeadCodePattern"),
                clb -> clb.withMethodBody(
                                "twoReturns",
                                MethodTypeDesc.of(ConstantDescs.CD_void),
                                0,
                                cob -> cob.return_().return_())
                        .withMethodBody(
                                "deadJumpInExceptionBlocks",
                                MethodTypeDesc.of(ConstantDescs.CD_void),
                                0,
                                cob -> {
                                    var deadEnd = cob.newLabel();
                                    cob.goto_(deadEnd);
                                    var deadStart = cob.newBoundLabel();
                                    cob.return_(); //dead code
                                    cob.labelBinding(deadEnd);
                                    cob.return_();
                                    var handler = cob.newBoundLabel();
                                    cob.athrow();
                                    //exception block before dead code to stay untouched
                                    cob.exceptionCatch(cob.startLabel(), deadStart, handler, ConstantDescs.CD_Throwable);
                                    //exception block after dead code to stay untouched
                                    cob.exceptionCatch(deadEnd, handler, handler, ConstantDescs.CD_Throwable);
                                     //exception block overlapping dead code to cut from right
                                    cob.exceptionCatch(cob.startLabel(), deadEnd, handler, ConstantDescs.CD_Throwable);
                                    //exception block overlapping dead code to from left
                                    cob.exceptionCatch(deadStart, handler, handler, ConstantDescs.CD_Throwable);
                                    //exception block matching dead code to remove
                                    cob.exceptionCatch(deadStart, deadEnd, handler, ConstantDescs.CD_Throwable);
                                    //exception block around dead code to split
                                    cob.exceptionCatch(cob.startLabel(), handler, handler, ConstantDescs.CD_Throwable);
                                }));
    }

    @Test
    void testDeadCodePatternPatch() throws Exception {
        testTransformedStackMaps(buildDeadCode());
    }

    @Test
    void testDeadCodePatternFail() throws Exception {
        var error = assertThrows(IllegalArgumentException.class, () -> testTransformedStackMaps(buildDeadCode(), ClassFile.DeadCodeOption.KEEP_DEAD_CODE));
        assertLinesMatch(
            """
            Unable to generate stack map frame for dead code at bytecode offset 1 of method twoReturns()
            >> more lines >>
                0: {opcode: RETURN}
                1: {opcode: RETURN}
            """.lines(),
            error.getMessage().lines(),
            error.getMessage()
        );
    }

    @Test
    void testUnresolvedPermission() throws Exception {
        testTransformedStackMaps("modules/java.base/java/security/UnresolvedPermission.class");
    }

    @Test
    void testURL() throws Exception {
        testTransformedStackMaps("modules/java.base/java/net/URL.class");
    }

    @Test
    void testPattern1() throws Exception {
        testTransformedStackMaps("/testdata/Pattern1.class");
    }

    @Test
    void testPattern2() throws Exception {
        testTransformedStackMaps("/testdata/Pattern2.class");
    }

    @Test
    void testPattern3() throws Exception {
        testTransformedStackMaps("/testdata/Pattern3.class");
    }

    @Test
    void testPattern4() throws Exception {
        testTransformedStackMaps("/testdata/Pattern4.class");
    }

    @Test
    void testPattern5() throws Exception {
        testTransformedStackMaps("/testdata/Pattern5.class");
    }

    @Test
    void testPattern6() throws Exception {
        testTransformedStackMaps("/testdata/Pattern6.class");
    }

    @Test
    void testPattern7() throws Exception {
        testTransformedStackMaps("/testdata/Pattern7.class");
    }

    @Test
    void testPattern8() throws Exception {
        testTransformedStackMaps("/testdata/Pattern8.class");
    }

    @Test
    void testPattern9() throws Exception {
        testTransformedStackMaps("/testdata/Pattern9.class");
    }

    @Test
    void testPattern10() throws Exception {
        testTransformedStackMaps("/testdata/Pattern10.class");
    }

    @Test
    void testFrameOutOfBytecodeRange() {
        var cc = ClassFile.of();
        var error = assertThrows(IllegalArgumentException.class, () ->
        cc.parse(
                cc.build(ClassDesc.of("TestClass"), clb ->
                        clb.withMethodBody("frameOutOfRangeMethod", MethodTypeDesc.of(ConstantDescs.CD_void), 0, cob -> {
                            var l = cob.newLabel();
                            cob.goto_(l);//jump to the end of method body triggers invalid frame creation
                            cob.labelBinding(l);
                        }))));
        assertLinesMatch(
            """
            Detected branch target out of bytecode range at bytecode offset 0 of method frameOutOfRangeMethod()
            >> more lines >>
                0: {opcode: GOTO, target: 3}
            """.lines(),
            error.getMessage().lines(),
            error.getMessage()
        );
    }

    @Test
    void testMethodSwitchFromStatic() {
        assertThrows(IllegalArgumentException.class, () ->
        ClassFile.of().build(ClassDesc.of("TestClass"), clb ->
                clb.withMethod("testMethod", MethodTypeDesc.of(ConstantDescs.CD_Object, ConstantDescs.CD_int),
                               ACC_STATIC,
                               mb -> mb.withCode(cob -> {
                                           var t = cob.newLabel();
                                           cob.aload(0).goto_(t).labelBinding(t).areturn();
                                       })
                                       .withFlags())));
    }

    @Test
    void testMethodSwitchToStatic() {
        assertThrows(IllegalArgumentException.class, () ->
        ClassFile.of().build(ClassDesc.of("TestClass"), clb ->
                clb.withMethod("testMethod", MethodTypeDesc.of(ConstantDescs.CD_int, ConstantDescs.CD_int),
                               0, mb ->
                                       mb.withCode(cob -> {
                                             var t = cob.newLabel();
                                             cob.iload(0).goto_(t).labelBinding(t).ireturn();
                                         })
                                         .withFlags(AccessFlag.STATIC))));
    }

    @Test
    void testClassVersions() throws Exception {
        var cc = ClassFile.of();
        var actualVersion = cc.parse(StackMapsTest.class.getResourceAsStream("/testdata/Pattern1.class").readAllBytes());

        //test transformation to class version 49 with removal of StackMapTable attributes
        var version49 = cc.parse(cc.transformClass(
                                    actualVersion,
                                    ClassTransform.transformingMethodBodies(CodeTransform.ACCEPT_ALL)
                                                  .andThen(ClassTransform.endHandler(clb -> clb.withVersion(49, 0)))));
        assertFalse(ClassPrinter.toTree(version49, ClassPrinter.Verbosity.CRITICAL_ATTRIBUTES)
                                .walk().anyMatch(n -> n.name().equals("stack map frames")));

        //test transformation to class version 50 with re-generation of StackMapTable attributes
         assertEmpty(cc.verify(cc.transformClass(
                                    version49,
                                    ClassTransform.transformingMethodBodies(CodeTransform.ACCEPT_ALL)
                                                  .andThen(ClassTransform.endHandler(clb -> clb.withVersion(50, 0))))));
    }

    @Test
    void testInvalidAALOADStack() {
        ClassFile.of().build(ClassDesc.of("Test"), clb
                -> clb.withMethodBody("test", MTD_void, 0, cob
                        -> cob.bipush(10)
                              .anewarray(ConstantDescs.CD_Object)
                              .lconst_1() //long on stack caused NPE, see 8320618
                              .aaload()
                              .astore(2)
                              .return_()));
    }

    private static final FileSystem JRT = FileSystems.getFileSystem(URI.create("jrt:/"));

    private static void testTransformedStackMaps(String classPath, ClassFile.Option... options) throws Exception {
        testTransformedStackMaps(
                classPath.startsWith("/")
                            ? StackMapsTest.class.getResourceAsStream(classPath).readAllBytes()
                            : Files.readAllBytes(JRT.getPath(classPath)),
                options);
    }

    private static void testTransformedStackMaps(byte[] originalBytes, ClassFile.Option... options) throws Exception {
        //transform the class model
        ClassFile cc = ClassFile.of(options);
        var classModel = cc.parse(originalBytes);
        var transformedBytes = cc.build(classModel.thisClass().asSymbol(),
                                               cb -> {
//                                                   classModel.superclass().ifPresent(cb::withSuperclass);
//                                                   cb.withInterfaces(classModel.interfaces());
//                                                   cb.withVersion(classModel.majorVersion(), classModel.minorVersion());
                                                   classModel.forEach(cb);
                                               });

        //then verify transformed bytecode
        assertEmpty(cc.verify(transformedBytes));
    }

    @Test
    void testInvalidStack() throws Exception {
        //stack size mismatch
        assertThrows(IllegalArgumentException.class, () ->
                ClassFile.of().build(ClassDesc.of("Test"), clb ->
                    clb.withMethodBody("test",
                                       MethodTypeDesc.ofDescriptor("(Z)V"),
                                       ClassFile.ACC_STATIC,
                                       cb -> {
                                           Label target = cb.newLabel();
                                           Label next = cb.newLabel();
                                           cb.iload(0);
                                           cb.ifeq(next);
                                           cb.loadConstant(0.0d);
                                           cb.goto_(target);
                                           cb.labelBinding(next);
                                           cb.loadConstant(0);
                                           cb.labelBinding(target);
                                           cb.pop();
                                       })));
        //stack content mismatch
        assertThrows(IllegalArgumentException.class, () ->
                ClassFile.of().build(ClassDesc.of("Test"), clb ->
                    clb.withMethodBody("test",
                                       MethodTypeDesc.ofDescriptor("(Z)V"),
                                       ClassFile.ACC_STATIC,
                                       cb -> {
                                           Label target = cb.newLabel();
                                           Label next = cb.newLabel();
                                           cb.iload(0);
                                           cb.ifeq(next);
                                           cb.loadConstant(0.0f);
                                           cb.goto_(target);
                                           cb.labelBinding(next);
                                           cb.loadConstant(0);
                                           cb.labelBinding(target);
                                           cb.pop();
                                       })));
    }

    @ParameterizedTest
    @EnumSource(ClassFile.StackMapsOption.class)
    void testEmptyCounters(ClassFile.StackMapsOption option) {
        var cf = ClassFile.of(option);
        var bytes = cf.build(ClassDesc.of("Test"), clb -> clb
            .withMethodBody("a", MTD_void, ACC_STATIC, CodeBuilder::return_)
            .withMethodBody("b", MTD_void, 0, CodeBuilder::return_)
        );

        var cm = ClassFile.of().parse(bytes);
        for (var method : cm.methods()) {
            var name = method.methodName();
            var code = (CodeAttribute) method.code().orElseThrow();
            if (name.equalsString("a")) {
                assertEquals(0, code.maxLocals()); // static method
                assertEquals(0, code.maxStack());
            } else {
                assertTrue(name.equalsString("b"));
                assertEquals(1, code.maxLocals()); // instance method
                assertEquals(0, code.maxStack());
            }
        }
    }

    @ParameterizedTest
    @EnumSource(ClassFile.StackMapsOption.class)
    void testI2LCounters(ClassFile.StackMapsOption option) {
        var cf = ClassFile.of(option);
        var bytes = cf.build(ClassDesc.of("Test"), clb -> clb
            .withMethodBody("a", MTD_long_int, ACC_STATIC, cob ->
                    cob.iload(0)
                       .i2l()
                       .lreturn()));

        var cm = ClassFile.of().parse(bytes);
        for (var method : cm.methods()) {
            var code = (CodeAttribute) method.code().orElseThrow();
            assertEquals(1, code.maxLocals());
            assertEquals(2, code.maxStack());
        }
    }

    private static final MethodTypeDesc MTD_int = MethodTypeDesc.of(CD_int);
    private static final MethodTypeDesc MTD_int_String = MethodTypeDesc.of(CD_int, CD_String);
    private static final MethodTypeDesc MTD_long_int = MethodTypeDesc.of(CD_long, CD_int);

    @ParameterizedTest
    @EnumSource(ClassFile.StackMapsOption.class)
    void testInvocationCounters(ClassFile.StackMapsOption option) {
        var cf = ClassFile.of(option);
        var cd = ClassDesc.of("Test");
        var bytes = cf.build(cd, clb -> clb
            .withMethodBody("a", MTD_int_String, ACC_STATIC, cob -> cob
                    .aload(0)
                    .invokevirtual(CD_String, "hashCode", MTD_int)
                    .ireturn())
            .withMethodBody("b", MTD_int, 0, cob -> cob
                    .aload(0)
                    .invokevirtual(cd, "hashCode", MTD_int)
                    .ireturn())
        );

        var cm = ClassFile.of().parse(bytes);
        for (var method : cm.methods()) {
            var code = method.findAttribute(Attributes.code()).orElseThrow();
            assertEquals(1, code.maxLocals());
            assertEquals(1, code.maxStack());
        }
    }

    @Test
    void testDeadCodeCountersWithCustomSMTA() {
        ClassDesc bar = ClassDesc.of("Bar");
        byte[] bytes = ClassFile.of(ClassFile.StackMapsOption.DROP_STACK_MAPS).build(bar, clb -> clb
                .withMethodBody(
                        "foo", MethodTypeDesc.of(ConstantDescs.CD_long), ACC_STATIC, cob -> {
                            cob.lconst_0().lreturn();
                            Label f2 = cob.newBoundLabel();
                            cob.lstore(0);
                            Label f3 = cob.newBoundLabel();
                            cob.lload(0).lreturn().with(
                                    StackMapTableAttribute.of(List.of(
                                    StackMapFrameInfo.of(f2,
                                            List.of(),
                                            List.of(StackMapFrameInfo.SimpleVerificationTypeInfo.LONG)),
                                    StackMapFrameInfo.of(f3,
                                            List.of(StackMapFrameInfo.SimpleVerificationTypeInfo.LONG),
                                            List.of()))));
                        }
                ));
        assertEmpty(ClassFile.of().verify(bytes));
        var code = (CodeAttribute) ClassFile.of().parse(bytes).methods().getFirst().code().orElseThrow();
        assertEquals(2, code.maxLocals());
        assertEquals(2, code.maxStack());
    }
}<|MERGE_RESOLUTION|>--- conflicted
+++ resolved
@@ -24,13 +24,8 @@
 /*
  * @test
  * @summary Testing Classfile stack maps generator.
-<<<<<<< HEAD
- * @bug 8305990 8320222 8320618 8335475
+ * @bug 8305990 8320222 8320618 8335475 8338623 8338661 8343436
  * @enablePreview
- * @bug 8305990 8320222 8320618 8335475 8338623 8338661
-=======
- * @bug 8305990 8320222 8320618 8335475 8338623 8338661 8343436
->>>>>>> 895a7b64
  * @build testdata.*
  * @run junit StackMapsTest
  */
