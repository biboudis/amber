--- conflicted
+++ resolved
@@ -24,12 +24,9 @@
 /*
  * @test
  * @summary Testing Classfile stack maps generator.
-<<<<<<< HEAD
  * @bug 8305990 8320222 8320618 8335475
  * @enablePreview
-=======
  * @bug 8305990 8320222 8320618 8335475 8338623 8338661
->>>>>>> d1540e2a
  * @build testdata.*
  * @run junit StackMapsTest
  */
