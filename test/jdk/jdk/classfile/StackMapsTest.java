/*
 * Copyright (c) 2022, Oracle and/or its affiliates. All rights reserved.
 * DO NOT ALTER OR REMOVE COPYRIGHT NOTICES OR THIS FILE HEADER.
 *
 * This code is free software; you can redistribute it and/or modify it
 * under the terms of the GNU General Public License version 2 only, as
 * published by the Free Software Foundation.
 *
 * This code is distributed in the hope that it will be useful, but WITHOUT
 * ANY WARRANTY; without even the implied warranty of MERCHANTABILITY or
 * FITNESS FOR A PARTICULAR PURPOSE.  See the GNU General Public License
 * version 2 for more details (a copy is included in the LICENSE file that
 * accompanied this code).
 *
 * You should have received a copy of the GNU General Public License version
 * 2 along with this work; if not, write to the Free Software Foundation,
 * Inc., 51 Franklin St, Fifth Floor, Boston, MA 02110-1301 USA.
 *
 * Please contact Oracle, 500 Oracle Parkway, Redwood Shores, CA 94065 USA
 * or visit www.oracle.com if you need additional information or have any
 * questions.
 */

/*
 * @test
 * @summary Testing Classfile stack maps generator.
<<<<<<< HEAD
 * @bug 8305990
 * @enablePreview
=======
 * @bug 8305990 8320222 8320618
>>>>>>> c42535f1
 * @build testdata.*
 * @run junit StackMapsTest
 */

import java.lang.classfile.*;
import java.lang.classfile.components.ClassPrinter;
import java.net.URI;
import java.nio.file.FileSystem;
import java.nio.file.FileSystems;
import java.nio.file.Files;
import org.junit.jupiter.api.Test;
import static org.junit.jupiter.api.Assertions.*;
import static helpers.TestUtil.assertEmpty;
import static java.lang.classfile.ClassFile.ACC_STATIC;

import java.lang.constant.ClassDesc;
import java.lang.constant.ConstantDescs;
import java.lang.constant.MethodTypeDesc;
import java.lang.reflect.AccessFlag;

/**
 * StackMapsTest
 */
class StackMapsTest {

    private byte[] buildDeadCode() {
        return ClassFile.of(ClassFile.StackMapsOption.DROP_STACK_MAPS,
                                    ClassFile.DeadCodeOption.KEEP_DEAD_CODE).build(
                ClassDesc.of("DeadCodePattern"),
                clb -> clb.withMethodBody(
                                "twoReturns",
                                MethodTypeDesc.of(ConstantDescs.CD_void),
                                0,
                                cob -> cob.return_().return_())
                        .withMethodBody(
                                "deadJumpInExceptionBlocks",
                                MethodTypeDesc.of(ConstantDescs.CD_void),
                                0,
                                cob -> {
                                    var deadEnd = cob.newLabel();
                                    cob.goto_(deadEnd);
                                    var deadStart = cob.newBoundLabel();
                                    cob.return_(); //dead code
                                    cob.labelBinding(deadEnd);
                                    cob.return_();
                                    var handler = cob.newBoundLabel();
                                    cob.athrow();
                                    //exception block before dead code to stay untouched
                                    cob.exceptionCatch(cob.startLabel(), deadStart, handler, ConstantDescs.CD_Throwable);
                                    //exception block after dead code to stay untouched
                                    cob.exceptionCatch(deadEnd, handler, handler, ConstantDescs.CD_Throwable);
                                     //exception block overlapping dead code to cut from right
                                    cob.exceptionCatch(cob.startLabel(), deadEnd, handler, ConstantDescs.CD_Throwable);
                                    //exception block overlapping dead code to from left
                                    cob.exceptionCatch(deadStart, handler, handler, ConstantDescs.CD_Throwable);
                                    //exception block matching dead code to remove
                                    cob.exceptionCatch(deadStart, deadEnd, handler, ConstantDescs.CD_Throwable);
                                    //exception block around dead code to split
                                    cob.exceptionCatch(cob.startLabel(), handler, handler, ConstantDescs.CD_Throwable);
                                }));
    }

    @Test
    void testDeadCodePatternPatch() throws Exception {
        testTransformedStackMaps(buildDeadCode());
    }

    @Test
    void testDeadCodePatternFail() throws Exception {
        var error = assertThrows(IllegalArgumentException.class, () -> testTransformedStackMaps(buildDeadCode(), ClassFile.DeadCodeOption.KEEP_DEAD_CODE));
        assertLinesMatch(
            """
            Unable to generate stack map frame for dead code at bytecode offset 1 of method twoReturns()
            >> more lines >>
                0: {opcode: RETURN}
                1: {opcode: RETURN}
            """.lines(),
            error.getMessage().lines(),
            error.getMessage()
        );
    }

    @Test
    void testUnresolvedPermission() throws Exception {
        testTransformedStackMaps("modules/java.base/java/security/UnresolvedPermission.class");
    }

    @Test
    void testURL() throws Exception {
        testTransformedStackMaps("modules/java.base/java/net/URL.class");
    }

    @Test
    void testPattern1() throws Exception {
        testTransformedStackMaps("/testdata/Pattern1.class");
    }

    @Test
    void testPattern2() throws Exception {
        testTransformedStackMaps("/testdata/Pattern2.class");
    }

    @Test
    void testPattern3() throws Exception {
        testTransformedStackMaps("/testdata/Pattern3.class");
    }

    @Test
    void testPattern4() throws Exception {
        testTransformedStackMaps("/testdata/Pattern4.class");
    }

    @Test
    void testPattern5() throws Exception {
        testTransformedStackMaps("/testdata/Pattern5.class");
    }

    @Test
    void testPattern6() throws Exception {
        testTransformedStackMaps("/testdata/Pattern6.class");
    }

    @Test
    void testPattern7() throws Exception {
        testTransformedStackMaps("/testdata/Pattern7.class");
    }

    @Test
    void testPattern8() throws Exception {
        testTransformedStackMaps("/testdata/Pattern8.class");
    }

    @Test
    void testPattern9() throws Exception {
        testTransformedStackMaps("/testdata/Pattern9.class");
    }

    @Test
    void testPattern10() throws Exception {
        testTransformedStackMaps("/testdata/Pattern10.class");
    }

    @Test
    void testFrameOutOfBytecodeRange() {
        var cc = ClassFile.of();
        var error = assertThrows(IllegalArgumentException.class, () ->
        cc.parse(
                cc.build(ClassDesc.of("TestClass"), clb ->
                        clb.withMethodBody("frameOutOfRangeMethod", MethodTypeDesc.of(ConstantDescs.CD_void), 0, cob -> {
                            var l = cob.newLabel();
                            cob.goto_(l);//jump to the end of method body triggers invalid frame creation
                            cob.labelBinding(l);
                        }))));
        assertLinesMatch(
            """
            Detected branch target out of bytecode range at bytecode offset 0 of method frameOutOfRangeMethod()
            >> more lines >>
                0: {opcode: GOTO, target: 3}
            """.lines(),
            error.getMessage().lines(),
            error.getMessage()
        );
    }

    @Test
    void testMethodSwitchFromStatic() {
        assertThrows(IllegalArgumentException.class, () ->
        ClassFile.of().build(ClassDesc.of("TestClass"), clb ->
                clb.withMethod("testMethod", MethodTypeDesc.of(ConstantDescs.CD_Object, ConstantDescs.CD_int),
                               ACC_STATIC,
                               mb -> mb.withCode(cob -> {
                                           var t = cob.newLabel();
                                           cob.aload(0).goto_(t).labelBinding(t).areturn();
                                       })
                                       .withFlags())));
    }

    @Test
    void testMethodSwitchToStatic() {
        assertThrows(IllegalArgumentException.class, () ->
        ClassFile.of().build(ClassDesc.of("TestClass"), clb ->
                clb.withMethod("testMethod", MethodTypeDesc.of(ConstantDescs.CD_int, ConstantDescs.CD_int),
                               0, mb ->
                                       mb.withCode(cob -> {
                                             var t = cob.newLabel();
                                             cob.iload(0).goto_(t).labelBinding(t).ireturn();
                                         })
                                         .withFlags(AccessFlag.STATIC))));
    }

    @Test
    void testClassVersions() throws Exception {
        var cc = ClassFile.of();
        var actualVersion = cc.parse(StackMapsTest.class.getResourceAsStream("/testdata/Pattern1.class").readAllBytes());

        //test transformation to class version 49 with removal of StackMapTable attributes
        var version49 = cc.parse(cc.transform(
                                    actualVersion,
                                    ClassTransform.transformingMethodBodies(CodeTransform.ACCEPT_ALL)
                                                  .andThen(ClassTransform.endHandler(clb -> clb.withVersion(49, 0)))));
        assertFalse(ClassPrinter.toTree(version49, ClassPrinter.Verbosity.CRITICAL_ATTRIBUTES)
                                .walk().anyMatch(n -> n.name().equals("stack map frames")));

        //test transformation to class version 50 with re-generation of StackMapTable attributes
         assertEmpty(cc.verify(cc.transform(
                                    version49,
                                    ClassTransform.transformingMethodBodies(CodeTransform.ACCEPT_ALL)
                                                  .andThen(ClassTransform.endHandler(clb -> clb.withVersion(50, 0))))));
    }

    @Test
    void testInvalidAALOADStack() {
        ClassFile.of().build(ClassDesc.of("Test"), clb
                -> clb.withMethodBody("test", ConstantDescs.MTD_void, 0, cob
                        -> cob.bipush(10)
                              .anewarray(ConstantDescs.CD_Object)
                              .lconst_1() //long on stack caused NPE, see 8320618
                              .aaload()
                              .astore(2)
                              .return_()));
    }

    private static final FileSystem JRT = FileSystems.getFileSystem(URI.create("jrt:/"));

    private static void testTransformedStackMaps(String classPath, ClassFile.Option... options) throws Exception {
        testTransformedStackMaps(
                classPath.startsWith("/")
                            ? StackMapsTest.class.getResourceAsStream(classPath).readAllBytes()
                            : Files.readAllBytes(JRT.getPath(classPath)),
                options);
    }

    private static void testTransformedStackMaps(byte[] originalBytes, ClassFile.Option... options) throws Exception {
        //transform the class model
        ClassFile cc = ClassFile.of(options);
        var classModel = cc.parse(originalBytes);
        var transformedBytes = cc.build(classModel.thisClass().asSymbol(),
                                               cb -> {
//                                                   classModel.superclass().ifPresent(cb::withSuperclass);
//                                                   cb.withInterfaces(classModel.interfaces());
//                                                   cb.withVersion(classModel.majorVersion(), classModel.minorVersion());
                                                   classModel.forEachElement(cb);
                                               });

        //then verify transformed bytecode
        assertEmpty(cc.verify(transformedBytes));
    }

    @Test
    void testInvalidStack() throws Exception {
        //stack size mismatch
        assertThrows(IllegalArgumentException.class, () ->
                ClassFile.of().build(ClassDesc.of("Test"), clb ->
                    clb.withMethodBody("test",
                                       MethodTypeDesc.ofDescriptor("(Z)V"),
                                       ClassFile.ACC_STATIC,
                                       cb -> {
                                           Label target = cb.newLabel();
                                           Label next = cb.newLabel();
                                           cb.iload(0);
                                           cb.ifeq(next);
                                           cb.constantInstruction(0.0d);
                                           cb.goto_(target);
                                           cb.labelBinding(next);
                                           cb.constantInstruction(0);
                                           cb.labelBinding(target);
                                           cb.pop();
                                       })));
        //stack content mismatch
        assertThrows(IllegalArgumentException.class, () ->
                ClassFile.of().build(ClassDesc.of("Test"), clb ->
                    clb.withMethodBody("test",
                                       MethodTypeDesc.ofDescriptor("(Z)V"),
                                       ClassFile.ACC_STATIC,
                                       cb -> {
                                           Label target = cb.newLabel();
                                           Label next = cb.newLabel();
                                           cb.iload(0);
                                           cb.ifeq(next);
                                           cb.constantInstruction(0.0f);
                                           cb.goto_(target);
                                           cb.labelBinding(next);
                                           cb.constantInstruction(0);
                                           cb.labelBinding(target);
                                           cb.pop();
                                       })));
    }
}<|MERGE_RESOLUTION|>--- conflicted
+++ resolved
@@ -24,12 +24,8 @@
 /*
  * @test
  * @summary Testing Classfile stack maps generator.
-<<<<<<< HEAD
- * @bug 8305990
+ * @bug 8305990 8320222 8320618
  * @enablePreview
-=======
- * @bug 8305990 8320222 8320618
->>>>>>> c42535f1
  * @build testdata.*
  * @run junit StackMapsTest
  */
