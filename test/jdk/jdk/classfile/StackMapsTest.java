--- conflicted
+++ resolved
@@ -24,12 +24,8 @@
 /*
  * @test
  * @summary Testing Classfile stack maps generator.
-<<<<<<< HEAD
- * @bug 8305990 8320222 8320618
+ * @bug 8305990 8320222 8320618 8335475
  * @enablePreview
-=======
- * @bug 8305990 8320222 8320618 8335475
->>>>>>> 902c2afb
  * @build testdata.*
  * @run junit StackMapsTest
  */
