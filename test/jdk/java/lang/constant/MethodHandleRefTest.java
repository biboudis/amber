--- conflicted
+++ resolved
@@ -205,14 +205,8 @@
 
         try { privateIMethodRef.resolveConstantDesc(LOOKUP); fail(); }
         catch (IllegalAccessException e) { /* expected */ }
-<<<<<<< HEAD
-        // this is passing after nestmates got pushed
-        privateIMethodRef.resolveConstantDesc(TestClass.LOOKUP);
-        assertEquals(0, (int) privateIMethodRef.resolveConstantDesc(TestInterface.LOOKUP).invokeExact(instanceI, 5));
-=======
         assertEquals(0, (int) privateIMethodRef.resolveConstantDesc(TestHelpers.TestInterface.LOOKUP).invokeExact(instanceI, 5));
         assertEquals(0, (int) privateIMethodRef.resolveConstantDesc(TestHelpers.TestClass.LOOKUP).invoke(instanceI, 5));
->>>>>>> 7fa0a23a
 
         try { privateStaticMethodRef.resolveConstantDesc(LOOKUP); fail(); }
         catch (IllegalAccessException e) { /* expected */ }
@@ -220,14 +214,8 @@
 
         try { privateStaticIMethodRef.resolveConstantDesc(LOOKUP); fail(); }
         catch (IllegalAccessException e) { /* expected */ }
-<<<<<<< HEAD
-        // this is passing after nestmates got pushed
-        privateStaticIMethodRef.resolveConstantDesc(TestClass.LOOKUP);
-        assertEquals(0, (int) privateStaticIMethodRef.resolveConstantDesc(TestInterface.LOOKUP).invokeExact(5));
-=======
         assertEquals(0, (int) privateStaticIMethodRef.resolveConstantDesc(TestHelpers.TestInterface.LOOKUP).invokeExact(5));
         assertEquals(0, (int) privateStaticIMethodRef.resolveConstantDesc(TestHelpers.TestClass.LOOKUP).invokeExact(5));
->>>>>>> 7fa0a23a
 
         MethodHandleDesc staticSetterRef = MethodHandleDesc.ofField(STATIC_SETTER, testClass, "sf", CR_int);
         MethodHandleDesc staticGetterRef = MethodHandleDesc.ofField(STATIC_GETTER, testClass, "sf", CR_int);
