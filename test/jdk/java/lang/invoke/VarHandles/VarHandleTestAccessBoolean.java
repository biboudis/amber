--- conflicted
+++ resolved
@@ -68,7 +68,6 @@
 
     VarHandle vhArray;
 
-<<<<<<< HEAD
     VarHandle[] allocate(boolean same) {
         List<VarHandle> vhs = new ArrayList<>();
 
@@ -103,8 +102,6 @@
         }
         return vhs.toArray(new VarHandle[0]);
     }
-=======
->>>>>>> 66320afc
 
     @BeforeClass
     public void setup() throws Exception {
