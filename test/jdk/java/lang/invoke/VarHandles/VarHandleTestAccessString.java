/*
 * Copyright (c) 2015, Oracle and/or its affiliates. All rights reserved.
 * DO NOT ALTER OR REMOVE COPYRIGHT NOTICES OR THIS FILE HEADER.
 *
 * This code is free software; you can redistribute it and/or modify it
 * under the terms of the GNU General Public License version 2 only, as
 * published by the Free Software Foundation.
 *
 * This code is distributed in the hope that it will be useful, but WITHOUT
 * ANY WARRANTY; without even the implied warranty of MERCHANTABILITY or
 * FITNESS FOR A PARTICULAR PURPOSE.  See the GNU General Public License
 * version 2 for more details (a copy is included in the LICENSE file that
 * accompanied this code).
 *
 * You should have received a copy of the GNU General Public License version
 * 2 along with this work; if not, write to the Free Software Foundation,
 * Inc., 51 Franklin St, Fifth Floor, Boston, MA 02110-1301 USA.
 *
 * Please contact Oracle, 500 Oracle Parkway, Redwood Shores, CA 94065 USA
 * or visit www.oracle.com if you need additional information or have any
 * questions.
 */

/*
 * @test
 * @run testng/othervm -Diters=10    -Xint                   VarHandleTestAccessString
 * @run testng/othervm -Diters=20000 -XX:TieredStopAtLevel=1 VarHandleTestAccessString
 * @run testng/othervm -Diters=20000                         VarHandleTestAccessString
 * @run testng/othervm -Diters=20000 -XX:-TieredCompilation  VarHandleTestAccessString
 */

import org.testng.annotations.BeforeClass;
import org.testng.annotations.DataProvider;
import org.testng.annotations.Test;

import java.lang.invoke.MethodHandles;
import java.lang.invoke.VarHandle;
import java.util.ArrayList;
import java.util.Arrays;
import java.util.List;

import static org.testng.Assert.*;

public class VarHandleTestAccessString extends VarHandleBaseTest {
    static final String static_final_v = "foo";

    static String static_v;

    final String final_v = "foo";

    String v;

    static final String static_final_v2 = "foo";

    static String static_v2;

    final String final_v2 = "foo";

    String v2;

    VarHandle vhFinalField;

    VarHandle vhField;

    VarHandle vhStaticField;

    VarHandle vhStaticFinalField;

    VarHandle vhArray;

<<<<<<< HEAD
    VarHandle[] allocate(boolean same) {
        List<VarHandle> vhs = new ArrayList<>();

        String postfix = same ? "" : "2";
        VarHandle vh;
        try {
            vh = MethodHandles.lookup().findVarHandle(
                    VarHandleTestAccessString.class, "final_v" + postfix, String.class);
            vhs.add(vh);

            vh = MethodHandles.lookup().findVarHandle(
                    VarHandleTestAccessString.class, "v" + postfix, String.class);
            vhs.add(vh);

            vh = MethodHandles.lookup().findStaticVarHandle(
                VarHandleTestAccessString.class, "static_final_v" + postfix, String.class);
            vhs.add(vh);

            vh = MethodHandles.lookup().findStaticVarHandle(
                VarHandleTestAccessString.class, "static_v" + postfix, String.class);
            vhs.add(vh);

            if (same) {
                vh = MethodHandles.arrayElementVarHandle(String[].class);
            }
            else {
                vh = MethodHandles.arrayElementVarHandle(int[].class);
            }
            vhs.add(vh);
        } catch (Exception e) {
            throw new InternalError(e);
        }
        return vhs.toArray(new VarHandle[0]);
    }
=======
    VarHandle vhArrayObject;
>>>>>>> 66320afc

    @BeforeClass
    public void setup() throws Exception {
        vhFinalField = MethodHandles.lookup().findVarHandle(
                VarHandleTestAccessString.class, "final_v", String.class);

        vhField = MethodHandles.lookup().findVarHandle(
                VarHandleTestAccessString.class, "v", String.class);

        vhStaticFinalField = MethodHandles.lookup().findStaticVarHandle(
            VarHandleTestAccessString.class, "static_final_v", String.class);

        vhStaticField = MethodHandles.lookup().findStaticVarHandle(
            VarHandleTestAccessString.class, "static_v", String.class);

        vhArray = MethodHandles.arrayElementVarHandle(String[].class);
        vhArrayObject = MethodHandles.arrayElementVarHandle(Object[].class);
    }


    @DataProvider
    public Object[][] varHandlesProvider() throws Exception {
        List<VarHandle> vhs = new ArrayList<>();
        vhs.add(vhField);
        vhs.add(vhStaticField);
        vhs.add(vhArray);

        return vhs.stream().map(tc -> new Object[]{tc}).toArray(Object[][]::new);
    }

    @Test
    public void testEqualsAndHashCode() {
        VarHandle[] vhs1 = allocate(true);
        VarHandle[] vhs2 = allocate(true);

        for (int i = 0; i < vhs1.length; i++) {
            for (int j = 0; j < vhs1.length; j++) {
                if (i == j) {
                    assertEquals(vhs1[i], vhs1[i]);
                    assertEquals(vhs1[i], vhs2[i]);
                    assertEquals(vhs1[i].hashCode(), vhs2[i].hashCode());
                }
                else {
                    assertNotEquals(vhs1[i], vhs1[j]);
                    assertNotEquals(vhs1[i], vhs2[j]);
                }
            }
        }

        VarHandle[] vhs3 = allocate(false);
        for (int i = 0; i < vhs1.length; i++) {
            assertNotEquals(vhs1[i], vhs3[i]);
        }
    }

    @Test(dataProvider = "varHandlesProvider")
    public void testIsAccessModeSupported(VarHandle vh) {
        assertTrue(vh.isAccessModeSupported(VarHandle.AccessMode.GET));
        assertTrue(vh.isAccessModeSupported(VarHandle.AccessMode.SET));
        assertTrue(vh.isAccessModeSupported(VarHandle.AccessMode.GET_VOLATILE));
        assertTrue(vh.isAccessModeSupported(VarHandle.AccessMode.SET_VOLATILE));
        assertTrue(vh.isAccessModeSupported(VarHandle.AccessMode.GET_ACQUIRE));
        assertTrue(vh.isAccessModeSupported(VarHandle.AccessMode.SET_RELEASE));
        assertTrue(vh.isAccessModeSupported(VarHandle.AccessMode.GET_OPAQUE));
        assertTrue(vh.isAccessModeSupported(VarHandle.AccessMode.SET_OPAQUE));

        assertTrue(vh.isAccessModeSupported(VarHandle.AccessMode.COMPARE_AND_SET));
        assertTrue(vh.isAccessModeSupported(VarHandle.AccessMode.COMPARE_AND_EXCHANGE));
        assertTrue(vh.isAccessModeSupported(VarHandle.AccessMode.COMPARE_AND_EXCHANGE_ACQUIRE));
        assertTrue(vh.isAccessModeSupported(VarHandle.AccessMode.COMPARE_AND_EXCHANGE_RELEASE));
        assertTrue(vh.isAccessModeSupported(VarHandle.AccessMode.WEAK_COMPARE_AND_SET_PLAIN));
        assertTrue(vh.isAccessModeSupported(VarHandle.AccessMode.WEAK_COMPARE_AND_SET));
        assertTrue(vh.isAccessModeSupported(VarHandle.AccessMode.WEAK_COMPARE_AND_SET_ACQUIRE));
        assertTrue(vh.isAccessModeSupported(VarHandle.AccessMode.WEAK_COMPARE_AND_SET_RELEASE));
        assertTrue(vh.isAccessModeSupported(VarHandle.AccessMode.GET_AND_SET));
        assertTrue(vh.isAccessModeSupported(VarHandle.AccessMode.GET_AND_SET_ACQUIRE));
        assertTrue(vh.isAccessModeSupported(VarHandle.AccessMode.GET_AND_SET_RELEASE));

        assertFalse(vh.isAccessModeSupported(VarHandle.AccessMode.GET_AND_ADD));
        assertFalse(vh.isAccessModeSupported(VarHandle.AccessMode.GET_AND_ADD_ACQUIRE));
        assertFalse(vh.isAccessModeSupported(VarHandle.AccessMode.GET_AND_ADD_RELEASE));

        assertFalse(vh.isAccessModeSupported(VarHandle.AccessMode.GET_AND_BITWISE_OR));
        assertFalse(vh.isAccessModeSupported(VarHandle.AccessMode.GET_AND_BITWISE_OR_ACQUIRE));
        assertFalse(vh.isAccessModeSupported(VarHandle.AccessMode.GET_AND_BITWISE_OR_RELEASE));
        assertFalse(vh.isAccessModeSupported(VarHandle.AccessMode.GET_AND_BITWISE_AND));
        assertFalse(vh.isAccessModeSupported(VarHandle.AccessMode.GET_AND_BITWISE_AND_ACQUIRE));
        assertFalse(vh.isAccessModeSupported(VarHandle.AccessMode.GET_AND_BITWISE_AND_RELEASE));
        assertFalse(vh.isAccessModeSupported(VarHandle.AccessMode.GET_AND_BITWISE_XOR));
        assertFalse(vh.isAccessModeSupported(VarHandle.AccessMode.GET_AND_BITWISE_XOR_ACQUIRE));
        assertFalse(vh.isAccessModeSupported(VarHandle.AccessMode.GET_AND_BITWISE_XOR_RELEASE));
    }


    @DataProvider
    public Object[][] typesProvider() throws Exception {
        List<Object[]> types = new ArrayList<>();
        types.add(new Object[] {vhField, Arrays.asList(VarHandleTestAccessString.class)});
        types.add(new Object[] {vhStaticField, Arrays.asList()});
        types.add(new Object[] {vhArray, Arrays.asList(String[].class, int.class)});

        return types.stream().toArray(Object[][]::new);
    }

    @Test(dataProvider = "typesProvider")
    public void testTypes(VarHandle vh, List<Class<?>> pts) {
        assertEquals(vh.varType(), String.class);

        assertEquals(vh.coordinateTypes(), pts);

        testTypes(vh);
    }


    @Test
    public void testLookupInstanceToStatic() {
        checkIAE("Lookup of static final field to instance final field", () -> {
            MethodHandles.lookup().findStaticVarHandle(
                    VarHandleTestAccessString.class, "final_v", String.class);
        });

        checkIAE("Lookup of static field to instance field", () -> {
            MethodHandles.lookup().findStaticVarHandle(
                    VarHandleTestAccessString.class, "v", String.class);
        });
    }

    @Test
    public void testLookupStaticToInstance() {
        checkIAE("Lookup of instance final field to static final field", () -> {
            MethodHandles.lookup().findVarHandle(
                VarHandleTestAccessString.class, "static_final_v", String.class);
        });

        checkIAE("Lookup of instance field to static field", () -> {
            vhStaticField = MethodHandles.lookup().findVarHandle(
                VarHandleTestAccessString.class, "static_v", String.class);
        });
    }


    @DataProvider
    public Object[][] accessTestCaseProvider() throws Exception {
        List<AccessTestCase<?>> cases = new ArrayList<>();

        cases.add(new VarHandleAccessTestCase("Instance final field",
                                              vhFinalField, vh -> testInstanceFinalField(this, vh)));
        cases.add(new VarHandleAccessTestCase("Instance final field unsupported",
                                              vhFinalField, vh -> testInstanceFinalFieldUnsupported(this, vh),
                                              false));

        cases.add(new VarHandleAccessTestCase("Static final field",
                                              vhStaticFinalField, VarHandleTestAccessString::testStaticFinalField));
        cases.add(new VarHandleAccessTestCase("Static final field unsupported",
                                              vhStaticFinalField, VarHandleTestAccessString::testStaticFinalFieldUnsupported,
                                              false));

        cases.add(new VarHandleAccessTestCase("Instance field",
                                              vhField, vh -> testInstanceField(this, vh)));
        cases.add(new VarHandleAccessTestCase("Instance field unsupported",
                                              vhField, vh -> testInstanceFieldUnsupported(this, vh),
                                              false));

        cases.add(new VarHandleAccessTestCase("Static field",
                                              vhStaticField, VarHandleTestAccessString::testStaticField));
        cases.add(new VarHandleAccessTestCase("Static field unsupported",
                                              vhStaticField, VarHandleTestAccessString::testStaticFieldUnsupported,
                                              false));

        cases.add(new VarHandleAccessTestCase("Array",
                                              vhArray, VarHandleTestAccessString::testArray));
        cases.add(new VarHandleAccessTestCase("Array Object[]",
                                              vhArrayObject, VarHandleTestAccessString::testArray));
        cases.add(new VarHandleAccessTestCase("Array unsupported",
                                              vhArray, VarHandleTestAccessString::testArrayUnsupported,
                                              false));
        cases.add(new VarHandleAccessTestCase("Array index out of bounds",
                                              vhArray, VarHandleTestAccessString::testArrayIndexOutOfBounds,
                                              false));
        cases.add(new VarHandleAccessTestCase("Array store exception",
                                              vhArrayObject, VarHandleTestAccessString::testArrayStoreException,
                                              false));
        // Work around issue with jtreg summary reporting which truncates
        // the String result of Object.toString to 30 characters, hence
        // the first dummy argument
        return cases.stream().map(tc -> new Object[]{tc.toString(), tc}).toArray(Object[][]::new);
    }

    @Test(dataProvider = "accessTestCaseProvider")
    public <T> void testAccess(String desc, AccessTestCase<T> atc) throws Throwable {
        T t = atc.get();
        int iters = atc.requiresLoop() ? ITERS : 1;
        for (int c = 0; c < iters; c++) {
            atc.testAccess(t);
        }
    }




    static void testInstanceFinalField(VarHandleTestAccessString recv, VarHandle vh) {
        // Plain
        {
            String x = (String) vh.get(recv);
            assertEquals(x, "foo", "get String value");
        }


        // Volatile
        {
            String x = (String) vh.getVolatile(recv);
            assertEquals(x, "foo", "getVolatile String value");
        }

        // Lazy
        {
            String x = (String) vh.getAcquire(recv);
            assertEquals(x, "foo", "getRelease String value");
        }

        // Opaque
        {
            String x = (String) vh.getOpaque(recv);
            assertEquals(x, "foo", "getOpaque String value");
        }
    }

    static void testInstanceFinalFieldUnsupported(VarHandleTestAccessString recv, VarHandle vh) {
        checkUOE(() -> {
            vh.set(recv, "bar");
        });

        checkUOE(() -> {
            vh.setVolatile(recv, "bar");
        });

        checkUOE(() -> {
            vh.setRelease(recv, "bar");
        });

        checkUOE(() -> {
            vh.setOpaque(recv, "bar");
        });


        checkUOE(() -> {
            String o = (String) vh.getAndAdd(recv, "foo");
        });

        checkUOE(() -> {
            String o = (String) vh.getAndAddAcquire(recv, "foo");
        });

        checkUOE(() -> {
            String o = (String) vh.getAndAddRelease(recv, "foo");
        });

        checkUOE(() -> {
            String o = (String) vh.getAndBitwiseOr(recv, "foo");
        });

        checkUOE(() -> {
            String o = (String) vh.getAndBitwiseOrAcquire(recv, "foo");
        });

        checkUOE(() -> {
            String o = (String) vh.getAndBitwiseOrRelease(recv, "foo");
        });

        checkUOE(() -> {
            String o = (String) vh.getAndBitwiseAnd(recv, "foo");
        });

        checkUOE(() -> {
            String o = (String) vh.getAndBitwiseAndAcquire(recv, "foo");
        });

        checkUOE(() -> {
            String o = (String) vh.getAndBitwiseAndRelease(recv, "foo");
        });

        checkUOE(() -> {
            String o = (String) vh.getAndBitwiseXor(recv, "foo");
        });

        checkUOE(() -> {
            String o = (String) vh.getAndBitwiseXorAcquire(recv, "foo");
        });

        checkUOE(() -> {
            String o = (String) vh.getAndBitwiseXorRelease(recv, "foo");
        });
    }


    static void testStaticFinalField(VarHandle vh) {
        // Plain
        {
            String x = (String) vh.get();
            assertEquals(x, "foo", "get String value");
        }


        // Volatile
        {
            String x = (String) vh.getVolatile();
            assertEquals(x, "foo", "getVolatile String value");
        }

        // Lazy
        {
            String x = (String) vh.getAcquire();
            assertEquals(x, "foo", "getRelease String value");
        }

        // Opaque
        {
            String x = (String) vh.getOpaque();
            assertEquals(x, "foo", "getOpaque String value");
        }
    }

    static void testStaticFinalFieldUnsupported(VarHandle vh) {
        checkUOE(() -> {
            vh.set("bar");
        });

        checkUOE(() -> {
            vh.setVolatile("bar");
        });

        checkUOE(() -> {
            vh.setRelease("bar");
        });

        checkUOE(() -> {
            vh.setOpaque("bar");
        });


        checkUOE(() -> {
            String o = (String) vh.getAndAdd("foo");
        });

        checkUOE(() -> {
            String o = (String) vh.getAndAddAcquire("foo");
        });

        checkUOE(() -> {
            String o = (String) vh.getAndAddRelease("foo");
        });

        checkUOE(() -> {
            String o = (String) vh.getAndBitwiseOr("foo");
        });

        checkUOE(() -> {
            String o = (String) vh.getAndBitwiseOrAcquire("foo");
        });

        checkUOE(() -> {
            String o = (String) vh.getAndBitwiseOrRelease("foo");
        });

        checkUOE(() -> {
            String o = (String) vh.getAndBitwiseAnd("foo");
        });

        checkUOE(() -> {
            String o = (String) vh.getAndBitwiseAndAcquire("foo");
        });

        checkUOE(() -> {
            String o = (String) vh.getAndBitwiseAndRelease("foo");
        });

        checkUOE(() -> {
            String o = (String) vh.getAndBitwiseXor("foo");
        });

        checkUOE(() -> {
            String o = (String) vh.getAndBitwiseXorAcquire("foo");
        });

        checkUOE(() -> {
            String o = (String) vh.getAndBitwiseXorRelease("foo");
        });
    }


    static void testInstanceField(VarHandleTestAccessString recv, VarHandle vh) {
        // Plain
        {
            vh.set(recv, "foo");
            String x = (String) vh.get(recv);
            assertEquals(x, "foo", "set String value");
        }


        // Volatile
        {
            vh.setVolatile(recv, "bar");
            String x = (String) vh.getVolatile(recv);
            assertEquals(x, "bar", "setVolatile String value");
        }

        // Lazy
        {
            vh.setRelease(recv, "foo");
            String x = (String) vh.getAcquire(recv);
            assertEquals(x, "foo", "setRelease String value");
        }

        // Opaque
        {
            vh.setOpaque(recv, "bar");
            String x = (String) vh.getOpaque(recv);
            assertEquals(x, "bar", "setOpaque String value");
        }

        vh.set(recv, "foo");

        // Compare
        {
            boolean r = vh.compareAndSet(recv, "foo", "bar");
            assertEquals(r, true, "success compareAndSet String");
            String x = (String) vh.get(recv);
            assertEquals(x, "bar", "success compareAndSet String value");
        }

        {
            boolean r = vh.compareAndSet(recv, "foo", "baz");
            assertEquals(r, false, "failing compareAndSet String");
            String x = (String) vh.get(recv);
            assertEquals(x, "bar", "failing compareAndSet String value");
        }

        {
            String r = (String) vh.compareAndExchange(recv, "bar", "foo");
            assertEquals(r, "bar", "success compareAndExchange String");
            String x = (String) vh.get(recv);
            assertEquals(x, "foo", "success compareAndExchange String value");
        }

        {
            String r = (String) vh.compareAndExchange(recv, "bar", "baz");
            assertEquals(r, "foo", "failing compareAndExchange String");
            String x = (String) vh.get(recv);
            assertEquals(x, "foo", "failing compareAndExchange String value");
        }

        {
            String r = (String) vh.compareAndExchangeAcquire(recv, "foo", "bar");
            assertEquals(r, "foo", "success compareAndExchangeAcquire String");
            String x = (String) vh.get(recv);
            assertEquals(x, "bar", "success compareAndExchangeAcquire String value");
        }

        {
            String r = (String) vh.compareAndExchangeAcquire(recv, "foo", "baz");
            assertEquals(r, "bar", "failing compareAndExchangeAcquire String");
            String x = (String) vh.get(recv);
            assertEquals(x, "bar", "failing compareAndExchangeAcquire String value");
        }

        {
            String r = (String) vh.compareAndExchangeRelease(recv, "bar", "foo");
            assertEquals(r, "bar", "success compareAndExchangeRelease String");
            String x = (String) vh.get(recv);
            assertEquals(x, "foo", "success compareAndExchangeRelease String value");
        }

        {
            String r = (String) vh.compareAndExchangeRelease(recv, "bar", "baz");
            assertEquals(r, "foo", "failing compareAndExchangeRelease String");
            String x = (String) vh.get(recv);
            assertEquals(x, "foo", "failing compareAndExchangeRelease String value");
        }

        {
            boolean success = false;
            for (int c = 0; c < WEAK_ATTEMPTS && !success; c++) {
                success = vh.weakCompareAndSetPlain(recv, "foo", "bar");
            }
            assertEquals(success, true, "weakCompareAndSetPlain String");
            String x = (String) vh.get(recv);
            assertEquals(x, "bar", "weakCompareAndSetPlain String value");
        }

        {
            boolean success = false;
            for (int c = 0; c < WEAK_ATTEMPTS && !success; c++) {
                success = vh.weakCompareAndSetAcquire(recv, "bar", "foo");
            }
            assertEquals(success, true, "weakCompareAndSetAcquire String");
            String x = (String) vh.get(recv);
            assertEquals(x, "foo", "weakCompareAndSetAcquire String");
        }

        {
            boolean success = false;
            for (int c = 0; c < WEAK_ATTEMPTS && !success; c++) {
                success = vh.weakCompareAndSetRelease(recv, "foo", "bar");
            }
            assertEquals(success, true, "weakCompareAndSetRelease String");
            String x = (String) vh.get(recv);
            assertEquals(x, "bar", "weakCompareAndSetRelease String");
        }

        {
            boolean success = false;
            for (int c = 0; c < WEAK_ATTEMPTS && !success; c++) {
                success = vh.weakCompareAndSet(recv, "bar", "foo");
            }
            assertEquals(success, true, "weakCompareAndSet String");
            String x = (String) vh.get(recv);
            assertEquals(x, "foo", "weakCompareAndSet String value");
        }

        // Compare set and get
        {
            vh.set(recv, "foo");

            String o = (String) vh.getAndSet(recv, "bar");
            assertEquals(o, "foo", "getAndSet String");
            String x = (String) vh.get(recv);
            assertEquals(x, "bar", "getAndSet String value");
        }

        {
            vh.set(recv, "foo");

            String o = (String) vh.getAndSetAcquire(recv, "bar");
            assertEquals(o, "foo", "getAndSetAcquire String");
            String x = (String) vh.get(recv);
            assertEquals(x, "bar", "getAndSetAcquire String value");
        }

        {
            vh.set(recv, "foo");

            String o = (String) vh.getAndSetRelease(recv, "bar");
            assertEquals(o, "foo", "getAndSetRelease String");
            String x = (String) vh.get(recv);
            assertEquals(x, "bar", "getAndSetRelease String value");
        }


    }

    static void testInstanceFieldUnsupported(VarHandleTestAccessString recv, VarHandle vh) {

        checkUOE(() -> {
            String o = (String) vh.getAndAdd(recv, "foo");
        });

        checkUOE(() -> {
            String o = (String) vh.getAndAddAcquire(recv, "foo");
        });

        checkUOE(() -> {
            String o = (String) vh.getAndAddRelease(recv, "foo");
        });

        checkUOE(() -> {
            String o = (String) vh.getAndBitwiseOr(recv, "foo");
        });

        checkUOE(() -> {
            String o = (String) vh.getAndBitwiseOrAcquire(recv, "foo");
        });

        checkUOE(() -> {
            String o = (String) vh.getAndBitwiseOrRelease(recv, "foo");
        });

        checkUOE(() -> {
            String o = (String) vh.getAndBitwiseAnd(recv, "foo");
        });

        checkUOE(() -> {
            String o = (String) vh.getAndBitwiseAndAcquire(recv, "foo");
        });

        checkUOE(() -> {
            String o = (String) vh.getAndBitwiseAndRelease(recv, "foo");
        });

        checkUOE(() -> {
            String o = (String) vh.getAndBitwiseXor(recv, "foo");
        });

        checkUOE(() -> {
            String o = (String) vh.getAndBitwiseXorAcquire(recv, "foo");
        });

        checkUOE(() -> {
            String o = (String) vh.getAndBitwiseXorRelease(recv, "foo");
        });
    }


    static void testStaticField(VarHandle vh) {
        // Plain
        {
            vh.set("foo");
            String x = (String) vh.get();
            assertEquals(x, "foo", "set String value");
        }


        // Volatile
        {
            vh.setVolatile("bar");
            String x = (String) vh.getVolatile();
            assertEquals(x, "bar", "setVolatile String value");
        }

        // Lazy
        {
            vh.setRelease("foo");
            String x = (String) vh.getAcquire();
            assertEquals(x, "foo", "setRelease String value");
        }

        // Opaque
        {
            vh.setOpaque("bar");
            String x = (String) vh.getOpaque();
            assertEquals(x, "bar", "setOpaque String value");
        }

        vh.set("foo");

        // Compare
        {
            boolean r = vh.compareAndSet("foo", "bar");
            assertEquals(r, true, "success compareAndSet String");
            String x = (String) vh.get();
            assertEquals(x, "bar", "success compareAndSet String value");
        }

        {
            boolean r = vh.compareAndSet("foo", "baz");
            assertEquals(r, false, "failing compareAndSet String");
            String x = (String) vh.get();
            assertEquals(x, "bar", "failing compareAndSet String value");
        }

        {
            String r = (String) vh.compareAndExchange("bar", "foo");
            assertEquals(r, "bar", "success compareAndExchange String");
            String x = (String) vh.get();
            assertEquals(x, "foo", "success compareAndExchange String value");
        }

        {
            String r = (String) vh.compareAndExchange("bar", "baz");
            assertEquals(r, "foo", "failing compareAndExchange String");
            String x = (String) vh.get();
            assertEquals(x, "foo", "failing compareAndExchange String value");
        }

        {
            String r = (String) vh.compareAndExchangeAcquire("foo", "bar");
            assertEquals(r, "foo", "success compareAndExchangeAcquire String");
            String x = (String) vh.get();
            assertEquals(x, "bar", "success compareAndExchangeAcquire String value");
        }

        {
            String r = (String) vh.compareAndExchangeAcquire("foo", "baz");
            assertEquals(r, "bar", "failing compareAndExchangeAcquire String");
            String x = (String) vh.get();
            assertEquals(x, "bar", "failing compareAndExchangeAcquire String value");
        }

        {
            String r = (String) vh.compareAndExchangeRelease("bar", "foo");
            assertEquals(r, "bar", "success compareAndExchangeRelease String");
            String x = (String) vh.get();
            assertEquals(x, "foo", "success compareAndExchangeRelease String value");
        }

        {
            String r = (String) vh.compareAndExchangeRelease("bar", "baz");
            assertEquals(r, "foo", "failing compareAndExchangeRelease String");
            String x = (String) vh.get();
            assertEquals(x, "foo", "failing compareAndExchangeRelease String value");
        }

        {
            boolean success = false;
            for (int c = 0; c < WEAK_ATTEMPTS && !success; c++) {
                success = vh.weakCompareAndSetPlain("foo", "bar");
            }
            assertEquals(success, true, "weakCompareAndSetPlain String");
            String x = (String) vh.get();
            assertEquals(x, "bar", "weakCompareAndSetPlain String value");
        }

        {
            boolean success = false;
            for (int c = 0; c < WEAK_ATTEMPTS && !success; c++) {
                success = vh.weakCompareAndSetAcquire("bar", "foo");
            }
            assertEquals(success, true, "weakCompareAndSetAcquire String");
            String x = (String) vh.get();
            assertEquals(x, "foo", "weakCompareAndSetAcquire String");
        }

        {
            boolean success = false;
            for (int c = 0; c < WEAK_ATTEMPTS && !success; c++) {
                success = vh.weakCompareAndSetRelease("foo", "bar");
            }
            assertEquals(success, true, "weakCompareAndSetRelease String");
            String x = (String) vh.get();
            assertEquals(x, "bar", "weakCompareAndSetRelease String");
        }

        {
            boolean success = false;
            for (int c = 0; c < WEAK_ATTEMPTS && !success; c++) {
                success = vh.weakCompareAndSet("bar", "foo");
            }
            assertEquals(success, true, "weakCompareAndSet String");
            String x = (String) vh.get();
            assertEquals(x, "foo", "weakCompareAndSet String");
        }

        // Compare set and get
        {
            vh.set("foo");

            String o = (String) vh.getAndSet("bar");
            assertEquals(o, "foo", "getAndSet String");
            String x = (String) vh.get();
            assertEquals(x, "bar", "getAndSet String value");
        }

        {
            vh.set("foo");

            String o = (String) vh.getAndSetAcquire("bar");
            assertEquals(o, "foo", "getAndSetAcquire String");
            String x = (String) vh.get();
            assertEquals(x, "bar", "getAndSetAcquire String value");
        }

        {
            vh.set("foo");

            String o = (String) vh.getAndSetRelease("bar");
            assertEquals(o, "foo", "getAndSetRelease String");
            String x = (String) vh.get();
            assertEquals(x, "bar", "getAndSetRelease String value");
        }


    }

    static void testStaticFieldUnsupported(VarHandle vh) {

        checkUOE(() -> {
            String o = (String) vh.getAndAdd("foo");
        });

        checkUOE(() -> {
            String o = (String) vh.getAndAddAcquire("foo");
        });

        checkUOE(() -> {
            String o = (String) vh.getAndAddRelease("foo");
        });

        checkUOE(() -> {
            String o = (String) vh.getAndBitwiseOr("foo");
        });

        checkUOE(() -> {
            String o = (String) vh.getAndBitwiseOrAcquire("foo");
        });

        checkUOE(() -> {
            String o = (String) vh.getAndBitwiseOrRelease("foo");
        });

        checkUOE(() -> {
            String o = (String) vh.getAndBitwiseAnd("foo");
        });

        checkUOE(() -> {
            String o = (String) vh.getAndBitwiseAndAcquire("foo");
        });

        checkUOE(() -> {
            String o = (String) vh.getAndBitwiseAndRelease("foo");
        });

        checkUOE(() -> {
            String o = (String) vh.getAndBitwiseXor("foo");
        });

        checkUOE(() -> {
            String o = (String) vh.getAndBitwiseXorAcquire("foo");
        });

        checkUOE(() -> {
            String o = (String) vh.getAndBitwiseXorRelease("foo");
        });
    }


    static void testArray(VarHandle vh) {
        String[] array = new String[10];

        for (int i = 0; i < array.length; i++) {
            // Plain
            {
                vh.set(array, i, "foo");
                String x = (String) vh.get(array, i);
                assertEquals(x, "foo", "get String value");
            }


            // Volatile
            {
                vh.setVolatile(array, i, "bar");
                String x = (String) vh.getVolatile(array, i);
                assertEquals(x, "bar", "setVolatile String value");
            }

            // Lazy
            {
                vh.setRelease(array, i, "foo");
                String x = (String) vh.getAcquire(array, i);
                assertEquals(x, "foo", "setRelease String value");
            }

            // Opaque
            {
                vh.setOpaque(array, i, "bar");
                String x = (String) vh.getOpaque(array, i);
                assertEquals(x, "bar", "setOpaque String value");
            }

            vh.set(array, i, "foo");

            // Compare
            {
                boolean r = vh.compareAndSet(array, i, "foo", "bar");
                assertEquals(r, true, "success compareAndSet String");
                String x = (String) vh.get(array, i);
                assertEquals(x, "bar", "success compareAndSet String value");
            }

            {
                boolean r = vh.compareAndSet(array, i, "foo", "baz");
                assertEquals(r, false, "failing compareAndSet String");
                String x = (String) vh.get(array, i);
                assertEquals(x, "bar", "failing compareAndSet String value");
            }

            {
                String r = (String) vh.compareAndExchange(array, i, "bar", "foo");
                assertEquals(r, "bar", "success compareAndExchange String");
                String x = (String) vh.get(array, i);
                assertEquals(x, "foo", "success compareAndExchange String value");
            }

            {
                String r = (String) vh.compareAndExchange(array, i, "bar", "baz");
                assertEquals(r, "foo", "failing compareAndExchange String");
                String x = (String) vh.get(array, i);
                assertEquals(x, "foo", "failing compareAndExchange String value");
            }

            {
                String r = (String) vh.compareAndExchangeAcquire(array, i, "foo", "bar");
                assertEquals(r, "foo", "success compareAndExchangeAcquire String");
                String x = (String) vh.get(array, i);
                assertEquals(x, "bar", "success compareAndExchangeAcquire String value");
            }

            {
                String r = (String) vh.compareAndExchangeAcquire(array, i, "foo", "baz");
                assertEquals(r, "bar", "failing compareAndExchangeAcquire String");
                String x = (String) vh.get(array, i);
                assertEquals(x, "bar", "failing compareAndExchangeAcquire String value");
            }

            {
                String r = (String) vh.compareAndExchangeRelease(array, i, "bar", "foo");
                assertEquals(r, "bar", "success compareAndExchangeRelease String");
                String x = (String) vh.get(array, i);
                assertEquals(x, "foo", "success compareAndExchangeRelease String value");
            }

            {
                String r = (String) vh.compareAndExchangeRelease(array, i, "bar", "baz");
                assertEquals(r, "foo", "failing compareAndExchangeRelease String");
                String x = (String) vh.get(array, i);
                assertEquals(x, "foo", "failing compareAndExchangeRelease String value");
            }

            {
                boolean success = false;
                for (int c = 0; c < WEAK_ATTEMPTS && !success; c++) {
                    success = vh.weakCompareAndSetPlain(array, i, "foo", "bar");
                }
                assertEquals(success, true, "weakCompareAndSetPlain String");
                String x = (String) vh.get(array, i);
                assertEquals(x, "bar", "weakCompareAndSetPlain String value");
            }

            {
                boolean success = false;
                for (int c = 0; c < WEAK_ATTEMPTS && !success; c++) {
                    success = vh.weakCompareAndSetAcquire(array, i, "bar", "foo");
                }
                assertEquals(success, true, "weakCompareAndSetAcquire String");
                String x = (String) vh.get(array, i);
                assertEquals(x, "foo", "weakCompareAndSetAcquire String");
            }

            {
                boolean success = false;
                for (int c = 0; c < WEAK_ATTEMPTS && !success; c++) {
                    success = vh.weakCompareAndSetRelease(array, i, "foo", "bar");
                }
                assertEquals(success, true, "weakCompareAndSetRelease String");
                String x = (String) vh.get(array, i);
                assertEquals(x, "bar", "weakCompareAndSetRelease String");
            }

            {
                boolean success = false;
                for (int c = 0; c < WEAK_ATTEMPTS && !success; c++) {
                    success = vh.weakCompareAndSet(array, i, "bar", "foo");
                }
                assertEquals(success, true, "weakCompareAndSet String");
                String x = (String) vh.get(array, i);
                assertEquals(x, "foo", "weakCompareAndSet String");
            }

            // Compare set and get
            {
                vh.set(array, i, "foo");

                String o = (String) vh.getAndSet(array, i, "bar");
                assertEquals(o, "foo", "getAndSet String");
                String x = (String) vh.get(array, i);
                assertEquals(x, "bar", "getAndSet String value");
            }

            {
                vh.set(array, i, "foo");

                String o = (String) vh.getAndSetAcquire(array, i, "bar");
                assertEquals(o, "foo", "getAndSetAcquire String");
                String x = (String) vh.get(array, i);
                assertEquals(x, "bar", "getAndSetAcquire String value");
            }

            {
                vh.set(array, i, "foo");

                String o = (String) vh.getAndSetRelease(array, i, "bar");
                assertEquals(o, "foo", "getAndSetRelease String");
                String x = (String) vh.get(array, i);
                assertEquals(x, "bar", "getAndSetRelease String value");
            }


        }
    }

    static void testArrayUnsupported(VarHandle vh) {
        String[] array = new String[10];

        int i = 0;

        checkUOE(() -> {
            String o = (String) vh.getAndAdd(array, i, "foo");
        });

        checkUOE(() -> {
            String o = (String) vh.getAndAddAcquire(array, i, "foo");
        });

        checkUOE(() -> {
            String o = (String) vh.getAndAddRelease(array, i, "foo");
        });

        checkUOE(() -> {
            String o = (String) vh.getAndBitwiseOr(array, i, "foo");
        });

        checkUOE(() -> {
            String o = (String) vh.getAndBitwiseOrAcquire(array, i, "foo");
        });

        checkUOE(() -> {
            String o = (String) vh.getAndBitwiseOrRelease(array, i, "foo");
        });

        checkUOE(() -> {
            String o = (String) vh.getAndBitwiseAnd(array, i, "foo");
        });

        checkUOE(() -> {
            String o = (String) vh.getAndBitwiseAndAcquire(array, i, "foo");
        });

        checkUOE(() -> {
            String o = (String) vh.getAndBitwiseAndRelease(array, i, "foo");
        });

        checkUOE(() -> {
            String o = (String) vh.getAndBitwiseXor(array, i, "foo");
        });

        checkUOE(() -> {
            String o = (String) vh.getAndBitwiseXorAcquire(array, i, "foo");
        });

        checkUOE(() -> {
            String o = (String) vh.getAndBitwiseXorRelease(array, i, "foo");
        });
    }

    static void testArrayIndexOutOfBounds(VarHandle vh) throws Throwable {
        String[] array = new String[10];

        for (int i : new int[]{-1, Integer.MIN_VALUE, 10, 11, Integer.MAX_VALUE}) {
            final int ci = i;

            checkIOOBE(() -> {
                String x = (String) vh.get(array, ci);
            });

            checkIOOBE(() -> {
                vh.set(array, ci, "foo");
            });

            checkIOOBE(() -> {
                String x = (String) vh.getVolatile(array, ci);
            });

            checkIOOBE(() -> {
                vh.setVolatile(array, ci, "foo");
            });

            checkIOOBE(() -> {
                String x = (String) vh.getAcquire(array, ci);
            });

            checkIOOBE(() -> {
                vh.setRelease(array, ci, "foo");
            });

            checkIOOBE(() -> {
                String x = (String) vh.getOpaque(array, ci);
            });

            checkIOOBE(() -> {
                vh.setOpaque(array, ci, "foo");
            });

            checkIOOBE(() -> {
                boolean r = vh.compareAndSet(array, ci, "foo", "bar");
            });

            checkIOOBE(() -> {
                String r = (String) vh.compareAndExchange(array, ci, "bar", "foo");
            });

            checkIOOBE(() -> {
                String r = (String) vh.compareAndExchangeAcquire(array, ci, "bar", "foo");
            });

            checkIOOBE(() -> {
                String r = (String) vh.compareAndExchangeRelease(array, ci, "bar", "foo");
            });

            checkIOOBE(() -> {
                boolean r = vh.weakCompareAndSetPlain(array, ci, "foo", "bar");
            });

            checkIOOBE(() -> {
                boolean r = vh.weakCompareAndSet(array, ci, "foo", "bar");
            });

            checkIOOBE(() -> {
                boolean r = vh.weakCompareAndSetAcquire(array, ci, "foo", "bar");
            });

            checkIOOBE(() -> {
                boolean r = vh.weakCompareAndSetRelease(array, ci, "foo", "bar");
            });

            checkIOOBE(() -> {
                String o = (String) vh.getAndSet(array, ci, "foo");
            });

            checkIOOBE(() -> {
                String o = (String) vh.getAndSetAcquire(array, ci, "foo");
            });

            checkIOOBE(() -> {
                String o = (String) vh.getAndSetRelease(array, ci, "foo");
            });


        }
    }

    static void testArrayStoreException(VarHandle vh) throws Throwable {
        Object[] array = new String[10];
        Arrays.fill(array, "foo");
        Object value = new Object();

        // Set
        checkASE(() -> {
            vh.set(array, 0, value);
        });

        // SetVolatile
        checkASE(() -> {
            vh.setVolatile(array, 0, value);
        });

        // SetOpaque
        checkASE(() -> {
            vh.setOpaque(array, 0, value);
        });

        // SetRelease
        checkASE(() -> {
            vh.setRelease(array, 0, value);
        });

        // CompareAndSet
        checkASE(() -> { // receiver reference class
            boolean r = vh.compareAndSet(array, 0, "foo", value);
        });

        // WeakCompareAndSet
        checkASE(() -> { // receiver reference class
            boolean r = vh.weakCompareAndSetPlain(array, 0, "foo", value);
        });

        // WeakCompareAndSetVolatile
        checkASE(() -> { // receiver reference class
            boolean r = vh.weakCompareAndSet(array, 0, "foo", value);
        });

        // WeakCompareAndSetAcquire
        checkASE(() -> { // receiver reference class
            boolean r = vh.weakCompareAndSetAcquire(array, 0, "foo", value);
        });

        // WeakCompareAndSetRelease
        checkASE(() -> { // receiver reference class
            boolean r = vh.weakCompareAndSetRelease(array, 0, "foo", value);
        });

        // CompareAndExchange
        checkASE(() -> { // receiver reference class
            String x = (String) vh.compareAndExchange(array, 0, "foo", value);
        });

        // CompareAndExchangeAcquire
        checkASE(() -> { // receiver reference class
            String x = (String) vh.compareAndExchangeAcquire(array, 0, "foo", value);
        });

        // CompareAndExchangeRelease
        checkASE(() -> { // receiver reference class
            String x = (String) vh.compareAndExchangeRelease(array, 0, "foo", value);
        });

        // GetAndSet
        checkASE(() -> { // receiver reference class
            String x = (String) vh.getAndSet(array, 0, value);
        });

        // GetAndSetAcquire
        checkASE(() -> { // receiver reference class
            String x = (String) vh.getAndSetAcquire(array, 0, value);
        });

        // GetAndSetRelease
        checkASE(() -> { // receiver reference class
            String x = (String) vh.getAndSetRelease(array, 0, value);
        });
    }
}
<|MERGE_RESOLUTION|>--- conflicted
+++ resolved
@@ -68,7 +68,8 @@
 
     VarHandle vhArray;
 
-<<<<<<< HEAD
+    VarHandle vhArrayObject;
+
     VarHandle[] allocate(boolean same) {
         List<VarHandle> vhs = new ArrayList<>();
 
@@ -103,9 +104,7 @@
         }
         return vhs.toArray(new VarHandle[0]);
     }
-=======
-    VarHandle vhArrayObject;
->>>>>>> 66320afc
+
 
     @BeforeClass
     public void setup() throws Exception {
