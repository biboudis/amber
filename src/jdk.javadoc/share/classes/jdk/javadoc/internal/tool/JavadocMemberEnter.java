/*
 * Copyright (c) 2003, 2016, Oracle and/or its affiliates. All rights reserved.
 * DO NOT ALTER OR REMOVE COPYRIGHT NOTICES OR THIS FILE HEADER.
 *
 * This code is free software; you can redistribute it and/or modify it
 * under the terms of the GNU General Public License version 2 only, as
 * published by the Free Software Foundation.  Oracle designates this
 * particular file as subject to the "Classpath" exception as provided
 * by Oracle in the LICENSE file that accompanied this code.
 *
 * This code is distributed in the hope that it will be useful, but WITHOUT
 * ANY WARRANTY; without even the implied warranty of MERCHANTABILITY or
 * FITNESS FOR A PARTICULAR PURPOSE.  See the GNU General Public License
 * version 2 for more details (a copy is included in the LICENSE file that
 * accompanied this code).
 *
 * You should have received a copy of the GNU General Public License version
 * 2 along with this work; if not, write to the Free Software Foundation,
 * Inc., 51 Franklin St, Fifth Floor, Boston, MA 02110-1301 USA.
 *
 * Please contact Oracle, 500 Oracle Parkway, Redwood Shores, CA 94065 USA
 * or visit www.oracle.com if you need additional information or have any
 * questions.
 */

package jdk.javadoc.internal.tool;

import com.sun.source.util.TreePath;
import com.sun.tools.javac.code.Flags;
import com.sun.tools.javac.code.Symbol.*;
import com.sun.tools.javac.comp.MemberEnter;
import com.sun.tools.javac.tree.JCTree;
import com.sun.tools.javac.tree.JCTree.*;
import com.sun.tools.javac.tree.TreeInfo;
import com.sun.tools.javac.util.Context;
import com.sun.tools.javac.util.List;
import com.sun.tools.javac.util.Names;

import static com.sun.tools.javac.code.Flags.*;
import static com.sun.tools.javac.code.Kinds.Kind.*;

/**
 *  Javadoc's own memberEnter phase does a few things above and beyond that
 *  done by javac.
 *
 *  <p><b>This is NOT part of any supported API.
 *  If you write code that depends on this, you do so at your own risk.
 *  This code and its internal interfaces are subject to change or
 *  deletion without notice.</b>
 *
 *  @author Neal Gafter
 */
public class JavadocMemberEnter extends MemberEnter {
    public static JavadocMemberEnter instance0(Context context) {
        MemberEnter instance = context.get(memberEnterKey);
        if (instance == null)
            instance = new JavadocMemberEnter(context);
        return (JavadocMemberEnter)instance;
    }

    public static void preRegister(Context context) {
        context.put(memberEnterKey, (Context.Factory<MemberEnter>)JavadocMemberEnter::new);
    }

    final ToolEnvironment toolEnv;


    protected JavadocMemberEnter(Context context) {
        super(context);
        toolEnv = ToolEnvironment.instance(context);
    }

    @Override
    public void visitMethodDef(JCMethodDecl tree) {
        super.visitMethodDef(tree);
        MethodSymbol meth = tree.sym;
        if (meth == null || meth.kind != MTH) return;
        TreePath treePath = toolEnv.getTreePath(env.toplevel, env.enclClass, tree);
        // do not add those methods that may be mandated by the spec,
        // or those that are synthesized, thus if it does not exist in
        // tree best to let other logic determine the TreePath.
        if (env.enclClass.defs.contains(tree)) {
            toolEnv.setElementToTreePath(meth, treePath);
        }
        // release resources
        // handle constructors for record types specially, because of downstream checks
        if ((env.enclClass.mods.flags & Flags.RECORD) != 0 && TreeInfo.isConstructor(tree)) {
            tree.body.stats = List.nil();
        } else {
<<<<<<< HEAD
            tree.body = null;
=======
        tree.body = null;
>>>>>>> e4bec31a
        }
    }

    @Override
    public void visitVarDef(JCVariableDecl tree) {
        if (tree.init != null) {
            boolean isFinal = (tree.mods.flags & FINAL) != 0
                    || (env.enclClass.mods.flags & INTERFACE) != 0;
            if (!isFinal || containsNonConstantExpression(tree.init)) {
                // Avoid unnecessary analysis and release resources.
                // In particular, remove non-constant expressions
                // which may trigger Attr.attribClass, since
                // method bodies are also removed, in visitMethodDef.
                tree.init = null;
            }
        }
        super.visitVarDef(tree);
        if (tree.sym != null && tree.sym.kind == VAR && !isParameter(tree.sym)) {
            toolEnv.setElementToTreePath(tree.sym, toolEnv.getTreePath(env.toplevel, env.enclClass, tree));
        }
    }

    private static boolean isParameter(VarSymbol var) {
        return (var.flags() & Flags.PARAMETER) != 0;
    }

    /**
     * Simple analysis of an expression tree to see if it contains tree nodes
     * for any non-constant expression. This does not include checking references
     * to other fields which may or may not be constant.
     */
    private static boolean containsNonConstantExpression(JCExpression tree) {
        return new MaybeConstantExpressionScanner().containsNonConstantExpression(tree);
    }

    /**
     * See JLS 15.18, Constant Expression
     */
    private static class MaybeConstantExpressionScanner extends JCTree.Visitor {
        boolean maybeConstantExpr = true;

        public boolean containsNonConstantExpression(JCExpression tree) {
            scan(tree);
            return !maybeConstantExpr;
        }

        public void scan(JCTree tree) {
            // short circuit scan when end result is definitely false
            if (maybeConstantExpr && tree != null)
                tree.accept(this);
        }

        @Override
        /** default for any non-overridden visit method. */
        public void visitTree(JCTree tree) {
            maybeConstantExpr = false;
        }

        @Override
        public void visitBinary(JCBinary tree) {
            switch (tree.getTag()) {
                case MUL: case DIV: case MOD:
                case PLUS: case MINUS:
                case SL: case SR: case USR:
                case LT: case LE: case GT: case GE:
                case EQ: case NE:
                case BITAND: case BITXOR: case BITOR:
                case AND: case OR:
                    break;
                default:
                    maybeConstantExpr = false;
            }
        }

        @Override
        public void visitConditional(JCConditional tree) {
            scan(tree.cond);
            scan(tree.truepart);
            scan(tree.falsepart);
        }

        @Override
        public void visitIdent(JCIdent tree) { }

        @Override
        public void visitLiteral(JCLiteral tree) { }

        @Override
        public void visitParens(JCParens tree) {
            scan(tree.expr);
        }

        @Override
        public void visitSelect(JCTree.JCFieldAccess tree) {
            scan(tree.selected);
        }

        @Override
        public void visitTypeCast(JCTypeCast tree) {
            scan(tree.clazz);
            scan(tree.expr);
        }

        @Override
        public void visitTypeIdent(JCPrimitiveTypeTree tree) { }

        @Override
        public void visitUnary(JCUnary tree) {
            switch (tree.getTag()) {
                case POS: case NEG: case COMPL: case NOT:
                    break;
                default:
                    maybeConstantExpr = false;
            }
        }
    }
}<|MERGE_RESOLUTION|>--- conflicted
+++ resolved
@@ -87,11 +87,7 @@
         if ((env.enclClass.mods.flags & Flags.RECORD) != 0 && TreeInfo.isConstructor(tree)) {
             tree.body.stats = List.nil();
         } else {
-<<<<<<< HEAD
-            tree.body = null;
-=======
         tree.body = null;
->>>>>>> e4bec31a
         }
     }
 
