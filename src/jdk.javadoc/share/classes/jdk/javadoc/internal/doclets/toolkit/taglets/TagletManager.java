--- conflicted
+++ resolved
@@ -609,12 +609,9 @@
         addStandardTaglet(new CodeTaglet());
         addStandardTaglet(new IndexTaglet());
         addStandardTaglet(new SummaryTaglet());
-<<<<<<< HEAD
         addStandardTaglet(new AccessorTaglet(GETTER));
         addStandardTaglet(new AccessorTaglet(SETTER));
-=======
         addStandardTaglet(new SystemPropertyTaglet());
->>>>>>> 14b8e187
 
         // Keep track of the names of standard tags for error checking purposes.
         // The following are not handled above.
