--- conflicted
+++ resolved
@@ -45,10 +45,12 @@
 import jdk.javadoc.internal.doclets.formats.html.markup.StringContent;
 import jdk.javadoc.internal.doclets.toolkit.ClassWriter;
 import jdk.javadoc.internal.doclets.toolkit.Content;
+import jdk.javadoc.internal.doclets.toolkit.builders.MemberSummaryBuilder;
 import jdk.javadoc.internal.doclets.toolkit.taglets.ParamTaglet;
 import jdk.javadoc.internal.doclets.toolkit.util.ClassTree;
 import jdk.javadoc.internal.doclets.toolkit.util.CommentHelper;
 import jdk.javadoc.internal.doclets.toolkit.util.DocFileIOException;
+import jdk.javadoc.internal.doclets.toolkit.util.DocPaths;
 import jdk.javadoc.internal.doclets.toolkit.util.DocletConstants;
 
 /**
@@ -375,12 +377,8 @@
     @Override
     public void addSubClassInfo(Content classInfoTree) {
         if (utils.isClass(typeElement)) {
-<<<<<<< HEAD
-            if (suppressSubtypesSet.contains(typeElement.getQualifiedName().toString())) {
-=======
             if (typeElement.getQualifiedName().contentEquals("java.lang.Object") ||
                     typeElement.getQualifiedName().contentEquals("org.omg.CORBA.Object")) {
->>>>>>> 0ef11c31
                 return;    // Don't generate the list, too huge
             }
             Set<TypeElement> subclasses = classtree.directSubClasses(typeElement, false);
