--- conflicted
+++ resolved
@@ -551,14 +551,11 @@
 JNIEXPORT jobjectArray JNICALL
 JVM_GetRecordComponents(JNIEnv *env, jclass ofClass);
 
-<<<<<<< HEAD
-=======
 /* Sealed types - since JDK 15 */
 
 JNIEXPORT jobjectArray JNICALL
 JVM_GetPermittedSubtypes(JNIEnv *env, jclass current);
 
->>>>>>> ecc066e1
 /* The following two reflection routines are still needed due to startup time issues */
 /*
  * java.lang.reflect.Method
