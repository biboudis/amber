/*
 * Copyright (c) 1997, 2019, Oracle and/or its affiliates. All rights reserved.
 * DO NOT ALTER OR REMOVE COPYRIGHT NOTICES OR THIS FILE HEADER.
 *
 * This code is free software; you can redistribute it and/or modify it
 * under the terms of the GNU General Public License version 2 only, as
 * published by the Free Software Foundation.
 *
 * This code is distributed in the hope that it will be useful, but WITHOUT
 * ANY WARRANTY; without even the implied warranty of MERCHANTABILITY or
 * FITNESS FOR A PARTICULAR PURPOSE.  See the GNU General Public License
 * version 2 for more details (a copy is included in the LICENSE file that
 * accompanied this code).
 *
 * You should have received a copy of the GNU General Public License version
 * 2 along with this work; if not, write to the Free Software Foundation,
 * Inc., 51 Franklin St, Fifth Floor, Boston, MA 02110-1301 USA.
 *
 * Please contact Oracle, 500 Oracle Parkway, Redwood Shores, CA 94065 USA
 * or visit www.oracle.com if you need additional information or have any
 * questions.
 *
 */

#include "precompiled.hpp"
#include "jvm.h"
#include "aot/aotLoader.hpp"
#include "classfile/classFileParser.hpp"
#include "classfile/classFileStream.hpp"
#include "classfile/classLoader.hpp"
#include "classfile/classLoaderData.inline.hpp"
#include "classfile/javaClasses.hpp"
#include "classfile/moduleEntry.hpp"
#include "classfile/systemDictionary.hpp"
#include "classfile/systemDictionaryShared.hpp"
#include "classfile/verifier.hpp"
#include "classfile/vmSymbols.hpp"
#include "code/dependencyContext.hpp"
#include "compiler/compileBroker.hpp"
#include "gc/shared/collectedHeap.inline.hpp"
#include "interpreter/oopMapCache.hpp"
#include "interpreter/rewriter.hpp"
#include "jvmtifiles/jvmti.h"
#include "logging/log.hpp"
#include "logging/logMessage.hpp"
#include "logging/logStream.hpp"
#include "memory/allocation.inline.hpp"
#include "memory/heapInspection.hpp"
#include "memory/iterator.inline.hpp"
#include "memory/metadataFactory.hpp"
#include "memory/metaspaceClosure.hpp"
#include "memory/metaspaceShared.hpp"
#include "memory/oopFactory.hpp"
#include "memory/resourceArea.hpp"
#include "oops/fieldStreams.hpp"
#include "oops/constantPool.hpp"
#include "oops/instanceClassLoaderKlass.hpp"
#include "oops/instanceKlass.inline.hpp"
#include "oops/instanceMirrorKlass.hpp"
#include "oops/instanceOop.hpp"
#include "oops/klass.inline.hpp"
#include "oops/method.hpp"
#include "oops/oop.inline.hpp"
#include "oops/symbol.hpp"
#include "prims/jvmtiExport.hpp"
#include "prims/jvmtiRedefineClasses.hpp"
#include "prims/jvmtiThreadState.hpp"
#include "prims/methodComparator.hpp"
#include "runtime/atomic.hpp"
#include "runtime/fieldDescriptor.inline.hpp"
#include "runtime/handles.inline.hpp"
#include "runtime/javaCalls.hpp"
#include "runtime/mutexLocker.hpp"
#include "runtime/orderAccess.hpp"
#include "runtime/thread.inline.hpp"
#include "services/classLoadingService.hpp"
#include "services/threadService.hpp"
#include "utilities/dtrace.hpp"
#include "utilities/events.hpp"
#include "utilities/macros.hpp"
#include "utilities/stringUtils.hpp"
#ifdef COMPILER1
#include "c1/c1_Compiler.hpp"
#endif
#if INCLUDE_JFR
#include "jfr/jfrEvents.hpp"
#endif


#ifdef DTRACE_ENABLED


#define HOTSPOT_CLASS_INITIALIZATION_required HOTSPOT_CLASS_INITIALIZATION_REQUIRED
#define HOTSPOT_CLASS_INITIALIZATION_recursive HOTSPOT_CLASS_INITIALIZATION_RECURSIVE
#define HOTSPOT_CLASS_INITIALIZATION_concurrent HOTSPOT_CLASS_INITIALIZATION_CONCURRENT
#define HOTSPOT_CLASS_INITIALIZATION_erroneous HOTSPOT_CLASS_INITIALIZATION_ERRONEOUS
#define HOTSPOT_CLASS_INITIALIZATION_super__failed HOTSPOT_CLASS_INITIALIZATION_SUPER_FAILED
#define HOTSPOT_CLASS_INITIALIZATION_clinit HOTSPOT_CLASS_INITIALIZATION_CLINIT
#define HOTSPOT_CLASS_INITIALIZATION_error HOTSPOT_CLASS_INITIALIZATION_ERROR
#define HOTSPOT_CLASS_INITIALIZATION_end HOTSPOT_CLASS_INITIALIZATION_END
#define DTRACE_CLASSINIT_PROBE(type, thread_type)                \
  {                                                              \
    char* data = NULL;                                           \
    int len = 0;                                                 \
    Symbol* clss_name = name();                                  \
    if (clss_name != NULL) {                                     \
      data = (char*)clss_name->bytes();                          \
      len = clss_name->utf8_length();                            \
    }                                                            \
    HOTSPOT_CLASS_INITIALIZATION_##type(                         \
      data, len, (void*)class_loader(), thread_type);            \
  }

#define DTRACE_CLASSINIT_PROBE_WAIT(type, thread_type, wait)     \
  {                                                              \
    char* data = NULL;                                           \
    int len = 0;                                                 \
    Symbol* clss_name = name();                                  \
    if (clss_name != NULL) {                                     \
      data = (char*)clss_name->bytes();                          \
      len = clss_name->utf8_length();                            \
    }                                                            \
    HOTSPOT_CLASS_INITIALIZATION_##type(                         \
      data, len, (void*)class_loader(), thread_type, wait);      \
  }

#else //  ndef DTRACE_ENABLED

#define DTRACE_CLASSINIT_PROBE(type, thread_type)
#define DTRACE_CLASSINIT_PROBE_WAIT(type, thread_type, wait)

#endif //  ndef DTRACE_ENABLED

static inline bool is_class_loader(const Symbol* class_name,
                                   const ClassFileParser& parser) {
  assert(class_name != NULL, "invariant");

  if (class_name == vmSymbols::java_lang_ClassLoader()) {
    return true;
  }

  if (SystemDictionary::ClassLoader_klass_loaded()) {
    const Klass* const super_klass = parser.super_klass();
    if (super_klass != NULL) {
      if (super_klass->is_subtype_of(SystemDictionary::ClassLoader_klass())) {
        return true;
      }
    }
  }
  return false;
}

// called to verify that k is a member of this nest
bool InstanceKlass::has_nest_member(InstanceKlass* k, TRAPS) const {
  if (_nest_members == NULL || _nest_members == Universe::the_empty_short_array()) {
    if (log_is_enabled(Trace, class, nestmates)) {
      ResourceMark rm(THREAD);
      log_trace(class, nestmates)("Checked nest membership of %s in non-nest-host class %s",
                                  k->external_name(), this->external_name());
    }
    return false;
  }

  if (log_is_enabled(Trace, class, nestmates)) {
    ResourceMark rm(THREAD);
    log_trace(class, nestmates)("Checking nest membership of %s in %s",
                                k->external_name(), this->external_name());
  }

  // Check for a resolved cp entry , else fall back to a name check.
  // We don't want to resolve any class other than the one being checked.
  for (int i = 0; i < _nest_members->length(); i++) {
    int cp_index = _nest_members->at(i);
    if (_constants->tag_at(cp_index).is_klass()) {
      Klass* k2 = _constants->klass_at(cp_index, CHECK_false);
      if (k2 == k) {
        log_trace(class, nestmates)("- class is listed at nest_members[%d] => cp[%d]", i, cp_index);
        return true;
      }
    }
    else {
      Symbol* name = _constants->klass_name_at(cp_index);
      if (name == k->name()) {
        log_trace(class, nestmates)("- Found it at nest_members[%d] => cp[%d]", i, cp_index);

        // Names match so check actual klass - this may trigger class loading if
        // it doesn't match (though that should be impossible). But to be safe we
        // have to check for a compiler thread executing here.
        if (!THREAD->can_call_java() && !_constants->tag_at(cp_index).is_klass()) {
          log_trace(class, nestmates)("- validation required resolution in an unsuitable thread");
          return false;
        }

        Klass* k2 = _constants->klass_at(cp_index, CHECK_false);
        if (k2 == k) {
          log_trace(class, nestmates)("- class is listed as a nest member");
          return true;
        }
        else {
          // same name but different klass!
          log_trace(class, nestmates)(" - klass comparison failed!");
          // can't have two names the same, so we're done
          return false;
        }
      }
    }
  }
  log_trace(class, nestmates)("- class is NOT a nest member!");
  return false;
}

// Called to verify that k is a permitted subtype of this class
bool InstanceKlass::has_as_permitted_subtype(InstanceKlass* k, TRAPS) const {
  if (k == NULL) {
    if (log_is_enabled(Trace, class, sealed)) {
      ResourceMark rm(THREAD);
      log_trace(class, sealed)("Checked for permitted subtype of %s with a NULL instance class", this->external_name());
    }
    return false;
  }
  if (_permitted_subtypes == NULL || _permitted_subtypes == Universe::the_empty_short_array()) {
    if (log_is_enabled(Trace, class, sealed)) {
      ResourceMark rm(THREAD);
      log_trace(class, sealed)("Checked for permitted subtype of %s in non-sealed class %s",
                                  k->external_name(), this->external_name());
    }
    return false;
  }

  if (log_is_enabled(Trace, class, sealed)) {
    ResourceMark rm(THREAD);
    log_trace(class, sealed)("Checking for permitted subtype of %s in %s",
                                k->external_name(), this->external_name());
  }

  oop classloader1 = this->class_loader();
  oop classloader2 = k->class_loader();
  if (!oopDesc::equals(classloader1, classloader2)) {
      log_trace(class, sealed)("Checked for same class loader of permitted subtype of %s and sealed class %s",
                                        k->external_name(), this->external_name());
      return false;
  }

  // Check for a resolved cp entry, else fall back to a name check.
  // We don't want to resolve any class other than the one being checked.
  for (int i = 0; i < _permitted_subtypes->length(); i++) {
    int cp_index = _permitted_subtypes->at(i);
    if (_constants->tag_at(cp_index).is_klass()) {
      Klass* k2 = _constants->klass_at(cp_index, CHECK_false);
      if (k2 == k) {
        log_trace(class, sealed)("- class is listed at permitted_subtypes[%d] => cp[%d]", i, cp_index);
        return true;
      }
    } else {
      Symbol* name = _constants->klass_name_at(cp_index);
      if (name == k->name()) {
        log_trace(class, sealed)("- Found it at permitted_subtypes[%d] => cp[%d]", i, cp_index);
        return true;
      }
    }
  }
  log_trace(class, sealed)("- class is NOT a permitted subtype!");
  return false;
}

// Return nest-host class, resolving, validating and saving it if needed.
// In cases where this is called from a thread that can not do classloading
// (such as a native JIT thread) then we simply return NULL, which in turn
// causes the access check to return false. Such code will retry the access
// from a more suitable environment later.
InstanceKlass* InstanceKlass::nest_host(Symbol* validationException, TRAPS) {
  InstanceKlass* nest_host_k = _nest_host;
  if (nest_host_k == NULL) {
    // need to resolve and save our nest-host class. This could be attempted
    // concurrently but as the result is idempotent and we don't use the class
    // then we do not need any synchronization beyond what is implicitly used
    // during class loading.
    if (_nest_host_index != 0) { // we have a real nest_host
      // Before trying to resolve check if we're in a suitable context
      if (!THREAD->can_call_java() && !_constants->tag_at(_nest_host_index).is_klass()) {
        if (log_is_enabled(Trace, class, nestmates)) {
          ResourceMark rm(THREAD);
          log_trace(class, nestmates)("Rejected resolution of nest-host of %s in unsuitable thread",
                                      this->external_name());
        }
        return NULL;
      }

      if (log_is_enabled(Trace, class, nestmates)) {
        ResourceMark rm(THREAD);
        log_trace(class, nestmates)("Resolving nest-host of %s using cp entry for %s",
                                    this->external_name(),
                                    _constants->klass_name_at(_nest_host_index)->as_C_string());
      }

      Klass* k = _constants->klass_at(_nest_host_index, THREAD);
      if (HAS_PENDING_EXCEPTION) {
        Handle exc_h = Handle(THREAD, PENDING_EXCEPTION);
        if (exc_h->is_a(SystemDictionary::NoClassDefFoundError_klass())) {
          // throw a new CDNFE with the original as its cause, and a clear msg
          ResourceMark rm(THREAD);
          char buf[200];
          CLEAR_PENDING_EXCEPTION;
          jio_snprintf(buf, sizeof(buf),
                       "Unable to load nest-host class (%s) of %s",
                       _constants->klass_name_at(_nest_host_index)->as_C_string(),
                       this->external_name());
          log_trace(class, nestmates)("%s - NoClassDefFoundError", buf);
          THROW_MSG_CAUSE_NULL(vmSymbols::java_lang_NoClassDefFoundError(), buf, exc_h);
        }
        // All other exceptions pass through (OOME, StackOverflowError, LinkageErrors etc).
        return NULL;
      }

      // A valid nest-host is an instance class in the current package that lists this
      // class as a nest member. If any of these conditions are not met we post the
      // requested exception type (if any) and return NULL

      const char* error = NULL;

      // JVMS 5.4.4 indicates package check comes first
      if (is_same_class_package(k)) {

        // Now check actual membership. We can't be a member if our "host" is
        // not an instance class.
        if (k->is_instance_klass()) {
          nest_host_k = InstanceKlass::cast(k);

          bool is_member = nest_host_k->has_nest_member(this, CHECK_NULL);
          if (is_member) {
            // save resolved nest-host value
            _nest_host = nest_host_k;

            if (log_is_enabled(Trace, class, nestmates)) {
              ResourceMark rm(THREAD);
              log_trace(class, nestmates)("Resolved nest-host of %s to %s",
                                          this->external_name(), k->external_name());
            }
            return nest_host_k;
          }
        }
        error = "current type is not listed as a nest member";
      } else {
        error = "types are in different packages";
      }

      if (log_is_enabled(Trace, class, nestmates)) {
        ResourceMark rm(THREAD);
        log_trace(class, nestmates)
          ("Type %s (loader: %s) is not a nest member of "
           "resolved type %s (loader: %s): %s",
           this->external_name(),
           this->class_loader_data()->loader_name_and_id(),
           k->external_name(),
           k->class_loader_data()->loader_name_and_id(),
           error);
      }

      if (validationException != NULL && THREAD->can_call_java()) {
        ResourceMark rm(THREAD);
        Exceptions::fthrow(THREAD_AND_LOCATION,
                           validationException,
                           "Type %s (loader: %s) is not a nest member of %s (loader: %s): %s",
                           this->external_name(),
                           this->class_loader_data()->loader_name_and_id(),
                           k->external_name(),
                           k->class_loader_data()->loader_name_and_id(),
                           error
                           );
      }
      return NULL;
    } else {
      if (log_is_enabled(Trace, class, nestmates)) {
        ResourceMark rm(THREAD);
        log_trace(class, nestmates)("Type %s is not part of a nest: setting nest-host to self",
                                    this->external_name());
      }
      // save resolved nest-host value
      return (_nest_host = this);
    }
  }
  return nest_host_k;
}

// check if 'this' and k are nestmates (same nest_host), or k is our nest_host,
// or we are k's nest_host - all of which is covered by comparing the two
// resolved_nest_hosts
bool InstanceKlass::has_nestmate_access_to(InstanceKlass* k, TRAPS) {

  assert(this != k, "this should be handled by higher-level code");

  // Per JVMS 5.4.4 we first resolve and validate the current class, then
  // the target class k. Resolution exceptions will be passed on by upper
  // layers. IncompatibleClassChangeErrors from membership validation failures
  // will also be passed through.

  Symbol* icce = vmSymbols::java_lang_IncompatibleClassChangeError();
  InstanceKlass* cur_host = nest_host(icce, CHECK_false);
  if (cur_host == NULL) {
    return false;
  }

  Klass* k_nest_host = k->nest_host(icce, CHECK_false);
  if (k_nest_host == NULL) {
    return false;
  }

  bool access = (cur_host == k_nest_host);

  if (log_is_enabled(Trace, class, nestmates)) {
    ResourceMark rm(THREAD);
    log_trace(class, nestmates)("Class %s does %shave nestmate access to %s",
                                this->external_name(),
                                access ? "" : "NOT ",
                                k->external_name());
  }

  return access;
}

InstanceKlass* InstanceKlass::allocate_instance_klass(const ClassFileParser& parser, TRAPS) {
  const int size = InstanceKlass::size(parser.vtable_size(),
                                       parser.itable_size(),
                                       nonstatic_oop_map_size(parser.total_oop_map_count()),
                                       parser.is_interface(),
                                       parser.is_unsafe_anonymous(),
                                       should_store_fingerprint(parser.is_unsafe_anonymous()));

  const Symbol* const class_name = parser.class_name();
  assert(class_name != NULL, "invariant");
  ClassLoaderData* loader_data = parser.loader_data();
  assert(loader_data != NULL, "invariant");

  InstanceKlass* ik;

  // Allocation
  if (REF_NONE == parser.reference_type()) {
    if (class_name == vmSymbols::java_lang_Class()) {
      // mirror
      ik = new (loader_data, size, THREAD) InstanceMirrorKlass(parser);
    }
    else if (is_class_loader(class_name, parser)) {
      // class loader
      ik = new (loader_data, size, THREAD) InstanceClassLoaderKlass(parser);
    } else {
      // normal
      ik = new (loader_data, size, THREAD) InstanceKlass(parser, InstanceKlass::_misc_kind_other);
    }
  } else {
    // reference
    ik = new (loader_data, size, THREAD) InstanceRefKlass(parser);
  }

  // Check for pending exception before adding to the loader data and incrementing
  // class count.  Can get OOM here.
  if (HAS_PENDING_EXCEPTION) {
    return NULL;
  }

  return ik;
}


// copy method ordering from resource area to Metaspace
void InstanceKlass::copy_method_ordering(const intArray* m, TRAPS) {
  if (m != NULL) {
    // allocate a new array and copy contents (memcpy?)
    _method_ordering = MetadataFactory::new_array<int>(class_loader_data(), m->length(), CHECK);
    for (int i = 0; i < m->length(); i++) {
      _method_ordering->at_put(i, m->at(i));
    }
  } else {
    _method_ordering = Universe::the_empty_int_array();
  }
}

// create a new array of vtable_indices for default methods
Array<int>* InstanceKlass::create_new_default_vtable_indices(int len, TRAPS) {
  Array<int>* vtable_indices = MetadataFactory::new_array<int>(class_loader_data(), len, CHECK_NULL);
  assert(default_vtable_indices() == NULL, "only create once");
  set_default_vtable_indices(vtable_indices);
  return vtable_indices;
}

InstanceKlass::InstanceKlass(const ClassFileParser& parser, unsigned kind, KlassID id) :
  Klass(id),
  _nest_members(NULL),
  _nest_host_index(0),
  _nest_host(NULL),
  _permitted_subtypes(NULL),
  _static_field_size(parser.static_field_size()),
  _nonstatic_oop_map_size(nonstatic_oop_map_size(parser.total_oop_map_count())),
  _itable_len(parser.itable_size()),
  _reference_type(parser.reference_type())
{
  set_vtable_length(parser.vtable_size());
  set_kind(kind);
  set_access_flags(parser.access_flags());
  set_is_unsafe_anonymous(parser.is_unsafe_anonymous());
  set_layout_helper(Klass::instance_layout_helper(parser.layout_size(),
                                                    false));

  assert(NULL == _methods, "underlying memory not zeroed?");
  assert(is_instance_klass(), "is layout incorrect?");
  assert(size_helper() == parser.layout_size(), "incorrect size_helper?");

  if (DumpSharedSpaces) {
    SystemDictionaryShared::init_dumptime_info(this);
  }
}

void InstanceKlass::deallocate_methods(ClassLoaderData* loader_data,
                                       Array<Method*>* methods) {
  if (methods != NULL && methods != Universe::the_empty_method_array() &&
      !methods->is_shared()) {
    for (int i = 0; i < methods->length(); i++) {
      Method* method = methods->at(i);
      if (method == NULL) continue;  // maybe null if error processing
      // Only want to delete methods that are not executing for RedefineClasses.
      // The previous version will point to them so they're not totally dangling
      assert (!method->on_stack(), "shouldn't be called with methods on stack");
      MetadataFactory::free_metadata(loader_data, method);
    }
    MetadataFactory::free_array<Method*>(loader_data, methods);
  }
}

void InstanceKlass::deallocate_interfaces(ClassLoaderData* loader_data,
                                          const Klass* super_klass,
                                          Array<InstanceKlass*>* local_interfaces,
                                          Array<InstanceKlass*>* transitive_interfaces) {
  // Only deallocate transitive interfaces if not empty, same as super class
  // or same as local interfaces.  See code in parseClassFile.
  Array<InstanceKlass*>* ti = transitive_interfaces;
  if (ti != Universe::the_empty_instance_klass_array() && ti != local_interfaces) {
    // check that the interfaces don't come from super class
    Array<InstanceKlass*>* sti = (super_klass == NULL) ? NULL :
                    InstanceKlass::cast(super_klass)->transitive_interfaces();
    if (ti != sti && ti != NULL && !ti->is_shared()) {
      MetadataFactory::free_array<InstanceKlass*>(loader_data, ti);
    }
  }

  // local interfaces can be empty
  if (local_interfaces != Universe::the_empty_instance_klass_array() &&
      local_interfaces != NULL && !local_interfaces->is_shared()) {
    MetadataFactory::free_array<InstanceKlass*>(loader_data, local_interfaces);
  }
}

// This function deallocates the metadata and C heap pointers that the
// InstanceKlass points to.
void InstanceKlass::deallocate_contents(ClassLoaderData* loader_data) {

  // Orphan the mirror first, CMS thinks it's still live.
  if (java_mirror() != NULL) {
    java_lang_Class::set_klass(java_mirror(), NULL);
  }

  // Also remove mirror from handles
  loader_data->remove_handle(_java_mirror);

  // Need to take this class off the class loader data list.
  loader_data->remove_class(this);

  // The array_klass for this class is created later, after error handling.
  // For class redefinition, we keep the original class so this scratch class
  // doesn't have an array class.  Either way, assert that there is nothing
  // to deallocate.
  assert(array_klasses() == NULL, "array classes shouldn't be created for this class yet");

  // Release C heap allocated data that this might point to, which includes
  // reference counting symbol names.
  release_C_heap_structures();

  deallocate_methods(loader_data, methods());
  set_methods(NULL);

  if (method_ordering() != NULL &&
      method_ordering() != Universe::the_empty_int_array() &&
      !method_ordering()->is_shared()) {
    MetadataFactory::free_array<int>(loader_data, method_ordering());
  }
  set_method_ordering(NULL);

  // default methods can be empty
  if (default_methods() != NULL &&
      default_methods() != Universe::the_empty_method_array() &&
      !default_methods()->is_shared()) {
    MetadataFactory::free_array<Method*>(loader_data, default_methods());
  }
  // Do NOT deallocate the default methods, they are owned by superinterfaces.
  set_default_methods(NULL);

  // default methods vtable indices can be empty
  if (default_vtable_indices() != NULL &&
      !default_vtable_indices()->is_shared()) {
    MetadataFactory::free_array<int>(loader_data, default_vtable_indices());
  }
  set_default_vtable_indices(NULL);


  // This array is in Klass, but remove it with the InstanceKlass since
  // this place would be the only caller and it can share memory with transitive
  // interfaces.
  if (secondary_supers() != NULL &&
      secondary_supers() != Universe::the_empty_klass_array() &&
      // see comments in compute_secondary_supers about the following cast
      (address)(secondary_supers()) != (address)(transitive_interfaces()) &&
      !secondary_supers()->is_shared()) {
    MetadataFactory::free_array<Klass*>(loader_data, secondary_supers());
  }
  set_secondary_supers(NULL);

  deallocate_interfaces(loader_data, super(), local_interfaces(), transitive_interfaces());
  set_transitive_interfaces(NULL);
  set_local_interfaces(NULL);

  if (fields() != NULL && !fields()->is_shared()) {
    MetadataFactory::free_array<jushort>(loader_data, fields());
  }
  set_fields(NULL, 0);

  // If a method from a redefined class is using this constant pool, don't
  // delete it, yet.  The new class's previous version will point to this.
  if (constants() != NULL) {
    assert (!constants()->on_stack(), "shouldn't be called if anything is onstack");
    if (!constants()->is_shared()) {
      MetadataFactory::free_metadata(loader_data, constants());
    }
    // Delete any cached resolution errors for the constant pool
    SystemDictionary::delete_resolution_error(constants());

    set_constants(NULL);
  }

  if (inner_classes() != NULL &&
      inner_classes() != Universe::the_empty_short_array() &&
      !inner_classes()->is_shared()) {
    MetadataFactory::free_array<jushort>(loader_data, inner_classes());
  }
  set_inner_classes(NULL);

  if (nest_members() != NULL &&
      nest_members() != Universe::the_empty_short_array() &&
      !nest_members()->is_shared()) {
    MetadataFactory::free_array<jushort>(loader_data, nest_members());
  }
  set_nest_members(NULL);

<<<<<<< HEAD
  if (permitted_subtypes() != NULL &&
      permitted_subtypes() != Universe::the_empty_short_array() &&
      !permitted_subtypes()->is_shared()) {
    MetadataFactory::free_array<jushort>(loader_data, permitted_subtypes());
  }
  set_permitted_subtypes(NULL);
=======
  if (record_params() != NULL &&
      record_params() != Universe::the_empty_short_array()) {
    MetadataFactory::free_array<jushort>(loader_data, record_params());
  }
  set_record_params(NULL, 0);
>>>>>>> 1afaf357

  // We should deallocate the Annotations instance if it's not in shared spaces.
  if (annotations() != NULL && !annotations()->is_shared()) {
    MetadataFactory::free_metadata(loader_data, annotations());
  }
  set_annotations(NULL);

  if (DumpSharedSpaces) {
    SystemDictionaryShared::remove_dumptime_info(this);
  }
}

bool InstanceKlass::should_be_initialized() const {
  return !is_initialized();
}

klassItable InstanceKlass::itable() const {
  return klassItable(const_cast<InstanceKlass*>(this));
}

void InstanceKlass::eager_initialize(Thread *thread) {
  if (!EagerInitialization) return;

  if (this->is_not_initialized()) {
    // abort if the the class has a class initializer
    if (this->class_initializer() != NULL) return;

    // abort if it is java.lang.Object (initialization is handled in genesis)
    Klass* super_klass = super();
    if (super_klass == NULL) return;

    // abort if the super class should be initialized
    if (!InstanceKlass::cast(super_klass)->is_initialized()) return;

    // call body to expose the this pointer
    eager_initialize_impl();
  }
}

// JVMTI spec thinks there are signers and protection domain in the
// instanceKlass.  These accessors pretend these fields are there.
// The hprof specification also thinks these fields are in InstanceKlass.
oop InstanceKlass::protection_domain() const {
  // return the protection_domain from the mirror
  return java_lang_Class::protection_domain(java_mirror());
}

// To remove these from requires an incompatible change and CCC request.
objArrayOop InstanceKlass::signers() const {
  // return the signers from the mirror
  return java_lang_Class::signers(java_mirror());
}

oop InstanceKlass::init_lock() const {
  // return the init lock from the mirror
  oop lock = java_lang_Class::init_lock(java_mirror());
  // Prevent reordering with any access of initialization state
  OrderAccess::loadload();
  assert((oop)lock != NULL || !is_not_initialized(), // initialized or in_error state
         "only fully initialized state can have a null lock");
  return lock;
}

// Set the initialization lock to null so the object can be GC'ed.  Any racing
// threads to get this lock will see a null lock and will not lock.
// That's okay because they all check for initialized state after getting
// the lock and return.
void InstanceKlass::fence_and_clear_init_lock() {
  // make sure previous stores are all done, notably the init_state.
  OrderAccess::storestore();
  java_lang_Class::set_init_lock(java_mirror(), NULL);
  assert(!is_not_initialized(), "class must be initialized now");
}

void InstanceKlass::eager_initialize_impl() {
  EXCEPTION_MARK;
  HandleMark hm(THREAD);
  Handle h_init_lock(THREAD, init_lock());
  ObjectLocker ol(h_init_lock, THREAD, h_init_lock() != NULL);

  // abort if someone beat us to the initialization
  if (!is_not_initialized()) return;  // note: not equivalent to is_initialized()

  ClassState old_state = init_state();
  link_class_impl(THREAD);
  if (HAS_PENDING_EXCEPTION) {
    CLEAR_PENDING_EXCEPTION;
    // Abort if linking the class throws an exception.

    // Use a test to avoid redundantly resetting the state if there's
    // no change.  Set_init_state() asserts that state changes make
    // progress, whereas here we might just be spinning in place.
    if (old_state != _init_state)
      set_init_state(old_state);
  } else {
    // linking successfull, mark class as initialized
    set_init_state(fully_initialized);
    fence_and_clear_init_lock();
    // trace
    if (log_is_enabled(Info, class, init)) {
      ResourceMark rm(THREAD);
      log_info(class, init)("[Initialized %s without side effects]", external_name());
    }
  }
}


// See "The Virtual Machine Specification" section 2.16.5 for a detailed explanation of the class initialization
// process. The step comments refers to the procedure described in that section.
// Note: implementation moved to static method to expose the this pointer.
void InstanceKlass::initialize(TRAPS) {
  if (this->should_be_initialized()) {
    initialize_impl(CHECK);
    // Note: at this point the class may be initialized
    //       OR it may be in the state of being initialized
    //       in case of recursive initialization!
  } else {
    assert(is_initialized(), "sanity check");
  }
}


bool InstanceKlass::verify_code(TRAPS) {
  // 1) Verify the bytecodes
  return Verifier::verify(this, should_verify_class(), THREAD);
}

void InstanceKlass::link_class(TRAPS) {
  assert(is_loaded(), "must be loaded");
  if (!is_linked()) {
    link_class_impl(CHECK);
  }
}

// Called to verify that a class can link during initialization, without
// throwing a VerifyError.
bool InstanceKlass::link_class_or_fail(TRAPS) {
  assert(is_loaded(), "must be loaded");
  if (!is_linked()) {
    link_class_impl(CHECK_false);
  }
  return is_linked();
}

bool InstanceKlass::link_class_impl(TRAPS) {
  if (DumpSharedSpaces && is_in_error_state()) {
    // This is for CDS dumping phase only -- we use the in_error_state to indicate that
    // the class has failed verification. Throwing the NoClassDefFoundError here is just
    // a convenient way to stop repeat attempts to verify the same (bad) class.
    //
    // Note that the NoClassDefFoundError is not part of the JLS, and should not be thrown
    // if we are executing Java code. This is not a problem for CDS dumping phase since
    // it doesn't execute any Java code.
    ResourceMark rm(THREAD);
    Exceptions::fthrow(THREAD_AND_LOCATION,
                       vmSymbols::java_lang_NoClassDefFoundError(),
                       "Class %s, or one of its supertypes, failed class initialization",
                       external_name());
    return false;
  }
  // return if already verified
  if (is_linked()) {
    return true;
  }

  // Timing
  // timer handles recursion
  assert(THREAD->is_Java_thread(), "non-JavaThread in link_class_impl");
  JavaThread* jt = (JavaThread*)THREAD;

  // link super class before linking this class
  Klass* super_klass = super();
  if (super_klass != NULL) {
    if (super_klass->is_interface()) {  // check if super class is an interface
      ResourceMark rm(THREAD);
      Exceptions::fthrow(
        THREAD_AND_LOCATION,
        vmSymbols::java_lang_IncompatibleClassChangeError(),
        "class %s has interface %s as super class",
        external_name(),
        super_klass->external_name()
      );
      return false;
    }

    InstanceKlass* ik_super = InstanceKlass::cast(super_klass);
    ik_super->link_class_impl(CHECK_false);
  }

  // link all interfaces implemented by this class before linking this class
  Array<InstanceKlass*>* interfaces = local_interfaces();
  int num_interfaces = interfaces->length();
  for (int index = 0; index < num_interfaces; index++) {
    InstanceKlass* interk = interfaces->at(index);
    interk->link_class_impl(CHECK_false);
  }

  // in case the class is linked in the process of linking its superclasses
  if (is_linked()) {
    return true;
  }

  // trace only the link time for this klass that includes
  // the verification time
  PerfClassTraceTime vmtimer(ClassLoader::perf_class_link_time(),
                             ClassLoader::perf_class_link_selftime(),
                             ClassLoader::perf_classes_linked(),
                             jt->get_thread_stat()->perf_recursion_counts_addr(),
                             jt->get_thread_stat()->perf_timers_addr(),
                             PerfClassTraceTime::CLASS_LINK);

  // verification & rewriting
  {
    HandleMark hm(THREAD);
    Handle h_init_lock(THREAD, init_lock());
    ObjectLocker ol(h_init_lock, THREAD, h_init_lock() != NULL);
    // rewritten will have been set if loader constraint error found
    // on an earlier link attempt
    // don't verify or rewrite if already rewritten
    //

    if (!is_linked()) {
      if (!is_rewritten()) {
        {
          bool verify_ok = verify_code(THREAD);
          if (!verify_ok) {
            return false;
          }
        }

        // Just in case a side-effect of verify linked this class already
        // (which can sometimes happen since the verifier loads classes
        // using custom class loaders, which are free to initialize things)
        if (is_linked()) {
          return true;
        }

        // also sets rewritten
        rewrite_class(CHECK_false);
      } else if (is_shared()) {
        SystemDictionaryShared::check_verification_constraints(this, CHECK_false);
      }

      // relocate jsrs and link methods after they are all rewritten
      link_methods(CHECK_false);

      // Initialize the vtable and interface table after
      // methods have been rewritten since rewrite may
      // fabricate new Method*s.
      // also does loader constraint checking
      //
      // initialize_vtable and initialize_itable need to be rerun for
      // a shared class if the class is not loaded by the NULL classloader.
      ClassLoaderData * loader_data = class_loader_data();
      if (!(is_shared() &&
            loader_data->is_the_null_class_loader_data())) {
        vtable().initialize_vtable(true, CHECK_false);
        itable().initialize_itable(true, CHECK_false);
      }
#ifdef ASSERT
      else {
        vtable().verify(tty, true);
        // In case itable verification is ever added.
        // itable().verify(tty, true);
      }
#endif
      set_init_state(linked);
      if (JvmtiExport::should_post_class_prepare()) {
        Thread *thread = THREAD;
        assert(thread->is_Java_thread(), "thread->is_Java_thread()");
        JvmtiExport::post_class_prepare((JavaThread *) thread, this);
      }
    }
  }
  return true;
}

// Rewrite the byte codes of all of the methods of a class.
// The rewriter must be called exactly once. Rewriting must happen after
// verification but before the first method of the class is executed.
void InstanceKlass::rewrite_class(TRAPS) {
  assert(is_loaded(), "must be loaded");
  if (is_rewritten()) {
    assert(is_shared(), "rewriting an unshared class?");
    return;
  }
  Rewriter::rewrite(this, CHECK);
  set_rewritten();
}

// Now relocate and link method entry points after class is rewritten.
// This is outside is_rewritten flag. In case of an exception, it can be
// executed more than once.
void InstanceKlass::link_methods(TRAPS) {
  int len = methods()->length();
  for (int i = len-1; i >= 0; i--) {
    methodHandle m(THREAD, methods()->at(i));

    // Set up method entry points for compiler and interpreter    .
    m->link_method(m, CHECK);
  }
}

// Eagerly initialize superinterfaces that declare default methods (concrete instance: any access)
void InstanceKlass::initialize_super_interfaces(TRAPS) {
  assert (has_nonstatic_concrete_methods(), "caller should have checked this");
  for (int i = 0; i < local_interfaces()->length(); ++i) {
    InstanceKlass* ik = local_interfaces()->at(i);

    // Initialization is depth first search ie. we start with top of the inheritance tree
    // has_nonstatic_concrete_methods drives searching superinterfaces since it
    // means has_nonstatic_concrete_methods in its superinterface hierarchy
    if (ik->has_nonstatic_concrete_methods()) {
      ik->initialize_super_interfaces(CHECK);
    }

    // Only initialize() interfaces that "declare" concrete methods.
    if (ik->should_be_initialized() && ik->declares_nonstatic_concrete_methods()) {
      ik->initialize(CHECK);
    }
  }
}

void InstanceKlass::initialize_impl(TRAPS) {
  HandleMark hm(THREAD);

  // Make sure klass is linked (verified) before initialization
  // A class could already be verified, since it has been reflected upon.
  link_class(CHECK);

  DTRACE_CLASSINIT_PROBE(required, -1);

  bool wait = false;

  assert(THREAD->is_Java_thread(), "non-JavaThread in initialize_impl");
  JavaThread* jt = (JavaThread*)THREAD;

  // refer to the JVM book page 47 for description of steps
  // Step 1
  {
    Handle h_init_lock(THREAD, init_lock());
    ObjectLocker ol(h_init_lock, THREAD, h_init_lock() != NULL);

    // Step 2
    // If we were to use wait() instead of waitInterruptibly() then
    // we might end up throwing IE from link/symbol resolution sites
    // that aren't expected to throw.  This would wreak havoc.  See 6320309.
    while (is_being_initialized() && !is_reentrant_initialization(jt)) {
      wait = true;
      jt->set_class_to_be_initialized(this);
      ol.waitUninterruptibly(jt);
      jt->set_class_to_be_initialized(NULL);
    }

    // Step 3
    if (is_being_initialized() && is_reentrant_initialization(jt)) {
      DTRACE_CLASSINIT_PROBE_WAIT(recursive, -1, wait);
      return;
    }

    // Step 4
    if (is_initialized()) {
      DTRACE_CLASSINIT_PROBE_WAIT(concurrent, -1, wait);
      return;
    }

    // Step 5
    if (is_in_error_state()) {
      DTRACE_CLASSINIT_PROBE_WAIT(erroneous, -1, wait);
      ResourceMark rm(THREAD);
      const char* desc = "Could not initialize class ";
      const char* className = external_name();
      size_t msglen = strlen(desc) + strlen(className) + 1;
      char* message = NEW_RESOURCE_ARRAY(char, msglen);
      if (NULL == message) {
        // Out of memory: can't create detailed error message
          THROW_MSG(vmSymbols::java_lang_NoClassDefFoundError(), className);
      } else {
        jio_snprintf(message, msglen, "%s%s", desc, className);
          THROW_MSG(vmSymbols::java_lang_NoClassDefFoundError(), message);
      }
    }

    // Step 6
    set_init_state(being_initialized);
    set_init_thread(jt);
  }

  // Step 7
  // Next, if C is a class rather than an interface, initialize it's super class and super
  // interfaces.
  if (!is_interface()) {
    Klass* super_klass = super();
    if (super_klass != NULL && super_klass->should_be_initialized()) {
      super_klass->initialize(THREAD);
    }
    // If C implements any interface that declares a non-static, concrete method,
    // the initialization of C triggers initialization of its super interfaces.
    // Only need to recurse if has_nonstatic_concrete_methods which includes declaring and
    // having a superinterface that declares, non-static, concrete methods
    if (!HAS_PENDING_EXCEPTION && has_nonstatic_concrete_methods()) {
      initialize_super_interfaces(THREAD);
    }

    // If any exceptions, complete abruptly, throwing the same exception as above.
    if (HAS_PENDING_EXCEPTION) {
      Handle e(THREAD, PENDING_EXCEPTION);
      CLEAR_PENDING_EXCEPTION;
      {
        EXCEPTION_MARK;
        // Locks object, set state, and notify all waiting threads
        set_initialization_state_and_notify(initialization_error, THREAD);
        CLEAR_PENDING_EXCEPTION;
      }
      DTRACE_CLASSINIT_PROBE_WAIT(super__failed, -1, wait);
      THROW_OOP(e());
    }
  }


  // Look for aot compiled methods for this klass, including class initializer.
  AOTLoader::load_for_klass(this, THREAD);

  // Step 8
  {
    DTRACE_CLASSINIT_PROBE_WAIT(clinit, -1, wait);
    // Timer includes any side effects of class initialization (resolution,
    // etc), but not recursive entry into call_class_initializer().
    PerfClassTraceTime timer(ClassLoader::perf_class_init_time(),
                             ClassLoader::perf_class_init_selftime(),
                             ClassLoader::perf_classes_inited(),
                             jt->get_thread_stat()->perf_recursion_counts_addr(),
                             jt->get_thread_stat()->perf_timers_addr(),
                             PerfClassTraceTime::CLASS_CLINIT);
    call_class_initializer(THREAD);
  }

  // Step 9
  if (!HAS_PENDING_EXCEPTION) {
    set_initialization_state_and_notify(fully_initialized, CHECK);
    {
      debug_only(vtable().verify(tty, true);)
    }
  }
  else {
    // Step 10 and 11
    Handle e(THREAD, PENDING_EXCEPTION);
    CLEAR_PENDING_EXCEPTION;
    // JVMTI has already reported the pending exception
    // JVMTI internal flag reset is needed in order to report ExceptionInInitializerError
    JvmtiExport::clear_detected_exception(jt);
    {
      EXCEPTION_MARK;
      set_initialization_state_and_notify(initialization_error, THREAD);
      CLEAR_PENDING_EXCEPTION;   // ignore any exception thrown, class initialization error is thrown below
      // JVMTI has already reported the pending exception
      // JVMTI internal flag reset is needed in order to report ExceptionInInitializerError
      JvmtiExport::clear_detected_exception(jt);
    }
    DTRACE_CLASSINIT_PROBE_WAIT(error, -1, wait);
    if (e->is_a(SystemDictionary::Error_klass())) {
      THROW_OOP(e());
    } else {
      JavaCallArguments args(e);
      THROW_ARG(vmSymbols::java_lang_ExceptionInInitializerError(),
                vmSymbols::throwable_void_signature(),
                &args);
    }
  }
  DTRACE_CLASSINIT_PROBE_WAIT(end, -1, wait);
}


void InstanceKlass::set_initialization_state_and_notify(ClassState state, TRAPS) {
  Handle h_init_lock(THREAD, init_lock());
  if (h_init_lock() != NULL) {
    ObjectLocker ol(h_init_lock, THREAD);
    set_init_state(state);
    fence_and_clear_init_lock();
    ol.notify_all(CHECK);
  } else {
    assert(h_init_lock() != NULL, "The initialization state should never be set twice");
    set_init_state(state);
  }
}

Klass* InstanceKlass::implementor() const {
  Klass* volatile* k = adr_implementor();
  if (k == NULL) {
    return NULL;
  } else {
    // This load races with inserts, and therefore needs acquire.
    Klass* kls = OrderAccess::load_acquire(k);
    if (kls != NULL && !kls->is_loader_alive()) {
      return NULL;  // don't return unloaded class
    } else {
      return kls;
    }
  }
}


void InstanceKlass::set_implementor(Klass* k) {
  assert_lock_strong(Compile_lock);
  assert(is_interface(), "not interface");
  Klass* volatile* addr = adr_implementor();
  assert(addr != NULL, "null addr");
  if (addr != NULL) {
    OrderAccess::release_store(addr, k);
  }
}

int  InstanceKlass::nof_implementors() const {
  Klass* k = implementor();
  if (k == NULL) {
    return 0;
  } else if (k != this) {
    return 1;
  } else {
    return 2;
  }
}

// The embedded _implementor field can only record one implementor.
// When there are more than one implementors, the _implementor field
// is set to the interface Klass* itself. Following are the possible
// values for the _implementor field:
//   NULL                  - no implementor
//   implementor Klass*    - one implementor
//   self                  - more than one implementor
//
// The _implementor field only exists for interfaces.
void InstanceKlass::add_implementor(Klass* k) {
  assert_lock_strong(Compile_lock);
  assert(is_interface(), "not interface");
  // Filter out my subinterfaces.
  // (Note: Interfaces are never on the subklass list.)
  if (InstanceKlass::cast(k)->is_interface()) return;

  // Filter out subclasses whose supers already implement me.
  // (Note: CHA must walk subclasses of direct implementors
  // in order to locate indirect implementors.)
  Klass* sk = k->super();
  if (sk != NULL && InstanceKlass::cast(sk)->implements_interface(this))
    // We only need to check one immediate superclass, since the
    // implements_interface query looks at transitive_interfaces.
    // Any supers of the super have the same (or fewer) transitive_interfaces.
    return;

  Klass* ik = implementor();
  if (ik == NULL) {
    set_implementor(k);
  } else if (ik != this) {
    // There is already an implementor. Use itself as an indicator of
    // more than one implementors.
    set_implementor(this);
  }

  // The implementor also implements the transitive_interfaces
  for (int index = 0; index < local_interfaces()->length(); index++) {
    InstanceKlass::cast(local_interfaces()->at(index))->add_implementor(k);
  }
}

void InstanceKlass::init_implementor() {
  if (is_interface()) {
    set_implementor(NULL);
  }
}


void InstanceKlass::process_interfaces(Thread *thread) {
  // link this class into the implementors list of every interface it implements
  for (int i = local_interfaces()->length() - 1; i >= 0; i--) {
    assert(local_interfaces()->at(i)->is_klass(), "must be a klass");
    InstanceKlass* interf = InstanceKlass::cast(local_interfaces()->at(i));
    assert(interf->is_interface(), "expected interface");
    interf->add_implementor(this);
  }
}

bool InstanceKlass::can_be_primary_super_slow() const {
  if (is_interface())
    return false;
  else
    return Klass::can_be_primary_super_slow();
}

GrowableArray<Klass*>* InstanceKlass::compute_secondary_supers(int num_extra_slots,
                                                               Array<InstanceKlass*>* transitive_interfaces) {
  // The secondaries are the implemented interfaces.
  Array<InstanceKlass*>* interfaces = transitive_interfaces;
  int num_secondaries = num_extra_slots + interfaces->length();
  if (num_secondaries == 0) {
    // Must share this for correct bootstrapping!
    set_secondary_supers(Universe::the_empty_klass_array());
    return NULL;
  } else if (num_extra_slots == 0) {
    // The secondary super list is exactly the same as the transitive interfaces, so
    // let's use it instead of making a copy.
    // Redefine classes has to be careful not to delete this!
    // We need the cast because Array<Klass*> is NOT a supertype of Array<InstanceKlass*>,
    // (but it's safe to do here because we won't write into _secondary_supers from this point on).
    set_secondary_supers((Array<Klass*>*)(address)interfaces);
    return NULL;
  } else {
    // Copy transitive interfaces to a temporary growable array to be constructed
    // into the secondary super list with extra slots.
    GrowableArray<Klass*>* secondaries = new GrowableArray<Klass*>(interfaces->length());
    for (int i = 0; i < interfaces->length(); i++) {
      secondaries->push(interfaces->at(i));
    }
    return secondaries;
  }
}

bool InstanceKlass::implements_interface(Klass* k) const {
  if (this == k) return true;
  assert(k->is_interface(), "should be an interface class");
  for (int i = 0; i < transitive_interfaces()->length(); i++) {
    if (transitive_interfaces()->at(i) == k) {
      return true;
    }
  }
  return false;
}

bool InstanceKlass::is_same_or_direct_interface(Klass *k) const {
  // Verify direct super interface
  if (this == k) return true;
  assert(k->is_interface(), "should be an interface class");
  for (int i = 0; i < local_interfaces()->length(); i++) {
    if (local_interfaces()->at(i) == k) {
      return true;
    }
  }
  return false;
}

objArrayOop InstanceKlass::allocate_objArray(int n, int length, TRAPS) {
  check_array_allocation_length(length, arrayOopDesc::max_array_length(T_OBJECT), CHECK_NULL);
  int size = objArrayOopDesc::object_size(length);
  Klass* ak = array_klass(n, CHECK_NULL);
  objArrayOop o = (objArrayOop)Universe::heap()->array_allocate(ak, size, length,
                                                                /* do_zero */ true, CHECK_NULL);
  return o;
}

instanceOop InstanceKlass::register_finalizer(instanceOop i, TRAPS) {
  if (TraceFinalizerRegistration) {
    tty->print("Registered ");
    i->print_value_on(tty);
    tty->print_cr(" (" INTPTR_FORMAT ") as finalizable", p2i(i));
  }
  instanceHandle h_i(THREAD, i);
  // Pass the handle as argument, JavaCalls::call expects oop as jobjects
  JavaValue result(T_VOID);
  JavaCallArguments args(h_i);
  methodHandle mh (THREAD, Universe::finalizer_register_method());
  JavaCalls::call(&result, mh, &args, CHECK_NULL);
  return h_i();
}

instanceOop InstanceKlass::allocate_instance(TRAPS) {
  bool has_finalizer_flag = has_finalizer(); // Query before possible GC
  int size = size_helper();  // Query before forming handle.

  instanceOop i;

  i = (instanceOop)Universe::heap()->obj_allocate(this, size, CHECK_NULL);
  if (has_finalizer_flag && !RegisterFinalizersAtInit) {
    i = register_finalizer(i, CHECK_NULL);
  }
  return i;
}

instanceHandle InstanceKlass::allocate_instance_handle(TRAPS) {
  return instanceHandle(THREAD, allocate_instance(THREAD));
}

void InstanceKlass::check_valid_for_instantiation(bool throwError, TRAPS) {
  if (is_interface() || is_abstract()) {
    ResourceMark rm(THREAD);
    THROW_MSG(throwError ? vmSymbols::java_lang_InstantiationError()
              : vmSymbols::java_lang_InstantiationException(), external_name());
  }
  if (this == SystemDictionary::Class_klass()) {
    ResourceMark rm(THREAD);
    THROW_MSG(throwError ? vmSymbols::java_lang_IllegalAccessError()
              : vmSymbols::java_lang_IllegalAccessException(), external_name());
  }
}

Klass* InstanceKlass::array_klass_impl(bool or_null, int n, TRAPS) {
  // Need load-acquire for lock-free read
  if (array_klasses_acquire() == NULL) {
    if (or_null) return NULL;

    ResourceMark rm;
    JavaThread *jt = (JavaThread *)THREAD;
    {
      // Atomic creation of array_klasses
      MutexLocker ma(MultiArray_lock, THREAD);

      // Check if update has already taken place
      if (array_klasses() == NULL) {
        Klass*    k = ObjArrayKlass::allocate_objArray_klass(class_loader_data(), 1, this, CHECK_NULL);
        // use 'release' to pair with lock-free load
        release_set_array_klasses(k);
      }
    }
  }
  // _this will always be set at this point
  ObjArrayKlass* oak = (ObjArrayKlass*)array_klasses();
  if (or_null) {
    return oak->array_klass_or_null(n);
  }
  return oak->array_klass(n, THREAD);
}

Klass* InstanceKlass::array_klass_impl(bool or_null, TRAPS) {
  return array_klass_impl(or_null, 1, THREAD);
}

static int call_class_initializer_counter = 0;   // for debugging

Method* InstanceKlass::class_initializer() const {
  Method* clinit = find_method(
      vmSymbols::class_initializer_name(), vmSymbols::void_method_signature());
  if (clinit != NULL && clinit->has_valid_initializer_flags()) {
    return clinit;
  }
  return NULL;
}

void InstanceKlass::call_class_initializer(TRAPS) {
  if (ReplayCompiles &&
      (ReplaySuppressInitializers == 1 ||
       (ReplaySuppressInitializers >= 2 && class_loader() != NULL))) {
    // Hide the existence of the initializer for the purpose of replaying the compile
    return;
  }

  methodHandle h_method(THREAD, class_initializer());
  assert(!is_initialized(), "we cannot initialize twice");
  LogTarget(Info, class, init) lt;
  if (lt.is_enabled()) {
    ResourceMark rm;
    LogStream ls(lt);
    ls.print("%d Initializing ", call_class_initializer_counter++);
    name()->print_value_on(&ls);
    ls.print_cr("%s (" INTPTR_FORMAT ")", h_method() == NULL ? "(no method)" : "", p2i(this));
  }
  if (h_method() != NULL) {
    JavaCallArguments args; // No arguments
    JavaValue result(T_VOID);
    JavaCalls::call(&result, h_method, &args, CHECK); // Static call (no args)
  }
}


void InstanceKlass::mask_for(const methodHandle& method, int bci,
  InterpreterOopMap* entry_for) {
  // Lazily create the _oop_map_cache at first request
  // Lock-free access requires load_acquire.
  OopMapCache* oop_map_cache = OrderAccess::load_acquire(&_oop_map_cache);
  if (oop_map_cache == NULL) {
    MutexLocker x(OopMapCacheAlloc_lock);
    // Check if _oop_map_cache was allocated while we were waiting for this lock
    if ((oop_map_cache = _oop_map_cache) == NULL) {
      oop_map_cache = new OopMapCache();
      // Ensure _oop_map_cache is stable, since it is examined without a lock
      OrderAccess::release_store(&_oop_map_cache, oop_map_cache);
    }
  }
  // _oop_map_cache is constant after init; lookup below does its own locking.
  oop_map_cache->lookup(method, bci, entry_for);
}


bool InstanceKlass::find_local_field(Symbol* name, Symbol* sig, fieldDescriptor* fd) const {
  for (JavaFieldStream fs(this); !fs.done(); fs.next()) {
    Symbol* f_name = fs.name();
    Symbol* f_sig  = fs.signature();
    if (f_name == name && f_sig == sig) {
      fd->reinitialize(const_cast<InstanceKlass*>(this), fs.index());
      return true;
    }
  }
  return false;
}


Klass* InstanceKlass::find_interface_field(Symbol* name, Symbol* sig, fieldDescriptor* fd) const {
  const int n = local_interfaces()->length();
  for (int i = 0; i < n; i++) {
    Klass* intf1 = local_interfaces()->at(i);
    assert(intf1->is_interface(), "just checking type");
    // search for field in current interface
    if (InstanceKlass::cast(intf1)->find_local_field(name, sig, fd)) {
      assert(fd->is_static(), "interface field must be static");
      return intf1;
    }
    // search for field in direct superinterfaces
    Klass* intf2 = InstanceKlass::cast(intf1)->find_interface_field(name, sig, fd);
    if (intf2 != NULL) return intf2;
  }
  // otherwise field lookup fails
  return NULL;
}


Klass* InstanceKlass::find_field(Symbol* name, Symbol* sig, fieldDescriptor* fd) const {
  // search order according to newest JVM spec (5.4.3.2, p.167).
  // 1) search for field in current klass
  if (find_local_field(name, sig, fd)) {
    return const_cast<InstanceKlass*>(this);
  }
  // 2) search for field recursively in direct superinterfaces
  { Klass* intf = find_interface_field(name, sig, fd);
    if (intf != NULL) return intf;
  }
  // 3) apply field lookup recursively if superclass exists
  { Klass* supr = super();
    if (supr != NULL) return InstanceKlass::cast(supr)->find_field(name, sig, fd);
  }
  // 4) otherwise field lookup fails
  return NULL;
}


Klass* InstanceKlass::find_field(Symbol* name, Symbol* sig, bool is_static, fieldDescriptor* fd) const {
  // search order according to newest JVM spec (5.4.3.2, p.167).
  // 1) search for field in current klass
  if (find_local_field(name, sig, fd)) {
    if (fd->is_static() == is_static) return const_cast<InstanceKlass*>(this);
  }
  // 2) search for field recursively in direct superinterfaces
  if (is_static) {
    Klass* intf = find_interface_field(name, sig, fd);
    if (intf != NULL) return intf;
  }
  // 3) apply field lookup recursively if superclass exists
  { Klass* supr = super();
    if (supr != NULL) return InstanceKlass::cast(supr)->find_field(name, sig, is_static, fd);
  }
  // 4) otherwise field lookup fails
  return NULL;
}


bool InstanceKlass::find_local_field_from_offset(int offset, bool is_static, fieldDescriptor* fd) const {
  for (JavaFieldStream fs(this); !fs.done(); fs.next()) {
    if (fs.offset() == offset) {
      fd->reinitialize(const_cast<InstanceKlass*>(this), fs.index());
      if (fd->is_static() == is_static) return true;
    }
  }
  return false;
}


bool InstanceKlass::find_field_from_offset(int offset, bool is_static, fieldDescriptor* fd) const {
  Klass* klass = const_cast<InstanceKlass*>(this);
  while (klass != NULL) {
    if (InstanceKlass::cast(klass)->find_local_field_from_offset(offset, is_static, fd)) {
      return true;
    }
    klass = klass->super();
  }
  return false;
}


void InstanceKlass::methods_do(void f(Method* method)) {
  // Methods aren't stable until they are loaded.  This can be read outside
  // a lock through the ClassLoaderData for profiling
  if (!is_loaded()) {
    return;
  }

  int len = methods()->length();
  for (int index = 0; index < len; index++) {
    Method* m = methods()->at(index);
    assert(m->is_method(), "must be method");
    f(m);
  }
}


void InstanceKlass::do_local_static_fields(FieldClosure* cl) {
  for (JavaFieldStream fs(this); !fs.done(); fs.next()) {
    if (fs.access_flags().is_static()) {
      fieldDescriptor& fd = fs.field_descriptor();
      cl->do_field(&fd);
    }
  }
}


void InstanceKlass::do_local_static_fields(void f(fieldDescriptor*, Handle, TRAPS), Handle mirror, TRAPS) {
  for (JavaFieldStream fs(this); !fs.done(); fs.next()) {
    if (fs.access_flags().is_static()) {
      fieldDescriptor& fd = fs.field_descriptor();
      f(&fd, mirror, CHECK);
    }
  }
}


static int compare_fields_by_offset(int* a, int* b) {
  return a[0] - b[0];
}

void InstanceKlass::do_nonstatic_fields(FieldClosure* cl) {
  InstanceKlass* super = superklass();
  if (super != NULL) {
    super->do_nonstatic_fields(cl);
  }
  fieldDescriptor fd;
  int length = java_fields_count();
  // In DebugInfo nonstatic fields are sorted by offset.
  int* fields_sorted = NEW_C_HEAP_ARRAY(int, 2*(length+1), mtClass);
  int j = 0;
  for (int i = 0; i < length; i += 1) {
    fd.reinitialize(this, i);
    if (!fd.is_static()) {
      fields_sorted[j + 0] = fd.offset();
      fields_sorted[j + 1] = i;
      j += 2;
    }
  }
  if (j > 0) {
    length = j;
    // _sort_Fn is defined in growableArray.hpp.
    qsort(fields_sorted, length/2, 2*sizeof(int), (_sort_Fn)compare_fields_by_offset);
    for (int i = 0; i < length; i += 2) {
      fd.reinitialize(this, fields_sorted[i + 1]);
      assert(!fd.is_static() && fd.offset() == fields_sorted[i], "only nonstatic fields");
      cl->do_field(&fd);
    }
  }
  FREE_C_HEAP_ARRAY(int, fields_sorted);
}


void InstanceKlass::array_klasses_do(void f(Klass* k, TRAPS), TRAPS) {
  if (array_klasses() != NULL)
    ArrayKlass::cast(array_klasses())->array_klasses_do(f, THREAD);
}

void InstanceKlass::array_klasses_do(void f(Klass* k)) {
  if (array_klasses() != NULL)
    ArrayKlass::cast(array_klasses())->array_klasses_do(f);
}

#ifdef ASSERT
static int linear_search(const Array<Method*>* methods,
                         const Symbol* name,
                         const Symbol* signature) {
  const int len = methods->length();
  for (int index = 0; index < len; index++) {
    const Method* const m = methods->at(index);
    assert(m->is_method(), "must be method");
    if (m->signature() == signature && m->name() == name) {
       return index;
    }
  }
  return -1;
}
#endif

static int binary_search(const Array<Method*>* methods, const Symbol* name) {
  int len = methods->length();
  // methods are sorted, so do binary search
  int l = 0;
  int h = len - 1;
  while (l <= h) {
    int mid = (l + h) >> 1;
    Method* m = methods->at(mid);
    assert(m->is_method(), "must be method");
    int res = m->name()->fast_compare(name);
    if (res == 0) {
      return mid;
    } else if (res < 0) {
      l = mid + 1;
    } else {
      h = mid - 1;
    }
  }
  return -1;
}

// find_method looks up the name/signature in the local methods array
Method* InstanceKlass::find_method(const Symbol* name,
                                   const Symbol* signature) const {
  return find_method_impl(name, signature, find_overpass, find_static, find_private);
}

Method* InstanceKlass::find_method_impl(const Symbol* name,
                                        const Symbol* signature,
                                        OverpassLookupMode overpass_mode,
                                        StaticLookupMode static_mode,
                                        PrivateLookupMode private_mode) const {
  return InstanceKlass::find_method_impl(methods(),
                                         name,
                                         signature,
                                         overpass_mode,
                                         static_mode,
                                         private_mode);
}

// find_instance_method looks up the name/signature in the local methods array
// and skips over static methods
Method* InstanceKlass::find_instance_method(const Array<Method*>* methods,
                                            const Symbol* name,
                                            const Symbol* signature,
                                            PrivateLookupMode private_mode) {
  Method* const meth = InstanceKlass::find_method_impl(methods,
                                                 name,
                                                 signature,
                                                 find_overpass,
                                                 skip_static,
                                                 private_mode);
  assert(((meth == NULL) || !meth->is_static()),
    "find_instance_method should have skipped statics");
  return meth;
}

// find_instance_method looks up the name/signature in the local methods array
// and skips over static methods
Method* InstanceKlass::find_instance_method(const Symbol* name,
                                            const Symbol* signature,
                                            PrivateLookupMode private_mode) const {
  return InstanceKlass::find_instance_method(methods(), name, signature, private_mode);
}

// Find looks up the name/signature in the local methods array
// and filters on the overpass, static and private flags
// This returns the first one found
// note that the local methods array can have up to one overpass, one static
// and one instance (private or not) with the same name/signature
Method* InstanceKlass::find_local_method(const Symbol* name,
                                         const Symbol* signature,
                                         OverpassLookupMode overpass_mode,
                                         StaticLookupMode static_mode,
                                         PrivateLookupMode private_mode) const {
  return InstanceKlass::find_method_impl(methods(),
                                         name,
                                         signature,
                                         overpass_mode,
                                         static_mode,
                                         private_mode);
}

// Find looks up the name/signature in the local methods array
// and filters on the overpass, static and private flags
// This returns the first one found
// note that the local methods array can have up to one overpass, one static
// and one instance (private or not) with the same name/signature
Method* InstanceKlass::find_local_method(const Array<Method*>* methods,
                                         const Symbol* name,
                                         const Symbol* signature,
                                         OverpassLookupMode overpass_mode,
                                         StaticLookupMode static_mode,
                                         PrivateLookupMode private_mode) {
  return InstanceKlass::find_method_impl(methods,
                                         name,
                                         signature,
                                         overpass_mode,
                                         static_mode,
                                         private_mode);
}

Method* InstanceKlass::find_method(const Array<Method*>* methods,
                                   const Symbol* name,
                                   const Symbol* signature) {
  return InstanceKlass::find_method_impl(methods,
                                         name,
                                         signature,
                                         find_overpass,
                                         find_static,
                                         find_private);
}

Method* InstanceKlass::find_method_impl(const Array<Method*>* methods,
                                        const Symbol* name,
                                        const Symbol* signature,
                                        OverpassLookupMode overpass_mode,
                                        StaticLookupMode static_mode,
                                        PrivateLookupMode private_mode) {
  int hit = find_method_index(methods, name, signature, overpass_mode, static_mode, private_mode);
  return hit >= 0 ? methods->at(hit): NULL;
}

// true if method matches signature and conforms to skipping_X conditions.
static bool method_matches(const Method* m,
                           const Symbol* signature,
                           bool skipping_overpass,
                           bool skipping_static,
                           bool skipping_private) {
  return ((m->signature() == signature) &&
    (!skipping_overpass || !m->is_overpass()) &&
    (!skipping_static || !m->is_static()) &&
    (!skipping_private || !m->is_private()));
}

// Used directly for default_methods to find the index into the
// default_vtable_indices, and indirectly by find_method
// find_method_index looks in the local methods array to return the index
// of the matching name/signature. If, overpass methods are being ignored,
// the search continues to find a potential non-overpass match.  This capability
// is important during method resolution to prefer a static method, for example,
// over an overpass method.
// There is the possibility in any _method's array to have the same name/signature
// for a static method, an overpass method and a local instance method
// To correctly catch a given method, the search criteria may need
// to explicitly skip the other two. For local instance methods, it
// is often necessary to skip private methods
int InstanceKlass::find_method_index(const Array<Method*>* methods,
                                     const Symbol* name,
                                     const Symbol* signature,
                                     OverpassLookupMode overpass_mode,
                                     StaticLookupMode static_mode,
                                     PrivateLookupMode private_mode) {
  const bool skipping_overpass = (overpass_mode == skip_overpass);
  const bool skipping_static = (static_mode == skip_static);
  const bool skipping_private = (private_mode == skip_private);
  const int hit = binary_search(methods, name);
  if (hit != -1) {
    const Method* const m = methods->at(hit);

    // Do linear search to find matching signature.  First, quick check
    // for common case, ignoring overpasses if requested.
    if (method_matches(m, signature, skipping_overpass, skipping_static, skipping_private)) {
      return hit;
    }

    // search downwards through overloaded methods
    int i;
    for (i = hit - 1; i >= 0; --i) {
        const Method* const m = methods->at(i);
        assert(m->is_method(), "must be method");
        if (m->name() != name) {
          break;
        }
        if (method_matches(m, signature, skipping_overpass, skipping_static, skipping_private)) {
          return i;
        }
    }
    // search upwards
    for (i = hit + 1; i < methods->length(); ++i) {
        const Method* const m = methods->at(i);
        assert(m->is_method(), "must be method");
        if (m->name() != name) {
          break;
        }
        if (method_matches(m, signature, skipping_overpass, skipping_static, skipping_private)) {
          return i;
        }
    }
    // not found
#ifdef ASSERT
    const int index = (skipping_overpass || skipping_static || skipping_private) ? -1 :
      linear_search(methods, name, signature);
    assert(-1 == index, "binary search should have found entry %d", index);
#endif
  }
  return -1;
}

int InstanceKlass::find_method_by_name(const Symbol* name, int* end) const {
  return find_method_by_name(methods(), name, end);
}

int InstanceKlass::find_method_by_name(const Array<Method*>* methods,
                                       const Symbol* name,
                                       int* end_ptr) {
  assert(end_ptr != NULL, "just checking");
  int start = binary_search(methods, name);
  int end = start + 1;
  if (start != -1) {
    while (start - 1 >= 0 && (methods->at(start - 1))->name() == name) --start;
    while (end < methods->length() && (methods->at(end))->name() == name) ++end;
    *end_ptr = end;
    return start;
  }
  return -1;
}

// uncached_lookup_method searches both the local class methods array and all
// superclasses methods arrays, skipping any overpass methods in superclasses,
// and possibly skipping private methods.
Method* InstanceKlass::uncached_lookup_method(const Symbol* name,
                                              const Symbol* signature,
                                              OverpassLookupMode overpass_mode,
                                              PrivateLookupMode private_mode) const {
  OverpassLookupMode overpass_local_mode = overpass_mode;
  const Klass* klass = this;
  while (klass != NULL) {
    Method* const method = InstanceKlass::cast(klass)->find_method_impl(name,
                                                                        signature,
                                                                        overpass_local_mode,
                                                                        find_static,
                                                                        private_mode);
    if (method != NULL) {
      return method;
    }
    klass = klass->super();
    overpass_local_mode = skip_overpass;   // Always ignore overpass methods in superclasses
  }
  return NULL;
}

#ifdef ASSERT
// search through class hierarchy and return true if this class or
// one of the superclasses was redefined
bool InstanceKlass::has_redefined_this_or_super() const {
  const Klass* klass = this;
  while (klass != NULL) {
    if (InstanceKlass::cast(klass)->has_been_redefined()) {
      return true;
    }
    klass = klass->super();
  }
  return false;
}
#endif

// lookup a method in the default methods list then in all transitive interfaces
// Do NOT return private or static methods
Method* InstanceKlass::lookup_method_in_ordered_interfaces(Symbol* name,
                                                         Symbol* signature) const {
  Method* m = NULL;
  if (default_methods() != NULL) {
    m = find_method(default_methods(), name, signature);
  }
  // Look up interfaces
  if (m == NULL) {
    m = lookup_method_in_all_interfaces(name, signature, find_defaults);
  }
  return m;
}

// lookup a method in all the interfaces that this class implements
// Do NOT return private or static methods, new in JDK8 which are not externally visible
// They should only be found in the initial InterfaceMethodRef
Method* InstanceKlass::lookup_method_in_all_interfaces(Symbol* name,
                                                       Symbol* signature,
                                                       DefaultsLookupMode defaults_mode) const {
  Array<InstanceKlass*>* all_ifs = transitive_interfaces();
  int num_ifs = all_ifs->length();
  InstanceKlass *ik = NULL;
  for (int i = 0; i < num_ifs; i++) {
    ik = all_ifs->at(i);
    Method* m = ik->lookup_method(name, signature);
    if (m != NULL && m->is_public() && !m->is_static() &&
        ((defaults_mode != skip_defaults) || !m->is_default_method())) {
      return m;
    }
  }
  return NULL;
}

/* jni_id_for_impl for jfieldIds only */
JNIid* InstanceKlass::jni_id_for_impl(int offset) {
  MutexLocker ml(JfieldIdCreation_lock);
  // Retry lookup after we got the lock
  JNIid* probe = jni_ids() == NULL ? NULL : jni_ids()->find(offset);
  if (probe == NULL) {
    // Slow case, allocate new static field identifier
    probe = new JNIid(this, offset, jni_ids());
    set_jni_ids(probe);
  }
  return probe;
}


/* jni_id_for for jfieldIds only */
JNIid* InstanceKlass::jni_id_for(int offset) {
  JNIid* probe = jni_ids() == NULL ? NULL : jni_ids()->find(offset);
  if (probe == NULL) {
    probe = jni_id_for_impl(offset);
  }
  return probe;
}

u2 InstanceKlass::enclosing_method_data(int offset) const {
  const Array<jushort>* const inner_class_list = inner_classes();
  if (inner_class_list == NULL) {
    return 0;
  }
  const int length = inner_class_list->length();
  if (length % inner_class_next_offset == 0) {
    return 0;
  }
  const int index = length - enclosing_method_attribute_size;
  assert(offset < enclosing_method_attribute_size, "invalid offset");
  return inner_class_list->at(index + offset);
}

void InstanceKlass::set_enclosing_method_indices(u2 class_index,
                                                 u2 method_index) {
  Array<jushort>* inner_class_list = inner_classes();
  assert (inner_class_list != NULL, "_inner_classes list is not set up");
  int length = inner_class_list->length();
  if (length % inner_class_next_offset == enclosing_method_attribute_size) {
    int index = length - enclosing_method_attribute_size;
    inner_class_list->at_put(
      index + enclosing_method_class_index_offset, class_index);
    inner_class_list->at_put(
      index + enclosing_method_method_index_offset, method_index);
  }
}

// Lookup or create a jmethodID.
// This code is called by the VMThread and JavaThreads so the
// locking has to be done very carefully to avoid deadlocks
// and/or other cache consistency problems.
//
jmethodID InstanceKlass::get_jmethod_id(const methodHandle& method_h) {
  size_t idnum = (size_t)method_h->method_idnum();
  jmethodID* jmeths = methods_jmethod_ids_acquire();
  size_t length = 0;
  jmethodID id = NULL;

  // We use a double-check locking idiom here because this cache is
  // performance sensitive. In the normal system, this cache only
  // transitions from NULL to non-NULL which is safe because we use
  // release_set_methods_jmethod_ids() to advertise the new cache.
  // A partially constructed cache should never be seen by a racing
  // thread. We also use release_store() to save a new jmethodID
  // in the cache so a partially constructed jmethodID should never be
  // seen either. Cache reads of existing jmethodIDs proceed without a
  // lock, but cache writes of a new jmethodID requires uniqueness and
  // creation of the cache itself requires no leaks so a lock is
  // generally acquired in those two cases.
  //
  // If the RedefineClasses() API has been used, then this cache can
  // grow and we'll have transitions from non-NULL to bigger non-NULL.
  // Cache creation requires no leaks and we require safety between all
  // cache accesses and freeing of the old cache so a lock is generally
  // acquired when the RedefineClasses() API has been used.

  if (jmeths != NULL) {
    // the cache already exists
    if (!idnum_can_increment()) {
      // the cache can't grow so we can just get the current values
      get_jmethod_id_length_value(jmeths, idnum, &length, &id);
    } else {
      // cache can grow so we have to be more careful
      if (Threads::number_of_threads() == 0 ||
          SafepointSynchronize::is_at_safepoint()) {
        // we're single threaded or at a safepoint - no locking needed
        get_jmethod_id_length_value(jmeths, idnum, &length, &id);
      } else {
        MutexLocker ml(JmethodIdCreation_lock);
        get_jmethod_id_length_value(jmeths, idnum, &length, &id);
      }
    }
  }
  // implied else:
  // we need to allocate a cache so default length and id values are good

  if (jmeths == NULL ||   // no cache yet
      length <= idnum ||  // cache is too short
      id == NULL) {       // cache doesn't contain entry

    // This function can be called by the VMThread so we have to do all
    // things that might block on a safepoint before grabbing the lock.
    // Otherwise, we can deadlock with the VMThread or have a cache
    // consistency issue. These vars keep track of what we might have
    // to free after the lock is dropped.
    jmethodID  to_dealloc_id     = NULL;
    jmethodID* to_dealloc_jmeths = NULL;

    // may not allocate new_jmeths or use it if we allocate it
    jmethodID* new_jmeths = NULL;
    if (length <= idnum) {
      // allocate a new cache that might be used
      size_t size = MAX2(idnum+1, (size_t)idnum_allocated_count());
      new_jmeths = NEW_C_HEAP_ARRAY(jmethodID, size+1, mtClass);
      memset(new_jmeths, 0, (size+1)*sizeof(jmethodID));
      // cache size is stored in element[0], other elements offset by one
      new_jmeths[0] = (jmethodID)size;
    }

    // allocate a new jmethodID that might be used
    jmethodID new_id = NULL;
    if (method_h->is_old() && !method_h->is_obsolete()) {
      // The method passed in is old (but not obsolete), we need to use the current version
      Method* current_method = method_with_idnum((int)idnum);
      assert(current_method != NULL, "old and but not obsolete, so should exist");
      new_id = Method::make_jmethod_id(class_loader_data(), current_method);
    } else {
      // It is the current version of the method or an obsolete method,
      // use the version passed in
      new_id = Method::make_jmethod_id(class_loader_data(), method_h());
    }

    if (Threads::number_of_threads() == 0 ||
        SafepointSynchronize::is_at_safepoint()) {
      // we're single threaded or at a safepoint - no locking needed
      id = get_jmethod_id_fetch_or_update(idnum, new_id, new_jmeths,
                                          &to_dealloc_id, &to_dealloc_jmeths);
    } else {
      MutexLocker ml(JmethodIdCreation_lock);
      id = get_jmethod_id_fetch_or_update(idnum, new_id, new_jmeths,
                                          &to_dealloc_id, &to_dealloc_jmeths);
    }

    // The lock has been dropped so we can free resources.
    // Free up either the old cache or the new cache if we allocated one.
    if (to_dealloc_jmeths != NULL) {
      FreeHeap(to_dealloc_jmeths);
    }
    // free up the new ID since it wasn't needed
    if (to_dealloc_id != NULL) {
      Method::destroy_jmethod_id(class_loader_data(), to_dealloc_id);
    }
  }
  return id;
}

// Figure out how many jmethodIDs haven't been allocated, and make
// sure space for them is pre-allocated.  This makes getting all
// method ids much, much faster with classes with more than 8
// methods, and has a *substantial* effect on performance with jvmti
// code that loads all jmethodIDs for all classes.
void InstanceKlass::ensure_space_for_methodids(int start_offset) {
  int new_jmeths = 0;
  int length = methods()->length();
  for (int index = start_offset; index < length; index++) {
    Method* m = methods()->at(index);
    jmethodID id = m->find_jmethod_id_or_null();
    if (id == NULL) {
      new_jmeths++;
    }
  }
  if (new_jmeths != 0) {
    Method::ensure_jmethod_ids(class_loader_data(), new_jmeths);
  }
}

// Common code to fetch the jmethodID from the cache or update the
// cache with the new jmethodID. This function should never do anything
// that causes the caller to go to a safepoint or we can deadlock with
// the VMThread or have cache consistency issues.
//
jmethodID InstanceKlass::get_jmethod_id_fetch_or_update(
            size_t idnum, jmethodID new_id,
            jmethodID* new_jmeths, jmethodID* to_dealloc_id_p,
            jmethodID** to_dealloc_jmeths_p) {
  assert(new_id != NULL, "sanity check");
  assert(to_dealloc_id_p != NULL, "sanity check");
  assert(to_dealloc_jmeths_p != NULL, "sanity check");
  assert(Threads::number_of_threads() == 0 ||
         SafepointSynchronize::is_at_safepoint() ||
         JmethodIdCreation_lock->owned_by_self(), "sanity check");

  // reacquire the cache - we are locked, single threaded or at a safepoint
  jmethodID* jmeths = methods_jmethod_ids_acquire();
  jmethodID  id     = NULL;
  size_t     length = 0;

  if (jmeths == NULL ||                         // no cache yet
      (length = (size_t)jmeths[0]) <= idnum) {  // cache is too short
    if (jmeths != NULL) {
      // copy any existing entries from the old cache
      for (size_t index = 0; index < length; index++) {
        new_jmeths[index+1] = jmeths[index+1];
      }
      *to_dealloc_jmeths_p = jmeths;  // save old cache for later delete
    }
    release_set_methods_jmethod_ids(jmeths = new_jmeths);
  } else {
    // fetch jmethodID (if any) from the existing cache
    id = jmeths[idnum+1];
    *to_dealloc_jmeths_p = new_jmeths;  // save new cache for later delete
  }
  if (id == NULL) {
    // No matching jmethodID in the existing cache or we have a new
    // cache or we just grew the cache. This cache write is done here
    // by the first thread to win the foot race because a jmethodID
    // needs to be unique once it is generally available.
    id = new_id;

    // The jmethodID cache can be read while unlocked so we have to
    // make sure the new jmethodID is complete before installing it
    // in the cache.
    OrderAccess::release_store(&jmeths[idnum+1], id);
  } else {
    *to_dealloc_id_p = new_id; // save new id for later delete
  }
  return id;
}


// Common code to get the jmethodID cache length and the jmethodID
// value at index idnum if there is one.
//
void InstanceKlass::get_jmethod_id_length_value(jmethodID* cache,
       size_t idnum, size_t *length_p, jmethodID* id_p) {
  assert(cache != NULL, "sanity check");
  assert(length_p != NULL, "sanity check");
  assert(id_p != NULL, "sanity check");

  // cache size is stored in element[0], other elements offset by one
  *length_p = (size_t)cache[0];
  if (*length_p <= idnum) {  // cache is too short
    *id_p = NULL;
  } else {
    *id_p = cache[idnum+1];  // fetch jmethodID (if any)
  }
}


// Lookup a jmethodID, NULL if not found.  Do no blocking, no allocations, no handles
jmethodID InstanceKlass::jmethod_id_or_null(Method* method) {
  size_t idnum = (size_t)method->method_idnum();
  jmethodID* jmeths = methods_jmethod_ids_acquire();
  size_t length;                                // length assigned as debugging crumb
  jmethodID id = NULL;
  if (jmeths != NULL &&                         // If there is a cache
      (length = (size_t)jmeths[0]) > idnum) {   // and if it is long enough,
    id = jmeths[idnum+1];                       // Look up the id (may be NULL)
  }
  return id;
}

inline DependencyContext InstanceKlass::dependencies() {
  DependencyContext dep_context(&_dep_context, &_dep_context_last_cleaned);
  return dep_context;
}

int InstanceKlass::mark_dependent_nmethods(KlassDepChange& changes) {
  return dependencies().mark_dependent_nmethods(changes);
}

void InstanceKlass::add_dependent_nmethod(nmethod* nm) {
  dependencies().add_dependent_nmethod(nm);
}

void InstanceKlass::remove_dependent_nmethod(nmethod* nm) {
  dependencies().remove_dependent_nmethod(nm);
}

void InstanceKlass::clean_dependency_context() {
  dependencies().clean_unloading_dependents();
}

#ifndef PRODUCT
void InstanceKlass::print_dependent_nmethods(bool verbose) {
  dependencies().print_dependent_nmethods(verbose);
}

bool InstanceKlass::is_dependent_nmethod(nmethod* nm) {
  return dependencies().is_dependent_nmethod(nm);
}
#endif //PRODUCT

void InstanceKlass::clean_weak_instanceklass_links() {
  clean_implementors_list();
  clean_method_data();
}

void InstanceKlass::clean_implementors_list() {
  assert(is_loader_alive(), "this klass should be live");
  if (is_interface()) {
    assert (ClassUnloading, "only called for ClassUnloading");
    for (;;) {
      // Use load_acquire due to competing with inserts
      Klass* impl = OrderAccess::load_acquire(adr_implementor());
      if (impl != NULL && !impl->is_loader_alive()) {
        // NULL this field, might be an unloaded klass or NULL
        Klass* volatile* klass = adr_implementor();
        if (Atomic::cmpxchg((Klass*)NULL, klass, impl) == impl) {
          // Successfully unlinking implementor.
          if (log_is_enabled(Trace, class, unload)) {
            ResourceMark rm;
            log_trace(class, unload)("unlinking class (implementor): %s", impl->external_name());
          }
          return;
        }
      } else {
        return;
      }
    }
  }
}

void InstanceKlass::clean_method_data() {
  for (int m = 0; m < methods()->length(); m++) {
    MethodData* mdo = methods()->at(m)->method_data();
    if (mdo != NULL) {
      MutexLockerEx ml(SafepointSynchronize::is_at_safepoint() ? NULL : mdo->extra_data_lock());
      mdo->clean_method_data(/*always_clean*/false);
    }
  }
}

bool InstanceKlass::supers_have_passed_fingerprint_checks() {
  if (java_super() != NULL && !java_super()->has_passed_fingerprint_check()) {
    ResourceMark rm;
    log_trace(class, fingerprint)("%s : super %s not fingerprinted", external_name(), java_super()->external_name());
    return false;
  }

  Array<InstanceKlass*>* local_interfaces = this->local_interfaces();
  if (local_interfaces != NULL) {
    int length = local_interfaces->length();
    for (int i = 0; i < length; i++) {
      InstanceKlass* intf = local_interfaces->at(i);
      if (!intf->has_passed_fingerprint_check()) {
        ResourceMark rm;
        log_trace(class, fingerprint)("%s : interface %s not fingerprinted", external_name(), intf->external_name());
        return false;
      }
    }
  }

  return true;
}

bool InstanceKlass::should_store_fingerprint(bool is_unsafe_anonymous) {
#if INCLUDE_AOT
  // We store the fingerprint into the InstanceKlass only in the following 2 cases:
  if (CalculateClassFingerprint) {
    // (1) We are running AOT to generate a shared library.
    return true;
  }
  if (DumpSharedSpaces) {
    // (2) We are running -Xshare:dump to create a shared archive
    return true;
  }
  if (UseAOT && is_unsafe_anonymous) {
    // (3) We are using AOT code from a shared library and see an unsafe anonymous class
    return true;
  }
#endif

  // In all other cases we might set the _misc_has_passed_fingerprint_check bit,
  // but do not store the 64-bit fingerprint to save space.
  return false;
}

bool InstanceKlass::has_stored_fingerprint() const {
#if INCLUDE_AOT
  return should_store_fingerprint() || is_shared();
#else
  return false;
#endif
}

uint64_t InstanceKlass::get_stored_fingerprint() const {
  address adr = adr_fingerprint();
  if (adr != NULL) {
    return (uint64_t)Bytes::get_native_u8(adr); // adr may not be 64-bit aligned
  }
  return 0;
}

void InstanceKlass::store_fingerprint(uint64_t fingerprint) {
  address adr = adr_fingerprint();
  if (adr != NULL) {
    Bytes::put_native_u8(adr, (u8)fingerprint); // adr may not be 64-bit aligned

    ResourceMark rm;
    log_trace(class, fingerprint)("stored as " PTR64_FORMAT " for class %s", fingerprint, external_name());
  }
}

void InstanceKlass::metaspace_pointers_do(MetaspaceClosure* it) {
  Klass::metaspace_pointers_do(it);

  if (log_is_enabled(Trace, cds)) {
    ResourceMark rm;
    log_trace(cds)("Iter(InstanceKlass): %p (%s)", this, external_name());
  }

  it->push(&_annotations);
  it->push((Klass**)&_array_klasses);
  it->push(&_constants);
  it->push(&_inner_classes);
  it->push(&_array_name);
#if INCLUDE_JVMTI
  it->push(&_previous_versions);
#endif
  it->push(&_methods);
  it->push(&_default_methods);
  it->push(&_local_interfaces);
  it->push(&_transitive_interfaces);
  it->push(&_method_ordering);
  it->push(&_default_vtable_indices);
  it->push(&_fields);

  if (itable_length() > 0) {
    itableOffsetEntry* ioe = (itableOffsetEntry*)start_of_itable();
    int method_table_offset_in_words = ioe->offset()/wordSize;
    int nof_interfaces = (method_table_offset_in_words - itable_offset_in_words())
                         / itableOffsetEntry::size();

    for (int i = 0; i < nof_interfaces; i ++, ioe ++) {
      if (ioe->interface_klass() != NULL) {
        it->push(ioe->interface_klass_addr());
        itableMethodEntry* ime = ioe->first_method_entry(this);
        int n = klassItable::method_count_for_interface(ioe->interface_klass());
        for (int index = 0; index < n; index ++) {
          it->push(ime[index].method_addr());
        }
      }
    }
  }

  it->push(&_nest_members);
<<<<<<< HEAD
  it->push(&_permitted_subtypes);
=======
  it->push(&_record_params);
>>>>>>> 1afaf357
}

void InstanceKlass::remove_unshareable_info() {
  Klass::remove_unshareable_info();

  if (is_in_error_state()) {
    // Classes are attempted to link during dumping and may fail,
    // but these classes are still in the dictionary and class list in CLD.
    // Check in_error state first because in_error is > linked state, so
    // is_linked() is true.
    // If there's a linking error, there is nothing else to remove.
    return;
  }

  // Reset to the 'allocated' state to prevent any premature accessing to
  // a shared class at runtime while the class is still being loaded and
  // restored. A class' init_state is set to 'loaded' at runtime when it's
  // being added to class hierarchy (see SystemDictionary:::add_to_hierarchy()).
  _init_state = allocated;

  {
    MutexLocker ml(Compile_lock);
    init_implementor();
  }

  constants()->remove_unshareable_info();

  for (int i = 0; i < methods()->length(); i++) {
    Method* m = methods()->at(i);
    m->remove_unshareable_info();
  }

  // do array classes also.
  if (array_klasses() != NULL) {
    array_klasses()->remove_unshareable_info();
  }

  // These are not allocated from metaspace, but they should should all be empty
  // during dump time, so we don't need to worry about them in InstanceKlass::iterate().
  guarantee(_source_debug_extension == NULL, "must be");
  guarantee(_dep_context == NULL, "must be");
  guarantee(_osr_nmethods_head == NULL, "must be");

#if INCLUDE_JVMTI
  guarantee(_breakpoints == NULL, "must be");
  guarantee(_previous_versions == NULL, "must be");
  _cached_class_file = NULL;
#endif

  _init_thread = NULL;
  _methods_jmethod_ids = NULL;
  _jni_ids = NULL;
  _oop_map_cache = NULL;
  // clear _nest_host to ensure re-load at runtime
  _nest_host = NULL;
}

void InstanceKlass::remove_java_mirror() {
  Klass::remove_java_mirror();

  // do array classes also.
  if (array_klasses() != NULL) {
    array_klasses()->remove_java_mirror();
  }
}

void InstanceKlass::restore_unshareable_info(ClassLoaderData* loader_data, Handle protection_domain, TRAPS) {
  // SystemDictionary::add_to_hierarchy() sets the init_state to loaded
  // before the InstanceKlass is added to the SystemDictionary. Make
  // sure the current state is <loaded.
  assert(!is_loaded(), "invalid init state");
  set_package(loader_data, CHECK);
  Klass::restore_unshareable_info(loader_data, protection_domain, CHECK);

  Array<Method*>* methods = this->methods();
  int num_methods = methods->length();
  for (int index = 0; index < num_methods; ++index) {
    methods->at(index)->restore_unshareable_info(CHECK);
  }
  if (JvmtiExport::has_redefined_a_class()) {
    // Reinitialize vtable because RedefineClasses may have changed some
    // entries in this vtable for super classes so the CDS vtable might
    // point to old or obsolete entries.  RedefineClasses doesn't fix up
    // vtables in the shared system dictionary, only the main one.
    // It also redefines the itable too so fix that too.
    vtable().initialize_vtable(false, CHECK);
    itable().initialize_itable(false, CHECK);
  }

  // restore constant pool resolved references
  constants()->restore_unshareable_info(CHECK);

  if (array_klasses() != NULL) {
    // Array classes have null protection domain.
    // --> see ArrayKlass::complete_create_array_klass()
    array_klasses()->restore_unshareable_info(ClassLoaderData::the_null_class_loader_data(), Handle(), CHECK);
  }
}

// returns true IFF is_in_error_state() has been changed as a result of this call.
bool InstanceKlass::check_sharing_error_state() {
  assert(DumpSharedSpaces, "should only be called during dumping");
  bool old_state = is_in_error_state();

  if (!is_in_error_state()) {
    bool bad = false;
    for (InstanceKlass* sup = java_super(); sup; sup = sup->java_super()) {
      if (sup->is_in_error_state()) {
        bad = true;
        break;
      }
    }
    if (!bad) {
      Array<InstanceKlass*>* interfaces = transitive_interfaces();
      for (int i = 0; i < interfaces->length(); i++) {
        InstanceKlass* iface = interfaces->at(i);
        if (iface->is_in_error_state()) {
          bad = true;
          break;
        }
      }
    }

    if (bad) {
      set_in_error_state();
    }
  }

  return (old_state != is_in_error_state());
}

#if INCLUDE_JVMTI
static void clear_all_breakpoints(Method* m) {
  m->clear_all_breakpoints();
}
#endif

void InstanceKlass::unload_class(InstanceKlass* ik) {
  // Release dependencies.
  ik->dependencies().remove_all_dependents();

  // notify the debugger
  if (JvmtiExport::should_post_class_unload()) {
    JvmtiExport::post_class_unload(ik);
  }

  // notify ClassLoadingService of class unload
  ClassLoadingService::notify_class_unloaded(ik);

  if (log_is_enabled(Info, class, unload)) {
    ResourceMark rm;
    log_info(class, unload)("unloading class %s " INTPTR_FORMAT, ik->external_name(), p2i(ik));
  }

  Events::log_class_unloading(Thread::current(), ik);

#if INCLUDE_JFR
  assert(ik != NULL, "invariant");
  EventClassUnload event;
  event.set_unloadedClass(ik);
  event.set_definingClassLoader(ik->class_loader_data());
  event.commit();
#endif
}

void InstanceKlass::release_C_heap_structures(InstanceKlass* ik) {
  // Clean up C heap
  ik->release_C_heap_structures();
  ik->constants()->release_C_heap_structures();
}

void InstanceKlass::release_C_heap_structures() {
  // Can't release the constant pool here because the constant pool can be
  // deallocated separately from the InstanceKlass for default methods and
  // redefine classes.

  // Deallocate oop map cache
  if (_oop_map_cache != NULL) {
    delete _oop_map_cache;
    _oop_map_cache = NULL;
  }

  // Deallocate JNI identifiers for jfieldIDs
  JNIid::deallocate(jni_ids());
  set_jni_ids(NULL);

  jmethodID* jmeths = methods_jmethod_ids_acquire();
  if (jmeths != (jmethodID*)NULL) {
    release_set_methods_jmethod_ids(NULL);
    FreeHeap(jmeths);
  }

  assert(_dep_context == NULL,
         "dependencies should already be cleaned");

#if INCLUDE_JVMTI
  // Deallocate breakpoint records
  if (breakpoints() != 0x0) {
    methods_do(clear_all_breakpoints);
    assert(breakpoints() == 0x0, "should have cleared breakpoints");
  }

  // deallocate the cached class file
  if (_cached_class_file != NULL) {
    os::free(_cached_class_file);
    _cached_class_file = NULL;
  }
#endif

  // Decrement symbol reference counts associated with the unloaded class.
  if (_name != NULL) _name->decrement_refcount();
  // unreference array name derived from this class name (arrays of an unloaded
  // class can't be referenced anymore).
  if (_array_name != NULL)  _array_name->decrement_refcount();
  if (_source_debug_extension != NULL) FREE_C_HEAP_ARRAY(char, _source_debug_extension);
}

void InstanceKlass::set_source_debug_extension(const char* array, int length) {
  if (array == NULL) {
    _source_debug_extension = NULL;
  } else {
    // Adding one to the attribute length in order to store a null terminator
    // character could cause an overflow because the attribute length is
    // already coded with an u4 in the classfile, but in practice, it's
    // unlikely to happen.
    assert((length+1) > length, "Overflow checking");
    char* sde = NEW_C_HEAP_ARRAY(char, (length + 1), mtClass);
    for (int i = 0; i < length; i++) {
      sde[i] = array[i];
    }
    sde[length] = '\0';
    _source_debug_extension = sde;
  }
}

const char* InstanceKlass::signature_name() const {
  int hash_len = 0;
  char hash_buf[40];

  // If this is an unsafe anonymous class, append a hash to make the name unique
  if (is_unsafe_anonymous()) {
    intptr_t hash = (java_mirror() != NULL) ? java_mirror()->identity_hash() : 0;
    jio_snprintf(hash_buf, sizeof(hash_buf), "/" UINTX_FORMAT, (uintx)hash);
    hash_len = (int)strlen(hash_buf);
  }

  // Get the internal name as a c string
  const char* src = (const char*) (name()->as_C_string());
  const int src_length = (int)strlen(src);

  char* dest = NEW_RESOURCE_ARRAY(char, src_length + hash_len + 3);

  // Add L as type indicator
  int dest_index = 0;
  dest[dest_index++] = 'L';

  // Add the actual class name
  for (int src_index = 0; src_index < src_length; ) {
    dest[dest_index++] = src[src_index++];
  }

  // If we have a hash, append it
  for (int hash_index = 0; hash_index < hash_len; ) {
    dest[dest_index++] = hash_buf[hash_index++];
  }

  // Add the semicolon and the NULL
  dest[dest_index++] = ';';
  dest[dest_index] = '\0';
  return dest;
}

// Used to obtain the package name from a fully qualified class name.
Symbol* InstanceKlass::package_from_name(const Symbol* name, TRAPS) {
  if (name == NULL) {
    return NULL;
  } else {
    if (name->utf8_length() <= 0) {
      return NULL;
    }
    ResourceMark rm;
    const char* package_name = ClassLoader::package_from_name((const char*) name->as_C_string());
    if (package_name == NULL) {
      return NULL;
    }
    Symbol* pkg_name = SymbolTable::new_symbol(package_name, THREAD);
    return pkg_name;
  }
}

ModuleEntry* InstanceKlass::module() const {
  // For an unsafe anonymous class return the host class' module
  if (is_unsafe_anonymous()) {
    assert(unsafe_anonymous_host() != NULL, "unsafe anonymous class must have a host class");
    return unsafe_anonymous_host()->module();
  }

  // Class is in a named package
  if (!in_unnamed_package()) {
    return _package_entry->module();
  }

  // Class is in an unnamed package, return its loader's unnamed module
  return class_loader_data()->unnamed_module();
}

void InstanceKlass::set_package(ClassLoaderData* loader_data, TRAPS) {

  // ensure java/ packages only loaded by boot or platform builtin loaders
  check_prohibited_package(name(), loader_data, CHECK);

  TempNewSymbol pkg_name = package_from_name(name(), CHECK);

  if (pkg_name != NULL && loader_data != NULL) {

    // Find in class loader's package entry table.
    _package_entry = loader_data->packages()->lookup_only(pkg_name);

    // If the package name is not found in the loader's package
    // entry table, it is an indication that the package has not
    // been defined. Consider it defined within the unnamed module.
    if (_package_entry == NULL) {
      ResourceMark rm;

      if (!ModuleEntryTable::javabase_defined()) {
        // Before java.base is defined during bootstrapping, define all packages in
        // the java.base module.  If a non-java.base package is erroneously placed
        // in the java.base module it will be caught later when java.base
        // is defined by ModuleEntryTable::verify_javabase_packages check.
        assert(ModuleEntryTable::javabase_moduleEntry() != NULL, JAVA_BASE_NAME " module is NULL");
        _package_entry = loader_data->packages()->lookup(pkg_name, ModuleEntryTable::javabase_moduleEntry());
      } else {
        assert(loader_data->unnamed_module() != NULL, "unnamed module is NULL");
        _package_entry = loader_data->packages()->lookup(pkg_name,
                                                         loader_data->unnamed_module());
      }

      // A package should have been successfully created
      assert(_package_entry != NULL, "Package entry for class %s not found, loader %s",
             name()->as_C_string(), loader_data->loader_name_and_id());
    }

    if (log_is_enabled(Debug, module)) {
      ResourceMark rm;
      ModuleEntry* m = _package_entry->module();
      log_trace(module)("Setting package: class: %s, package: %s, loader: %s, module: %s",
                        external_name(),
                        pkg_name->as_C_string(),
                        loader_data->loader_name_and_id(),
                        (m->is_named() ? m->name()->as_C_string() : UNNAMED_MODULE));
    }
  } else {
    ResourceMark rm;
    log_trace(module)("Setting package: class: %s, package: unnamed, loader: %s, module: %s",
                      external_name(),
                      (loader_data != NULL) ? loader_data->loader_name_and_id() : "NULL",
                      UNNAMED_MODULE);
  }
}


// different versions of is_same_class_package

bool InstanceKlass::is_same_class_package(const Klass* class2) const {
  oop classloader1 = this->class_loader();
  PackageEntry* classpkg1 = this->package();
  if (class2->is_objArray_klass()) {
    class2 = ObjArrayKlass::cast(class2)->bottom_klass();
  }

  oop classloader2;
  PackageEntry* classpkg2;
  if (class2->is_instance_klass()) {
    classloader2 = class2->class_loader();
    classpkg2 = class2->package();
  } else {
    assert(class2->is_typeArray_klass(), "should be type array");
    classloader2 = NULL;
    classpkg2 = NULL;
  }

  // Same package is determined by comparing class loader
  // and package entries. Both must be the same. This rule
  // applies even to classes that are defined in the unnamed
  // package, they still must have the same class loader.
  if (oopDesc::equals(classloader1, classloader2) && (classpkg1 == classpkg2)) {
    return true;
  }

  return false;
}

// return true if this class and other_class are in the same package. Classloader
// and classname information is enough to determine a class's package
bool InstanceKlass::is_same_class_package(oop other_class_loader,
                                          const Symbol* other_class_name) const {
  if (!oopDesc::equals(class_loader(), other_class_loader)) {
    return false;
  }
  if (name()->fast_compare(other_class_name) == 0) {
     return true;
  }

  {
    ResourceMark rm;

    bool bad_class_name = false;
    const char* other_pkg =
      ClassLoader::package_from_name((const char*) other_class_name->as_C_string(), &bad_class_name);
    if (bad_class_name) {
      return false;
    }
    // Check that package_from_name() returns NULL, not "", if there is no package.
    assert(other_pkg == NULL || strlen(other_pkg) > 0, "package name is empty string");

    const Symbol* const this_package_name =
      this->package() != NULL ? this->package()->name() : NULL;

    if (this_package_name == NULL || other_pkg == NULL) {
      // One of the two doesn't have a package.  Only return true if the other
      // one also doesn't have a package.
      return (const char*)this_package_name == other_pkg;
    }

    // Check if package is identical
    return this_package_name->equals(other_pkg);
  }
}

// Returns true iff super_method can be overridden by a method in targetclassname
// See JLS 3rd edition 8.4.6.1
// Assumes name-signature match
// "this" is InstanceKlass of super_method which must exist
// note that the InstanceKlass of the method in the targetclassname has not always been created yet
bool InstanceKlass::is_override(const methodHandle& super_method, Handle targetclassloader, Symbol* targetclassname, TRAPS) {
   // Private methods can not be overridden
   if (super_method->is_private()) {
     return false;
   }
   // If super method is accessible, then override
   if ((super_method->is_protected()) ||
       (super_method->is_public())) {
     return true;
   }
   // Package-private methods are not inherited outside of package
   assert(super_method->is_package_private(), "must be package private");
   return(is_same_class_package(targetclassloader(), targetclassname));
}

// Only boot and platform class loaders can define classes in "java/" packages.
void InstanceKlass::check_prohibited_package(Symbol* class_name,
                                             ClassLoaderData* loader_data,
                                             TRAPS) {
  if (!loader_data->is_boot_class_loader_data() &&
      !loader_data->is_platform_class_loader_data() &&
      class_name != NULL) {
    ResourceMark rm(THREAD);
    char* name = class_name->as_C_string();
    if (strncmp(name, JAVAPKG, JAVAPKG_LEN) == 0 && name[JAVAPKG_LEN] == '/') {
      TempNewSymbol pkg_name = InstanceKlass::package_from_name(class_name, CHECK);
      assert(pkg_name != NULL, "Error in parsing package name starting with 'java/'");
      name = pkg_name->as_C_string();
      const char* class_loader_name = loader_data->loader_name_and_id();
      StringUtils::replace_no_expand(name, "/", ".");
      const char* msg_text1 = "Class loader (instance of): ";
      const char* msg_text2 = " tried to load prohibited package name: ";
      size_t len = strlen(msg_text1) + strlen(class_loader_name) + strlen(msg_text2) + strlen(name) + 1;
      char* message = NEW_RESOURCE_ARRAY_IN_THREAD(THREAD, char, len);
      jio_snprintf(message, len, "%s%s%s%s", msg_text1, class_loader_name, msg_text2, name);
      THROW_MSG(vmSymbols::java_lang_SecurityException(), message);
    }
  }
  return;
}

bool InstanceKlass::find_inner_classes_attr(int* ooff, int* noff, TRAPS) const {
  constantPoolHandle i_cp(THREAD, constants());
  for (InnerClassesIterator iter(this); !iter.done(); iter.next()) {
    int ioff = iter.inner_class_info_index();
    if (ioff != 0) {
      // Check to see if the name matches the class we're looking for
      // before attempting to find the class.
      if (i_cp->klass_name_at_matches(this, ioff)) {
        Klass* inner_klass = i_cp->klass_at(ioff, CHECK_false);
        if (this == inner_klass) {
          *ooff = iter.outer_class_info_index();
          *noff = iter.inner_name_index();
          return true;
        }
      }
    }
  }
  return false;
}

InstanceKlass* InstanceKlass::compute_enclosing_class(bool* inner_is_member, TRAPS) const {
  InstanceKlass* outer_klass = NULL;
  *inner_is_member = false;
  int ooff = 0, noff = 0;
  bool has_inner_classes_attr = find_inner_classes_attr(&ooff, &noff, THREAD);
  if (has_inner_classes_attr) {
    constantPoolHandle i_cp(THREAD, constants());
    if (ooff != 0) {
      Klass* ok = i_cp->klass_at(ooff, CHECK_NULL);
      outer_klass = InstanceKlass::cast(ok);
      *inner_is_member = true;
    }
    if (NULL == outer_klass) {
      // It may be unsafe anonymous; try for that.
      int encl_method_class_idx = enclosing_method_class_index();
      if (encl_method_class_idx != 0) {
        Klass* ok = i_cp->klass_at(encl_method_class_idx, CHECK_NULL);
        outer_klass = InstanceKlass::cast(ok);
        *inner_is_member = false;
      }
    }
  }

  // If no inner class attribute found for this class.
  if (NULL == outer_klass) return NULL;

  // Throws an exception if outer klass has not declared k as an inner klass
  // We need evidence that each klass knows about the other, or else
  // the system could allow a spoof of an inner class to gain access rights.
  Reflection::check_for_inner_class(outer_klass, this, *inner_is_member, CHECK_NULL);
  return outer_klass;
}

jint InstanceKlass::compute_modifier_flags(TRAPS) const {
  jint access = access_flags().as_int();

  // But check if it happens to be member class.
  InnerClassesIterator iter(this);
  for (; !iter.done(); iter.next()) {
    int ioff = iter.inner_class_info_index();
    // Inner class attribute can be zero, skip it.
    // Strange but true:  JVM spec. allows null inner class refs.
    if (ioff == 0) continue;

    // only look at classes that are already loaded
    // since we are looking for the flags for our self.
    Symbol* inner_name = constants()->klass_name_at(ioff);
    if (name() == inner_name) {
      // This is really a member class.
      access = iter.inner_access_flags();
      break;
    }
  }
  // Remember to strip ACC_SUPER bit
  return (access & (~JVM_ACC_SUPER)) & JVM_ACC_WRITTEN_FLAGS;
}

jint InstanceKlass::jvmti_class_status() const {
  jint result = 0;

  if (is_linked()) {
    result |= JVMTI_CLASS_STATUS_VERIFIED | JVMTI_CLASS_STATUS_PREPARED;
  }

  if (is_initialized()) {
    assert(is_linked(), "Class status is not consistent");
    result |= JVMTI_CLASS_STATUS_INITIALIZED;
  }
  if (is_in_error_state()) {
    result |= JVMTI_CLASS_STATUS_ERROR;
  }
  return result;
}

Method* InstanceKlass::method_at_itable(Klass* holder, int index, TRAPS) {
  itableOffsetEntry* ioe = (itableOffsetEntry*)start_of_itable();
  int method_table_offset_in_words = ioe->offset()/wordSize;
  int nof_interfaces = (method_table_offset_in_words - itable_offset_in_words())
                       / itableOffsetEntry::size();

  for (int cnt = 0 ; ; cnt ++, ioe ++) {
    // If the interface isn't implemented by the receiver class,
    // the VM should throw IncompatibleClassChangeError.
    if (cnt >= nof_interfaces) {
      ResourceMark rm(THREAD);
      stringStream ss;
      bool same_module = (module() == holder->module());
      ss.print("Receiver class %s does not implement "
               "the interface %s defining the method to be called "
               "(%s%s%s)",
               external_name(), holder->external_name(),
               (same_module) ? joint_in_module_of_loader(holder) : class_in_module_of_loader(),
               (same_module) ? "" : "; ",
               (same_module) ? "" : holder->class_in_module_of_loader());
      THROW_MSG_NULL(vmSymbols::java_lang_IncompatibleClassChangeError(), ss.as_string());
    }

    Klass* ik = ioe->interface_klass();
    if (ik == holder) break;
  }

  itableMethodEntry* ime = ioe->first_method_entry(this);
  Method* m = ime[index].method();
  if (m == NULL) {
    THROW_NULL(vmSymbols::java_lang_AbstractMethodError());
  }
  return m;
}


#if INCLUDE_JVMTI
// update default_methods for redefineclasses for methods that are
// not yet in the vtable due to concurrent subclass define and superinterface
// redefinition
// Note: those in the vtable, should have been updated via adjust_method_entries
void InstanceKlass::adjust_default_methods(bool* trace_name_printed) {
  // search the default_methods for uses of either obsolete or EMCP methods
  if (default_methods() != NULL) {
    for (int index = 0; index < default_methods()->length(); index ++) {
      Method* old_method = default_methods()->at(index);
      if (old_method == NULL || !old_method->is_old()) {
        continue; // skip uninteresting entries
      }
      assert(!old_method->is_deleted(), "default methods may not be deleted");
      Method* new_method = old_method->get_new_method();
      default_methods()->at_put(index, new_method);

      if (log_is_enabled(Info, redefine, class, update)) {
        ResourceMark rm;
        if (!(*trace_name_printed)) {
          log_info(redefine, class, update)
            ("adjust: klassname=%s default methods from name=%s",
             external_name(), old_method->method_holder()->external_name());
          *trace_name_printed = true;
        }
        log_debug(redefine, class, update, vtables)
          ("default method update: %s(%s) ",
           new_method->name()->as_C_string(), new_method->signature()->as_C_string());
      }
    }
  }
}
#endif // INCLUDE_JVMTI

// On-stack replacement stuff
void InstanceKlass::add_osr_nmethod(nmethod* n) {
  // only one compilation can be active
  {
    // This is a short non-blocking critical region, so the no safepoint check is ok.
    MutexLockerEx ml(OsrList_lock, Mutex::_no_safepoint_check_flag);
    assert(n->is_osr_method(), "wrong kind of nmethod");
    n->set_osr_link(osr_nmethods_head());
    set_osr_nmethods_head(n);
    // Raise the highest osr level if necessary
    if (TieredCompilation) {
      Method* m = n->method();
      m->set_highest_osr_comp_level(MAX2(m->highest_osr_comp_level(), n->comp_level()));
    }
  }

  // Get rid of the osr methods for the same bci that have lower levels.
  if (TieredCompilation) {
    for (int l = CompLevel_limited_profile; l < n->comp_level(); l++) {
      nmethod *inv = lookup_osr_nmethod(n->method(), n->osr_entry_bci(), l, true);
      if (inv != NULL && inv->is_in_use()) {
        inv->make_not_entrant();
      }
    }
  }
}

// Remove osr nmethod from the list. Return true if found and removed.
bool InstanceKlass::remove_osr_nmethod(nmethod* n) {
  // This is a short non-blocking critical region, so the no safepoint check is ok.
  MutexLockerEx ml(OsrList_lock, Mutex::_no_safepoint_check_flag);
  assert(n->is_osr_method(), "wrong kind of nmethod");
  nmethod* last = NULL;
  nmethod* cur  = osr_nmethods_head();
  int max_level = CompLevel_none;  // Find the max comp level excluding n
  Method* m = n->method();
  // Search for match
  bool found = false;
  while(cur != NULL && cur != n) {
    if (TieredCompilation && m == cur->method()) {
      // Find max level before n
      max_level = MAX2(max_level, cur->comp_level());
    }
    last = cur;
    cur = cur->osr_link();
  }
  nmethod* next = NULL;
  if (cur == n) {
    found = true;
    next = cur->osr_link();
    if (last == NULL) {
      // Remove first element
      set_osr_nmethods_head(next);
    } else {
      last->set_osr_link(next);
    }
  }
  n->set_osr_link(NULL);
  if (TieredCompilation) {
    cur = next;
    while (cur != NULL) {
      // Find max level after n
      if (m == cur->method()) {
        max_level = MAX2(max_level, cur->comp_level());
      }
      cur = cur->osr_link();
    }
    m->set_highest_osr_comp_level(max_level);
  }
  return found;
}

int InstanceKlass::mark_osr_nmethods(const Method* m) {
  // This is a short non-blocking critical region, so the no safepoint check is ok.
  MutexLockerEx ml(OsrList_lock, Mutex::_no_safepoint_check_flag);
  nmethod* osr = osr_nmethods_head();
  int found = 0;
  while (osr != NULL) {
    assert(osr->is_osr_method(), "wrong kind of nmethod found in chain");
    if (osr->method() == m) {
      osr->mark_for_deoptimization();
      found++;
    }
    osr = osr->osr_link();
  }
  return found;
}

nmethod* InstanceKlass::lookup_osr_nmethod(const Method* m, int bci, int comp_level, bool match_level) const {
  // This is a short non-blocking critical region, so the no safepoint check is ok.
  MutexLockerEx ml(OsrList_lock, Mutex::_no_safepoint_check_flag);
  nmethod* osr = osr_nmethods_head();
  nmethod* best = NULL;
  while (osr != NULL) {
    assert(osr->is_osr_method(), "wrong kind of nmethod found in chain");
    // There can be a time when a c1 osr method exists but we are waiting
    // for a c2 version. When c2 completes its osr nmethod we will trash
    // the c1 version and only be able to find the c2 version. However
    // while we overflow in the c1 code at back branches we don't want to
    // try and switch to the same code as we are already running

    if (osr->method() == m &&
        (bci == InvocationEntryBci || osr->osr_entry_bci() == bci)) {
      if (match_level) {
        if (osr->comp_level() == comp_level) {
          // Found a match - return it.
          return osr;
        }
      } else {
        if (best == NULL || (osr->comp_level() > best->comp_level())) {
          if (osr->comp_level() == CompLevel_highest_tier) {
            // Found the best possible - return it.
            return osr;
          }
          best = osr;
        }
      }
    }
    osr = osr->osr_link();
  }
  if (best != NULL && best->comp_level() >= comp_level && match_level == false) {
    return best;
  }
  return NULL;
}

// -----------------------------------------------------------------------------------------------------
// Printing

#ifndef PRODUCT

#define BULLET  " - "

static const char* state_names[] = {
  "allocated", "loaded", "linked", "being_initialized", "fully_initialized", "initialization_error"
};

static void print_vtable(intptr_t* start, int len, outputStream* st) {
  for (int i = 0; i < len; i++) {
    intptr_t e = start[i];
    st->print("%d : " INTPTR_FORMAT, i, e);
    if (e != 0 && ((Metadata*)e)->is_metaspace_object()) {
      st->print(" ");
      ((Metadata*)e)->print_value_on(st);
    }
    st->cr();
  }
}

static void print_vtable(vtableEntry* start, int len, outputStream* st) {
  return print_vtable(reinterpret_cast<intptr_t*>(start), len, st);
}

void InstanceKlass::print_on(outputStream* st) const {
  assert(is_klass(), "must be klass");
  Klass::print_on(st);

  st->print(BULLET"instance size:     %d", size_helper());                        st->cr();
  st->print(BULLET"klass size:        %d", size());                               st->cr();
  st->print(BULLET"access:            "); access_flags().print_on(st);            st->cr();
  st->print(BULLET"state:             "); st->print_cr("%s", state_names[_init_state]);
  st->print(BULLET"name:              "); name()->print_value_on(st);             st->cr();
  st->print(BULLET"super:             "); Metadata::print_value_on_maybe_null(st, super()); st->cr();
  st->print(BULLET"sub:               ");
  Klass* sub = subklass();
  int n;
  for (n = 0; sub != NULL; n++, sub = sub->next_sibling()) {
    if (n < MaxSubklassPrintSize) {
      sub->print_value_on(st);
      st->print("   ");
    }
  }
  if (n >= MaxSubklassPrintSize) st->print("(" INTX_FORMAT " more klasses...)", n - MaxSubklassPrintSize);
  st->cr();

  if (is_interface()) {
    st->print_cr(BULLET"nof implementors:  %d", nof_implementors());
    if (nof_implementors() == 1) {
      st->print_cr(BULLET"implementor:    ");
      st->print("   ");
      implementor()->print_value_on(st);
      st->cr();
    }
  }

  st->print(BULLET"arrays:            "); Metadata::print_value_on_maybe_null(st, array_klasses()); st->cr();
  st->print(BULLET"methods:           "); methods()->print_value_on(st);                  st->cr();
  if (Verbose || WizardMode) {
    Array<Method*>* method_array = methods();
    for (int i = 0; i < method_array->length(); i++) {
      st->print("%d : ", i); method_array->at(i)->print_value(); st->cr();
    }
  }
  st->print(BULLET"method ordering:   "); method_ordering()->print_value_on(st);      st->cr();
  st->print(BULLET"default_methods:   "); default_methods()->print_value_on(st);      st->cr();
  if (Verbose && default_methods() != NULL) {
    Array<Method*>* method_array = default_methods();
    for (int i = 0; i < method_array->length(); i++) {
      st->print("%d : ", i); method_array->at(i)->print_value(); st->cr();
    }
  }
  if (default_vtable_indices() != NULL) {
    st->print(BULLET"default vtable indices:   "); default_vtable_indices()->print_value_on(st);       st->cr();
  }
  st->print(BULLET"local interfaces:  "); local_interfaces()->print_value_on(st);      st->cr();
  st->print(BULLET"trans. interfaces: "); transitive_interfaces()->print_value_on(st); st->cr();
  st->print(BULLET"constants:         "); constants()->print_value_on(st);         st->cr();
  if (class_loader_data() != NULL) {
    st->print(BULLET"class loader data:  ");
    class_loader_data()->print_value_on(st);
    st->cr();
  }
  st->print(BULLET"unsafe anonymous host class:        "); Metadata::print_value_on_maybe_null(st, unsafe_anonymous_host()); st->cr();
  if (source_file_name() != NULL) {
    st->print(BULLET"source file:       ");
    source_file_name()->print_value_on(st);
    st->cr();
  }
  if (source_debug_extension() != NULL) {
    st->print(BULLET"source debug extension:       ");
    st->print("%s", source_debug_extension());
    st->cr();
  }
  st->print(BULLET"class annotations:       "); class_annotations()->print_value_on(st); st->cr();
  st->print(BULLET"class type annotations:  "); class_type_annotations()->print_value_on(st); st->cr();
  st->print(BULLET"field annotations:       "); fields_annotations()->print_value_on(st); st->cr();
  st->print(BULLET"field type annotations:  "); fields_type_annotations()->print_value_on(st); st->cr();
  {
    bool have_pv = false;
    // previous versions are linked together through the InstanceKlass
    for (InstanceKlass* pv_node = previous_versions();
         pv_node != NULL;
         pv_node = pv_node->previous_versions()) {
      if (!have_pv)
        st->print(BULLET"previous version:  ");
      have_pv = true;
      pv_node->constants()->print_value_on(st);
    }
    if (have_pv) st->cr();
  }

  if (generic_signature() != NULL) {
    st->print(BULLET"generic signature: ");
    generic_signature()->print_value_on(st);
    st->cr();
  }
  st->print(BULLET"inner classes:     "); inner_classes()->print_value_on(st);     st->cr();
  st->print(BULLET"nest members:     "); nest_members()->print_value_on(st);     st->cr();
  st->print(BULLET"permitted subtypes:     "); permitted_subtypes()->print_value_on(st);     st->cr();
  if (java_mirror() != NULL) {
    st->print(BULLET"java mirror:       ");
    java_mirror()->print_value_on(st);
    st->cr();
  } else {
    st->print_cr(BULLET"java mirror:       NULL");
  }
  st->print(BULLET"vtable length      %d  (start addr: " INTPTR_FORMAT ")", vtable_length(), p2i(start_of_vtable())); st->cr();
  if (vtable_length() > 0 && (Verbose || WizardMode))  print_vtable(start_of_vtable(), vtable_length(), st);
  st->print(BULLET"itable length      %d (start addr: " INTPTR_FORMAT ")", itable_length(), p2i(start_of_itable())); st->cr();
  if (itable_length() > 0 && (Verbose || WizardMode))  print_vtable(start_of_itable(), itable_length(), st);
  st->print_cr(BULLET"---- static fields (%d words):", static_field_size());
  FieldPrinter print_static_field(st);
  ((InstanceKlass*)this)->do_local_static_fields(&print_static_field);
  st->print_cr(BULLET"---- non-static fields (%d words):", nonstatic_field_size());
  FieldPrinter print_nonstatic_field(st);
  InstanceKlass* ik = const_cast<InstanceKlass*>(this);
  ik->do_nonstatic_fields(&print_nonstatic_field);

  st->print(BULLET"non-static oop maps: ");
  OopMapBlock* map     = start_of_nonstatic_oop_maps();
  OopMapBlock* end_map = map + nonstatic_oop_map_count();
  while (map < end_map) {
    st->print("%d-%d ", map->offset(), map->offset() + heapOopSize*(map->count() - 1));
    map++;
  }
  st->cr();
}

#endif //PRODUCT

void InstanceKlass::print_value_on(outputStream* st) const {
  assert(is_klass(), "must be klass");
  if (Verbose || WizardMode)  access_flags().print_on(st);
  name()->print_value_on(st);
}

#ifndef PRODUCT

void FieldPrinter::do_field(fieldDescriptor* fd) {
  _st->print(BULLET);
   if (_obj == NULL) {
     fd->print_on(_st);
     _st->cr();
   } else {
     fd->print_on_for(_st, _obj);
     _st->cr();
   }
}


void InstanceKlass::oop_print_on(oop obj, outputStream* st) {
  Klass::oop_print_on(obj, st);

  if (this == SystemDictionary::String_klass()) {
    typeArrayOop value  = java_lang_String::value(obj);
    juint        length = java_lang_String::length(obj);
    if (value != NULL &&
        value->is_typeArray() &&
        length <= (juint) value->length()) {
      st->print(BULLET"string: ");
      java_lang_String::print(obj, st);
      st->cr();
      if (!WizardMode)  return;  // that is enough
    }
  }

  st->print_cr(BULLET"---- fields (total size %d words):", oop_size(obj));
  FieldPrinter print_field(st, obj);
  do_nonstatic_fields(&print_field);

  if (this == SystemDictionary::Class_klass()) {
    st->print(BULLET"signature: ");
    java_lang_Class::print_signature(obj, st);
    st->cr();
    Klass* mirrored_klass = java_lang_Class::as_Klass(obj);
    st->print(BULLET"fake entry for mirror: ");
    Metadata::print_value_on_maybe_null(st, mirrored_klass);
    st->cr();
    Klass* array_klass = java_lang_Class::array_klass_acquire(obj);
    st->print(BULLET"fake entry for array: ");
    Metadata::print_value_on_maybe_null(st, array_klass);
    st->cr();
    st->print_cr(BULLET"fake entry for oop_size: %d", java_lang_Class::oop_size(obj));
    st->print_cr(BULLET"fake entry for static_oop_field_count: %d", java_lang_Class::static_oop_field_count(obj));
    Klass* real_klass = java_lang_Class::as_Klass(obj);
    if (real_klass != NULL && real_klass->is_instance_klass()) {
      InstanceKlass::cast(real_klass)->do_local_static_fields(&print_field);
    }
  } else if (this == SystemDictionary::MethodType_klass()) {
    st->print(BULLET"signature: ");
    java_lang_invoke_MethodType::print_signature(obj, st);
    st->cr();
  }
}

bool InstanceKlass::verify_itable_index(int i) {
  int method_count = klassItable::method_count_for_interface(this);
  assert(i >= 0 && i < method_count, "index out of bounds");
  return true;
}

#endif //PRODUCT

void InstanceKlass::oop_print_value_on(oop obj, outputStream* st) {
  st->print("a ");
  name()->print_value_on(st);
  obj->print_address_on(st);
  if (this == SystemDictionary::String_klass()
      && java_lang_String::value(obj) != NULL) {
    ResourceMark rm;
    int len = java_lang_String::length(obj);
    int plen = (len < 24 ? len : 12);
    char* str = java_lang_String::as_utf8_string(obj, 0, plen);
    st->print(" = \"%s\"", str);
    if (len > plen)
      st->print("...[%d]", len);
  } else if (this == SystemDictionary::Class_klass()) {
    Klass* k = java_lang_Class::as_Klass(obj);
    st->print(" = ");
    if (k != NULL) {
      k->print_value_on(st);
    } else {
      const char* tname = type2name(java_lang_Class::primitive_type(obj));
      st->print("%s", tname ? tname : "type?");
    }
  } else if (this == SystemDictionary::MethodType_klass()) {
    st->print(" = ");
    java_lang_invoke_MethodType::print_signature(obj, st);
  } else if (java_lang_boxing_object::is_instance(obj)) {
    st->print(" = ");
    java_lang_boxing_object::print(obj, st);
  } else if (this == SystemDictionary::LambdaForm_klass()) {
    oop vmentry = java_lang_invoke_LambdaForm::vmentry(obj);
    if (vmentry != NULL) {
      st->print(" => ");
      vmentry->print_value_on(st);
    }
  } else if (this == SystemDictionary::MemberName_klass()) {
    Metadata* vmtarget = java_lang_invoke_MemberName::vmtarget(obj);
    if (vmtarget != NULL) {
      st->print(" = ");
      vmtarget->print_value_on(st);
    } else {
      java_lang_invoke_MemberName::clazz(obj)->print_value_on(st);
      st->print(".");
      java_lang_invoke_MemberName::name(obj)->print_value_on(st);
    }
  }
}

const char* InstanceKlass::internal_name() const {
  return external_name();
}

void InstanceKlass::print_class_load_logging(ClassLoaderData* loader_data,
                                             const char* module_name,
                                             const ClassFileStream* cfs) const {
  if (!log_is_enabled(Info, class, load)) {
    return;
  }

  ResourceMark rm;
  LogMessage(class, load) msg;
  stringStream info_stream;

  // Name and class hierarchy info
  info_stream.print("%s", external_name());

  // Source
  if (cfs != NULL) {
    if (cfs->source() != NULL) {
      if (module_name != NULL) {
        if (ClassLoader::is_modules_image(cfs->source())) {
          info_stream.print(" source: jrt:/%s", module_name);
        } else {
          info_stream.print(" source: %s", cfs->source());
        }
      } else {
        info_stream.print(" source: %s", cfs->source());
      }
    } else if (loader_data == ClassLoaderData::the_null_class_loader_data()) {
      Thread* THREAD = Thread::current();
      Klass* caller =
            THREAD->is_Java_thread()
                ? ((JavaThread*)THREAD)->security_get_caller_class(1)
                : NULL;
      // caller can be NULL, for example, during a JVMTI VM_Init hook
      if (caller != NULL) {
        info_stream.print(" source: instance of %s", caller->external_name());
      } else {
        // source is unknown
      }
    } else {
      oop class_loader = loader_data->class_loader();
      info_stream.print(" source: %s", class_loader->klass()->external_name());
    }
  } else {
    info_stream.print(" source: shared objects file");
  }

  msg.info("%s", info_stream.as_string());

  if (log_is_enabled(Debug, class, load)) {
    stringStream debug_stream;

    // Class hierarchy info
    debug_stream.print(" klass: " INTPTR_FORMAT " super: " INTPTR_FORMAT,
                       p2i(this),  p2i(superklass()));

    // Interfaces
    if (local_interfaces() != NULL && local_interfaces()->length() > 0) {
      debug_stream.print(" interfaces:");
      int length = local_interfaces()->length();
      for (int i = 0; i < length; i++) {
        debug_stream.print(" " INTPTR_FORMAT,
                           p2i(InstanceKlass::cast(local_interfaces()->at(i))));
      }
    }

    // Class loader
    debug_stream.print(" loader: [");
    loader_data->print_value_on(&debug_stream);
    debug_stream.print("]");

    // Classfile checksum
    if (cfs) {
      debug_stream.print(" bytes: %d checksum: %08x",
                         cfs->length(),
                         ClassLoader::crc32(0, (const char*)cfs->buffer(),
                         cfs->length()));
    }

    msg.debug("%s", debug_stream.as_string());
  }
}

#if INCLUDE_SERVICES
// Size Statistics
void InstanceKlass::collect_statistics(KlassSizeStats *sz) const {
  Klass::collect_statistics(sz);

  sz->_inst_size  = wordSize * size_helper();
  sz->_vtab_bytes = wordSize * vtable_length();
  sz->_itab_bytes = wordSize * itable_length();
  sz->_nonstatic_oopmap_bytes = wordSize * nonstatic_oop_map_size();

  int n = 0;
  n += (sz->_methods_array_bytes         = sz->count_array(methods()));
  n += (sz->_method_ordering_bytes       = sz->count_array(method_ordering()));
  n += (sz->_local_interfaces_bytes      = sz->count_array(local_interfaces()));
  n += (sz->_transitive_interfaces_bytes = sz->count_array(transitive_interfaces()));
  n += (sz->_fields_bytes                = sz->count_array(fields()));
  n += (sz->_inner_classes_bytes         = sz->count_array(inner_classes()));
  n += (sz->_nest_members_bytes          = sz->count_array(nest_members()));
  sz->_ro_bytes += n;

  const ConstantPool* cp = constants();
  if (cp) {
    cp->collect_statistics(sz);
  }

  const Annotations* anno = annotations();
  if (anno) {
    anno->collect_statistics(sz);
  }

  const Array<Method*>* methods_array = methods();
  if (methods()) {
    for (int i = 0; i < methods_array->length(); i++) {
      Method* method = methods_array->at(i);
      if (method) {
        sz->_method_count ++;
        method->collect_statistics(sz);
      }
    }
  }
}
#endif // INCLUDE_SERVICES

// Verification

class VerifyFieldClosure: public BasicOopIterateClosure {
 protected:
  template <class T> void do_oop_work(T* p) {
    oop obj = RawAccess<>::oop_load(p);
    if (!oopDesc::is_oop_or_null(obj)) {
      tty->print_cr("Failed: " PTR_FORMAT " -> " PTR_FORMAT, p2i(p), p2i(obj));
      Universe::print_on(tty);
      guarantee(false, "boom");
    }
  }
 public:
  virtual void do_oop(oop* p)       { VerifyFieldClosure::do_oop_work(p); }
  virtual void do_oop(narrowOop* p) { VerifyFieldClosure::do_oop_work(p); }
};

void InstanceKlass::verify_on(outputStream* st) {
#ifndef PRODUCT
  // Avoid redundant verifies, this really should be in product.
  if (_verify_count == Universe::verify_count()) return;
  _verify_count = Universe::verify_count();
#endif

  // Verify Klass
  Klass::verify_on(st);

  // Verify that klass is present in ClassLoaderData
  guarantee(class_loader_data()->contains_klass(this),
            "this class isn't found in class loader data");

  // Verify vtables
  if (is_linked()) {
    // $$$ This used to be done only for m/s collections.  Doing it
    // always seemed a valid generalization.  (DLD -- 6/00)
    vtable().verify(st);
  }

  // Verify first subklass
  if (subklass() != NULL) {
    guarantee(subklass()->is_klass(), "should be klass");
  }

  // Verify siblings
  Klass* super = this->super();
  Klass* sib = next_sibling();
  if (sib != NULL) {
    if (sib == this) {
      fatal("subclass points to itself " PTR_FORMAT, p2i(sib));
    }

    guarantee(sib->is_klass(), "should be klass");
    guarantee(sib->super() == super, "siblings should have same superklass");
  }

  // Verify local interfaces
  if (local_interfaces()) {
    Array<InstanceKlass*>* local_interfaces = this->local_interfaces();
    for (int j = 0; j < local_interfaces->length(); j++) {
      InstanceKlass* e = local_interfaces->at(j);
      guarantee(e->is_klass() && e->is_interface(), "invalid local interface");
    }
  }

  // Verify transitive interfaces
  if (transitive_interfaces() != NULL) {
    Array<InstanceKlass*>* transitive_interfaces = this->transitive_interfaces();
    for (int j = 0; j < transitive_interfaces->length(); j++) {
      InstanceKlass* e = transitive_interfaces->at(j);
      guarantee(e->is_klass() && e->is_interface(), "invalid transitive interface");
    }
  }

  // Verify methods
  if (methods() != NULL) {
    Array<Method*>* methods = this->methods();
    for (int j = 0; j < methods->length(); j++) {
      guarantee(methods->at(j)->is_method(), "non-method in methods array");
    }
    for (int j = 0; j < methods->length() - 1; j++) {
      Method* m1 = methods->at(j);
      Method* m2 = methods->at(j + 1);
      guarantee(m1->name()->fast_compare(m2->name()) <= 0, "methods not sorted correctly");
    }
  }

  // Verify method ordering
  if (method_ordering() != NULL) {
    Array<int>* method_ordering = this->method_ordering();
    int length = method_ordering->length();
    if (JvmtiExport::can_maintain_original_method_order() ||
        ((UseSharedSpaces || DumpSharedSpaces) && length != 0)) {
      guarantee(length == methods()->length(), "invalid method ordering length");
      jlong sum = 0;
      for (int j = 0; j < length; j++) {
        int original_index = method_ordering->at(j);
        guarantee(original_index >= 0, "invalid method ordering index");
        guarantee(original_index < length, "invalid method ordering index");
        sum += original_index;
      }
      // Verify sum of indices 0,1,...,length-1
      guarantee(sum == ((jlong)length*(length-1))/2, "invalid method ordering sum");
    } else {
      guarantee(length == 0, "invalid method ordering length");
    }
  }

  // Verify default methods
  if (default_methods() != NULL) {
    Array<Method*>* methods = this->default_methods();
    for (int j = 0; j < methods->length(); j++) {
      guarantee(methods->at(j)->is_method(), "non-method in methods array");
    }
    for (int j = 0; j < methods->length() - 1; j++) {
      Method* m1 = methods->at(j);
      Method* m2 = methods->at(j + 1);
      guarantee(m1->name()->fast_compare(m2->name()) <= 0, "methods not sorted correctly");
    }
  }

  // Verify JNI static field identifiers
  if (jni_ids() != NULL) {
    jni_ids()->verify(this);
  }

  // Verify other fields
  if (array_klasses() != NULL) {
    guarantee(array_klasses()->is_klass(), "should be klass");
  }
  if (constants() != NULL) {
    guarantee(constants()->is_constantPool(), "should be constant pool");
  }
  const Klass* anonymous_host = unsafe_anonymous_host();
  if (anonymous_host != NULL) {
    guarantee(anonymous_host->is_klass(), "should be klass");
  }
}

void InstanceKlass::oop_verify_on(oop obj, outputStream* st) {
  Klass::oop_verify_on(obj, st);
  VerifyFieldClosure blk;
  obj->oop_iterate(&blk);
}


// JNIid class for jfieldIDs only
// Note to reviewers:
// These JNI functions are just moved over to column 1 and not changed
// in the compressed oops workspace.
JNIid::JNIid(Klass* holder, int offset, JNIid* next) {
  _holder = holder;
  _offset = offset;
  _next = next;
  debug_only(_is_static_field_id = false;)
}


JNIid* JNIid::find(int offset) {
  JNIid* current = this;
  while (current != NULL) {
    if (current->offset() == offset) return current;
    current = current->next();
  }
  return NULL;
}

void JNIid::deallocate(JNIid* current) {
  while (current != NULL) {
    JNIid* next = current->next();
    delete current;
    current = next;
  }
}


void JNIid::verify(Klass* holder) {
  int first_field_offset  = InstanceMirrorKlass::offset_of_static_fields();
  int end_field_offset;
  end_field_offset = first_field_offset + (InstanceKlass::cast(holder)->static_field_size() * wordSize);

  JNIid* current = this;
  while (current != NULL) {
    guarantee(current->holder() == holder, "Invalid klass in JNIid");
#ifdef ASSERT
    int o = current->offset();
    if (current->is_static_field_id()) {
      guarantee(o >= first_field_offset  && o < end_field_offset,  "Invalid static field offset in JNIid");
    }
#endif
    current = current->next();
  }
}

void InstanceKlass::set_init_state(ClassState state) {
#ifdef ASSERT
  bool good_state = is_shared() ? (_init_state <= state)
                                               : (_init_state < state);
  assert(good_state || state == allocated, "illegal state transition");
#endif
  _init_state = (u1)state;
}

#if INCLUDE_JVMTI

// RedefineClasses() support for previous versions

// Globally, there is at least one previous version of a class to walk
// during class unloading, which is saved because old methods in the class
// are still running.   Otherwise the previous version list is cleaned up.
bool InstanceKlass::_has_previous_versions = false;

// Returns true if there are previous versions of a class for class
// unloading only. Also resets the flag to false. purge_previous_version
// will set the flag to true if there are any left, i.e., if there's any
// work to do for next time. This is to avoid the expensive code cache
// walk in CLDG::clean_deallocate_lists().
bool InstanceKlass::has_previous_versions_and_reset() {
  bool ret = _has_previous_versions;
  log_trace(redefine, class, iklass, purge)("Class unloading: has_previous_versions = %s",
     ret ? "true" : "false");
  _has_previous_versions = false;
  return ret;
}

// Purge previous versions before adding new previous versions of the class and
// during class unloading.
void InstanceKlass::purge_previous_version_list() {
  assert(SafepointSynchronize::is_at_safepoint(), "only called at safepoint");
  assert(has_been_redefined(), "Should only be called for main class");

  // Quick exit.
  if (previous_versions() == NULL) {
    return;
  }

  // This klass has previous versions so see what we can cleanup
  // while it is safe to do so.

  int deleted_count = 0;    // leave debugging breadcrumbs
  int live_count = 0;
  ClassLoaderData* loader_data = class_loader_data();
  assert(loader_data != NULL, "should never be null");

  ResourceMark rm;
  log_trace(redefine, class, iklass, purge)("%s: previous versions", external_name());

  // previous versions are linked together through the InstanceKlass
  InstanceKlass* pv_node = previous_versions();
  InstanceKlass* last = this;
  int version = 0;

  // check the previous versions list
  for (; pv_node != NULL; ) {

    ConstantPool* pvcp = pv_node->constants();
    assert(pvcp != NULL, "cp ref was unexpectedly cleared");

    if (!pvcp->on_stack()) {
      // If the constant pool isn't on stack, none of the methods
      // are executing.  Unlink this previous_version.
      // The previous version InstanceKlass is on the ClassLoaderData deallocate list
      // so will be deallocated during the next phase of class unloading.
      log_trace(redefine, class, iklass, purge)
        ("previous version " INTPTR_FORMAT " is dead.", p2i(pv_node));
      // For debugging purposes.
      pv_node->set_is_scratch_class();
      // Unlink from previous version list.
      assert(pv_node->class_loader_data() == loader_data, "wrong loader_data");
      InstanceKlass* next = pv_node->previous_versions();
      pv_node->link_previous_versions(NULL);   // point next to NULL
      last->link_previous_versions(next);
      // Add to the deallocate list after unlinking
      loader_data->add_to_deallocate_list(pv_node);
      pv_node = next;
      deleted_count++;
      version++;
      continue;
    } else {
      log_trace(redefine, class, iklass, purge)("previous version " INTPTR_FORMAT " is alive", p2i(pv_node));
      assert(pvcp->pool_holder() != NULL, "Constant pool with no holder");
      guarantee (!loader_data->is_unloading(), "unloaded classes can't be on the stack");
      live_count++;
      // found a previous version for next time we do class unloading
      _has_previous_versions = true;
    }

    // At least one method is live in this previous version.
    // Reset dead EMCP methods not to get breakpoints.
    // All methods are deallocated when all of the methods for this class are no
    // longer running.
    Array<Method*>* method_refs = pv_node->methods();
    if (method_refs != NULL) {
      log_trace(redefine, class, iklass, purge)("previous methods length=%d", method_refs->length());
      for (int j = 0; j < method_refs->length(); j++) {
        Method* method = method_refs->at(j);

        if (!method->on_stack()) {
          // no breakpoints for non-running methods
          if (method->is_running_emcp()) {
            method->set_running_emcp(false);
          }
        } else {
          assert (method->is_obsolete() || method->is_running_emcp(),
                  "emcp method cannot run after emcp bit is cleared");
          log_trace(redefine, class, iklass, purge)
            ("purge: %s(%s): prev method @%d in version @%d is alive",
             method->name()->as_C_string(), method->signature()->as_C_string(), j, version);
        }
      }
    }
    // next previous version
    last = pv_node;
    pv_node = pv_node->previous_versions();
    version++;
  }
  log_trace(redefine, class, iklass, purge)
    ("previous version stats: live=%d, deleted=%d", live_count, deleted_count);
}

void InstanceKlass::mark_newly_obsolete_methods(Array<Method*>* old_methods,
                                                int emcp_method_count) {
  int obsolete_method_count = old_methods->length() - emcp_method_count;

  if (emcp_method_count != 0 && obsolete_method_count != 0 &&
      _previous_versions != NULL) {
    // We have a mix of obsolete and EMCP methods so we have to
    // clear out any matching EMCP method entries the hard way.
    int local_count = 0;
    for (int i = 0; i < old_methods->length(); i++) {
      Method* old_method = old_methods->at(i);
      if (old_method->is_obsolete()) {
        // only obsolete methods are interesting
        Symbol* m_name = old_method->name();
        Symbol* m_signature = old_method->signature();

        // previous versions are linked together through the InstanceKlass
        int j = 0;
        for (InstanceKlass* prev_version = _previous_versions;
             prev_version != NULL;
             prev_version = prev_version->previous_versions(), j++) {

          Array<Method*>* method_refs = prev_version->methods();
          for (int k = 0; k < method_refs->length(); k++) {
            Method* method = method_refs->at(k);

            if (!method->is_obsolete() &&
                method->name() == m_name &&
                method->signature() == m_signature) {
              // The current RedefineClasses() call has made all EMCP
              // versions of this method obsolete so mark it as obsolete
              log_trace(redefine, class, iklass, add)
                ("%s(%s): flush obsolete method @%d in version @%d",
                 m_name->as_C_string(), m_signature->as_C_string(), k, j);

              method->set_is_obsolete();
              break;
            }
          }

          // The previous loop may not find a matching EMCP method, but
          // that doesn't mean that we can optimize and not go any
          // further back in the PreviousVersion generations. The EMCP
          // method for this generation could have already been made obsolete,
          // but there still may be an older EMCP method that has not
          // been made obsolete.
        }

        if (++local_count >= obsolete_method_count) {
          // no more obsolete methods so bail out now
          break;
        }
      }
    }
  }
}

// Save the scratch_class as the previous version if any of the methods are running.
// The previous_versions are used to set breakpoints in EMCP methods and they are
// also used to clean MethodData links to redefined methods that are no longer running.
void InstanceKlass::add_previous_version(InstanceKlass* scratch_class,
                                         int emcp_method_count) {
  assert(Thread::current()->is_VM_thread(),
         "only VMThread can add previous versions");

  ResourceMark rm;
  log_trace(redefine, class, iklass, add)
    ("adding previous version ref for %s, EMCP_cnt=%d", scratch_class->external_name(), emcp_method_count);

  // Clean out old previous versions for this class
  purge_previous_version_list();

  // Mark newly obsolete methods in remaining previous versions.  An EMCP method from
  // a previous redefinition may be made obsolete by this redefinition.
  Array<Method*>* old_methods = scratch_class->methods();
  mark_newly_obsolete_methods(old_methods, emcp_method_count);

  // If the constant pool for this previous version of the class
  // is not marked as being on the stack, then none of the methods
  // in this previous version of the class are on the stack so
  // we don't need to add this as a previous version.
  ConstantPool* cp_ref = scratch_class->constants();
  if (!cp_ref->on_stack()) {
    log_trace(redefine, class, iklass, add)("scratch class not added; no methods are running");
    // For debugging purposes.
    scratch_class->set_is_scratch_class();
    scratch_class->class_loader_data()->add_to_deallocate_list(scratch_class);
    return;
  }

  if (emcp_method_count != 0) {
    // At least one method is still running, check for EMCP methods
    for (int i = 0; i < old_methods->length(); i++) {
      Method* old_method = old_methods->at(i);
      if (!old_method->is_obsolete() && old_method->on_stack()) {
        // if EMCP method (not obsolete) is on the stack, mark as EMCP so that
        // we can add breakpoints for it.

        // We set the method->on_stack bit during safepoints for class redefinition
        // and use this bit to set the is_running_emcp bit.
        // After the safepoint, the on_stack bit is cleared and the running emcp
        // method may exit.   If so, we would set a breakpoint in a method that
        // is never reached, but this won't be noticeable to the programmer.
        old_method->set_running_emcp(true);
        log_trace(redefine, class, iklass, add)
          ("EMCP method %s is on_stack " INTPTR_FORMAT, old_method->name_and_sig_as_C_string(), p2i(old_method));
      } else if (!old_method->is_obsolete()) {
        log_trace(redefine, class, iklass, add)
          ("EMCP method %s is NOT on_stack " INTPTR_FORMAT, old_method->name_and_sig_as_C_string(), p2i(old_method));
      }
    }
  }

  // Add previous version if any methods are still running.
  // Set has_previous_version flag for processing during class unloading.
  _has_previous_versions = true;
  log_trace(redefine, class, iklass, add) ("scratch class added; one of its methods is on_stack.");
  assert(scratch_class->previous_versions() == NULL, "shouldn't have a previous version");
  scratch_class->link_previous_versions(previous_versions());
  link_previous_versions(scratch_class);
} // end add_previous_version()

#endif // INCLUDE_JVMTI

Method* InstanceKlass::method_with_idnum(int idnum) {
  Method* m = NULL;
  if (idnum < methods()->length()) {
    m = methods()->at(idnum);
  }
  if (m == NULL || m->method_idnum() != idnum) {
    for (int index = 0; index < methods()->length(); ++index) {
      m = methods()->at(index);
      if (m->method_idnum() == idnum) {
        return m;
      }
    }
    // None found, return null for the caller to handle.
    return NULL;
  }
  return m;
}


Method* InstanceKlass::method_with_orig_idnum(int idnum) {
  if (idnum >= methods()->length()) {
    return NULL;
  }
  Method* m = methods()->at(idnum);
  if (m != NULL && m->orig_method_idnum() == idnum) {
    return m;
  }
  // Obsolete method idnum does not match the original idnum
  for (int index = 0; index < methods()->length(); ++index) {
    m = methods()->at(index);
    if (m->orig_method_idnum() == idnum) {
      return m;
    }
  }
  // None found, return null for the caller to handle.
  return NULL;
}


Method* InstanceKlass::method_with_orig_idnum(int idnum, int version) {
  InstanceKlass* holder = get_klass_version(version);
  if (holder == NULL) {
    return NULL; // The version of klass is gone, no method is found
  }
  Method* method = holder->method_with_orig_idnum(idnum);
  return method;
}

#if INCLUDE_JVMTI
JvmtiCachedClassFileData* InstanceKlass::get_cached_class_file() {
  return _cached_class_file;
}

jint InstanceKlass::get_cached_class_file_len() {
  return VM_RedefineClasses::get_cached_class_file_len(_cached_class_file);
}

unsigned char * InstanceKlass::get_cached_class_file_bytes() {
  return VM_RedefineClasses::get_cached_class_file_bytes(_cached_class_file);
}
#endif<|MERGE_RESOLUTION|>--- conflicted
+++ resolved
@@ -648,20 +648,18 @@
   }
   set_nest_members(NULL);
 
-<<<<<<< HEAD
+  if (record_params() != NULL &&
+      record_params() != Universe::the_empty_short_array()) {
+    MetadataFactory::free_array<jushort>(loader_data, record_params());
+  }
+  set_record_params(NULL, 0);
+
   if (permitted_subtypes() != NULL &&
       permitted_subtypes() != Universe::the_empty_short_array() &&
       !permitted_subtypes()->is_shared()) {
     MetadataFactory::free_array<jushort>(loader_data, permitted_subtypes());
   }
   set_permitted_subtypes(NULL);
-=======
-  if (record_params() != NULL &&
-      record_params() != Universe::the_empty_short_array()) {
-    MetadataFactory::free_array<jushort>(loader_data, record_params());
-  }
-  set_record_params(NULL, 0);
->>>>>>> 1afaf357
 
   // We should deallocate the Annotations instance if it's not in shared spaces.
   if (annotations() != NULL && !annotations()->is_shared()) {
@@ -2377,11 +2375,8 @@
   }
 
   it->push(&_nest_members);
-<<<<<<< HEAD
+  it->push(&_record_params);
   it->push(&_permitted_subtypes);
-=======
-  it->push(&_record_params);
->>>>>>> 1afaf357
 }
 
 void InstanceKlass::remove_unshareable_info() {
