/*
 * Copyright (c) 1997, 2019, Oracle and/or its affiliates. All rights reserved.
 * DO NOT ALTER OR REMOVE COPYRIGHT NOTICES OR THIS FILE HEADER.
 *
 * This code is free software; you can redistribute it and/or modify it
 * under the terms of the GNU General Public License version 2 only, as
 * published by the Free Software Foundation.
 *
 * This code is distributed in the hope that it will be useful, but WITHOUT
 * ANY WARRANTY; without even the implied warranty of MERCHANTABILITY or
 * FITNESS FOR A PARTICULAR PURPOSE.  See the GNU General Public License
 * version 2 for more details (a copy is included in the LICENSE file that
 * accompanied this code).
 *
 * You should have received a copy of the GNU General Public License version
 * 2 along with this work; if not, write to the Free Software Foundation,
 * Inc., 51 Franklin St, Fifth Floor, Boston, MA 02110-1301 USA.
 *
 * Please contact Oracle, 500 Oracle Parkway, Redwood Shores, CA 94065 USA
 * or visit www.oracle.com if you need additional information or have any
 * questions.
 *
 */

#ifndef SHARE_CLASSFILE_VMSYMBOLS_HPP
#define SHARE_CLASSFILE_VMSYMBOLS_HPP

#include "jfr/support/jfrIntrinsics.hpp"
#include "jvmci/vmSymbols_jvmci.hpp"
#include "memory/iterator.hpp"
#include "oops/symbol.hpp"
#include "utilities/macros.hpp"


// The class vmSymbols is a name space for fast lookup of
// symbols commonly used in the VM.
//
// Sample usage:
//
//   Symbol* obj       = vmSymbols::java_lang_Object();


// Useful sub-macros exported by this header file:

#define VM_SYMBOL_ENUM_NAME(name)    name##_enum
#define VM_INTRINSIC_IGNORE(id, class, name, sig, flags) /*ignored*/
#define VM_SYMBOL_IGNORE(id, name)                       /*ignored*/
#define VM_ALIAS_IGNORE(id, id2)                         /*ignored*/

// Mapping function names to values. New entries should be added below.

#define VM_SYMBOLS_DO(template, do_alias)                                                         \
  /* commonly used class, package, module names */                                                \
  template(java_base,                                 "java.base")                                \
  template(java_lang_System,                          "java/lang/System")                         \
  template(java_lang_Object,                          "java/lang/Object")                         \
  template(java_lang_Class,                           "java/lang/Class")                          \
  template(java_lang_Package,                         "java/lang/Package")                        \
  template(java_lang_Module,                          "java/lang/Module")                         \
  template(java_lang_String,                          "java/lang/String")                         \
  template(java_lang_StringLatin1,                    "java/lang/StringLatin1")                   \
  template(java_lang_StringUTF16,                     "java/lang/StringUTF16")                    \
  template(java_lang_Thread,                          "java/lang/Thread")                         \
  template(java_lang_ThreadGroup,                     "java/lang/ThreadGroup")                    \
  template(java_lang_Cloneable,                       "java/lang/Cloneable")                      \
  template(java_lang_Throwable,                       "java/lang/Throwable")                      \
  template(java_lang_ClassLoader,                     "java/lang/ClassLoader")                    \
  template(java_lang_ClassLoader_NativeLibrary,       "java/lang/ClassLoader\x024NativeLibrary")  \
  template(java_lang_ThreadDeath,                     "java/lang/ThreadDeath")                    \
  template(java_lang_Boolean,                         "java/lang/Boolean")                        \
  template(java_lang_Character,                       "java/lang/Character")                      \
  template(java_lang_Character_CharacterCache,        "java/lang/Character$CharacterCache")       \
  template(java_lang_CharacterDataLatin1,             "java/lang/CharacterDataLatin1")            \
  template(java_lang_Float,                           "java/lang/Float")                          \
  template(java_lang_Double,                          "java/lang/Double")                         \
  template(java_lang_Byte,                            "java/lang/Byte")                           \
  template(java_lang_Byte_ByteCache,                  "java/lang/Byte$ByteCache")                 \
  template(java_lang_Short,                           "java/lang/Short")                          \
  template(java_lang_Short_ShortCache,                "java/lang/Short$ShortCache")               \
  template(java_lang_Integer,                         "java/lang/Integer")                        \
  template(java_lang_Integer_IntegerCache,            "java/lang/Integer$IntegerCache")           \
  template(java_lang_Long,                            "java/lang/Long")                           \
  template(java_lang_Long_LongCache,                  "java/lang/Long$LongCache")                 \
  template(java_lang_Shutdown,                        "java/lang/Shutdown")                       \
  template(java_lang_ref_Reference,                   "java/lang/ref/Reference")                  \
  template(java_lang_ref_SoftReference,               "java/lang/ref/SoftReference")              \
  template(java_lang_ref_WeakReference,               "java/lang/ref/WeakReference")              \
  template(java_lang_ref_FinalReference,              "java/lang/ref/FinalReference")             \
  template(java_lang_ref_PhantomReference,            "java/lang/ref/PhantomReference")           \
  template(java_lang_ref_Finalizer,                   "java/lang/ref/Finalizer")                  \
  template(java_lang_reflect_AccessibleObject,        "java/lang/reflect/AccessibleObject")       \
  template(java_lang_reflect_Method,                  "java/lang/reflect/Method")                 \
  template(java_lang_reflect_Constructor,             "java/lang/reflect/Constructor")            \
  template(java_lang_reflect_Field,                   "java/lang/reflect/Field")                  \
  template(java_lang_reflect_Parameter,               "java/lang/reflect/Parameter")              \
  template(java_lang_reflect_Array,                   "java/lang/reflect/Array")                  \
  template(java_lang_reflect_RecordComponent,         "java/lang/reflect/RecordComponent")        \
  template(java_lang_StringBuffer,                    "java/lang/StringBuffer")                   \
  template(java_lang_StringBuilder,                   "java/lang/StringBuilder")                  \
  template(java_lang_CharSequence,                    "java/lang/CharSequence")                   \
  template(java_lang_SecurityManager,                 "java/lang/SecurityManager")                \
  template(java_security_AccessControlContext,        "java/security/AccessControlContext")       \
  template(java_security_AccessController,            "java/security/AccessController")           \
  template(executePrivileged_name,                    "executePrivileged")                        \
  template(java_security_CodeSource,                  "java/security/CodeSource")                 \
  template(java_security_ProtectionDomain,            "java/security/ProtectionDomain")           \
  template(java_security_SecureClassLoader,           "java/security/SecureClassLoader")          \
  template(java_net_URL,                              "java/net/URL")                             \
  template(java_util_jar_Manifest,                    "java/util/jar/Manifest")                   \
  template(java_io_OutputStream,                      "java/io/OutputStream")                     \
  template(java_io_Reader,                            "java/io/Reader")                           \
  template(java_io_BufferedReader,                    "java/io/BufferedReader")                   \
  template(java_io_File,                              "java/io/File")                             \
  template(java_io_FileInputStream,                   "java/io/FileInputStream")                  \
  template(java_io_ByteArrayInputStream,              "java/io/ByteArrayInputStream")             \
  template(java_io_Serializable,                      "java/io/Serializable")                     \
  template(java_util_Arrays,                          "java/util/Arrays")                         \
  template(java_util_Objects,                         "java/util/Objects")                        \
  template(java_util_Properties,                      "java/util/Properties")                     \
  template(java_util_Vector,                          "java/util/Vector")                         \
  template(java_util_AbstractList,                    "java/util/AbstractList")                   \
  template(java_util_Hashtable,                       "java/util/Hashtable")                      \
  template(java_lang_Compiler,                        "java/lang/Compiler")                       \
  template(jdk_internal_misc_Signal,                  "jdk/internal/misc/Signal")                 \
  template(jdk_internal_util_Preconditions,           "jdk/internal/util/Preconditions")          \
  template(java_lang_AssertionStatusDirectives,       "java/lang/AssertionStatusDirectives")      \
  template(getBootClassPathEntryForClass_name,        "getBootClassPathEntryForClass")            \
  template(jdk_internal_vm_PostVMInitHook,            "jdk/internal/vm/PostVMInitHook")           \
  template(sun_net_www_ParseUtil,                     "sun/net/www/ParseUtil")                    \
  template(java_util_Iterator,                        "java/util/Iterator")                       \
  template(java_lang_Record,                          "java/lang/Record")                       \
                                                                                                  \
  template(jdk_internal_loader_ClassLoaders_AppClassLoader,      "jdk/internal/loader/ClassLoaders$AppClassLoader")      \
  template(jdk_internal_loader_ClassLoaders_PlatformClassLoader, "jdk/internal/loader/ClassLoaders$PlatformClassLoader") \
                                                                                                  \
  /* Java runtime version access */                                                               \
  template(java_lang_VersionProps,                    "java/lang/VersionProps")                   \
  template(java_runtime_name_name,                    "java_runtime_name")                        \
  template(java_runtime_version_name,                 "java_runtime_version")                     \
  template(java_runtime_vendor_version_name,          "VENDOR_VERSION")                           \
  template(java_runtime_vendor_vm_bug_url_name,       "VENDOR_URL_VM_BUG")                        \
                                                                                                  \
  /* system initialization */                                                                     \
  template(initPhase1_name,                           "initPhase1")                               \
  template(initPhase2_name,                           "initPhase2")                               \
  template(initPhase3_name,                           "initPhase3")                               \
  template(java_lang_module_init_signature,           "(Ljava/lang/ClassLoader;Ljava/lang/String;)V") \
                                                                                                  \
  /* class file format tags */                                                                    \
  template(tag_source_file,                           "SourceFile")                               \
  template(tag_inner_classes,                         "InnerClasses")                             \
  template(tag_nest_members,                          "NestMembers")                              \
  template(tag_nest_host,                             "NestHost")                                 \
  template(tag_constant_value,                        "ConstantValue")                            \
  template(tag_code,                                  "Code")                                     \
  template(tag_exceptions,                            "Exceptions")                               \
  template(tag_line_number_table,                     "LineNumberTable")                          \
  template(tag_local_variable_table,                  "LocalVariableTable")                       \
  template(tag_local_variable_type_table,             "LocalVariableTypeTable")                   \
  template(tag_method_parameters,                     "MethodParameters")                         \
  template(tag_stack_map_table,                       "StackMapTable")                            \
  template(tag_synthetic,                             "Synthetic")                                \
  template(tag_deprecated,                            "Deprecated")                               \
  template(tag_source_debug_extension,                "SourceDebugExtension")                     \
  template(tag_signature,                             "Signature")                                \
  template(tag_record,                                "Record")                                   \
  template(tag_runtime_visible_annotations,           "RuntimeVisibleAnnotations")                \
  template(tag_runtime_invisible_annotations,         "RuntimeInvisibleAnnotations")              \
  template(tag_runtime_visible_parameter_annotations, "RuntimeVisibleParameterAnnotations")       \
  template(tag_runtime_invisible_parameter_annotations,"RuntimeInvisibleParameterAnnotations")    \
  template(tag_annotation_default,                    "AnnotationDefault")                        \
  template(tag_runtime_visible_type_annotations,      "RuntimeVisibleTypeAnnotations")            \
  template(tag_runtime_invisible_type_annotations,    "RuntimeInvisibleTypeAnnotations")          \
  template(tag_enclosing_method,                      "EnclosingMethod")                          \
  template(tag_bootstrap_methods,                     "BootstrapMethods")                         \
  template(tag_permitted_subtypes,                    "PermittedSubtypes")                        \
                                                                                                  \
  /* exception klasses: at least all exceptions thrown by the VM have entries here */             \
  template(java_lang_ArithmeticException,             "java/lang/ArithmeticException")            \
  template(java_lang_ArrayIndexOutOfBoundsException,  "java/lang/ArrayIndexOutOfBoundsException") \
  template(java_lang_ArrayStoreException,             "java/lang/ArrayStoreException")            \
  template(java_lang_ClassCastException,              "java/lang/ClassCastException")             \
  template(java_lang_ClassNotFoundException,          "java/lang/ClassNotFoundException")         \
  template(java_lang_CloneNotSupportedException,      "java/lang/CloneNotSupportedException")     \
  template(java_lang_IllegalAccessException,          "java/lang/IllegalAccessException")         \
  template(java_lang_IllegalArgumentException,        "java/lang/IllegalArgumentException")       \
  template(java_lang_IllegalStateException,           "java/lang/IllegalStateException")          \
  template(java_lang_IllegalMonitorStateException,    "java/lang/IllegalMonitorStateException")   \
  template(java_lang_IllegalThreadStateException,     "java/lang/IllegalThreadStateException")    \
  template(java_lang_IndexOutOfBoundsException,       "java/lang/IndexOutOfBoundsException")      \
  template(java_lang_InstantiationException,          "java/lang/InstantiationException")         \
  template(java_lang_InstantiationError,              "java/lang/InstantiationError")             \
  template(java_lang_InterruptedException,            "java/lang/InterruptedException")           \
  template(java_lang_BootstrapMethodError,            "java/lang/BootstrapMethodError")           \
  template(java_lang_LinkageError,                    "java/lang/LinkageError")                   \
  template(java_lang_NegativeArraySizeException,      "java/lang/NegativeArraySizeException")     \
  template(java_lang_NoSuchFieldException,            "java/lang/NoSuchFieldException")           \
  template(java_lang_NoSuchMethodException,           "java/lang/NoSuchMethodException")          \
  template(java_lang_NullPointerException,            "java/lang/NullPointerException")           \
  template(java_lang_StringIndexOutOfBoundsException, "java/lang/StringIndexOutOfBoundsException")\
  template(java_lang_UnsupportedOperationException,   "java/lang/UnsupportedOperationException")  \
  template(java_lang_InvalidClassException,           "java/lang/InvalidClassException")          \
  template(java_lang_reflect_InvocationTargetException, "java/lang/reflect/InvocationTargetException") \
  template(java_lang_Exception,                       "java/lang/Exception")                      \
  template(java_lang_RuntimeException,                "java/lang/RuntimeException")               \
  template(java_io_IOException,                       "java/io/IOException")                      \
  template(java_security_PrivilegedActionException,   "java/security/PrivilegedActionException")  \
                                                                                                  \
  /* error klasses: at least all errors thrown by the VM have entries here */                     \
  template(java_lang_AbstractMethodError,             "java/lang/AbstractMethodError")            \
  template(java_lang_ClassCircularityError,           "java/lang/ClassCircularityError")          \
  template(java_lang_ClassFormatError,                "java/lang/ClassFormatError")               \
  template(java_lang_UnsupportedClassVersionError,    "java/lang/UnsupportedClassVersionError")   \
  template(java_lang_Error,                           "java/lang/Error")                          \
  template(java_lang_ExceptionInInitializerError,     "java/lang/ExceptionInInitializerError")    \
  template(java_lang_IllegalAccessError,              "java/lang/IllegalAccessError")             \
  template(java_lang_IncompatibleClassChangeError,    "java/lang/IncompatibleClassChangeError")   \
  template(java_lang_InternalError,                   "java/lang/InternalError")                  \
  template(java_lang_NoClassDefFoundError,            "java/lang/NoClassDefFoundError")           \
  template(java_lang_NoSuchFieldError,                "java/lang/NoSuchFieldError")               \
  template(java_lang_NoSuchMethodError,               "java/lang/NoSuchMethodError")              \
  template(java_lang_OutOfMemoryError,                "java/lang/OutOfMemoryError")               \
  template(java_lang_UnsatisfiedLinkError,            "java/lang/UnsatisfiedLinkError")           \
  template(java_lang_VerifyError,                     "java/lang/VerifyError")                    \
  template(java_lang_SecurityException,               "java/lang/SecurityException")              \
  template(java_lang_VirtualMachineError,             "java/lang/VirtualMachineError")            \
  template(java_lang_StackOverflowError,              "java/lang/StackOverflowError")             \
  template(java_lang_StackTraceElement,               "java/lang/StackTraceElement")              \
                                                                                                  \
  /* Concurrency support */                                                                       \
  template(java_util_concurrent_locks_AbstractOwnableSynchronizer,           "java/util/concurrent/locks/AbstractOwnableSynchronizer") \
  template(java_util_concurrent_atomic_AtomicIntegerFieldUpdater_Impl,       "java/util/concurrent/atomic/AtomicIntegerFieldUpdater$AtomicIntegerFieldUpdaterImpl") \
  template(java_util_concurrent_atomic_AtomicLongFieldUpdater_CASUpdater,    "java/util/concurrent/atomic/AtomicLongFieldUpdater$CASUpdater") \
  template(java_util_concurrent_atomic_AtomicLongFieldUpdater_LockedUpdater, "java/util/concurrent/atomic/AtomicLongFieldUpdater$LockedUpdater") \
  template(java_util_concurrent_atomic_AtomicReferenceFieldUpdater_Impl,     "java/util/concurrent/atomic/AtomicReferenceFieldUpdater$AtomicReferenceFieldUpdaterImpl") \
  template(jdk_internal_vm_annotation_Contended_signature,                   "Ljdk/internal/vm/annotation/Contended;")    \
  template(jdk_internal_vm_annotation_ReservedStackAccess_signature,         "Ljdk/internal/vm/annotation/ReservedStackAccess;") \
                                                                                                  \
  /* class symbols needed by intrinsics */                                                        \
  VM_INTRINSICS_DO(VM_INTRINSIC_IGNORE, template, VM_SYMBOL_IGNORE, VM_SYMBOL_IGNORE, VM_ALIAS_IGNORE) \
                                                                                                  \
  /* Support for reflection based on dynamic bytecode generation (JDK 1.4 and above) */           \
                                                                                                  \
  template(jdk_internal_reflect,                      "jdk/internal/reflect")                     \
  template(reflect_MagicAccessorImpl,                 "jdk/internal/reflect/MagicAccessorImpl")       \
  template(reflect_MethodAccessorImpl,                "jdk/internal/reflect/MethodAccessorImpl")      \
  template(reflect_ConstructorAccessorImpl,           "jdk/internal/reflect/ConstructorAccessorImpl") \
  template(reflect_DelegatingClassLoader,             "jdk/internal/reflect/DelegatingClassLoader")   \
  template(reflect_Reflection,                        "jdk/internal/reflect/Reflection")              \
  template(reflect_CallerSensitive,                   "jdk/internal/reflect/CallerSensitive")         \
  template(reflect_CallerSensitive_signature,         "Ljdk/internal/reflect/CallerSensitive;")       \
  template(reflect_NativeConstructorAccessorImpl,     "jdk/internal/reflect/NativeConstructorAccessorImpl")\
  template(checkedExceptions_name,                    "checkedExceptions")                        \
  template(clazz_name,                                "clazz")                                    \
  template(exceptionTypes_name,                       "exceptionTypes")                           \
  template(modifiers_name,                            "modifiers")                                \
  template(invokeBasic_name,                          "invokeBasic")                              \
  template(linkToVirtual_name,                        "linkToVirtual")                            \
  template(linkToStatic_name,                         "linkToStatic")                             \
  template(linkToSpecial_name,                        "linkToSpecial")                            \
  template(linkToInterface_name,                      "linkToInterface")                          \
  template(compiledLambdaForm_name,                   "<compiledLambdaForm>")  /*fake name*/      \
  template(star_name,                                 "*") /*not really a name*/                  \
  template(invoke_name,                               "invoke")                                   \
  template(parameterTypes_name,                       "parameterTypes")                           \
  template(returnType_name,                           "returnType")                               \
  template(signature_name,                            "signature")                                \
  template(slot_name,                                 "slot")                                     \
                                                                                                  \
  /* Support for annotations (JDK 1.5 and above) */                                               \
                                                                                                  \
  template(annotations_name,                          "annotations")                              \
  template(index_name,                                "index")                                    \
  template(executable_name,                           "executable")                               \
  template(parameter_annotations_name,                "parameterAnnotations")                     \
  template(annotation_default_name,                   "annotationDefault")                        \
  template(reflect_ConstantPool,                      "jdk/internal/reflect/ConstantPool")        \
  template(reflect_UnsafeStaticFieldAccessorImpl,     "jdk/internal/reflect/UnsafeStaticFieldAccessorImpl")\
  template(base_name,                                 "base")                                     \
  /* Type Annotations (JDK 8 and above) */                                                        \
  template(type_annotations_name,                     "typeAnnotations")                          \
                                                                                                  \
  /* Intrinsic Annotation (JDK 9 and above) */                                                    \
  template(jdk_internal_HotSpotIntrinsicCandidate_signature, "Ljdk/internal/HotSpotIntrinsicCandidate;") \
  template(jdk_internal_vm_annotation_DontInline_signature,  "Ljdk/internal/vm/annotation/DontInline;")  \
  template(jdk_internal_vm_annotation_ForceInline_signature, "Ljdk/internal/vm/annotation/ForceInline;") \
  template(jdk_internal_vm_annotation_Hidden_signature,      "Ljdk/internal/vm/annotation/Hidden;") \
  template(jdk_internal_vm_annotation_Stable_signature,      "Ljdk/internal/vm/annotation/Stable;") \
                                                                                                  \
  /* Support for JSR 292 & invokedynamic (JDK 1.7 and above) */                                   \
  template(java_lang_invoke_CallSite,                 "java/lang/invoke/CallSite")                \
  template(java_lang_invoke_ConstantCallSite,         "java/lang/invoke/ConstantCallSite")        \
  template(java_lang_invoke_DirectMethodHandle,       "java/lang/invoke/DirectMethodHandle")      \
  template(java_lang_invoke_MutableCallSite,          "java/lang/invoke/MutableCallSite")         \
  template(java_lang_invoke_VolatileCallSite,         "java/lang/invoke/VolatileCallSite")        \
  template(java_lang_invoke_MethodHandle,             "java/lang/invoke/MethodHandle")            \
  template(java_lang_invoke_VarHandle,                "java/lang/invoke/VarHandle")               \
  template(java_lang_invoke_MethodType,               "java/lang/invoke/MethodType")              \
  template(java_lang_invoke_MethodType_signature,     "Ljava/lang/invoke/MethodType;")            \
  template(java_lang_invoke_ResolvedMethodName_signature, "Ljava/lang/invoke/ResolvedMethodName;")\
  template(java_lang_invoke_MemberName_signature,     "Ljava/lang/invoke/MemberName;")            \
  template(java_lang_invoke_LambdaForm_signature,     "Ljava/lang/invoke/LambdaForm;")            \
  template(java_lang_invoke_MethodHandle_signature,   "Ljava/lang/invoke/MethodHandle;")          \
  /* internal classes known only to the JVM: */                                                   \
  template(java_lang_invoke_MemberName,               "java/lang/invoke/MemberName")              \
  template(java_lang_invoke_ResolvedMethodName,       "java/lang/invoke/ResolvedMethodName")      \
  template(java_lang_invoke_MethodHandleNatives,      "java/lang/invoke/MethodHandleNatives")     \
  template(java_lang_invoke_MethodHandleNatives_CallSiteContext, "java/lang/invoke/MethodHandleNatives$CallSiteContext") \
  template(java_lang_invoke_LambdaForm,               "java/lang/invoke/LambdaForm")              \
  template(java_lang_invoke_InjectedProfile_signature, "Ljava/lang/invoke/InjectedProfile;")      \
  template(java_lang_invoke_LambdaForm_Compiled_signature, "Ljava/lang/invoke/LambdaForm$Compiled;") \
  template(java_lang_invoke_MethodHandleNatives_CallSiteContext_signature, "Ljava/lang/invoke/MethodHandleNatives$CallSiteContext;") \
  /* internal up-calls made only by the JVM, via class sun.invoke.MethodHandleNatives: */         \
  template(findMethodHandleType_name,                 "findMethodHandleType")                     \
  template(findMethodHandleType_signature,       "(Ljava/lang/Class;[Ljava/lang/Class;)Ljava/lang/invoke/MethodType;") \
  template(invokeExact_name,                          "invokeExact")                              \
  template(linkMethodHandleConstant_name,             "linkMethodHandleConstant")                 \
  template(linkMethodHandleConstant_signature, "(Ljava/lang/Class;ILjava/lang/Class;Ljava/lang/String;Ljava/lang/Object;)Ljava/lang/invoke/MethodHandle;") \
  template(linkMethod_name,                           "linkMethod")                               \
  template(linkMethod_signature, "(Ljava/lang/Class;ILjava/lang/Class;Ljava/lang/String;Ljava/lang/Object;[Ljava/lang/Object;)Ljava/lang/invoke/MemberName;") \
  template(linkDynamicConstant_name,                  "linkDynamicConstant")                      \
  template(linkDynamicConstant_signature, "(Ljava/lang/Object;ILjava/lang/Object;Ljava/lang/Object;Ljava/lang/Object;Ljava/lang/Object;)Ljava/lang/Object;") \
  template(linkCallSite_name,                         "linkCallSite")                             \
  template(linkCallSite_signature, "(Ljava/lang/Object;ILjava/lang/Object;Ljava/lang/Object;Ljava/lang/Object;Ljava/lang/Object;[Ljava/lang/Object;)Ljava/lang/invoke/MemberName;") \
  template(setTargetNormal_name,                      "setTargetNormal")                          \
  template(setTargetVolatile_name,                    "setTargetVolatile")                        \
  template(setTarget_signature,                       "(Ljava/lang/invoke/MethodHandle;)V")       \
  template(DEFAULT_CONTEXT_name,                      "DEFAULT_CONTEXT")                          \
  NOT_LP64(  do_alias(intptr_signature,               int_signature)  )                           \
  LP64_ONLY( do_alias(intptr_signature,               long_signature) )                           \
                                                                                                                                      \
  /* Support for JVMCI */                                                                                                             \
  JVMCI_VM_SYMBOLS_DO(template, do_alias)                                                         \
                                                                                                  \
  template(java_lang_StackWalker,                     "java/lang/StackWalker")                    \
  template(java_lang_StackFrameInfo,                  "java/lang/StackFrameInfo")                 \
  template(java_lang_LiveStackFrameInfo,              "java/lang/LiveStackFrameInfo")             \
  template(java_lang_StackStreamFactory_AbstractStackWalker, "java/lang/StackStreamFactory$AbstractStackWalker") \
  template(doStackWalk_signature,                     "(JIIII)Ljava/lang/Object;")                \
  template(asPrimitive_name,                          "asPrimitive")                              \
  template(asPrimitive_int_signature,                 "(I)Ljava/lang/LiveStackFrame$PrimitiveSlot;") \
  template(asPrimitive_long_signature,                "(J)Ljava/lang/LiveStackFrame$PrimitiveSlot;") \
                                                                                                  \
  /* common method and field names */                                                             \
  template(object_initializer_name,                   "<init>")                                   \
  template(class_initializer_name,                    "<clinit>")                                 \
  template(println_name,                              "println")                                  \
  template(printStackTrace_name,                      "printStackTrace")                          \
  template(main_name,                                 "main")                                     \
  template(name_name,                                 "name")                                     \
  template(priority_name,                             "priority")                                 \
  template(stillborn_name,                            "stillborn")                                \
  template(group_name,                                "group")                                    \
  template(daemon_name,                               "daemon")                                   \
  template(run_method_name,                           "run")                                      \
  template(exit_method_name,                          "exit")                                     \
  template(add_method_name,                           "add")                                      \
  template(remove_method_name,                        "remove")                                   \
  template(parent_name,                               "parent")                                   \
  template(threads_name,                              "threads")                                  \
  template(groups_name,                               "groups")                                   \
  template(maxPriority_name,                          "maxPriority")                              \
  template(destroyed_name,                            "destroyed")                                \
  template(nthreads_name,                             "nthreads")                                 \
  template(ngroups_name,                              "ngroups")                                  \
  template(shutdown_name,                             "shutdown")                                 \
  template(finalize_method_name,                      "finalize")                                 \
  template(reference_lock_name,                       "lock")                                     \
  template(reference_discovered_name,                 "discovered")                               \
  template(run_finalization_name,                     "runFinalization")                          \
  template(dispatchUncaughtException_name,            "dispatchUncaughtException")                \
  template(loadClass_name,                            "loadClass")                                \
  template(get_name,                                  "get")                                      \
  template(put_name,                                  "put")                                      \
  template(type_name,                                 "type")                                     \
  template(findNative_name,                           "findNative")                               \
  template(deadChild_name,                            "deadChild")                                \
  template(getFromClass_name,                         "getFromClass")                             \
  template(dispatch_name,                             "dispatch")                                 \
  template(getPlatformClassLoader_name,               "getPlatformClassLoader")                   \
  template(getSystemClassLoader_name,                 "getSystemClassLoader")                     \
  template(fillInStackTrace_name,                     "fillInStackTrace")                         \
  template(getCause_name,                             "getCause")                                 \
  template(initCause_name,                            "initCause")                                \
  template(getProperty_name,                          "getProperty")                              \
  template(context_name,                              "context")                                  \
  template(contextClassLoader_name,                   "contextClassLoader")                       \
  template(inheritedAccessControlContext_name,        "inheritedAccessControlContext")            \
  template(getClassContext_name,                      "getClassContext")                          \
  template(wait_name,                                 "wait")                                     \
  template(checkPackageAccess_name,                   "checkPackageAccess")                       \
  template(newInstance0_name,                         "newInstance0")                             \
  template(forName_name,                              "forName")                                  \
  template(forName0_name,                             "forName0")                                 \
  template(isJavaIdentifierStart_name,                "isJavaIdentifierStart")                    \
  template(isJavaIdentifierPart_name,                 "isJavaIdentifierPart")                     \
  template(cache_field_name,                          "cache")                                    \
  template(value_name,                                "value")                                    \
  template(compact_strings_name,                      "COMPACT_STRINGS")                          \
  template(numberOfLeadingZeros_name,                 "numberOfLeadingZeros")                     \
  template(numberOfTrailingZeros_name,                "numberOfTrailingZeros")                    \
  template(bitCount_name,                             "bitCount")                                 \
  template(profile_name,                              "profile")                                  \
  template(equals_name,                               "equals")                                   \
  template(length_name,                               "length")                                   \
  template(target_name,                               "target")                                   \
  template(toString_name,                             "toString")                                 \
  template(values_name,                               "values")                                   \
  template(receiver_name,                             "receiver")                                 \
  template(vmtarget_name,                             "vmtarget")                                 \
  template(vmholder_name,                             "vmholder")                                 \
  template(method_name,                               "method")                                   \
  template(vmindex_name,                              "vmindex")                                  \
  template(vmcount_name,                              "vmcount")                                  \
  template(flags_name,                                "flags")                                    \
  template(basicType_name,                            "basicType")                                \
  template(append_name,                               "append")                                   \
  template(klass_name,                                "klass")                                    \
  template(array_klass_name,                          "array_klass")                              \
  template(mid_name,                                  "mid")                                      \
  template(cpref_name,                                "cpref")                                    \
  template(version_name,                              "version")                                  \
  template(methodName_name,                           "methodName")                               \
  template(fileName_name,                             "fileName")                                 \
  template(lineNumber_name,                           "lineNumber")                               \
  template(oop_size_name,                             "oop_size")                                 \
  template(static_oop_field_count_name,               "static_oop_field_count")                   \
  template(protection_domain_name,                    "protection_domain")                        \
  template(signers_name,                              "signers_name")                             \
  template(source_file_name,                          "source_file")                              \
  template(loader_data_name,                          "loader_data")                              \
  template(vmdependencies_name,                       "vmdependencies")                           \
  template(last_cleanup_name,                         "last_cleanup")                             \
  template(loader_name,                               "loader")                                   \
  template(getModule_name,                            "getModule")                                \
  template(input_stream_void_signature,               "(Ljava/io/InputStream;)V")                 \
  template(input_stream_signature,                    "Ljava/io/InputStream;")                    \
  template(print_stream_signature,                    "Ljava/io/PrintStream;")                    \
  template(security_manager_signature,                "Ljava/lang/SecurityManager;")              \
  template(definePackage_name,                        "definePackage")                            \
  template(definePackage_signature,                   "(Ljava/lang/String;Ljava/lang/Module;)Ljava/lang/Package;") \
  template(defineOrCheckPackage_name,                 "defineOrCheckPackage")                     \
  template(defineOrCheckPackage_signature,            "(Ljava/lang/String;Ljava/util/jar/Manifest;Ljava/net/URL;)Ljava/lang/Package;") \
  template(fileToEncodedURL_name,                     "fileToEncodedURL")                         \
  template(fileToEncodedURL_signature,                "(Ljava/io/File;)Ljava/net/URL;")           \
  template(getProtectionDomain_name,                  "getProtectionDomain")                      \
  template(getProtectionDomain_signature,             "(Ljava/security/CodeSource;)Ljava/security/ProtectionDomain;") \
  template(java_lang_Integer_array_signature,         "[Ljava/lang/Integer;")                     \
  template(java_lang_Long_array_signature,            "[Ljava/lang/Long;")                        \
  template(java_lang_Character_array_signature,       "[Ljava/lang/Character;")                   \
  template(java_lang_Short_array_signature,           "[Ljava/lang/Short;")                       \
  template(java_lang_Byte_array_signature,            "[Ljava/lang/Byte;")                        \
  template(java_lang_Boolean_signature,               "Ljava/lang/Boolean;")                      \
  template(url_code_signer_array_void_signature,      "(Ljava/net/URL;[Ljava/security/CodeSigner;)V") \
  template(module_entry_name,                         "module_entry")                             \
  template(resolved_references_name,                  "<resolved_references>")                    \
  template(init_lock_name,                            "<init_lock>")                              \
  template(address_size_name,                         "ADDRESS_SIZE0")                            \
  template(page_size_name,                            "PAGE_SIZE")                                \
  template(big_endian_name,                           "BIG_ENDIAN")                               \
  template(use_unaligned_access_name,                 "UNALIGNED_ACCESS")                         \
  template(data_cache_line_flush_size_name,           "DATA_CACHE_LINE_FLUSH_SIZE")               \
                                                                                                  \
  /* name symbols needed by intrinsics */                                                         \
  VM_INTRINSICS_DO(VM_INTRINSIC_IGNORE, VM_SYMBOL_IGNORE, template, VM_SYMBOL_IGNORE, VM_ALIAS_IGNORE) \
                                                                                                  \
  /* common signatures names */                                                                   \
  template(void_method_signature,                     "()V")                                      \
  template(void_boolean_signature,                    "()Z")                                      \
  template(void_byte_signature,                       "()B")                                      \
  template(void_char_signature,                       "()C")                                      \
  template(void_short_signature,                      "()S")                                      \
  template(void_int_signature,                        "()I")                                      \
  template(void_long_signature,                       "()J")                                      \
  template(void_float_signature,                      "()F")                                      \
  template(void_double_signature,                     "()D")                                      \
  template(bool_void_signature,                       "(Z)V")                                     \
  template(int_void_signature,                        "(I)V")                                     \
  template(int_int_signature,                         "(I)I")                                     \
  template(char_char_signature,                       "(C)C")                                     \
  template(short_short_signature,                     "(S)S")                                     \
  template(int_bool_signature,                        "(I)Z")                                     \
  template(float_int_signature,                       "(F)I")                                     \
  template(double_long_signature,                     "(D)J")                                     \
  template(double_double_signature,                   "(D)D")                                     \
  template(float_float_signature,                     "(F)F")                                     \
  template(int_float_signature,                       "(I)F")                                     \
  template(long_int_signature,                        "(J)I")                                     \
  template(long_long_signature,                       "(J)J")                                     \
  template(long_double_signature,                     "(J)D")                                     \
  template(long_void_signature,                       "(J)V")                                     \
  template(byte_signature,                            "B")                                        \
  template(char_signature,                            "C")                                        \
  template(double_signature,                          "D")                                        \
  template(float_signature,                           "F")                                        \
  template(int_signature,                             "I")                                        \
  template(long_signature,                            "J")                                        \
  template(short_signature,                           "S")                                        \
  template(bool_signature,                            "Z")                                        \
  template(void_signature,                            "V")                                        \
  template(bool_array_signature,                      "[Z")                                       \
  template(byte_array_signature,                      "[B")                                       \
  template(char_array_signature,                      "[C")                                       \
  template(int_array_signature,                       "[I")                                       \
  template(object_void_signature,                     "(Ljava/lang/Object;)V")                    \
  template(object_int_signature,                      "(Ljava/lang/Object;)I")                    \
  template(object_boolean_signature,                  "(Ljava/lang/Object;)Z")                    \
  template(object_object_signature,                   "(Ljava/lang/Object;)Ljava/lang/Object;")   \
  template(string_void_signature,                     "(Ljava/lang/String;)V")                    \
  template(string_int_signature,                      "(Ljava/lang/String;)I")                    \
  template(throwable_void_signature,                  "(Ljava/lang/Throwable;)V")                 \
  template(void_throwable_signature,                  "()Ljava/lang/Throwable;")                  \
  template(throwable_throwable_signature,             "(Ljava/lang/Throwable;)Ljava/lang/Throwable;")             \
  template(class_void_signature,                      "(Ljava/lang/Class;)V")                     \
  template(class_int_signature,                       "(Ljava/lang/Class;)I")                     \
  template(class_long_signature,                      "(Ljava/lang/Class;)J")                     \
  template(class_boolean_signature,                   "(Ljava/lang/Class;)Z")                     \
  template(throwable_string_void_signature,           "(Ljava/lang/Throwable;Ljava/lang/String;)V")               \
  template(string_array_void_signature,               "([Ljava/lang/String;)V")                                   \
  template(string_array_string_array_void_signature,  "([Ljava/lang/String;[Ljava/lang/String;)V")                \
  template(thread_throwable_void_signature,           "(Ljava/lang/Thread;Ljava/lang/Throwable;)V")               \
  template(thread_void_signature,                     "(Ljava/lang/Thread;)V")                                    \
  template(threadgroup_runnable_void_signature,       "(Ljava/lang/ThreadGroup;Ljava/lang/Runnable;)V")           \
  template(threadgroup_string_void_signature,         "(Ljava/lang/ThreadGroup;Ljava/lang/String;)V")             \
  template(string_class_signature,                    "(Ljava/lang/String;)Ljava/lang/Class;")                    \
  template(object_object_object_signature,            "(Ljava/lang/Object;Ljava/lang/Object;)Ljava/lang/Object;") \
  template(string_string_string_signature,            "(Ljava/lang/String;Ljava/lang/String;)Ljava/lang/String;") \
  template(string_string_signature,                   "(Ljava/lang/String;)Ljava/lang/String;")                   \
  template(classloader_string_long_signature,         "(Ljava/lang/ClassLoader;Ljava/lang/String;)J")             \
  template(byte_array_void_signature,                 "([B)V")                                                    \
  template(char_array_void_signature,                 "([C)V")                                                    \
  template(int_int_void_signature,                    "(II)V")                                                    \
  template(long_long_void_signature,                  "(JJ)V")                                                    \
  template(void_classloader_signature,                "()Ljava/lang/ClassLoader;")                                \
  template(void_object_signature,                     "()Ljava/lang/Object;")                                     \
  template(void_class_signature,                      "()Ljava/lang/Class;")                                      \
  template(void_class_array_signature,                "()[Ljava/lang/Class;")                                     \
  template(void_string_signature,                     "()Ljava/lang/String;")                                     \
  template(void_module_signature,                     "()Ljava/lang/Module;")                                     \
  template(object_array_object_signature,             "([Ljava/lang/Object;)Ljava/lang/Object;")                  \
  template(object_object_array_object_signature,      "(Ljava/lang/Object;[Ljava/lang/Object;)Ljava/lang/Object;")\
  template(exception_void_signature,                  "(Ljava/lang/Exception;)V")                                 \
  template(protectiondomain_signature,                "[Ljava/security/ProtectionDomain;")                        \
  template(accesscontrolcontext_signature,            "Ljava/security/AccessControlContext;")                     \
  template(class_protectiondomain_signature,          "(Ljava/lang/Class;Ljava/security/ProtectionDomain;)V")     \
  template(thread_signature,                          "Ljava/lang/Thread;")                                       \
  template(thread_array_signature,                    "[Ljava/lang/Thread;")                                      \
  template(threadgroup_signature,                     "Ljava/lang/ThreadGroup;")                                  \
  template(threadgroup_array_signature,               "[Ljava/lang/ThreadGroup;")                                 \
  template(class_array_signature,                     "[Ljava/lang/Class;")                                       \
  template(classloader_signature,                     "Ljava/lang/ClassLoader;")                                  \
  template(object_signature,                          "Ljava/lang/Object;")                                       \
  template(object_array_signature,                    "[Ljava/lang/Object;")                                      \
  template(class_signature,                           "Ljava/lang/Class;")                                        \
  template(string_signature,                          "Ljava/lang/String;")                                       \
  template(string_array_signature,                    "[Ljava/lang/String;")                                      \
  template(reference_signature,                       "Ljava/lang/ref/Reference;")                                \
  template(executable_signature,                      "Ljava/lang/reflect/Executable;")                           \
  template(module_signature,                          "Ljava/lang/Module;")                                       \
  template(concurrenthashmap_signature,               "Ljava/util/concurrent/ConcurrentHashMap;")                 \
  template(String_StringBuilder_signature,            "(Ljava/lang/String;)Ljava/lang/StringBuilder;")            \
  template(int_StringBuilder_signature,               "(I)Ljava/lang/StringBuilder;")                             \
  template(char_StringBuilder_signature,              "(C)Ljava/lang/StringBuilder;")                             \
  template(String_StringBuffer_signature,             "(Ljava/lang/String;)Ljava/lang/StringBuffer;")             \
  template(int_StringBuffer_signature,                "(I)Ljava/lang/StringBuffer;")                              \
  template(char_StringBuffer_signature,               "(C)Ljava/lang/StringBuffer;")                              \
  template(int_String_signature,                      "(I)Ljava/lang/String;")                                    \
  template(boolean_boolean_int_signature,             "(ZZ)I")                                                    \
<<<<<<< HEAD
=======
  template(big_integer_shift_worker_signature,        "([I[IIII)V")                                               \
>>>>>>> ecc066e1
  template(reflect_method_signature,                  "Ljava/lang/reflect/Method;")                                                    \
  /* signature symbols needed by intrinsics */                                                                    \
  VM_INTRINSICS_DO(VM_INTRINSIC_IGNORE, VM_SYMBOL_IGNORE, VM_SYMBOL_IGNORE, template, VM_ALIAS_IGNORE)            \
                                                                                                                  \
  /* symbol aliases needed by intrinsics */                                                                       \
  VM_INTRINSICS_DO(VM_INTRINSIC_IGNORE, VM_SYMBOL_IGNORE, VM_SYMBOL_IGNORE, VM_SYMBOL_IGNORE, do_alias)           \
                                                                                                                  \
  /* returned by the C1 compiler in case there's not enough memory to allocate a new symbol*/                     \
  template(dummy_symbol,                              "illegal symbol")                                           \
                                                                                                                  \
  /* used by ClassFormatError when class name is not known yet */                                                 \
  template(unknown_class_name,                        "<Unknown>")                                                \
                                                                                                                  \
  /* JVM monitoring and management support */                                                                     \
  template(java_lang_StackTraceElement_array,          "[Ljava/lang/StackTraceElement;")                          \
  template(java_lang_management_ThreadState,           "java/lang/management/ThreadState")                        \
  template(java_lang_management_MemoryUsage,           "java/lang/management/MemoryUsage")                        \
  template(java_lang_management_ThreadInfo,            "java/lang/management/ThreadInfo")                         \
  template(jdk_internal_agent_Agent,                   "jdk/internal/agent/Agent")                                \
  template(sun_management_Sensor,                      "sun/management/Sensor")                                   \
  template(sun_management_ManagementFactoryHelper,     "sun/management/ManagementFactoryHelper")                  \
  template(com_sun_management_internal_DiagnosticCommandImpl,  "com/sun/management/internal/DiagnosticCommandImpl")     \
  template(com_sun_management_internal_GarbageCollectorExtImpl,"com/sun/management/internal/GarbageCollectorExtImpl")   \
  template(getDiagnosticCommandMBean_name,             "getDiagnosticCommandMBean")                               \
  template(getDiagnosticCommandMBean_signature,        "()Lcom/sun/management/DiagnosticCommandMBean;")           \
  template(getGcInfoBuilder_name,                      "getGcInfoBuilder")                                        \
  template(getGcInfoBuilder_signature,                 "()Lcom/sun/management/internal/GcInfoBuilder;")           \
  template(com_sun_management_GcInfo,                  "com/sun/management/GcInfo")                               \
  template(com_sun_management_GcInfo_constructor_signature, "(Lcom/sun/management/internal/GcInfoBuilder;JJJ[Ljava/lang/management/MemoryUsage;[Ljava/lang/management/MemoryUsage;[Ljava/lang/Object;)V") \
  template(createGCNotification_name,                  "createGCNotification")                                    \
  template(createGCNotification_signature,             "(JLjava/lang/String;Ljava/lang/String;Ljava/lang/String;Lcom/sun/management/GcInfo;)V") \
  template(createDiagnosticFrameworkNotification_name, "createDiagnosticFrameworkNotification")                   \
  template(createMemoryPoolMBean_name,                 "createMemoryPoolMBean")                                   \
  template(createMemoryManagerMBean_name,              "createMemoryManagerMBean")                                \
  template(createGarbageCollectorMBean_name,           "createGarbageCollectorMBean")                             \
  template(createMemoryPoolMBean_signature,            "(Ljava/lang/String;ZJJ)Ljava/lang/management/MemoryPoolMBean;") \
  template(createMemoryManagerMBean_signature,         "(Ljava/lang/String;)Ljava/lang/management/MemoryManagerMBean;") \
  template(createGarbageCollectorMBean_signature,      "(Ljava/lang/String;Ljava/lang/String;)Ljava/lang/management/GarbageCollectorMBean;") \
  template(trigger_name,                               "trigger")                                                 \
  template(clear_name,                                 "clear")                                                   \
  template(trigger_method_signature,                   "(ILjava/lang/management/MemoryUsage;)V")                  \
  template(startAgent_name,                            "startAgent")                                              \
  template(startRemoteAgent_name,                      "startRemoteManagementAgent")                              \
  template(startLocalAgent_name,                       "startLocalManagementAgent")                               \
  template(stopRemoteAgent_name,                       "stopRemoteManagementAgent")                               \
  template(getAgentStatus_name,                        "getManagementAgentStatus")                                \
  template(java_lang_management_ThreadInfo_constructor_signature, "(Ljava/lang/Thread;ILjava/lang/Object;Ljava/lang/Thread;JJJJ[Ljava/lang/StackTraceElement;)V") \
  template(java_lang_management_ThreadInfo_with_locks_constructor_signature, "(Ljava/lang/Thread;ILjava/lang/Object;Ljava/lang/Thread;JJJJ[Ljava/lang/StackTraceElement;[Ljava/lang/Object;[I[Ljava/lang/Object;)V") \
  template(long_long_long_long_void_signature,         "(JJJJ)V")                                                 \
  template(finalizer_histogram_klass,                  "java/lang/ref/FinalizerHistogram")                        \
  template(void_finalizer_histogram_entry_array_signature,  "()[Ljava/lang/ref/FinalizerHistogram$Entry;")                        \
  template(get_finalizer_histogram_name,               "getFinalizerHistogram")                                   \
  template(finalizer_histogram_entry_name_field,       "className")                                               \
  template(finalizer_histogram_entry_count_field,      "instanceCount")                                           \
                                                                                                                  \
  template(java_lang_management_MemoryPoolMXBean,      "java/lang/management/MemoryPoolMXBean")                   \
  template(java_lang_management_MemoryManagerMXBean,   "java/lang/management/MemoryManagerMXBean")                \
  template(java_lang_management_GarbageCollectorMXBean,"java/lang/management/GarbageCollectorMXBean")             \
  template(gcInfoBuilder_name,                         "gcInfoBuilder")                                           \
  template(createMemoryPool_name,                      "createMemoryPool")                                        \
  template(createMemoryManager_name,                   "createMemoryManager")                                     \
  template(createGarbageCollector_name,                "createGarbageCollector")                                  \
  template(createMemoryPool_signature,                 "(Ljava/lang/String;ZJJ)Ljava/lang/management/MemoryPoolMXBean;") \
  template(createMemoryManager_signature,              "(Ljava/lang/String;)Ljava/lang/management/MemoryManagerMXBean;") \
  template(createGarbageCollector_signature,           "(Ljava/lang/String;Ljava/lang/String;)Ljava/lang/management/GarbageCollectorMXBean;") \
  template(addThreadDumpForMonitors_name,              "addThreadDumpForMonitors")                                \
  template(addThreadDumpForSynchronizers_name,         "addThreadDumpForSynchronizers")                           \
  template(addThreadDumpForMonitors_signature,         "(Ljava/lang/management/ThreadInfo;[Ljava/lang/Object;[I)V") \
  template(addThreadDumpForSynchronizers_signature,    "(Ljava/lang/management/ThreadInfo;[Ljava/lang/Object;)V")   \
                                                                                                                  \
  /* JVMTI/java.lang.instrument support and VM Attach mechanism */                                                \
  template(jdk_internal_module_Modules,                "jdk/internal/module/Modules")                             \
  template(jdk_internal_vm_VMSupport,                  "jdk/internal/vm/VMSupport")                               \
  template(addReads_name,                              "addReads")                                                \
  template(addReads_signature,                         "(Ljava/lang/Module;Ljava/lang/Module;)V")                 \
  template(addExports_name,                            "addExports")                                              \
  template(addOpens_name,                              "addOpens")                                                \
  template(addExports_signature,                       "(Ljava/lang/Module;Ljava/lang/String;Ljava/lang/Module;)V") \
  template(addUses_name,                               "addUses")                                                 \
  template(addUses_signature,                          "(Ljava/lang/Module;Ljava/lang/Class;)V")                  \
  template(addProvides_name,                           "addProvides")                                             \
  template(addProvides_signature,                      "(Ljava/lang/Module;Ljava/lang/Class;Ljava/lang/Class;)V") \
  template(loadModule_name,                            "loadModule")                                              \
  template(loadModule_signature,                       "(Ljava/lang/String;)Ljava/lang/Module;")                  \
  template(transformedByAgent_name,                    "transformedByAgent")                                      \
  template(transformedByAgent_signature,               "(Ljava/lang/Module;)V")                                   \
  template(appendToClassPathForInstrumentation_name,   "appendToClassPathForInstrumentation")                     \
  do_alias(appendToClassPathForInstrumentation_signature, string_void_signature)                                  \
  template(serializePropertiesToByteArray_name,        "serializePropertiesToByteArray")                          \
  template(serializePropertiesToByteArray_signature,   "()[B")                                                    \
  template(serializeAgentPropertiesToByteArray_name,   "serializeAgentPropertiesToByteArray")                     \
  template(classRedefinedCount_name,                   "classRedefinedCount")                                     \
  template(classLoader_name,                           "classLoader")                                             \
  template(componentType_name,                         "componentType")                                           \
                                                                                                                  \
  /* forEachRemaining support */                                                                                  \
  template(java_util_stream_StreamsRangeIntSpliterator,          "java/util/stream/Streams$RangeIntSpliterator")  \
                                                                                                                  \
  /* jfr signatures */                                                                                            \
  JFR_TEMPLATES(template)                                                                                         \
                                                                                                                  \
  /* cds */                                                                                                       \
  template(jdk_internal_loader_ClassLoaders,       "jdk/internal/loader/ClassLoaders")                            \
  template(toFileURL_name,                         "toFileURL")                                                   \
  template(toFileURL_signature,                    "(Ljava/lang/String;)Ljava/net/URL;")                          \
  template(url_void_signature,                     "(Ljava/net/URL;)V")                                           \
                                                                                                                  \
  /*end*/

// Here are all the intrinsics known to the runtime and the CI.
// Each intrinsic consists of a public enum name (like _hashCode),
// followed by a specification of its klass, name, and signature:
//    template(<id>,  <klass>,  <name>, <sig>, <FCODE>)
//
// If you add an intrinsic here, you must also define its name
// and signature as members of the VM symbols.  The VM symbols for
// the intrinsic name and signature may be defined above.
//
// Because the VM_SYMBOLS_DO macro makes reference to VM_INTRINSICS_DO,
// you can also define an intrinsic's name and/or signature locally to the
// intrinsic, if this makes sense.  (It often does make sense.)
//
// For example:
//    do_intrinsic(_foo,  java_lang_Object,  foo_name, foo_signature, F_xx)
//     do_name(     foo_name, "foo")
//     do_signature(foo_signature, "()F")
// klass      = vmSymbols::java_lang_Object()
// name       = vmSymbols::foo_name()
// signature  = vmSymbols::foo_signature()
//
// The name and/or signature might be a "well known" symbol
// like "equal" or "()I", in which case there will be no local
// re-definition of the symbol.
//
// The do_class, do_name, and do_signature calls are all used for the
// same purpose:  Define yet another VM symbol.  They could all be merged
// into a common 'do_symbol' call, but it seems useful to record our
// intentions here about kinds of symbols (class vs. name vs. signature).
//
// The F_xx is one of the Flags enum; see below.
//
// for Emacs: (let ((c-backslash-column 120) (c-backslash-max-column 120)) (c-backslash-region (point) (point-max) nil t))
//
//
// There are two types of intrinsic methods: (1) Library intrinsics and (2) bytecode intrinsics.
//
// (1) A library intrinsic method may be replaced with hand-crafted assembly code,
// with hand-crafted compiler IR, or with a combination of the two. The semantics
// of the replacement code may differ from the semantics of the replaced code.
//
// (2) Bytecode intrinsic methods are not replaced by special code, but they are
// treated in some other special way by the compiler. For example, the compiler
// may delay inlining for some String-related intrinsic methods (e.g., some methods
// defined in the StringBuilder and StringBuffer classes, see
// Compile::should_delay_string_inlining() for more details).
//
// Due to the difference between the semantics of an intrinsic method as defined
// in the (Java) source code and the semantics of the method as defined
// by the code in the VM, intrinsic methods must be explicitly marked.
//
// Intrinsic methods are marked by the jdk.internal.HotSpotIntrinsicCandidate
// annotation. If CheckIntrinsics is enabled, the VM performs the following
// checks when a class C is loaded: (1) all intrinsics defined by the VM for
// class C are present in the loaded class file and are marked;
// (2) an intrinsic is defined by the VM for all marked methods of class C;
// (3) check for orphan methods in class C (i.e., methods for which the VM
// declares an intrinsic but that are not declared for the loaded class C.
// Check (3) is available only in debug builds.
//
// If a mismatch is detected for a method, the VM behaves differently depending
// on the type of build. A fastdebug build exits and reports an error on a mismatch.
// A product build will not replace an unmarked library intrinsic method with
// hand-crafted code, that is, unmarked library intrinsics are treated as ordinary
// methods in a product build. The special treatment of a bytecode intrinsic method
// persists even if the method not marked.
//
// When adding an intrinsic for a method, please make sure to appropriately
// annotate the method in the source code. The list below contains all
// library intrinsics followed by bytecode intrinsics. Please also make sure to
// add the declaration of the intrinsic to the approriate section of the list.
#define VM_INTRINSICS_DO(do_intrinsic, do_class, do_name, do_signature, do_alias)                                       \
  /* (1) Library intrinsics                                                                        */                   \
  do_intrinsic(_hashCode,                 java_lang_Object,       hashCode_name, void_int_signature,             F_R)   \
   do_name(     hashCode_name,                                   "hashCode")                                            \
  do_intrinsic(_getClass,                 java_lang_Object,       getClass_name, void_class_signature,           F_R)   \
   do_name(     getClass_name,                                   "getClass")                                            \
  do_intrinsic(_clone,                    java_lang_Object,       clone_name, void_object_signature,             F_R)   \
   do_name(     clone_name,                                      "clone")                                               \
  do_intrinsic(_notify,                   java_lang_Object,       notify_name, void_method_signature,            F_R)   \
   do_name(     notify_name,                                     "notify")                                              \
  do_intrinsic(_notifyAll,                java_lang_Object,       notifyAll_name, void_method_signature,         F_R)   \
   do_name(     notifyAll_name,                                  "notifyAll")                                           \
                                                                                                                        \
  /* Math & StrictMath intrinsics are defined in terms of just a few signatures: */                                     \
  do_class(java_lang_Math,                "java/lang/Math")                                                             \
  do_class(java_lang_StrictMath,          "java/lang/StrictMath")                                                       \
  do_signature(double2_double_signature,  "(DD)D")                                                                      \
  do_signature(double3_double_signature,  "(DDD)D")                                                                     \
  do_signature(float2_float_signature,    "(FF)F")                                                                      \
  do_signature(float3_float_signature,    "(FFF)F")                                                                     \
  do_signature(int2_int_signature,        "(II)I")                                                                      \
  do_signature(long2_long_signature,      "(JJ)J")                                                                      \
                                                                                                                        \
  /* here are the math names, all together: */                                                                          \
  do_name(abs_name,"abs")       do_name(sin_name,"sin")         do_name(cos_name,"cos")                                 \
  do_name(tan_name,"tan")       do_name(atan2_name,"atan2")     do_name(sqrt_name,"sqrt")                               \
  do_name(log_name,"log")       do_name(log10_name,"log10")     do_name(pow_name,"pow")                                 \
  do_name(exp_name,"exp")       do_name(min_name,"min")         do_name(max_name,"max")                                 \
  do_name(floor_name, "floor")  do_name(ceil_name, "ceil")      do_name(rint_name, "rint")                              \
                                                                                                                        \
  do_name(addExact_name,"addExact")                                                                                     \
  do_name(decrementExact_name,"decrementExact")                                                                         \
  do_name(incrementExact_name,"incrementExact")                                                                         \
  do_name(multiplyExact_name,"multiplyExact")                                                                           \
  do_name(multiplyHigh_name,"multiplyHigh")                                                                             \
  do_name(negateExact_name,"negateExact")                                                                               \
  do_name(subtractExact_name,"subtractExact")                                                                           \
  do_name(fma_name, "fma")                                                                                              \
                                                                                                                        \
  do_intrinsic(_dabs,                     java_lang_Math,         abs_name,   double_double_signature,           F_S)   \
  do_intrinsic(_fabs,                     java_lang_Math,         abs_name,   float_float_signature,           F_S)   \
  do_intrinsic(_iabs,                     java_lang_Math,         abs_name,   int_int_signature,           F_S)   \
  do_intrinsic(_labs,                     java_lang_Math,         abs_name,   long_long_signature,           F_S)   \
  do_intrinsic(_dsin,                     java_lang_Math,         sin_name,   double_double_signature,           F_S)   \
  do_intrinsic(_floor,                    java_lang_Math,         floor_name, double_double_signature,           F_S)   \
  do_intrinsic(_ceil,                     java_lang_Math,         ceil_name,  double_double_signature,           F_S)   \
  do_intrinsic(_rint,                     java_lang_Math,         rint_name,  double_double_signature,           F_S)   \
  do_intrinsic(_dcos,                     java_lang_Math,         cos_name,   double_double_signature,           F_S)   \
  do_intrinsic(_dtan,                     java_lang_Math,         tan_name,   double_double_signature,           F_S)   \
  do_intrinsic(_datan2,                   java_lang_Math,         atan2_name, double2_double_signature,          F_S)   \
  do_intrinsic(_dsqrt,                    java_lang_Math,         sqrt_name,  double_double_signature,           F_S)   \
  do_intrinsic(_dlog,                     java_lang_Math,         log_name,   double_double_signature,           F_S)   \
  do_intrinsic(_dlog10,                   java_lang_Math,         log10_name, double_double_signature,           F_S)   \
  do_intrinsic(_dpow,                     java_lang_Math,         pow_name,   double2_double_signature,          F_S)   \
  do_intrinsic(_dexp,                     java_lang_Math,         exp_name,   double_double_signature,           F_S)   \
  do_intrinsic(_min,                      java_lang_Math,         min_name,   int2_int_signature,                F_S)   \
  do_intrinsic(_max,                      java_lang_Math,         max_name,   int2_int_signature,                F_S)   \
  do_intrinsic(_addExactI,                java_lang_Math,         addExact_name, int2_int_signature,             F_S)   \
  do_intrinsic(_addExactL,                java_lang_Math,         addExact_name, long2_long_signature,           F_S)   \
  do_intrinsic(_decrementExactI,          java_lang_Math,         decrementExact_name, int_int_signature,        F_S)   \
  do_intrinsic(_decrementExactL,          java_lang_Math,         decrementExact_name, long_long_signature,      F_S)   \
  do_intrinsic(_incrementExactI,          java_lang_Math,         incrementExact_name, int_int_signature,        F_S)   \
  do_intrinsic(_incrementExactL,          java_lang_Math,         incrementExact_name, long_long_signature,      F_S)   \
  do_intrinsic(_multiplyExactI,           java_lang_Math,         multiplyExact_name, int2_int_signature,        F_S)   \
  do_intrinsic(_multiplyExactL,           java_lang_Math,         multiplyExact_name, long2_long_signature,      F_S)   \
  do_intrinsic(_multiplyHigh,             java_lang_Math,         multiplyHigh_name, long2_long_signature,       F_S)   \
  do_intrinsic(_negateExactI,             java_lang_Math,         negateExact_name, int_int_signature,           F_S)   \
  do_intrinsic(_negateExactL,             java_lang_Math,         negateExact_name, long_long_signature,         F_S)   \
  do_intrinsic(_subtractExactI,           java_lang_Math,         subtractExact_name, int2_int_signature,        F_S)   \
  do_intrinsic(_subtractExactL,           java_lang_Math,         subtractExact_name, long2_long_signature,      F_S)   \
  do_intrinsic(_fmaD,                     java_lang_Math,         fma_name,           double3_double_signature,  F_S)   \
  do_intrinsic(_fmaF,                     java_lang_Math,         fma_name,           float3_float_signature,    F_S)   \
  do_intrinsic(_maxF,                     java_lang_Math,         max_name,           float2_float_signature,    F_S)   \
  do_intrinsic(_minF,                     java_lang_Math,         min_name,           float2_float_signature,    F_S)   \
  do_intrinsic(_maxD,                     java_lang_Math,         max_name,           double2_double_signature,  F_S)   \
  do_intrinsic(_minD,                     java_lang_Math,         min_name,           double2_double_signature,  F_S)   \
                                                                                                                        \
  do_intrinsic(_floatToRawIntBits,        java_lang_Float,        floatToRawIntBits_name,   float_int_signature, F_S)   \
   do_name(     floatToRawIntBits_name,                          "floatToRawIntBits")                                   \
  do_intrinsic(_floatToIntBits,           java_lang_Float,        floatToIntBits_name,      float_int_signature, F_S)   \
   do_name(     floatToIntBits_name,                             "floatToIntBits")                                      \
  do_intrinsic(_intBitsToFloat,           java_lang_Float,        intBitsToFloat_name,      int_float_signature, F_S)   \
   do_name(     intBitsToFloat_name,                             "intBitsToFloat")                                      \
  do_intrinsic(_doubleToRawLongBits,      java_lang_Double,       doubleToRawLongBits_name, double_long_signature, F_S) \
   do_name(     doubleToRawLongBits_name,                        "doubleToRawLongBits")                                 \
  do_intrinsic(_doubleToLongBits,         java_lang_Double,       doubleToLongBits_name,    double_long_signature, F_S) \
   do_name(     doubleToLongBits_name,                           "doubleToLongBits")                                    \
  do_intrinsic(_longBitsToDouble,         java_lang_Double,       longBitsToDouble_name,    long_double_signature, F_S) \
   do_name(     longBitsToDouble_name,                           "longBitsToDouble")                                    \
                                                                                                                        \
  do_intrinsic(_numberOfLeadingZeros_i,   java_lang_Integer,      numberOfLeadingZeros_name,int_int_signature,   F_S)   \
  do_intrinsic(_numberOfLeadingZeros_l,   java_lang_Long,         numberOfLeadingZeros_name,long_int_signature,  F_S)   \
                                                                                                                        \
  do_intrinsic(_numberOfTrailingZeros_i,  java_lang_Integer,      numberOfTrailingZeros_name,int_int_signature,  F_S)   \
  do_intrinsic(_numberOfTrailingZeros_l,  java_lang_Long,         numberOfTrailingZeros_name,long_int_signature, F_S)   \
                                                                                                                        \
  do_intrinsic(_bitCount_i,               java_lang_Integer,      bitCount_name,            int_int_signature,   F_S)   \
  do_intrinsic(_bitCount_l,               java_lang_Long,         bitCount_name,            long_int_signature,  F_S)   \
                                                                                                                        \
  do_intrinsic(_reverseBytes_i,           java_lang_Integer,      reverseBytes_name,        int_int_signature,   F_S)   \
   do_name(     reverseBytes_name,                               "reverseBytes")                                        \
  do_intrinsic(_reverseBytes_l,           java_lang_Long,         reverseBytes_name,        long_long_signature, F_S)   \
    /*  (symbol reverseBytes_name defined above) */                                                                     \
  do_intrinsic(_reverseBytes_c,           java_lang_Character,    reverseBytes_name,        char_char_signature, F_S)   \
    /*  (symbol reverseBytes_name defined above) */                                                                     \
  do_intrinsic(_reverseBytes_s,           java_lang_Short,        reverseBytes_name,        short_short_signature, F_S) \
    /*  (symbol reverseBytes_name defined above) */                                                                     \
                                                                                                                        \
  do_intrinsic(_identityHashCode,         java_lang_System,       identityHashCode_name, object_int_signature,   F_S)   \
   do_name(     identityHashCode_name,                           "identityHashCode")                                    \
  do_intrinsic(_currentTimeMillis,        java_lang_System,       currentTimeMillis_name, void_long_signature,   F_S)   \
                                                                                                                        \
   do_name(     currentTimeMillis_name,                          "currentTimeMillis")                                   \
  do_intrinsic(_nanoTime,                 java_lang_System,       nanoTime_name,          void_long_signature,   F_S)   \
   do_name(     nanoTime_name,                                   "nanoTime")                                            \
                                                                                                                        \
  JFR_INTRINSICS(do_intrinsic, do_class, do_name, do_signature, do_alias)                                               \
                                                                                                                        \
  do_intrinsic(_arraycopy,                java_lang_System,       arraycopy_name, arraycopy_signature,           F_S)   \
   do_name(     arraycopy_name,                                  "arraycopy")                                           \
   do_signature(arraycopy_signature,                             "(Ljava/lang/Object;ILjava/lang/Object;II)V")          \
  do_intrinsic(_currentThread,            java_lang_Thread,       currentThread_name, currentThread_signature,   F_S)   \
   do_name(     currentThread_name,                              "currentThread")                                       \
   do_signature(currentThread_signature,                         "()Ljava/lang/Thread;")                                \
                                                                                                                        \
  /* reflective intrinsics, for java/lang/Class, etc. */                                                                \
  do_intrinsic(_isAssignableFrom,         java_lang_Class,        isAssignableFrom_name, class_boolean_signature, F_RN) \
   do_name(     isAssignableFrom_name,                           "isAssignableFrom")                                    \
  do_intrinsic(_isInstance,               java_lang_Class,        isInstance_name, object_boolean_signature,     F_RN)  \
   do_name(     isInstance_name,                                 "isInstance")                                          \
  do_intrinsic(_getModifiers,             java_lang_Class,        getModifiers_name, void_int_signature,         F_RN)  \
   do_name(     getModifiers_name,                               "getModifiers")                                        \
  do_intrinsic(_isInterface,              java_lang_Class,        isInterface_name, void_boolean_signature,      F_RN)  \
   do_name(     isInterface_name,                                "isInterface")                                         \
  do_intrinsic(_isArray,                  java_lang_Class,        isArray_name, void_boolean_signature,          F_RN)  \
   do_name(     isArray_name,                                    "isArray")                                             \
  do_intrinsic(_isPrimitive,              java_lang_Class,        isPrimitive_name, void_boolean_signature,      F_RN)  \
   do_name(     isPrimitive_name,                                "isPrimitive")                                         \
  do_intrinsic(_getSuperclass,            java_lang_Class,        getSuperclass_name, void_class_signature,      F_RN)  \
   do_name(     getSuperclass_name,                              "getSuperclass")                                       \
  do_intrinsic(_Class_cast,               java_lang_Class,        Class_cast_name, object_object_signature,      F_R)   \
   do_name(     Class_cast_name,                                 "cast")                                                \
                                                                                                                        \
  do_intrinsic(_getClassAccessFlags,      reflect_Reflection,     getClassAccessFlags_name, class_int_signature, F_SN)  \
   do_name(     getClassAccessFlags_name,                        "getClassAccessFlags")                                 \
  do_intrinsic(_getLength,                java_lang_reflect_Array, getLength_name, object_int_signature,         F_SN)  \
   do_name(     getLength_name,                                   "getLength")                                          \
                                                                                                                        \
  do_intrinsic(_getCallerClass,           reflect_Reflection,     getCallerClass_name, void_class_signature,     F_SN)  \
   do_name(     getCallerClass_name,                             "getCallerClass")                                      \
                                                                                                                        \
  do_intrinsic(_newArray,                 java_lang_reflect_Array, newArray_name, newArray_signature,            F_SN)  \
   do_name(     newArray_name,                                    "newArray")                                           \
   do_signature(newArray_signature,                               "(Ljava/lang/Class;I)Ljava/lang/Object;")             \
                                                                                                                        \
  do_intrinsic(_onSpinWait,               java_lang_Thread,       onSpinWait_name, onSpinWait_signature,         F_S)   \
   do_name(     onSpinWait_name,                                  "onSpinWait")                                         \
   do_alias(    onSpinWait_signature,                             void_method_signature)                                \
                                                                                                                        \
  do_intrinsic(_copyOf,                   java_util_Arrays,       copyOf_name, copyOf_signature,                 F_S)   \
   do_name(     copyOf_name,                                     "copyOf")                                              \
   do_signature(copyOf_signature,             "([Ljava/lang/Object;ILjava/lang/Class;)[Ljava/lang/Object;")             \
                                                                                                                        \
  do_intrinsic(_copyOfRange,              java_util_Arrays,       copyOfRange_name, copyOfRange_signature,       F_S)   \
   do_name(     copyOfRange_name,                                "copyOfRange")                                         \
   do_signature(copyOfRange_signature,        "([Ljava/lang/Object;IILjava/lang/Class;)[Ljava/lang/Object;")            \
                                                                                                                        \
  do_intrinsic(_equalsC,                  java_util_Arrays,       equals_name,    equalsC_signature,             F_S)   \
   do_signature(equalsC_signature,                               "([C[C)Z")                                             \
  do_intrinsic(_equalsB,                  java_util_Arrays,       equals_name,    equalsB_signature,             F_S)   \
   do_signature(equalsB_signature,                               "([B[B)Z")                                             \
                                                                                                                        \
  do_intrinsic(_compressStringC,          java_lang_StringUTF16,  compress_name, encodeISOArray_signature,       F_S)   \
   do_name(     compress_name,                                   "compress")                                            \
  do_intrinsic(_compressStringB,          java_lang_StringUTF16,  compress_name, indexOfI_signature,             F_S)   \
  do_intrinsic(_inflateStringC,           java_lang_StringLatin1, inflate_name, inflateC_signature,              F_S)   \
   do_name(     inflate_name,                                    "inflate")                                             \
   do_signature(inflateC_signature,                              "([BI[CII)V")                                          \
  do_intrinsic(_inflateStringB,           java_lang_StringLatin1, inflate_name, inflateB_signature,              F_S)   \
   do_signature(inflateB_signature,                              "([BI[BII)V")                                          \
  do_intrinsic(_toBytesStringU,           java_lang_StringUTF16, toBytes_name, toBytesU_signature,               F_S)   \
   do_name(     toBytes_name,                                    "toBytes")                                             \
   do_signature(toBytesU_signature,                              "([CII)[B")                                            \
  do_intrinsic(_getCharsStringU,          java_lang_StringUTF16, getCharsU_name, getCharsU_signature,            F_S)   \
   do_name(     getCharsU_name,                                  "getChars")                                            \
   do_signature(getCharsU_signature,                             "([BII[CI)V")                                          \
  do_intrinsic(_getCharStringU,           java_lang_StringUTF16, getChar_name, getCharStringU_signature,         F_S)   \
   do_signature(getCharStringU_signature,                        "([BI)C")                                              \
  do_intrinsic(_putCharStringU,           java_lang_StringUTF16, putChar_name, putCharStringU_signature,         F_S)   \
   do_signature(putCharStringU_signature,                        "([BII)V")                                             \
  do_intrinsic(_compareToL,               java_lang_StringLatin1,compareTo_name, compareTo_indexOf_signature,    F_S)   \
  do_intrinsic(_compareToU,               java_lang_StringUTF16, compareTo_name, compareTo_indexOf_signature,    F_S)   \
  do_intrinsic(_compareToLU,              java_lang_StringLatin1,compareToLU_name, compareTo_indexOf_signature,  F_S)   \
  do_intrinsic(_compareToUL,              java_lang_StringUTF16, compareToUL_name, compareTo_indexOf_signature,  F_S)   \
   do_signature(compareTo_indexOf_signature,                     "([B[B)I")                                             \
   do_name(     compareTo_name,                                  "compareTo")                                           \
   do_name(     compareToLU_name,                                "compareToUTF16")                                      \
   do_name(     compareToUL_name,                                "compareToLatin1")                                     \
  do_intrinsic(_indexOfL,                 java_lang_StringLatin1,indexOf_name, compareTo_indexOf_signature,      F_S)   \
  do_intrinsic(_indexOfU,                 java_lang_StringUTF16, indexOf_name, compareTo_indexOf_signature,      F_S)   \
  do_intrinsic(_indexOfUL,                java_lang_StringUTF16, indexOfUL_name, compareTo_indexOf_signature,    F_S)   \
  do_intrinsic(_indexOfIL,                java_lang_StringLatin1,indexOf_name, indexOfI_signature,               F_S)   \
  do_intrinsic(_indexOfIU,                java_lang_StringUTF16, indexOf_name, indexOfI_signature,               F_S)   \
  do_intrinsic(_indexOfIUL,               java_lang_StringUTF16, indexOfUL_name, indexOfI_signature,             F_S)   \
  do_intrinsic(_indexOfU_char,            java_lang_StringUTF16, indexOfChar_name, indexOfChar_signature,        F_S)   \
   do_name(     indexOf_name,                                    "indexOf")                                             \
   do_name(     indexOfChar_name,                                "indexOfChar")                                         \
   do_name(     indexOfUL_name,                                  "indexOfLatin1")                                       \
   do_signature(indexOfI_signature,                              "([BI[BII)I")                                          \
   do_signature(indexOfChar_signature,                           "([BIII)I")                                            \
  do_intrinsic(_equalsL,                  java_lang_StringLatin1,equals_name, equalsB_signature,                 F_S)   \
  do_intrinsic(_equalsU,                  java_lang_StringUTF16, equals_name, equalsB_signature,                 F_S)   \
                                                                                                                        \
  do_intrinsic(_isDigit,                  java_lang_CharacterDataLatin1, isDigit_name,      int_bool_signature,  F_R)   \
   do_name(     isDigit_name,                                           "isDigit")                                      \
  do_intrinsic(_isLowerCase,              java_lang_CharacterDataLatin1, isLowerCase_name,  int_bool_signature,  F_R)   \
   do_name(     isLowerCase_name,                                       "isLowerCase")                                  \
  do_intrinsic(_isUpperCase,              java_lang_CharacterDataLatin1, isUpperCase_name,  int_bool_signature,  F_R)   \
   do_name(     isUpperCase_name,                                       "isUpperCase")                                  \
  do_intrinsic(_isWhitespace,             java_lang_CharacterDataLatin1, isWhitespace_name, int_bool_signature,  F_R)   \
   do_name(     isWhitespace_name,                                      "isWhitespace")                                 \
                                                                                                                        \
  do_intrinsic(_Preconditions_checkIndex, jdk_internal_util_Preconditions, checkIndex_name, Preconditions_checkIndex_signature, F_S)   \
   do_signature(Preconditions_checkIndex_signature,              "(IILjava/util/function/BiFunction;)I")                \
                                                                                                                        \
  do_class(java_nio_Buffer,               "java/nio/Buffer")                                                            \
  do_intrinsic(_checkIndex,               java_nio_Buffer,        checkIndex_name, int_int_signature,            F_R)   \
   do_name(     checkIndex_name,                                 "checkIndex")                                          \
                                                                                                                        \
  do_class(java_lang_StringCoding,        "java/lang/StringCoding")                                                     \
  do_intrinsic(_hasNegatives,             java_lang_StringCoding, hasNegatives_name, hasNegatives_signature,     F_S)   \
   do_name(     hasNegatives_name,                               "hasNegatives")                                        \
   do_signature(hasNegatives_signature,                          "([BII)Z")                                             \
                                                                                                                        \
  do_class(sun_nio_cs_iso8859_1_Encoder,  "sun/nio/cs/ISO_8859_1$Encoder")                                              \
  do_intrinsic(_encodeISOArray,     sun_nio_cs_iso8859_1_Encoder, encodeISOArray_name, encodeISOArray_signature, F_S)   \
   do_name(     encodeISOArray_name,                             "implEncodeISOArray")                                  \
   do_signature(encodeISOArray_signature,                        "([CI[BII)I")                                          \
                                                                                                                        \
  do_intrinsic(_encodeByteISOArray,     java_lang_StringCoding, encodeISOArray_name, indexOfI_signature,         F_S)   \
                                                                                                                        \
  do_class(java_math_BigInteger,                      "java/math/BigInteger")                                           \
  do_intrinsic(_multiplyToLen,      java_math_BigInteger, multiplyToLen_name, multiplyToLen_signature, F_S)             \
   do_name(     multiplyToLen_name,                             "implMultiplyToLen")                                    \
   do_signature(multiplyToLen_signature,                        "([II[II[I)[I")                                         \
                                                                                                                        \
  do_intrinsic(_squareToLen, java_math_BigInteger, squareToLen_name, squareToLen_signature, F_S)                        \
   do_name(     squareToLen_name,                             "implSquareToLen")                                        \
   do_signature(squareToLen_signature,                        "([II[II)[I")                                             \
                                                                                                                        \
  do_intrinsic(_mulAdd, java_math_BigInteger, mulAdd_name, mulAdd_signature, F_S)                                       \
   do_name(     mulAdd_name,                                  "implMulAdd")                                             \
   do_signature(mulAdd_signature,                             "([I[IIII)I")                                             \
                                                                                                                        \
  do_intrinsic(_montgomeryMultiply,      java_math_BigInteger, montgomeryMultiply_name, montgomeryMultiply_signature, F_S) \
   do_name(     montgomeryMultiply_name,                             "implMontgomeryMultiply")                          \
   do_signature(montgomeryMultiply_signature,                        "([I[I[IIJ[I)[I")                                  \
                                                                                                                        \
  do_intrinsic(_montgomerySquare,      java_math_BigInteger, montgomerySquare_name, montgomerySquare_signature, F_S)    \
   do_name(     montgomerySquare_name,                             "implMontgomerySquare")                              \
   do_signature(montgomerySquare_signature,                        "([I[IIJ[I)[I")                                      \
                                                                                                                        \
  do_intrinsic(_bigIntegerRightShiftWorker, java_math_BigInteger, rightShift_name, big_integer_shift_worker_signature, F_S) \
   do_name(     rightShift_name,                                 "shiftRightImplWorker")                                \
                                                                                                                        \
  do_intrinsic(_bigIntegerLeftShiftWorker, java_math_BigInteger, leftShift_name, big_integer_shift_worker_signature, F_S) \
   do_name(     leftShift_name,                                 "shiftLeftImplWorker")                                  \
                                                                                                                        \
  do_class(jdk_internal_util_ArraysSupport, "jdk/internal/util/ArraysSupport")                                                          \
  do_intrinsic(_vectorizedMismatch, jdk_internal_util_ArraysSupport, vectorizedMismatch_name, vectorizedMismatch_signature, F_S)\
   do_name(vectorizedMismatch_name, "vectorizedMismatch")                                                               \
   do_signature(vectorizedMismatch_signature, "(Ljava/lang/Object;JLjava/lang/Object;JII)I")                            \
                                                                                                                        \
  /* java/lang/ref/Reference */                                                                                         \
  do_intrinsic(_Reference_get,            java_lang_ref_Reference, get_name,    void_object_signature, F_R)             \
                                                                                                                        \
  /* support for com.sun.crypto.provider.AESCrypt and some of its callers */                                            \
  do_class(com_sun_crypto_provider_aescrypt,      "com/sun/crypto/provider/AESCrypt")                                   \
  do_intrinsic(_aescrypt_encryptBlock, com_sun_crypto_provider_aescrypt, encryptBlock_name, byteArray_int_byteArray_int_signature, F_R)   \
  do_intrinsic(_aescrypt_decryptBlock, com_sun_crypto_provider_aescrypt, decryptBlock_name, byteArray_int_byteArray_int_signature, F_R)   \
   do_name(     encryptBlock_name,                                 "implEncryptBlock")                                  \
   do_name(     decryptBlock_name,                                 "implDecryptBlock")                                  \
   do_signature(byteArray_int_byteArray_int_signature,             "([BI[BI)V")                                         \
                                                                                                                        \
  do_class(com_sun_crypto_provider_cipherBlockChaining,            "com/sun/crypto/provider/CipherBlockChaining")       \
   do_intrinsic(_cipherBlockChaining_encryptAESCrypt, com_sun_crypto_provider_cipherBlockChaining, encrypt_name, byteArray_int_int_byteArray_int_signature, F_R)   \
   do_intrinsic(_cipherBlockChaining_decryptAESCrypt, com_sun_crypto_provider_cipherBlockChaining, decrypt_name, byteArray_int_int_byteArray_int_signature, F_R)   \
   do_name(     encrypt_name,                                      "implEncrypt")                                       \
   do_name(     decrypt_name,                                      "implDecrypt")                                       \
   do_signature(byteArray_int_int_byteArray_int_signature,         "([BII[BI)I")                                        \
                                                                                                                        \
  do_class(com_sun_crypto_provider_electronicCodeBook, "com/sun/crypto/provider/ElectronicCodeBook")                    \
   do_intrinsic(_electronicCodeBook_encryptAESCrypt, com_sun_crypto_provider_electronicCodeBook, ecb_encrypt_name, byteArray_int_int_byteArray_int_signature, F_R)  \
   do_intrinsic(_electronicCodeBook_decryptAESCrypt, com_sun_crypto_provider_electronicCodeBook, ecb_decrypt_name, byteArray_int_int_byteArray_int_signature, F_R)  \
   do_name(ecb_encrypt_name, "implECBEncrypt")                                                                          \
   do_name(ecb_decrypt_name, "implECBDecrypt")                                                                          \
                                                                                                                        \
  do_class(com_sun_crypto_provider_counterMode,      "com/sun/crypto/provider/CounterMode")                             \
   do_intrinsic(_counterMode_AESCrypt, com_sun_crypto_provider_counterMode, crypt_name, byteArray_int_int_byteArray_int_signature, F_R)   \
   do_name(     crypt_name,                                 "implCrypt")                                                    \
                                                                                                                        \
  /* support for sun.security.provider.SHA */                                                                           \
  do_class(sun_security_provider_sha,                              "sun/security/provider/SHA")                         \
  do_intrinsic(_sha_implCompress, sun_security_provider_sha, implCompress_name, implCompress_signature, F_R)            \
   do_name(     implCompress_name,                                 "implCompress0")                                     \
   do_signature(implCompress_signature,                            "([BI)V")                                            \
                                                                                                                        \
  /* support for sun.security.provider.SHA2 */                                                                          \
  do_class(sun_security_provider_sha2,                             "sun/security/provider/SHA2")                        \
  do_intrinsic(_sha2_implCompress, sun_security_provider_sha2, implCompress_name, implCompress_signature, F_R)          \
                                                                                                                        \
  /* support for sun.security.provider.SHA5 */                                                                          \
  do_class(sun_security_provider_sha5,                             "sun/security/provider/SHA5")                        \
  do_intrinsic(_sha5_implCompress, sun_security_provider_sha5, implCompress_name, implCompress_signature, F_R)          \
                                                                                                                        \
  /* support for sun.security.provider.DigestBase */                                                                    \
  do_class(sun_security_provider_digestbase,                       "sun/security/provider/DigestBase")                  \
  do_intrinsic(_digestBase_implCompressMB, sun_security_provider_digestbase, implCompressMB_name, implCompressMB_signature, F_R)   \
   do_name(     implCompressMB_name,                               "implCompressMultiBlock0")                           \
   do_signature(implCompressMB_signature,                          "([BII)I")                                           \
                                                                                                                        \
   /* support for java.util.Base64.Encoder*/                                                                            \
  do_class(java_util_Base64_Encoder, "java/util/Base64$Encoder")                                                        \
  do_intrinsic(_base64_encodeBlock, java_util_Base64_Encoder, encodeBlock_name, encodeBlock_signature, F_R)             \
  do_name(encodeBlock_name, "encodeBlock")                                                                              \
  do_signature(encodeBlock_signature, "([BII[BIZ)V")                                                                    \
                                                                                                                        \
  /* support for com.sun.crypto.provider.GHASH */                                                                       \
  do_class(com_sun_crypto_provider_ghash, "com/sun/crypto/provider/GHASH")                                              \
  do_intrinsic(_ghash_processBlocks, com_sun_crypto_provider_ghash, processBlocks_name, ghash_processBlocks_signature, F_S) \
   do_name(processBlocks_name, "processBlocks")                                                                         \
   do_signature(ghash_processBlocks_signature, "([BII[J[J)V")                                                           \
                                                                                                                        \
  /* support for java.util.zip */                                                                                       \
  do_class(java_util_zip_CRC32,           "java/util/zip/CRC32")                                                        \
  do_intrinsic(_updateCRC32,               java_util_zip_CRC32,   update_name, int2_int_signature,               F_SN)  \
   do_name(     update_name,                                      "update")                                             \
  do_intrinsic(_updateBytesCRC32,          java_util_zip_CRC32,   updateBytes_name, updateBytes_signature,       F_SN)  \
   do_name(     updateBytes_name,                                "updateBytes0")                                        \
   do_signature(updateBytes_signature,                           "(I[BII)I")                                            \
  do_intrinsic(_updateByteBufferCRC32,     java_util_zip_CRC32,   updateByteBuffer_name, updateByteBuffer_signature, F_SN) \
   do_name(     updateByteBuffer_name,                           "updateByteBuffer0")                                   \
   do_signature(updateByteBuffer_signature,                      "(IJII)I")                                             \
                                                                                                                        \
  /* support for java.util.zip.CRC32C */                                                                                \
  do_class(java_util_zip_CRC32C,          "java/util/zip/CRC32C")                                                       \
  do_intrinsic(_updateBytesCRC32C,         java_util_zip_CRC32C,  updateBytes_C_name, updateBytes_signature,       F_S) \
   do_name(     updateBytes_C_name,                               "updateBytes")                                        \
  do_intrinsic(_updateDirectByteBufferCRC32C, java_util_zip_CRC32C, updateDirectByteBuffer_C_name, updateByteBuffer_signature, F_S) \
   do_name(    updateDirectByteBuffer_C_name,                     "updateDirectByteBuffer")                             \
                                                                                                                        \
   /* support for java.util.zip.Adler32 */                                                                              \
  do_class(java_util_zip_Adler32,        "java/util/zip/Adler32")                                                       \
  do_intrinsic(_updateBytesAdler32,       java_util_zip_Adler32,  updateBytes_C_name,  updateBytes_signature,  F_SN)    \
  do_intrinsic(_updateByteBufferAdler32,  java_util_zip_Adler32,  updateByteBuffer_A_name,  updateByteBuffer_signature,  F_SN) \
   do_name(     updateByteBuffer_A_name,                          "updateByteBuffer")                                   \
                                                                                                                        \
  /* support for UnsafeConstants */                                                                                     \
  do_class(jdk_internal_misc_UnsafeConstants,      "jdk/internal/misc/UnsafeConstants")                                 \
                                                                                                                        \
  /* support for Unsafe */                                                                                              \
  do_class(jdk_internal_misc_Unsafe,               "jdk/internal/misc/Unsafe")                                          \
  do_class(sun_misc_Unsafe,                        "sun/misc/Unsafe")                                                   \
                                                                                                                        \
  do_intrinsic(_writeback0,               jdk_internal_misc_Unsafe,     writeback0_name, long_void_signature , F_RN)             \
   do_name(     writeback0_name,                                        "writeback0")                                            \
  do_intrinsic(_writebackPreSync0,        jdk_internal_misc_Unsafe,     writebackPreSync0_name, void_method_signature , F_RN)    \
   do_name(     writebackPreSync0_name,                                 "writebackPreSync0")                                     \
  do_intrinsic(_writebackPostSync0,       jdk_internal_misc_Unsafe,    writebackPostSync0_name, void_method_signature , F_RN)    \
   do_name(     writebackPostSync0_name,                                "writebackPostSync0")                                    \
  do_intrinsic(_allocateInstance,         jdk_internal_misc_Unsafe,     allocateInstance_name, allocateInstance_signature, F_RN) \
   do_name(     allocateInstance_name,                                  "allocateInstance")                                      \
   do_signature(allocateInstance_signature,                             "(Ljava/lang/Class;)Ljava/lang/Object;")                 \
  do_intrinsic(_allocateUninitializedArray, jdk_internal_misc_Unsafe,   allocateUninitializedArray_name, newArray_signature,  F_R) \
   do_name(     allocateUninitializedArray_name,                        "allocateUninitializedArray0")                           \
  do_intrinsic(_copyMemory,               jdk_internal_misc_Unsafe,     copyMemory_name, copyMemory_signature,         F_RN)     \
   do_name(     copyMemory_name,                                        "copyMemory0")                                           \
   do_signature(copyMemory_signature,                                   "(Ljava/lang/Object;JLjava/lang/Object;JJ)V")            \
  do_intrinsic(_loadFence,                jdk_internal_misc_Unsafe,     loadFence_name, loadFence_signature,           F_RN)     \
   do_name(     loadFence_name,                                         "loadFence")                                             \
   do_alias(    loadFence_signature,                                    void_method_signature)                                   \
  do_intrinsic(_storeFence,               jdk_internal_misc_Unsafe,     storeFence_name, storeFence_signature,         F_RN)     \
   do_name(     storeFence_name,                                        "storeFence")                                            \
   do_alias(    storeFence_signature,                                   void_method_signature)                                   \
  do_intrinsic(_fullFence,                jdk_internal_misc_Unsafe,     fullFence_name, fullFence_signature,           F_RN)     \
   do_name(     fullFence_name,                                         "fullFence")                                             \
   do_alias(    fullFence_signature,                                    void_method_signature)                                   \
                                                                                                                        \
  /* Custom branch frequencies profiling support for JSR292 */                                                          \
  do_class(java_lang_invoke_MethodHandleImpl,               "java/lang/invoke/MethodHandleImpl")                        \
  do_intrinsic(_profileBoolean, java_lang_invoke_MethodHandleImpl, profileBoolean_name, profileBoolean_signature, F_S)  \
   do_name(     profileBoolean_name,                             "profileBoolean")                                      \
   do_signature(profileBoolean_signature,                        "(Z[I)Z")                                              \
  do_intrinsic(_isCompileConstant, java_lang_invoke_MethodHandleImpl, isCompileConstant_name, isCompileConstant_signature, F_S) \
   do_name(     isCompileConstant_name,                          "isCompileConstant")                                   \
   do_alias(    isCompileConstant_signature,                      object_boolean_signature)                             \
                                                                                                                        \
  /* unsafe memory references (there are a lot of them...) */                                                           \
  do_signature(getReference_signature,    "(Ljava/lang/Object;J)Ljava/lang/Object;")                                    \
  do_signature(putReference_signature,    "(Ljava/lang/Object;JLjava/lang/Object;)V")                                   \
  do_signature(getBoolean_signature,      "(Ljava/lang/Object;J)Z")                                                     \
  do_signature(putBoolean_signature,      "(Ljava/lang/Object;JZ)V")                                                    \
  do_signature(getByte_signature,         "(Ljava/lang/Object;J)B")                                                     \
  do_signature(putByte_signature,         "(Ljava/lang/Object;JB)V")                                                    \
  do_signature(getShort_signature,        "(Ljava/lang/Object;J)S")                                                     \
  do_signature(putShort_signature,        "(Ljava/lang/Object;JS)V")                                                    \
  do_signature(getChar_signature,         "(Ljava/lang/Object;J)C")                                                     \
  do_signature(putChar_signature,         "(Ljava/lang/Object;JC)V")                                                    \
  do_signature(getInt_signature,          "(Ljava/lang/Object;J)I")                                                     \
  do_signature(putInt_signature,          "(Ljava/lang/Object;JI)V")                                                    \
  do_signature(getLong_signature,         "(Ljava/lang/Object;J)J")                                                     \
  do_signature(putLong_signature,         "(Ljava/lang/Object;JJ)V")                                                    \
  do_signature(getFloat_signature,        "(Ljava/lang/Object;J)F")                                                     \
  do_signature(putFloat_signature,        "(Ljava/lang/Object;JF)V")                                                    \
  do_signature(getDouble_signature,       "(Ljava/lang/Object;J)D")                                                     \
  do_signature(putDouble_signature,       "(Ljava/lang/Object;JD)V")                                                    \
                                                                                                                        \
  do_name(getReference_name,"getReference")     do_name(putReference_name,"putReference")                               \
  do_name(getBoolean_name,"getBoolean")         do_name(putBoolean_name,"putBoolean")                                   \
  do_name(getByte_name,"getByte")               do_name(putByte_name,"putByte")                                         \
  do_name(getShort_name,"getShort")             do_name(putShort_name,"putShort")                                       \
  do_name(getChar_name,"getChar")               do_name(putChar_name,"putChar")                                         \
  do_name(getInt_name,"getInt")                 do_name(putInt_name,"putInt")                                           \
  do_name(getLong_name,"getLong")               do_name(putLong_name,"putLong")                                         \
  do_name(getFloat_name,"getFloat")             do_name(putFloat_name,"putFloat")                                       \
  do_name(getDouble_name,"getDouble")           do_name(putDouble_name,"putDouble")                                     \
                                                                                                                        \
  do_intrinsic(_getReference,       jdk_internal_misc_Unsafe,     getReference_name, getReference_signature,     F_RN)  \
  do_intrinsic(_getBoolean,         jdk_internal_misc_Unsafe,     getBoolean_name, getBoolean_signature,         F_RN)  \
  do_intrinsic(_getByte,            jdk_internal_misc_Unsafe,     getByte_name, getByte_signature,               F_RN)  \
  do_intrinsic(_getShort,           jdk_internal_misc_Unsafe,     getShort_name, getShort_signature,             F_RN)  \
  do_intrinsic(_getChar,            jdk_internal_misc_Unsafe,     getChar_name, getChar_signature,               F_RN)  \
  do_intrinsic(_getInt,             jdk_internal_misc_Unsafe,     getInt_name, getInt_signature,                 F_RN)  \
  do_intrinsic(_getLong,            jdk_internal_misc_Unsafe,     getLong_name, getLong_signature,               F_RN)  \
  do_intrinsic(_getFloat,           jdk_internal_misc_Unsafe,     getFloat_name, getFloat_signature,             F_RN)  \
  do_intrinsic(_getDouble,          jdk_internal_misc_Unsafe,     getDouble_name, getDouble_signature,           F_RN)  \
  do_intrinsic(_putReference,       jdk_internal_misc_Unsafe,     putReference_name, putReference_signature,     F_RN)  \
  do_intrinsic(_putBoolean,         jdk_internal_misc_Unsafe,     putBoolean_name, putBoolean_signature,         F_RN)  \
  do_intrinsic(_putByte,            jdk_internal_misc_Unsafe,     putByte_name, putByte_signature,               F_RN)  \
  do_intrinsic(_putShort,           jdk_internal_misc_Unsafe,     putShort_name, putShort_signature,             F_RN)  \
  do_intrinsic(_putChar,            jdk_internal_misc_Unsafe,     putChar_name, putChar_signature,               F_RN)  \
  do_intrinsic(_putInt,             jdk_internal_misc_Unsafe,     putInt_name, putInt_signature,                 F_RN)  \
  do_intrinsic(_putLong,            jdk_internal_misc_Unsafe,     putLong_name, putLong_signature,               F_RN)  \
  do_intrinsic(_putFloat,           jdk_internal_misc_Unsafe,     putFloat_name, putFloat_signature,             F_RN)  \
  do_intrinsic(_putDouble,          jdk_internal_misc_Unsafe,     putDouble_name, putDouble_signature,           F_RN)  \
                                                                                                                        \
  do_name(getReferenceVolatile_name,"getReferenceVolatile")   do_name(putReferenceVolatile_name,"putReferenceVolatile") \
  do_name(getBooleanVolatile_name,"getBooleanVolatile")       do_name(putBooleanVolatile_name,"putBooleanVolatile")     \
  do_name(getByteVolatile_name,"getByteVolatile")             do_name(putByteVolatile_name,"putByteVolatile")           \
  do_name(getShortVolatile_name,"getShortVolatile")           do_name(putShortVolatile_name,"putShortVolatile")         \
  do_name(getCharVolatile_name,"getCharVolatile")             do_name(putCharVolatile_name,"putCharVolatile")           \
  do_name(getIntVolatile_name,"getIntVolatile")               do_name(putIntVolatile_name,"putIntVolatile")             \
  do_name(getLongVolatile_name,"getLongVolatile")             do_name(putLongVolatile_name,"putLongVolatile")           \
  do_name(getFloatVolatile_name,"getFloatVolatile")           do_name(putFloatVolatile_name,"putFloatVolatile")         \
  do_name(getDoubleVolatile_name,"getDoubleVolatile")         do_name(putDoubleVolatile_name,"putDoubleVolatile")       \
                                                                                                                        \
  do_intrinsic(_getReferenceVolatile,     jdk_internal_misc_Unsafe,     getReferenceVolatile_name, getReference_signature, F_RN)  \
  do_intrinsic(_getBooleanVolatile,       jdk_internal_misc_Unsafe,     getBooleanVolatile_name, getBoolean_signature,     F_RN)  \
  do_intrinsic(_getByteVolatile,          jdk_internal_misc_Unsafe,     getByteVolatile_name, getByte_signature,           F_RN)  \
  do_intrinsic(_getShortVolatile,         jdk_internal_misc_Unsafe,     getShortVolatile_name, getShort_signature,         F_RN)  \
  do_intrinsic(_getCharVolatile,          jdk_internal_misc_Unsafe,     getCharVolatile_name, getChar_signature,           F_RN)  \
  do_intrinsic(_getIntVolatile,           jdk_internal_misc_Unsafe,     getIntVolatile_name, getInt_signature,             F_RN)  \
  do_intrinsic(_getLongVolatile,          jdk_internal_misc_Unsafe,     getLongVolatile_name, getLong_signature,           F_RN)  \
  do_intrinsic(_getFloatVolatile,         jdk_internal_misc_Unsafe,     getFloatVolatile_name, getFloat_signature,         F_RN)  \
  do_intrinsic(_getDoubleVolatile,        jdk_internal_misc_Unsafe,     getDoubleVolatile_name, getDouble_signature,       F_RN)  \
  do_intrinsic(_putReferenceVolatile,     jdk_internal_misc_Unsafe,     putReferenceVolatile_name, putReference_signature, F_RN)  \
  do_intrinsic(_putBooleanVolatile,       jdk_internal_misc_Unsafe,     putBooleanVolatile_name, putBoolean_signature,     F_RN)  \
  do_intrinsic(_putByteVolatile,          jdk_internal_misc_Unsafe,     putByteVolatile_name, putByte_signature,           F_RN)  \
  do_intrinsic(_putShortVolatile,         jdk_internal_misc_Unsafe,     putShortVolatile_name, putShort_signature,         F_RN)  \
  do_intrinsic(_putCharVolatile,          jdk_internal_misc_Unsafe,     putCharVolatile_name, putChar_signature,           F_RN)  \
  do_intrinsic(_putIntVolatile,           jdk_internal_misc_Unsafe,     putIntVolatile_name, putInt_signature,             F_RN)  \
  do_intrinsic(_putLongVolatile,          jdk_internal_misc_Unsafe,     putLongVolatile_name, putLong_signature,           F_RN)  \
  do_intrinsic(_putFloatVolatile,         jdk_internal_misc_Unsafe,     putFloatVolatile_name, putFloat_signature,         F_RN)  \
  do_intrinsic(_putDoubleVolatile,        jdk_internal_misc_Unsafe,     putDoubleVolatile_name, putDouble_signature,       F_RN)  \
                                                                                                                        \
  do_name(getReferenceOpaque_name,"getReferenceOpaque") do_name(putReferenceOpaque_name,"putReferenceOpaque")           \
  do_name(getBooleanOpaque_name,"getBooleanOpaque")     do_name(putBooleanOpaque_name,"putBooleanOpaque")               \
  do_name(getByteOpaque_name,"getByteOpaque")           do_name(putByteOpaque_name,"putByteOpaque")                     \
  do_name(getShortOpaque_name,"getShortOpaque")         do_name(putShortOpaque_name,"putShortOpaque")                   \
  do_name(getCharOpaque_name,"getCharOpaque")           do_name(putCharOpaque_name,"putCharOpaque")                     \
  do_name(getIntOpaque_name,"getIntOpaque")             do_name(putIntOpaque_name,"putIntOpaque")                       \
  do_name(getLongOpaque_name,"getLongOpaque")           do_name(putLongOpaque_name,"putLongOpaque")                     \
  do_name(getFloatOpaque_name,"getFloatOpaque")         do_name(putFloatOpaque_name,"putFloatOpaque")                   \
  do_name(getDoubleOpaque_name,"getDoubleOpaque")       do_name(putDoubleOpaque_name,"putDoubleOpaque")                 \
                                                                                                                        \
  do_intrinsic(_getReferenceOpaque,       jdk_internal_misc_Unsafe,        getReferenceOpaque_name, getReference_signature, F_R)  \
  do_intrinsic(_getBooleanOpaque,         jdk_internal_misc_Unsafe,        getBooleanOpaque_name, getBoolean_signature,     F_R)  \
  do_intrinsic(_getByteOpaque,            jdk_internal_misc_Unsafe,        getByteOpaque_name, getByte_signature,           F_R)  \
  do_intrinsic(_getShortOpaque,           jdk_internal_misc_Unsafe,        getShortOpaque_name, getShort_signature,         F_R)  \
  do_intrinsic(_getCharOpaque,            jdk_internal_misc_Unsafe,        getCharOpaque_name, getChar_signature,           F_R)  \
  do_intrinsic(_getIntOpaque,             jdk_internal_misc_Unsafe,        getIntOpaque_name, getInt_signature,             F_R)  \
  do_intrinsic(_getLongOpaque,            jdk_internal_misc_Unsafe,        getLongOpaque_name, getLong_signature,           F_R)  \
  do_intrinsic(_getFloatOpaque,           jdk_internal_misc_Unsafe,        getFloatOpaque_name, getFloat_signature,         F_R)  \
  do_intrinsic(_getDoubleOpaque,          jdk_internal_misc_Unsafe,        getDoubleOpaque_name, getDouble_signature,       F_R)  \
  do_intrinsic(_putReferenceOpaque,       jdk_internal_misc_Unsafe,        putReferenceOpaque_name, putReference_signature, F_R)  \
  do_intrinsic(_putBooleanOpaque,         jdk_internal_misc_Unsafe,        putBooleanOpaque_name, putBoolean_signature,     F_R)  \
  do_intrinsic(_putByteOpaque,            jdk_internal_misc_Unsafe,        putByteOpaque_name, putByte_signature,           F_R)  \
  do_intrinsic(_putShortOpaque,           jdk_internal_misc_Unsafe,        putShortOpaque_name, putShort_signature,         F_R)  \
  do_intrinsic(_putCharOpaque,            jdk_internal_misc_Unsafe,        putCharOpaque_name, putChar_signature,           F_R)  \
  do_intrinsic(_putIntOpaque,             jdk_internal_misc_Unsafe,        putIntOpaque_name, putInt_signature,             F_R)  \
  do_intrinsic(_putLongOpaque,            jdk_internal_misc_Unsafe,        putLongOpaque_name, putLong_signature,           F_R)  \
  do_intrinsic(_putFloatOpaque,           jdk_internal_misc_Unsafe,        putFloatOpaque_name, putFloat_signature,         F_R)  \
  do_intrinsic(_putDoubleOpaque,          jdk_internal_misc_Unsafe,        putDoubleOpaque_name, putDouble_signature,       F_R)  \
                                                                                                                        \
  do_name(getReferenceAcquire_name,  "getReferenceAcquire") do_name(putReferenceRelease_name,  "putReferenceRelease")   \
  do_name(getBooleanAcquire_name, "getBooleanAcquire")      do_name(putBooleanRelease_name, "putBooleanRelease")        \
  do_name(getByteAcquire_name,    "getByteAcquire")         do_name(putByteRelease_name,    "putByteRelease")           \
  do_name(getShortAcquire_name,   "getShortAcquire")        do_name(putShortRelease_name,   "putShortRelease")          \
  do_name(getCharAcquire_name,    "getCharAcquire")         do_name(putCharRelease_name,    "putCharRelease")           \
  do_name(getIntAcquire_name,     "getIntAcquire")          do_name(putIntRelease_name,     "putIntRelease")            \
  do_name(getLongAcquire_name,    "getLongAcquire")         do_name(putLongRelease_name,    "putLongRelease")           \
  do_name(getFloatAcquire_name,   "getFloatAcquire")        do_name(putFloatRelease_name,   "putFloatRelease")          \
  do_name(getDoubleAcquire_name,  "getDoubleAcquire")       do_name(putDoubleRelease_name,  "putDoubleRelease")         \
                                                                                                                        \
  do_intrinsic(_getReferenceAcquire,     jdk_internal_misc_Unsafe,        getReferenceAcquire_name, getReference_signature, F_R)  \
  do_intrinsic(_getBooleanAcquire,       jdk_internal_misc_Unsafe,        getBooleanAcquire_name, getBoolean_signature,     F_R)  \
  do_intrinsic(_getByteAcquire,          jdk_internal_misc_Unsafe,        getByteAcquire_name, getByte_signature,           F_R)  \
  do_intrinsic(_getShortAcquire,         jdk_internal_misc_Unsafe,        getShortAcquire_name, getShort_signature,         F_R)  \
  do_intrinsic(_getCharAcquire,          jdk_internal_misc_Unsafe,        getCharAcquire_name, getChar_signature,           F_R)  \
  do_intrinsic(_getIntAcquire,           jdk_internal_misc_Unsafe,        getIntAcquire_name, getInt_signature,             F_R)  \
  do_intrinsic(_getLongAcquire,          jdk_internal_misc_Unsafe,        getLongAcquire_name, getLong_signature,           F_R)  \
  do_intrinsic(_getFloatAcquire,         jdk_internal_misc_Unsafe,        getFloatAcquire_name, getFloat_signature,         F_R)  \
  do_intrinsic(_getDoubleAcquire,        jdk_internal_misc_Unsafe,        getDoubleAcquire_name, getDouble_signature,       F_R)  \
  do_intrinsic(_putReferenceRelease,     jdk_internal_misc_Unsafe,        putReferenceRelease_name, putReference_signature, F_R)  \
  do_intrinsic(_putBooleanRelease,       jdk_internal_misc_Unsafe,        putBooleanRelease_name, putBoolean_signature,     F_R)  \
  do_intrinsic(_putByteRelease,          jdk_internal_misc_Unsafe,        putByteRelease_name, putByte_signature,           F_R)  \
  do_intrinsic(_putShortRelease,         jdk_internal_misc_Unsafe,        putShortRelease_name, putShort_signature,         F_R)  \
  do_intrinsic(_putCharRelease,          jdk_internal_misc_Unsafe,        putCharRelease_name, putChar_signature,           F_R)  \
  do_intrinsic(_putIntRelease,           jdk_internal_misc_Unsafe,        putIntRelease_name, putInt_signature,             F_R)  \
  do_intrinsic(_putLongRelease,          jdk_internal_misc_Unsafe,        putLongRelease_name, putLong_signature,           F_R)  \
  do_intrinsic(_putFloatRelease,         jdk_internal_misc_Unsafe,        putFloatRelease_name, putFloat_signature,         F_R)  \
  do_intrinsic(_putDoubleRelease,        jdk_internal_misc_Unsafe,        putDoubleRelease_name, putDouble_signature,       F_R)  \
                                                                                                                        \
  do_name(getShortUnaligned_name,"getShortUnaligned")     do_name(putShortUnaligned_name,"putShortUnaligned")           \
  do_name(getCharUnaligned_name,"getCharUnaligned")       do_name(putCharUnaligned_name,"putCharUnaligned")             \
  do_name(getIntUnaligned_name,"getIntUnaligned")         do_name(putIntUnaligned_name,"putIntUnaligned")               \
  do_name(getLongUnaligned_name,"getLongUnaligned")       do_name(putLongUnaligned_name,"putLongUnaligned")             \
                                                                                                                        \
  do_intrinsic(_getShortUnaligned,         jdk_internal_misc_Unsafe,    getShortUnaligned_name, getShort_signature,     F_R)  \
  do_intrinsic(_getCharUnaligned,          jdk_internal_misc_Unsafe,    getCharUnaligned_name, getChar_signature,       F_R)  \
  do_intrinsic(_getIntUnaligned,           jdk_internal_misc_Unsafe,    getIntUnaligned_name, getInt_signature,         F_R)  \
  do_intrinsic(_getLongUnaligned,          jdk_internal_misc_Unsafe,    getLongUnaligned_name, getLong_signature,       F_R)  \
  do_intrinsic(_putShortUnaligned,         jdk_internal_misc_Unsafe,    putShortUnaligned_name, putShort_signature,     F_R)  \
  do_intrinsic(_putCharUnaligned,          jdk_internal_misc_Unsafe,    putCharUnaligned_name, putChar_signature,       F_R)  \
  do_intrinsic(_putIntUnaligned,           jdk_internal_misc_Unsafe,    putIntUnaligned_name, putInt_signature,         F_R)  \
  do_intrinsic(_putLongUnaligned,          jdk_internal_misc_Unsafe,    putLongUnaligned_name, putLong_signature,       F_R)  \
                                                                                                                        \
  do_signature(compareAndSetReference_signature,      "(Ljava/lang/Object;JLjava/lang/Object;Ljava/lang/Object;)Z")        \
  do_signature(compareAndExchangeReference_signature, "(Ljava/lang/Object;JLjava/lang/Object;Ljava/lang/Object;)Ljava/lang/Object;") \
  do_signature(compareAndSetLong_signature,        "(Ljava/lang/Object;JJJ)Z")                                          \
  do_signature(compareAndExchangeLong_signature,   "(Ljava/lang/Object;JJJ)J")                                          \
  do_signature(compareAndSetInt_signature,         "(Ljava/lang/Object;JII)Z")                                          \
  do_signature(compareAndExchangeInt_signature,    "(Ljava/lang/Object;JII)I")                                          \
  do_signature(compareAndSetByte_signature,        "(Ljava/lang/Object;JBB)Z")                                          \
  do_signature(compareAndExchangeByte_signature,   "(Ljava/lang/Object;JBB)B")                                          \
  do_signature(compareAndSetShort_signature,       "(Ljava/lang/Object;JSS)Z")                                          \
  do_signature(compareAndExchangeShort_signature,  "(Ljava/lang/Object;JSS)S")                                          \
                                                                                                                        \
  do_name(compareAndSetReference_name,              "compareAndSetReference")                                           \
  do_name(compareAndExchangeReference_name,         "compareAndExchangeReference")                                      \
  do_name(compareAndExchangeReferenceAcquire_name,  "compareAndExchangeReferenceAcquire")                               \
  do_name(compareAndExchangeReferenceRelease_name,  "compareAndExchangeReferenceRelease")                               \
  do_name(compareAndSetLong_name,                   "compareAndSetLong")                                                \
  do_name(compareAndExchangeLong_name,              "compareAndExchangeLong")                                           \
  do_name(compareAndExchangeLongAcquire_name,       "compareAndExchangeLongAcquire")                                    \
  do_name(compareAndExchangeLongRelease_name,       "compareAndExchangeLongRelease")                                    \
  do_name(compareAndSetInt_name,                    "compareAndSetInt")                                                 \
  do_name(compareAndExchangeInt_name,               "compareAndExchangeInt")                                            \
  do_name(compareAndExchangeIntAcquire_name,        "compareAndExchangeIntAcquire")                                     \
  do_name(compareAndExchangeIntRelease_name,        "compareAndExchangeIntRelease")                                     \
  do_name(compareAndSetByte_name,                   "compareAndSetByte")                                                \
  do_name(compareAndExchangeByte_name,              "compareAndExchangeByte")                                           \
  do_name(compareAndExchangeByteAcquire_name,       "compareAndExchangeByteAcquire")                                    \
  do_name(compareAndExchangeByteRelease_name,       "compareAndExchangeByteRelease")                                    \
  do_name(compareAndSetShort_name,                  "compareAndSetShort")                                               \
  do_name(compareAndExchangeShort_name,             "compareAndExchangeShort")                                          \
  do_name(compareAndExchangeShortAcquire_name,      "compareAndExchangeShortAcquire")                                   \
  do_name(compareAndExchangeShortRelease_name,      "compareAndExchangeShortRelease")                                   \
                                                                                                                        \
  do_name(weakCompareAndSetReferencePlain_name,     "weakCompareAndSetReferencePlain")                                  \
  do_name(weakCompareAndSetReferenceAcquire_name,   "weakCompareAndSetReferenceAcquire")                                \
  do_name(weakCompareAndSetReferenceRelease_name,   "weakCompareAndSetReferenceRelease")                                \
  do_name(weakCompareAndSetReference_name,          "weakCompareAndSetReference")                                       \
  do_name(weakCompareAndSetLongPlain_name,          "weakCompareAndSetLongPlain")                                       \
  do_name(weakCompareAndSetLongAcquire_name,        "weakCompareAndSetLongAcquire")                                     \
  do_name(weakCompareAndSetLongRelease_name,        "weakCompareAndSetLongRelease")                                     \
  do_name(weakCompareAndSetLong_name,               "weakCompareAndSetLong")                                            \
  do_name(weakCompareAndSetIntPlain_name,           "weakCompareAndSetIntPlain")                                        \
  do_name(weakCompareAndSetIntAcquire_name,         "weakCompareAndSetIntAcquire")                                      \
  do_name(weakCompareAndSetIntRelease_name,         "weakCompareAndSetIntRelease")                                      \
  do_name(weakCompareAndSetInt_name,                "weakCompareAndSetInt")                                             \
  do_name(weakCompareAndSetBytePlain_name,          "weakCompareAndSetBytePlain")                                       \
  do_name(weakCompareAndSetByteAcquire_name,        "weakCompareAndSetByteAcquire")                                     \
  do_name(weakCompareAndSetByteRelease_name,        "weakCompareAndSetByteRelease")                                     \
  do_name(weakCompareAndSetByte_name,               "weakCompareAndSetByte")                                            \
  do_name(weakCompareAndSetShortPlain_name,         "weakCompareAndSetShortPlain")                                      \
  do_name(weakCompareAndSetShortAcquire_name,       "weakCompareAndSetShortAcquire")                                    \
  do_name(weakCompareAndSetShortRelease_name,       "weakCompareAndSetShortRelease")                                    \
  do_name(weakCompareAndSetShort_name,              "weakCompareAndSetShort")                                           \
                                                                                                                        \
  do_intrinsic(_compareAndSetReference,              jdk_internal_misc_Unsafe,  compareAndSetReference_name,              compareAndSetReference_signature,      F_RN) \
  do_intrinsic(_compareAndExchangeReference,         jdk_internal_misc_Unsafe,  compareAndExchangeReference_name,         compareAndExchangeReference_signature, F_RN) \
  do_intrinsic(_compareAndExchangeReferenceAcquire,  jdk_internal_misc_Unsafe,  compareAndExchangeReferenceAcquire_name,  compareAndExchangeReference_signature, F_R)  \
  do_intrinsic(_compareAndExchangeReferenceRelease,  jdk_internal_misc_Unsafe,  compareAndExchangeReferenceRelease_name,  compareAndExchangeReference_signature, F_R)  \
  do_intrinsic(_compareAndSetLong,                jdk_internal_misc_Unsafe,  compareAndSetLong_name,                compareAndSetLong_signature,        F_RN) \
  do_intrinsic(_compareAndExchangeLong,           jdk_internal_misc_Unsafe,  compareAndExchangeLong_name,           compareAndExchangeLong_signature,   F_RN) \
  do_intrinsic(_compareAndExchangeLongAcquire,    jdk_internal_misc_Unsafe,  compareAndExchangeLongAcquire_name,    compareAndExchangeLong_signature,   F_R)  \
  do_intrinsic(_compareAndExchangeLongRelease,    jdk_internal_misc_Unsafe,  compareAndExchangeLongRelease_name,    compareAndExchangeLong_signature,   F_R)  \
  do_intrinsic(_compareAndSetInt,                 jdk_internal_misc_Unsafe,  compareAndSetInt_name,                 compareAndSetInt_signature,         F_RN) \
  do_intrinsic(_compareAndExchangeInt,            jdk_internal_misc_Unsafe,  compareAndExchangeInt_name,            compareAndExchangeInt_signature,    F_RN) \
  do_intrinsic(_compareAndExchangeIntAcquire,     jdk_internal_misc_Unsafe,  compareAndExchangeIntAcquire_name,     compareAndExchangeInt_signature,    F_R)  \
  do_intrinsic(_compareAndExchangeIntRelease,     jdk_internal_misc_Unsafe,  compareAndExchangeIntRelease_name,     compareAndExchangeInt_signature,    F_R)  \
  do_intrinsic(_compareAndSetByte,                jdk_internal_misc_Unsafe,  compareAndSetByte_name,                compareAndSetByte_signature,        F_R)  \
  do_intrinsic(_compareAndExchangeByte,           jdk_internal_misc_Unsafe,  compareAndExchangeByte_name,           compareAndExchangeByte_signature,   F_R)  \
  do_intrinsic(_compareAndExchangeByteAcquire,    jdk_internal_misc_Unsafe,  compareAndExchangeByteAcquire_name,    compareAndExchangeByte_signature,   F_R)  \
  do_intrinsic(_compareAndExchangeByteRelease,    jdk_internal_misc_Unsafe,  compareAndExchangeByteRelease_name,    compareAndExchangeByte_signature,   F_R)  \
  do_intrinsic(_compareAndSetShort,               jdk_internal_misc_Unsafe,  compareAndSetShort_name,               compareAndSetShort_signature,       F_R)  \
  do_intrinsic(_compareAndExchangeShort,          jdk_internal_misc_Unsafe,  compareAndExchangeShort_name,          compareAndExchangeShort_signature,  F_R)  \
  do_intrinsic(_compareAndExchangeShortAcquire,   jdk_internal_misc_Unsafe,  compareAndExchangeShortAcquire_name,   compareAndExchangeShort_signature,  F_R)  \
  do_intrinsic(_compareAndExchangeShortRelease,   jdk_internal_misc_Unsafe,  compareAndExchangeShortRelease_name,   compareAndExchangeShort_signature,  F_R)  \
                                                                                                                                                             \
  do_intrinsic(_weakCompareAndSetReferencePlain,  jdk_internal_misc_Unsafe,  weakCompareAndSetReferencePlain_name,     compareAndSetReference_signature,      F_R) \
  do_intrinsic(_weakCompareAndSetReferenceAcquire,jdk_internal_misc_Unsafe,  weakCompareAndSetReferenceAcquire_name,   compareAndSetReference_signature,      F_R) \
  do_intrinsic(_weakCompareAndSetReferenceRelease,jdk_internal_misc_Unsafe,  weakCompareAndSetReferenceRelease_name,   compareAndSetReference_signature,      F_R) \
  do_intrinsic(_weakCompareAndSetReference,       jdk_internal_misc_Unsafe,  weakCompareAndSetReference_name,          compareAndSetReference_signature,      F_R) \
  do_intrinsic(_weakCompareAndSetLongPlain,       jdk_internal_misc_Unsafe,  weakCompareAndSetLongPlain_name,       compareAndSetLong_signature,        F_R) \
  do_intrinsic(_weakCompareAndSetLongAcquire,     jdk_internal_misc_Unsafe,  weakCompareAndSetLongAcquire_name,     compareAndSetLong_signature,        F_R) \
  do_intrinsic(_weakCompareAndSetLongRelease,     jdk_internal_misc_Unsafe,  weakCompareAndSetLongRelease_name,     compareAndSetLong_signature,        F_R) \
  do_intrinsic(_weakCompareAndSetLong,            jdk_internal_misc_Unsafe,  weakCompareAndSetLong_name,            compareAndSetLong_signature,        F_R) \
  do_intrinsic(_weakCompareAndSetIntPlain,        jdk_internal_misc_Unsafe,  weakCompareAndSetIntPlain_name,        compareAndSetInt_signature,         F_R) \
  do_intrinsic(_weakCompareAndSetIntAcquire,      jdk_internal_misc_Unsafe,  weakCompareAndSetIntAcquire_name,      compareAndSetInt_signature,         F_R) \
  do_intrinsic(_weakCompareAndSetIntRelease,      jdk_internal_misc_Unsafe,  weakCompareAndSetIntRelease_name,      compareAndSetInt_signature,         F_R) \
  do_intrinsic(_weakCompareAndSetInt,             jdk_internal_misc_Unsafe,  weakCompareAndSetInt_name,             compareAndSetInt_signature,         F_R) \
  do_intrinsic(_weakCompareAndSetBytePlain,       jdk_internal_misc_Unsafe,  weakCompareAndSetBytePlain_name,       compareAndSetByte_signature,        F_R) \
  do_intrinsic(_weakCompareAndSetByteAcquire,     jdk_internal_misc_Unsafe,  weakCompareAndSetByteAcquire_name,     compareAndSetByte_signature,        F_R) \
  do_intrinsic(_weakCompareAndSetByteRelease,     jdk_internal_misc_Unsafe,  weakCompareAndSetByteRelease_name,     compareAndSetByte_signature,        F_R) \
  do_intrinsic(_weakCompareAndSetByte,            jdk_internal_misc_Unsafe,  weakCompareAndSetByte_name,            compareAndSetByte_signature,        F_R) \
  do_intrinsic(_weakCompareAndSetShortPlain,      jdk_internal_misc_Unsafe,  weakCompareAndSetShortPlain_name,      compareAndSetShort_signature,       F_R) \
  do_intrinsic(_weakCompareAndSetShortAcquire,    jdk_internal_misc_Unsafe,  weakCompareAndSetShortAcquire_name,    compareAndSetShort_signature,       F_R) \
  do_intrinsic(_weakCompareAndSetShortRelease,    jdk_internal_misc_Unsafe,  weakCompareAndSetShortRelease_name,    compareAndSetShort_signature,       F_R) \
  do_intrinsic(_weakCompareAndSetShort,           jdk_internal_misc_Unsafe,  weakCompareAndSetShort_name,           compareAndSetShort_signature,       F_R) \
                           \
  do_intrinsic(_getAndAddInt,             jdk_internal_misc_Unsafe,     getAndAddInt_name, getAndAddInt_signature, F_R)       \
   do_name(     getAndAddInt_name,                                      "getAndAddInt")                                       \
   do_signature(getAndAddInt_signature,                                 "(Ljava/lang/Object;JI)I" )                           \
  do_intrinsic(_getAndAddLong,            jdk_internal_misc_Unsafe,     getAndAddLong_name, getAndAddLong_signature, F_R)     \
   do_name(     getAndAddLong_name,                                     "getAndAddLong")                                      \
   do_signature(getAndAddLong_signature,                                "(Ljava/lang/Object;JJ)J" )                           \
  do_intrinsic(_getAndAddByte,            jdk_internal_misc_Unsafe,     getAndAddByte_name, getAndAddByte_signature, F_R)     \
   do_name(     getAndAddByte_name,                                     "getAndAddByte")                                      \
   do_signature(getAndAddByte_signature,                                "(Ljava/lang/Object;JB)B" )                           \
  do_intrinsic(_getAndAddShort,           jdk_internal_misc_Unsafe,     getAndAddShort_name, getAndAddShort_signature, F_R)   \
   do_name(     getAndAddShort_name,                                    "getAndAddShort")                                     \
   do_signature(getAndAddShort_signature,                               "(Ljava/lang/Object;JS)S" )                           \
  do_intrinsic(_getAndSetInt,             jdk_internal_misc_Unsafe,     getAndSetInt_name, getAndSetInt_signature, F_R)       \
   do_name(     getAndSetInt_name,                                      "getAndSetInt")                                       \
   do_alias(    getAndSetInt_signature,                                 /*"(Ljava/lang/Object;JI)I"*/ getAndAddInt_signature)   \
  do_intrinsic(_getAndSetLong,            jdk_internal_misc_Unsafe,     getAndSetLong_name, getAndSetLong_signature, F_R)     \
   do_name(     getAndSetLong_name,                                     "getAndSetLong")                                      \
   do_alias(    getAndSetLong_signature,                                /*"(Ljava/lang/Object;JJ)J"*/ getAndAddLong_signature)  \
  do_intrinsic(_getAndSetByte,            jdk_internal_misc_Unsafe,     getAndSetByte_name, getAndSetByte_signature, F_R)     \
   do_name(     getAndSetByte_name,                                     "getAndSetByte")                                      \
   do_alias(    getAndSetByte_signature,                                /*"(Ljava/lang/Object;JB)B"*/ getAndAddByte_signature)  \
  do_intrinsic(_getAndSetShort,           jdk_internal_misc_Unsafe,     getAndSetShort_name, getAndSetShort_signature, F_R)   \
   do_name(     getAndSetShort_name,                                    "getAndSetShort")                                     \
   do_alias(    getAndSetShort_signature,                               /*"(Ljava/lang/Object;JS)S"*/ getAndAddShort_signature) \
  do_intrinsic(_getAndSetReference,       jdk_internal_misc_Unsafe,     getAndSetReference_name, getAndSetReference_signature, F_R) \
   do_name(     getAndSetReference_name,                                "getAndSetReference")                                  \
   do_signature(getAndSetReference_signature,                           "(Ljava/lang/Object;JLjava/lang/Object;)Ljava/lang/Object;" ) \
                                                                                                                               \
   /* (2) Bytecode intrinsics                                                                        */                        \
                                                                                                                               \
  do_intrinsic(_park,                     jdk_internal_misc_Unsafe,     park_name, park_signature,                     F_R)    \
   do_name(     park_name,                                              "park")                                                \
   do_signature(park_signature,                                         "(ZJ)V")                                               \
  do_intrinsic(_unpark,                   jdk_internal_misc_Unsafe,     unpark_name, unpark_signature,                 F_R)    \
   do_name(     unpark_name,                                            "unpark")                                              \
   do_alias(    unpark_signature,                                       /*(LObject;)V*/ object_void_signature)                 \
                                                                                                                               \
  do_intrinsic(_StringBuilder_void,   java_lang_StringBuilder, object_initializer_name, void_method_signature,     F_R)   \
  do_intrinsic(_StringBuilder_int,    java_lang_StringBuilder, object_initializer_name, int_void_signature,        F_R)   \
  do_intrinsic(_StringBuilder_String, java_lang_StringBuilder, object_initializer_name, string_void_signature,     F_R)   \
                                                                                                                          \
  do_intrinsic(_StringBuilder_append_char,   java_lang_StringBuilder, append_name, char_StringBuilder_signature,   F_R)   \
  do_intrinsic(_StringBuilder_append_int,    java_lang_StringBuilder, append_name, int_StringBuilder_signature,    F_R)   \
  do_intrinsic(_StringBuilder_append_String, java_lang_StringBuilder, append_name, String_StringBuilder_signature, F_R)   \
                                                                                                                          \
  do_intrinsic(_StringBuilder_toString, java_lang_StringBuilder, toString_name, void_string_signature,             F_R)   \
                                                                                                                          \
  do_intrinsic(_StringBuffer_void,   java_lang_StringBuffer, object_initializer_name, void_method_signature,       F_R)   \
  do_intrinsic(_StringBuffer_int,    java_lang_StringBuffer, object_initializer_name, int_void_signature,          F_R)   \
  do_intrinsic(_StringBuffer_String, java_lang_StringBuffer, object_initializer_name, string_void_signature,       F_R)   \
                                                                                                                          \
  do_intrinsic(_StringBuffer_append_char,   java_lang_StringBuffer, append_name, char_StringBuffer_signature,      F_Y)   \
  do_intrinsic(_StringBuffer_append_int,    java_lang_StringBuffer, append_name, int_StringBuffer_signature,       F_Y)   \
  do_intrinsic(_StringBuffer_append_String, java_lang_StringBuffer, append_name, String_StringBuffer_signature,    F_Y)   \
                                                                                                                          \
  do_intrinsic(_StringBuffer_toString,  java_lang_StringBuffer, toString_name, void_string_signature,              F_Y)   \
                                                                                                                          \
  do_intrinsic(_Integer_toString,      java_lang_Integer, toString_name, int_String_signature,                     F_S)   \
                                                                                                                          \
  do_intrinsic(_String_String, java_lang_String, object_initializer_name, string_void_signature,                   F_R)   \
                                                                                                                          \
  do_intrinsic(_Object_init,              java_lang_Object, object_initializer_name, void_method_signature,        F_R)   \
  /*    (symbol object_initializer_name defined above) */                                                                 \
                                                                                                                          \
  do_intrinsic(_invoke,                   java_lang_reflect_Method, invoke_name, object_object_array_object_signature, F_R) \
  /*   (symbols invoke_name and invoke_signature defined above) */                                                      \
  /* the polymorphic MH intrinsics must be in compact order, with _invokeGeneric first and _linkToInterface last */     \
  do_intrinsic(_invokeGeneric,            java_lang_invoke_MethodHandle, invoke_name,           star_name, F_RN)        \
  do_intrinsic(_invokeBasic,              java_lang_invoke_MethodHandle, invokeBasic_name,      star_name, F_RN)        \
  do_intrinsic(_linkToVirtual,            java_lang_invoke_MethodHandle, linkToVirtual_name,    star_name, F_SN)        \
  do_intrinsic(_linkToStatic,             java_lang_invoke_MethodHandle, linkToStatic_name,     star_name, F_SN)        \
  do_intrinsic(_linkToSpecial,            java_lang_invoke_MethodHandle, linkToSpecial_name,    star_name, F_SN)        \
  do_intrinsic(_linkToInterface,          java_lang_invoke_MethodHandle, linkToInterface_name,  star_name, F_SN)        \
  /* special marker for bytecode generated for the JVM from a LambdaForm: */                                            \
  do_intrinsic(_compiledLambdaForm,       java_lang_invoke_MethodHandle, compiledLambdaForm_name, star_name, F_RN)      \
                                                                                                                        \
  /* unboxing methods: */                                                                                               \
  do_intrinsic(_booleanValue,             java_lang_Boolean,      booleanValue_name, void_boolean_signature, F_R)       \
   do_name(     booleanValue_name,       "booleanValue")                                                                \
  do_intrinsic(_byteValue,                java_lang_Byte,         byteValue_name, void_byte_signature, F_R)             \
   do_name(     byteValue_name,          "byteValue")                                                                   \
  do_intrinsic(_charValue,                java_lang_Character,    charValue_name, void_char_signature, F_R)             \
   do_name(     charValue_name,          "charValue")                                                                   \
  do_intrinsic(_shortValue,               java_lang_Short,        shortValue_name, void_short_signature, F_R)           \
   do_name(     shortValue_name,         "shortValue")                                                                  \
  do_intrinsic(_intValue,                 java_lang_Integer,      intValue_name, void_int_signature, F_R)               \
   do_name(     intValue_name,           "intValue")                                                                    \
  do_intrinsic(_longValue,                java_lang_Long,         longValue_name, void_long_signature, F_R)             \
   do_name(     longValue_name,          "longValue")                                                                   \
  do_intrinsic(_floatValue,               java_lang_Float,        floatValue_name, void_float_signature, F_R)           \
   do_name(     floatValue_name,         "floatValue")                                                                  \
  do_intrinsic(_doubleValue,              java_lang_Double,       doubleValue_name, void_double_signature, F_R)         \
   do_name(     doubleValue_name,        "doubleValue")                                                                 \
                                                                                                                        \
  /* boxing methods: */                                                                                                 \
   do_name(    valueOf_name,              "valueOf")                                                                    \
  do_intrinsic(_Boolean_valueOf,          java_lang_Boolean,      valueOf_name, Boolean_valueOf_signature, F_S)         \
   do_name(     Boolean_valueOf_signature,                       "(Z)Ljava/lang/Boolean;")                              \
  do_intrinsic(_Byte_valueOf,             java_lang_Byte,         valueOf_name, Byte_valueOf_signature, F_S)            \
   do_name(     Byte_valueOf_signature,                          "(B)Ljava/lang/Byte;")                                 \
  do_intrinsic(_Character_valueOf,        java_lang_Character,    valueOf_name, Character_valueOf_signature, F_S)       \
   do_name(     Character_valueOf_signature,                     "(C)Ljava/lang/Character;")                            \
  do_intrinsic(_Short_valueOf,            java_lang_Short,        valueOf_name, Short_valueOf_signature, F_S)           \
   do_name(     Short_valueOf_signature,                         "(S)Ljava/lang/Short;")                                \
  do_intrinsic(_Integer_valueOf,          java_lang_Integer,      valueOf_name, Integer_valueOf_signature, F_S)         \
   do_name(     Integer_valueOf_signature,                       "(I)Ljava/lang/Integer;")                              \
  do_intrinsic(_Long_valueOf,             java_lang_Long,         valueOf_name, Long_valueOf_signature, F_S)            \
   do_name(     Long_valueOf_signature,                          "(J)Ljava/lang/Long;")                                 \
  do_intrinsic(_Float_valueOf,            java_lang_Float,        valueOf_name, Float_valueOf_signature, F_S)           \
   do_name(     Float_valueOf_signature,                         "(F)Ljava/lang/Float;")                                \
  do_intrinsic(_Double_valueOf,           java_lang_Double,       valueOf_name, Double_valueOf_signature, F_S)          \
   do_name(     Double_valueOf_signature,                        "(D)Ljava/lang/Double;")                               \
                                                                                                                        \
  /* forEachRemaining */                                                                             \
  do_intrinsic(_forEachRemaining, java_util_stream_StreamsRangeIntSpliterator, forEachRemaining_name, forEachRemaining_signature, F_R) \
   do_name(     forEachRemaining_name,    "forEachRemaining")                                                           \
   do_name(     forEachRemaining_signature,                      "(Ljava/util/function/IntConsumer;)V")                 \

    /*end*/




// Class vmSymbols

class vmSymbols: AllStatic {
  friend class vmIntrinsics;
  friend class VMStructs;
  friend class JVMCIVMStructs;
 public:
  // enum for figuring positions and size of array holding Symbol*s
  enum SID {
    NO_SID = 0,

    #define VM_SYMBOL_ENUM(name, string) VM_SYMBOL_ENUM_NAME(name),
    VM_SYMBOLS_DO(VM_SYMBOL_ENUM, VM_ALIAS_IGNORE)
    #undef VM_SYMBOL_ENUM

    SID_LIMIT,

    #define VM_ALIAS_ENUM(name, def) VM_SYMBOL_ENUM_NAME(name) = VM_SYMBOL_ENUM_NAME(def),
    VM_SYMBOLS_DO(VM_SYMBOL_IGNORE, VM_ALIAS_ENUM)
    #undef VM_ALIAS_ENUM

    FIRST_SID = NO_SID + 1
  };
  enum {
    log2_SID_LIMIT = 10         // checked by an assert at start-up
  };

 private:
  // The symbol array
  static Symbol* _symbols[];

  // Field signatures indexed by BasicType.
  static Symbol* _type_signatures[T_VOID+1];

 public:
  // Initialization
  static void initialize(TRAPS);
  // Accessing
  #define VM_SYMBOL_DECLARE(name, ignore)                 \
    static Symbol* name() {                               \
      return _symbols[VM_SYMBOL_ENUM_NAME(name)];         \
    }
  VM_SYMBOLS_DO(VM_SYMBOL_DECLARE, VM_SYMBOL_DECLARE)
  #undef VM_SYMBOL_DECLARE

  // Sharing support
  static void symbols_do(SymbolClosure* f);
  static void metaspace_pointers_do(MetaspaceClosure *it);
  static void serialize(SerializeClosure* soc);

  static Symbol* type_signature(BasicType t) {
    assert((uint)t < T_VOID+1, "range check");
    assert(_type_signatures[t] != NULL, "domain check");
    return _type_signatures[t];
  }
  // inverse of type_signature; returns T_OBJECT if s is not recognized
  static BasicType signature_type(const Symbol* s);

  static Symbol* symbol_at(SID id) {
    assert(id >= FIRST_SID && id < SID_LIMIT, "oob");
    assert(_symbols[id] != NULL, "init");
    return _symbols[id];
  }

  // Returns symbol's SID if one is assigned, else NO_SID.
  static SID find_sid(const Symbol* symbol);
  static SID find_sid(const char* symbol_name);

#ifndef PRODUCT
  // No need for this in the product:
  static const char* name_for(SID sid);
#endif //PRODUCT
};

// VM Intrinsic ID's uniquely identify some very special methods
class vmIntrinsics: AllStatic {
  friend class vmSymbols;
  friend class ciObjectFactory;

 public:
  // Accessing
  enum ID {
    _none = 0,                      // not an intrinsic (default answer)

    #define VM_INTRINSIC_ENUM(id, klass, name, sig, flags)  id,
    VM_INTRINSICS_DO(VM_INTRINSIC_ENUM,
                     VM_SYMBOL_IGNORE, VM_SYMBOL_IGNORE, VM_SYMBOL_IGNORE, VM_ALIAS_IGNORE)
    #undef VM_INTRINSIC_ENUM

    ID_LIMIT,
    LAST_COMPILER_INLINE = _getAndSetReference,
    FIRST_MH_SIG_POLY    = _invokeGeneric,
    FIRST_MH_STATIC      = _linkToVirtual,
    LAST_MH_SIG_POLY     = _linkToInterface,

    FIRST_ID = _none + 1
  };

  enum Flags {
    // AccessFlags syndromes relevant to intrinsics.
    F_none = 0,
    F_R,                        // !static ?native !synchronized (R="regular")
    F_S,                        //  static ?native !synchronized
    F_Y,                        // !static ?native  synchronized
    F_RN,                       // !static  native !synchronized
    F_SN,                       //  static  native !synchronized
    F_RNY,                      // !static  native  synchronized

    FLAG_LIMIT
  };
  enum {
    log2_FLAG_LIMIT = 4         // checked by an assert at start-up
  };

public:
  static ID ID_from(int raw_id) {
    assert(raw_id >= (int)_none && raw_id < (int)ID_LIMIT,
           "must be a valid intrinsic ID");
    return (ID)raw_id;
  }

  static const char* name_at(ID id);

private:
  static ID find_id_impl(vmSymbols::SID holder,
                         vmSymbols::SID name,
                         vmSymbols::SID sig,
                         jshort flags);

public:
  // Given a method's class, name, signature, and access flags, report its ID.
  static ID find_id(vmSymbols::SID holder,
                    vmSymbols::SID name,
                    vmSymbols::SID sig,
                    jshort flags) {
    ID id = find_id_impl(holder, name, sig, flags);
#ifdef ASSERT
    // ID _none does not hold the following asserts.
    if (id == _none)  return id;
#endif
    assert(    class_for(id) == holder, "correct id");
    assert(     name_for(id) == name,   "correct id");
    assert(signature_for(id) == sig,    "correct id");
    return id;
  }

  static void verify_method(ID actual_id, Method* m) PRODUCT_RETURN;

  // Find out the symbols behind an intrinsic:
  static vmSymbols::SID     class_for(ID id);
  static vmSymbols::SID      name_for(ID id);
  static vmSymbols::SID signature_for(ID id);
  static Flags              flags_for(ID id);

  static const char* short_name_as_C_string(ID id, char* buf, int size);

  // Wrapper object methods:
  static ID for_boxing(BasicType type);
  static ID for_unboxing(BasicType type);

  // Raw conversion:
  static ID for_raw_conversion(BasicType src, BasicType dest);

  // The methods below provide information related to compiling intrinsics.

  // (1) Information needed by the C1 compiler.

  static bool preserves_state(vmIntrinsics::ID id);
  static bool can_trap(vmIntrinsics::ID id);
  static bool should_be_pinned(vmIntrinsics::ID id);

  // (2) Information needed by the C2 compiler.

  // Returns true if the intrinsic for method 'method' will perform a virtual dispatch.
  static bool does_virtual_dispatch(vmIntrinsics::ID id);
  // A return value larger than 0 indicates that the intrinsic for method
  // 'method' requires predicated logic.
  static int predicates_needed(vmIntrinsics::ID id);

  // Returns true if a compiler intrinsic is disabled by command-line flags
  // and false otherwise.
  static bool is_disabled_by_flags(const methodHandle& method);
  static bool is_disabled_by_flags(vmIntrinsics::ID id);
  static bool is_intrinsic_disabled(vmIntrinsics::ID id);
  static bool is_intrinsic_available(vmIntrinsics::ID id);
};

#endif // SHARE_CLASSFILE_VMSYMBOLS_HPP<|MERGE_RESOLUTION|>--- conflicted
+++ resolved
@@ -566,10 +566,7 @@
   template(char_StringBuffer_signature,               "(C)Ljava/lang/StringBuffer;")                              \
   template(int_String_signature,                      "(I)Ljava/lang/String;")                                    \
   template(boolean_boolean_int_signature,             "(ZZ)I")                                                    \
-<<<<<<< HEAD
-=======
   template(big_integer_shift_worker_signature,        "([I[IIII)V")                                               \
->>>>>>> ecc066e1
   template(reflect_method_signature,                  "Ljava/lang/reflect/Method;")                                                    \
   /* signature symbols needed by intrinsics */                                                                    \
   VM_INTRINSICS_DO(VM_INTRINSIC_IGNORE, VM_SYMBOL_IGNORE, VM_SYMBOL_IGNORE, template, VM_ALIAS_IGNORE)            \
