--- conflicted
+++ resolved
@@ -2844,9 +2844,6 @@
         }
 
         List<VarSymbol> params = computeParamsFromAttribute(sym, sym.type.getParameterTypes(), firstParamLvt);
-
-        Assert.checkNull(sym.params);
-
         sym.params = params;
     }
 
@@ -2875,16 +2872,13 @@
             nameIndexMp++;
             annotationIndex++;
         }
-<<<<<<< HEAD
-        if (parameterAnnotations != null && parameterAnnotations.length != annotationIndex) {
-            throw badClassFile("bad.runtime.invisible.param.annotations", sym);
-        }
-=======
         Assert.check(parameterAnnotations == null ||
                      parameterAnnotations.length == annotationIndex);
-        Assert.checkNull(sym.params);
+
+        if (!sym.isPattern())
+            Assert.checkNull(sym.params);
+
         sym.params = params.toList();
->>>>>>> d1540e2a
         parameterAnnotations = null;
         parameterNameIndicesLvt = null;
         parameterNameIndicesMp = null;
