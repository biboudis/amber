--- conflicted
+++ resolved
@@ -2661,8 +2661,6 @@
             tree.sym.flags_field  |= SYNTHETIC;
             tree.mods.flags |= SYNTHETIC;
 
-<<<<<<< HEAD
-=======
             // add carrier as the last parameter
             JCVariableDecl carrier = make_at(tree.pos()).
                     Param(names.fromString("carrierMH"), syms.methodHandleType, tree.sym);
@@ -2671,7 +2669,6 @@
             tree.params = tree.params.prepend(carrier);
             tree.sym.params = tree.sym.params.prepend(carrier.sym);
 
->>>>>>> be6c0786
             // match-candidate parameter
             if (tree.sym.isInstancePattern() || tree.sym.isStaticPattern()) {
                 JCVariableDecl implicitThatParam = tree.getMatchCandidateParameter();
@@ -2702,10 +2699,7 @@
             if (tree.sym.isDeconstructor()) {
                 argtypes = argtypes.prepend(tree.sym.owner.type);
             }
-<<<<<<< HEAD
-=======
             argtypes = argtypes.append(syms.methodHandleType);
->>>>>>> be6c0786
 
             if (tree.sym.isStaticPattern() || tree.sym.isDeconstructor()) {
                 tree.mods.flags |= STATIC;
@@ -2719,8 +2713,6 @@
                     syms.methodClass);
 
             m.erasure_field = mt;
-<<<<<<< HEAD
-=======
 
             // create the call carrier.invoke(<carrier arguments>) to initialize the carrier
             // those argument are precalculated by the TransPatterns:visitMatch
@@ -2732,7 +2724,6 @@
             tree.body.stats = tree.body.stats.appendList(List.of(
                     make.Return(invokeMethodCall),
                     make.Throw(makeNewClass(syms.matchExceptionType, List.of(makeNull(), makeNull())))));
->>>>>>> be6c0786
         }
 
         Type prevRestype = currentRestype;
