--- conflicted
+++ resolved
@@ -367,7 +367,6 @@
     public static final int GENERATED_MEMBER = 1<<24; // MethodSymbols and VarSymbols
 
     /**
-<<<<<<< HEAD
      * Flag to indicate sealed class/interface declaration.
      */
     public static final long SEALED = 1L<<62; // ClassSymbols
@@ -376,16 +375,16 @@
      * Flag to indicate that the class/interface was declared with the non-sealed modifier.
      */
     public static final long NON_SEALED = 1L<<63; // ClassSymbols
-=======
+
+    /**
      * Flag for concise methods `=`
      */
-    public static final long CONCISE_EQUAL = 1L<<61;
+    public static final long CONCISE_EQUAL = 1L<<62; // MethodSymbols
 
     /**
      * Flag for concise methods `->`
      */
-    public static final long CONCISE_ARROW = 1L<<62;
->>>>>>> 7dcb10d1
+    public static final long CONCISE_ARROW = 1L<<63; // MethodSymbols
 
     /** Modifier masks.
      */
@@ -519,18 +518,15 @@
         MATCH_BINDING(Flags.MATCH_BINDING),
         MATCH_BINDING_TO_OUTER(Flags.MATCH_BINDING_TO_OUTER),
         RECORD(Flags.RECORD),
-<<<<<<< HEAD
         SEALED(Flags.SEALED),
         NON_SEALED(Flags.NON_SEALED) {
             @Override
             public String toString() {
                 return "non-sealed";
             }
-        };
-=======
+        },
         CONCISE_EQUAL(Flags.CONCISE_EQUAL),
         CONCISE_ARROW(Flags.CONCISE_ARROW);
->>>>>>> 7dcb10d1
 
         Flag(long flag) {
             this.value = flag;
