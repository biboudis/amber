--- conflicted
+++ resolved
@@ -492,15 +492,12 @@
         POTENTIALLY_AMBIGUOUS(Flags.POTENTIALLY_AMBIGUOUS),
         ANONCONSTR_BASED(Flags.ANONCONSTR_BASED),
         NAME_FILLED(Flags.NAME_FILLED),
-<<<<<<< HEAD
-        ENUM_CONSTANT_CLASS(Flags.ENUM_CONSTANT_CLASS);
-=======
+        ENUM_CONSTANT_CLASS(Flags.ENUM_CONSTANT_CLASS),
         PREVIEW_API(Flags.PREVIEW_API),
         PREVIEW_ESSENTIAL_API(Flags.PREVIEW_ESSENTIAL_API),
         MATCH_BINDING(Flags.MATCH_BINDING),
         MATCH_BINDING_TO_OUTER(Flags.MATCH_BINDING_TO_OUTER),
         RECORD(Flags.RECORD);
->>>>>>> 14b9fe08
 
         Flag(long flag) {
             this.value = flag;
