/*
 * Copyright (c) 1999, 2019, Oracle and/or its affiliates. All rights reserved.
 * DO NOT ALTER OR REMOVE COPYRIGHT NOTICES OR THIS FILE HEADER.
 *
 * This code is free software; you can redistribute it and/or modify it
 * under the terms of the GNU General Public License version 2 only, as
 * published by the Free Software Foundation.  Oracle designates this
 * particular file as subject to the "Classpath" exception as provided
 * by Oracle in the LICENSE file that accompanied this code.
 *
 * This code is distributed in the hope that it will be useful, but WITHOUT
 * ANY WARRANTY; without even the implied warranty of MERCHANTABILITY or
 * FITNESS FOR A PARTICULAR PURPOSE.  See the GNU General Public License
 * version 2 for more details (a copy is included in the LICENSE file that
 * accompanied this code).
 *
 * You should have received a copy of the GNU General Public License version
 * 2 along with this work; if not, write to the Free Software Foundation,
 * Inc., 51 Franklin St, Fifth Floor, Boston, MA 02110-1301 USA.
 *
 * Please contact Oracle, 500 Oracle Parkway, Redwood Shores, CA 94065 USA
 * or visit www.oracle.com if you need additional information or have any
 * questions.
 */

package com.sun.tools.javac.main;

import java.io.*;
import java.util.Collection;
import java.util.Collections;
import java.util.HashMap;
import java.util.HashSet;
import java.util.LinkedHashMap;
import java.util.LinkedHashSet;
import java.util.Map;
import java.util.MissingResourceException;
import java.util.Queue;
import java.util.ResourceBundle;
import java.util.Set;
import java.util.function.Function;

import javax.annotation.processing.Processor;
import javax.lang.model.SourceVersion;
import javax.lang.model.element.ElementVisitor;
import javax.tools.DiagnosticListener;
import javax.tools.JavaFileManager;
import javax.tools.JavaFileObject;
import javax.tools.JavaFileObject.Kind;
import javax.tools.StandardLocation;

import com.sun.source.util.TaskEvent;
import com.sun.tools.javac.api.MultiTaskListener;
import com.sun.tools.javac.code.*;
import com.sun.tools.javac.code.Lint.LintCategory;
import com.sun.tools.javac.code.Source.Feature;
import com.sun.tools.javac.code.Symbol.ClassSymbol;
import com.sun.tools.javac.code.Symbol.CompletionFailure;
import com.sun.tools.javac.code.Symbol.PackageSymbol;
import com.sun.tools.javac.comp.*;
import com.sun.tools.javac.comp.CompileStates.CompileState;
import com.sun.tools.javac.file.JavacFileManager;
import com.sun.tools.javac.jvm.*;
import com.sun.tools.javac.parser.*;
import com.sun.tools.javac.platform.PlatformDescription;
import com.sun.tools.javac.processing.*;
import com.sun.tools.javac.tree.*;
import com.sun.tools.javac.tree.JCTree.JCClassDecl;
import com.sun.tools.javac.tree.JCTree.JCCompilationUnit;
import com.sun.tools.javac.tree.JCTree.JCExpression;
import com.sun.tools.javac.tree.JCTree.JCLambda;
import com.sun.tools.javac.tree.JCTree.JCMemberReference;
import com.sun.tools.javac.tree.JCTree.JCMethodDecl;
import com.sun.tools.javac.tree.JCTree.JCVariableDecl;
import com.sun.tools.javac.util.*;
import com.sun.tools.javac.util.DefinedBy.Api;
import com.sun.tools.javac.util.JCDiagnostic.Factory;
import com.sun.tools.javac.util.Log.DiagnosticHandler;
import com.sun.tools.javac.util.Log.DiscardDiagnosticHandler;
import com.sun.tools.javac.util.Log.WriterKind;

import static com.sun.tools.javac.code.Kinds.Kind.*;

import com.sun.tools.javac.code.Symbol.ModuleSymbol;
import com.sun.tools.javac.resources.CompilerProperties.Errors;
import com.sun.tools.javac.resources.CompilerProperties.Fragments;
import com.sun.tools.javac.resources.CompilerProperties.Notes;
import com.sun.tools.javac.resources.CompilerProperties.Warnings;

import static com.sun.tools.javac.code.TypeTag.CLASS;
import static com.sun.tools.javac.main.Option.*;
import static com.sun.tools.javac.util.JCDiagnostic.DiagnosticFlag.*;

import static javax.tools.StandardLocation.CLASS_OUTPUT;

import com.sun.tools.javac.tree.JCTree.JCModuleDecl;

/** This class could be the main entry point for GJC when GJC is used as a
 *  component in a larger software system. It provides operations to
 *  construct a new compiler, and to run a new compiler on a set of source
 *  files.
 *
 *  <p><b>This is NOT part of any supported API.
 *  If you write code that depends on this, you do so at your own risk.
 *  This code and its internal interfaces are subject to change or
 *  deletion without notice.</b>
 */
public class JavaCompiler {
    /** The context key for the compiler. */
    public static final Context.Key<JavaCompiler> compilerKey = new Context.Key<>();

    /** Get the JavaCompiler instance for this context. */
    public static JavaCompiler instance(Context context) {
        JavaCompiler instance = context.get(compilerKey);
        if (instance == null)
            instance = new JavaCompiler(context);
        return instance;
    }

    /** The current version number as a string.
     */
    public static String version() {
        return version("release");  // mm.nn.oo[-milestone]
    }

    /** The current full version number as a string.
     */
    public static String fullVersion() {
        return version("full"); // mm.mm.oo[-milestone]-build
    }

    private static final String versionRBName = "com.sun.tools.javac.resources.version";
    private static ResourceBundle versionRB;

    private static String version(String key) {
        if (versionRB == null) {
            try {
                versionRB = ResourceBundle.getBundle(versionRBName);
            } catch (MissingResourceException e) {
                return Log.getLocalizedString("version.not.available");
            }
        }
        try {
            return versionRB.getString(key);
        }
        catch (MissingResourceException e) {
            return Log.getLocalizedString("version.not.available");
        }
    }

    /**
     * Control how the compiler's latter phases (attr, flow, desugar, generate)
     * are connected. Each individual file is processed by each phase in turn,
     * but with different compile policies, you can control the order in which
     * each class is processed through its next phase.
     *
     * <p>Generally speaking, the compiler will "fail fast" in the face of
     * errors, although not aggressively so. flow, desugar, etc become no-ops
     * once any errors have occurred. No attempt is currently made to determine
     * if it might be safe to process a class through its next phase because
     * it does not depend on any unrelated errors that might have occurred.
     */
    protected static enum CompilePolicy {
        /**
         * Just attribute the parse trees.
         */
        ATTR_ONLY,

        /**
         * Just attribute and do flow analysis on the parse trees.
         * This should catch most user errors.
         */
        CHECK_ONLY,

        /**
         * Attribute everything, then do flow analysis for everything,
         * then desugar everything, and only then generate output.
         * This means no output will be generated if there are any
         * errors in any classes.
         */
        SIMPLE,

        /**
         * Groups the classes for each source file together, then process
         * each group in a manner equivalent to the {@code SIMPLE} policy.
         * This means no output will be generated if there are any
         * errors in any of the classes in a source file.
         */
        BY_FILE,

        /**
         * Completely process each entry on the todo list in turn.
         * -- this is the same for 1.5.
         * Means output might be generated for some classes in a compilation unit
         * and not others.
         */
        BY_TODO;

        static CompilePolicy decode(String option) {
            if (option == null)
                return DEFAULT_COMPILE_POLICY;
            else if (option.equals("attr"))
                return ATTR_ONLY;
            else if (option.equals("check"))
                return CHECK_ONLY;
            else if (option.equals("simple"))
                return SIMPLE;
            else if (option.equals("byfile"))
                return BY_FILE;
            else if (option.equals("bytodo"))
                return BY_TODO;
            else
                return DEFAULT_COMPILE_POLICY;
        }
    }

    private static final CompilePolicy DEFAULT_COMPILE_POLICY = CompilePolicy.BY_TODO;

    protected static enum ImplicitSourcePolicy {
        /** Don't generate or process implicitly read source files. */
        NONE,
        /** Generate classes for implicitly read source files. */
        CLASS,
        /** Like CLASS, but generate warnings if annotation processing occurs */
        UNSET;

        static ImplicitSourcePolicy decode(String option) {
            if (option == null)
                return UNSET;
            else if (option.equals("none"))
                return NONE;
            else if (option.equals("class"))
                return CLASS;
            else
                return UNSET;
        }
    }

    /** The log to be used for error reporting.
     */
    public Log log;

    /** Factory for creating diagnostic objects
     */
    JCDiagnostic.Factory diagFactory;

    /** The tree factory module.
     */
    protected TreeMaker make;

    /** The class finder.
     */
    protected ClassFinder finder;

    /** The class reader.
     */
    protected ClassReader reader;

    /** The class writer.
     */
    protected ClassWriter writer;

    /** The native header writer.
     */
    protected JNIWriter jniWriter;

    /** The module for the symbol table entry phases.
     */
    protected Enter enter;

    /** The symbol table.
     */
    protected Symtab syms;

    /** The language version.
     */
    protected Source source;

    /** The preview language version.
     */
    protected Preview preview;

    /** The module for code generation.
     */
    protected Gen gen;

    /** The name table.
     */
    protected Names names;

    /** The attributor.
     */
    protected Attr attr;

    /** The analyzer
     */
    protected Analyzer analyzer;

    /** The attributor.
     */
    protected Check chk;

    /** The flow analyzer.
     */
    protected Flow flow;

    /** The modules visitor
     */
    protected Modules modules;

    /** The module finder
     */
    protected ModuleFinder moduleFinder;

    /** The diagnostics factory
     */
    protected JCDiagnostic.Factory diags;

    protected DeferredCompletionFailureHandler dcfh;

    /** The type eraser.
     */
    protected TransTypes transTypes;

    /** The syntactic sugar desweetener.
     */
    protected Lower lower;

    /** The annotation annotator.
     */
    protected Annotate annotate;

    /** Force a completion failure on this name
     */
    protected final Name completionFailureName;

    /** Type utilities.
     */
    protected Types types;

    /** Access to file objects.
     */
    protected JavaFileManager fileManager;

    /** Factory for parsers.
     */
    protected ParserFactory parserFactory;

    /** Broadcasting listener for progress events
     */
    protected MultiTaskListener taskListener;

    /**
     * SourceCompleter that delegates to the readSourceFile method of this class.
     */
    protected final Symbol.Completer sourceCompleter =
            sym -> readSourceFile((ClassSymbol) sym);

    /**
     * Command line options.
     */
    protected Options options;

    protected Context context;

    /**
     * Flag set if any annotation processing occurred.
     **/
    protected boolean annotationProcessingOccurred;

    /**
     * Flag set if any implicit source files read.
     **/
    protected boolean implicitSourceFilesRead;

    private boolean enterDone;

    protected CompileStates compileStates;

    /** Construct a new compiler using a shared context.
     */
    public JavaCompiler(Context context) {
        this.context = context;
        context.put(compilerKey, this);

        // if fileManager not already set, register the JavacFileManager to be used
        if (context.get(JavaFileManager.class) == null)
            JavacFileManager.preRegister(context);

        names = Names.instance(context);
        log = Log.instance(context);
        diagFactory = JCDiagnostic.Factory.instance(context);
        finder = ClassFinder.instance(context);
        reader = ClassReader.instance(context);
        make = TreeMaker.instance(context);
        writer = ClassWriter.instance(context);
        jniWriter = JNIWriter.instance(context);
        enter = Enter.instance(context);
        todo = Todo.instance(context);

        fileManager = context.get(JavaFileManager.class);
        parserFactory = ParserFactory.instance(context);
        compileStates = CompileStates.instance(context);

        try {
            // catch completion problems with predefineds
            syms = Symtab.instance(context);
        } catch (CompletionFailure ex) {
            // inlined Check.completionError as it is not initialized yet
            log.error(Errors.CantAccess(ex.sym, ex.getDetailValue()));
        }
        source = Source.instance(context);
        preview = Preview.instance(context);
        attr = Attr.instance(context);
        analyzer = Analyzer.instance(context);
        chk = Check.instance(context);
        gen = Gen.instance(context);
        flow = Flow.instance(context);
        transTypes = TransTypes.instance(context);
        lower = Lower.instance(context);
        annotate = Annotate.instance(context);
        types = Types.instance(context);
        taskListener = MultiTaskListener.instance(context);
        modules = Modules.instance(context);
        moduleFinder = ModuleFinder.instance(context);
        diags = Factory.instance(context);
        dcfh = DeferredCompletionFailureHandler.instance(context);

        finder.sourceCompleter = sourceCompleter;
        modules.findPackageInFile = this::findPackageInFile;
        moduleFinder.moduleNameFromSourceReader = this::readModuleName;

        options = Options.instance(context);

        verbose       = options.isSet(VERBOSE);
        sourceOutput  = options.isSet(PRINTSOURCE); // used to be -s
        lineDebugInfo = options.isUnset(G_CUSTOM) ||
                        options.isSet(G_CUSTOM, "lines");
        genEndPos     = options.isSet(XJCOV) ||
                        context.get(DiagnosticListener.class) != null;
        devVerbose    = options.isSet("dev");
        processPcks   = options.isSet("process.packages");
        werror        = options.isSet(WERROR);

        verboseCompilePolicy = options.isSet("verboseCompilePolicy");

        if (options.isSet("should-stop.at") &&
            CompileState.valueOf(options.get("should-stop.at")) == CompileState.ATTR)
            compilePolicy = CompilePolicy.ATTR_ONLY;
        else
            compilePolicy = CompilePolicy.decode(options.get("compilePolicy"));

        implicitSourcePolicy = ImplicitSourcePolicy.decode(options.get("-implicit"));

        completionFailureName =
            options.isSet("failcomplete")
            ? names.fromString(options.get("failcomplete"))
            : null;

        shouldStopPolicyIfError =
            options.isSet("should-stop.at") // backwards compatible
            ? CompileState.valueOf(options.get("should-stop.at"))
            : options.isSet("should-stop.ifError")
            ? CompileState.valueOf(options.get("should-stop.ifError"))
            : CompileState.INIT;
        shouldStopPolicyIfNoError =
            options.isSet("should-stop.ifNoError")
            ? CompileState.valueOf(options.get("should-stop.ifNoError"))
            : CompileState.GENERATE;

        if (options.isUnset("diags.legacy"))
            log.setDiagnosticFormatter(RichDiagnosticFormatter.instance(context));

        PlatformDescription platformProvider = context.get(PlatformDescription.class);

        if (platformProvider != null)
            closeables = closeables.prepend(platformProvider);

        silentFail = new Symbol(ABSENT_TYP, 0, names.empty, Type.noType, syms.rootPackage) {
            @DefinedBy(Api.LANGUAGE_MODEL)
            public <R, P> R accept(ElementVisitor<R, P> v, P p) {
                return v.visitUnknown(this, p);
            }
            @Override
            public boolean exists() {
                return false;
            }
        };

    }

    /* Switches:
     */

    /** Verbose output.
     */
    public boolean verbose;

    /** Emit plain Java source files rather than class files.
     */
    public boolean sourceOutput;


    /** Generate code with the LineNumberTable attribute for debugging
     */
    public boolean lineDebugInfo;

    /** Switch: should we store the ending positions?
     */
    public boolean genEndPos;

    /** Switch: should we debug ignored exceptions
     */
    protected boolean devVerbose;

    /** Switch: should we (annotation) process packages as well
     */
    protected boolean processPcks;

    /** Switch: treat warnings as errors
     */
    protected boolean werror;

    /** Switch: is annotation processing requested explicitly via
     * CompilationTask.setProcessors?
     */
    protected boolean explicitAnnotationProcessingRequested = false;

    /**
     * The policy for the order in which to perform the compilation
     */
    protected CompilePolicy compilePolicy;

    /**
     * The policy for what to do with implicitly read source files
     */
    protected ImplicitSourcePolicy implicitSourcePolicy;

    /**
     * Report activity related to compilePolicy
     */
    public boolean verboseCompilePolicy;

    /**
     * Policy of how far to continue compilation after errors have occurred.
     * Set this to minimum CompileState (INIT) to stop as soon as possible
     * after errors.
     */
    public CompileState shouldStopPolicyIfError;

    /**
     * Policy of how far to continue compilation when no errors have occurred.
     * Set this to maximum CompileState (GENERATE) to perform full compilation.
     * Set this lower to perform partial compilation, such as -proc:only.
     */
    public CompileState shouldStopPolicyIfNoError;

    /** A queue of all as yet unattributed classes.
     */
    public Todo todo;

    /** A list of items to be closed when the compilation is complete.
     */
    public List<Closeable> closeables = List.nil();

    /** The set of currently compiled inputfiles, needed to ensure
     *  we don't accidentally overwrite an input file when -s is set.
     *  initialized by `compile'.
     */
    protected Set<JavaFileObject> inputFiles = new HashSet<>();

    /** Used by the resolveBinaryNameOrIdent to say that the given type cannot be found, and that
     *  an error has already been produced about that.
     */
    private final Symbol silentFail;

    protected boolean shouldStop(CompileState cs) {
        CompileState shouldStopPolicy = (errorCount() > 0 || unrecoverableError())
            ? shouldStopPolicyIfError
            : shouldStopPolicyIfNoError;
        return cs.isAfter(shouldStopPolicy);
    }

    /** The number of errors reported so far.
     */
    public int errorCount() {
        if (werror && log.nerrors == 0 && log.nwarnings > 0) {
            log.error(Errors.WarningsAndWerror);
        }
        return log.nerrors;
    }

    protected final <T> Queue<T> stopIfError(CompileState cs, Queue<T> queue) {
        return shouldStop(cs) ? new ListBuffer<T>() : queue;
    }

    protected final <T> List<T> stopIfError(CompileState cs, List<T> list) {
        return shouldStop(cs) ? List.nil() : list;
    }

    /** The number of warnings reported so far.
     */
    public int warningCount() {
        return log.nwarnings;
    }

    /** Try to open input stream with given name.
     *  Report an error if this fails.
     *  @param filename   The file name of the input stream to be opened.
     */
    public CharSequence readSource(JavaFileObject filename) {
        try {
            inputFiles.add(filename);
            return filename.getCharContent(false);
        } catch (IOException e) {
            log.error(Errors.ErrorReadingFile(filename, JavacFileManager.getMessage(e)));
            return null;
        }
    }

    /** Parse contents of input stream.
     *  @param filename     The name of the file from which input stream comes.
     *  @param content      The characters to be parsed.
     */
    protected JCCompilationUnit parse(JavaFileObject filename, CharSequence content) {
        long msec = now();
        JCCompilationUnit tree = make.TopLevel(List.nil());
        if (content != null) {
            if (verbose) {
                log.printVerbose("parsing.started", filename);
            }
            if (!taskListener.isEmpty()) {
                TaskEvent e = new TaskEvent(TaskEvent.Kind.PARSE, filename);
                taskListener.started(e);
                keepComments = true;
                genEndPos = true;
            }
            Parser parser = parserFactory.newParser(content, keepComments(), genEndPos,
                                lineDebugInfo, filename.isNameCompatible("module-info", Kind.SOURCE));
            tree = parser.parseCompilationUnit();
            if (verbose) {
                log.printVerbose("parsing.done", Long.toString(elapsed(msec)));
            }
        }

        tree.sourcefile = filename;

        if (content != null && !taskListener.isEmpty()) {
            TaskEvent e = new TaskEvent(TaskEvent.Kind.PARSE, tree);
            taskListener.finished(e);
        }

        return tree;
    }
    // where
        public boolean keepComments = false;
        protected boolean keepComments() {
            return keepComments || sourceOutput;
        }


    /** Parse contents of file.
     *  @param filename     The name of the file to be parsed.
     */
    @Deprecated
    public JCTree.JCCompilationUnit parse(String filename) {
        JavacFileManager fm = (JavacFileManager)fileManager;
        return parse(fm.getJavaFileObjectsFromStrings(List.of(filename)).iterator().next());
    }

    /** Parse contents of file.
     *  @param filename     The name of the file to be parsed.
     */
    public JCTree.JCCompilationUnit parse(JavaFileObject filename) {
        JavaFileObject prev = log.useSource(filename);
        try {
            JCTree.JCCompilationUnit t = parse(filename, readSource(filename));
            if (t.endPositions != null)
                log.setEndPosTable(filename, t.endPositions);
            return t;
        } finally {
            log.useSource(prev);
        }
    }

    /** Resolve an identifier which may be the binary name of a class or
     * the Java name of a class or package.
     * @param name      The name to resolve
     */
    public Symbol resolveBinaryNameOrIdent(String name) {
        ModuleSymbol msym;
        String typeName;
        int sep = name.indexOf('/');
        if (sep == -1) {
            msym = modules.getDefaultModule();
            typeName = name;
        } else if (Feature.MODULES.allowedInSource(source)) {
            Name modName = names.fromString(name.substring(0, sep));

            msym = moduleFinder.findModule(modName);
            typeName = name.substring(sep + 1);
        } else {
            log.error(Errors.InvalidModuleSpecifier(name));
            return silentFail;
        }

        return resolveBinaryNameOrIdent(msym, typeName);
    }

    /** Resolve an identifier which may be the binary name of a class or
     * the Java name of a class or package.
     * @param msym      The module in which the search should be performed
     * @param name      The name to resolve
     */
    public Symbol resolveBinaryNameOrIdent(ModuleSymbol msym, String name) {
        try {
            Name flatname = names.fromString(name.replace("/", "."));
            return finder.loadClass(msym, flatname);
        } catch (CompletionFailure ignore) {
            return resolveIdent(msym, name);
        }
    }

    /** Resolve an identifier.
     * @param msym      The module in which the search should be performed
     * @param name      The identifier to resolve
     */
    public Symbol resolveIdent(ModuleSymbol msym, String name) {
        if (name.equals(""))
            return syms.errSymbol;
        JavaFileObject prev = log.useSource(null);
        try {
            JCExpression tree = null;
            for (String s : name.split("\\.", -1)) {
                if (!SourceVersion.isIdentifier(s)) // TODO: check for keywords
                    return syms.errSymbol;
                tree = (tree == null) ? make.Ident(names.fromString(s))
                                      : make.Select(tree, names.fromString(s));
            }
            JCCompilationUnit toplevel =
                make.TopLevel(List.nil());
            toplevel.modle = msym;
            toplevel.packge = msym.unnamedPackage;
            return attr.attribIdent(tree, toplevel);
        } finally {
            log.useSource(prev);
        }
    }

    /** Generate code and emit a class file for a given class
     *  @param env    The attribution environment of the outermost class
     *                containing this class.
     *  @param cdef   The class definition from which code is generated.
     */
    JavaFileObject genCode(Env<AttrContext> env, JCClassDecl cdef) throws IOException {
        try {
            if (gen.genClass(env, cdef) && (errorCount() == 0))
                return writer.writeClass(cdef.sym);
        } catch (ClassWriter.PoolOverflow ex) {
            log.error(cdef.pos(), Errors.LimitPool);
        } catch (ClassWriter.StringOverflow ex) {
            log.error(cdef.pos(),
                      Errors.LimitStringOverflow(ex.value.substring(0, 20)));
        } catch (CompletionFailure ex) {
            chk.completionError(cdef.pos(), ex);
        }
        return null;
    }

    /** Emit plain Java source for a class.
     *  @param env    The attribution environment of the outermost class
     *                containing this class.
     *  @param cdef   The class definition to be printed.
     */
    JavaFileObject printSource(Env<AttrContext> env, JCClassDecl cdef) throws IOException {
        JavaFileObject outFile
           = fileManager.getJavaFileForOutput(CLASS_OUTPUT,
                                               cdef.sym.flatname.toString(),
                                               JavaFileObject.Kind.SOURCE,
                                               null);
        if (inputFiles.contains(outFile)) {
            log.error(cdef.pos(), Errors.SourceCantOverwriteInputFile(outFile));
            return null;
        } else {
            try (BufferedWriter out = new BufferedWriter(outFile.openWriter())) {
                new Pretty(out, true).printUnit(env.toplevel, cdef);
                if (verbose)
                    log.printVerbose("wrote.file", outFile.getName());
            }
            return outFile;
        }
    }

    /** Compile a source file that has been accessed by the class finder.
     *  @param c          The class the source file of which needs to be compiled.
     */
    private void readSourceFile(ClassSymbol c) throws CompletionFailure {
        readSourceFile(null, c);
    }

    /** Compile a ClassSymbol from source, optionally using the given compilation unit as
     *  the source tree.
     *  @param tree the compilation unit in which the given ClassSymbol resides,
     *              or null if should be parsed from source
     *  @param c    the ClassSymbol to complete
     */
    public void readSourceFile(JCCompilationUnit tree, ClassSymbol c) throws CompletionFailure {
        if (completionFailureName == c.fullname) {
            throw new CompletionFailure(
                c, () -> diagFactory.fragment(Fragments.UserSelectedCompletionFailure), dcfh);
        }
        JavaFileObject filename = c.classfile;
        JavaFileObject prev = log.useSource(filename);

        if (tree == null) {
            try {
                tree = parse(filename, filename.getCharContent(false));
            } catch (IOException e) {
                log.error(Errors.ErrorReadingFile(filename, JavacFileManager.getMessage(e)));
                tree = make.TopLevel(List.<JCTree>nil());
            } finally {
                log.useSource(prev);
            }
        }

        if (!taskListener.isEmpty()) {
            TaskEvent e = new TaskEvent(TaskEvent.Kind.ENTER, tree);
            taskListener.started(e);
        }

        // Process module declarations.
        // If module resolution fails, ignore trees, and if trying to
        // complete a specific symbol, throw CompletionFailure.
        // Note that if module resolution failed, we may not even
        // have enough modules available to access java.lang, and
        // so risk getting FatalError("no.java.lang") from MemberEnter.
        if (!modules.enter(List.of(tree), c)) {
            throw new CompletionFailure(c, () -> diags.fragment(Fragments.CantResolveModules), dcfh);
        }

        enter.complete(List.of(tree), c);

        if (!taskListener.isEmpty()) {
            TaskEvent e = new TaskEvent(TaskEvent.Kind.ENTER, tree);
            taskListener.finished(e);
        }

        if (enter.getEnv(c) == null) {
            boolean isPkgInfo =
                tree.sourcefile.isNameCompatible("package-info",
                                                 JavaFileObject.Kind.SOURCE);
            boolean isModuleInfo =
                tree.sourcefile.isNameCompatible("module-info",
                                                 JavaFileObject.Kind.SOURCE);
            if (isModuleInfo) {
                if (enter.getEnv(tree.modle) == null) {
                    JCDiagnostic diag =
                        diagFactory.fragment(Fragments.FileDoesNotContainModule);
                    throw new ClassFinder.BadClassFile(c, filename, diag, diagFactory, dcfh);
                }
            } else if (isPkgInfo) {
                if (enter.getEnv(tree.packge) == null) {
                    JCDiagnostic diag =
                        diagFactory.fragment(Fragments.FileDoesNotContainPackage(c.location()));
                    throw new ClassFinder.BadClassFile(c, filename, diag, diagFactory, dcfh);
                }
            } else {
                JCDiagnostic diag =
                        diagFactory.fragment(Fragments.FileDoesntContainClass(c.getQualifiedName()));
                throw new ClassFinder.BadClassFile(c, filename, diag, diagFactory, dcfh);
            }
        }

        implicitSourceFilesRead = true;
    }

    /** Track when the JavaCompiler has been used to compile something. */
    private boolean hasBeenUsed = false;
    private long start_msec = 0;
    public long elapsed_msec = 0;

    public void compile(List<JavaFileObject> sourceFileObject)
        throws Throwable {
        compile(sourceFileObject, List.nil(), null, List.nil());
    }

    /**
     * Main method: compile a list of files, return all compiled classes
     *
     * @param sourceFileObjects file objects to be compiled
     * @param classnames class names to process for annotations
     * @param processors user provided annotation processors to bypass
     * discovery, {@code null} means that no processors were provided
     * @param addModules additional root modules to be used during
     * module resolution.
     */
    public void compile(Collection<JavaFileObject> sourceFileObjects,
                        Collection<String> classnames,
                        Iterable<? extends Processor> processors,
                        Collection<String> addModules)
    {
        if (!taskListener.isEmpty()) {
            taskListener.started(new TaskEvent(TaskEvent.Kind.COMPILATION));
        }

        if (processors != null && processors.iterator().hasNext())
            explicitAnnotationProcessingRequested = true;
        // as a JavaCompiler can only be used once, throw an exception if
        // it has been used before.
        if (hasBeenUsed)
            checkReusable();
        hasBeenUsed = true;

        // forcibly set the equivalent of -Xlint:-options, so that no further
        // warnings about command line options are generated from this point on
        options.put(XLINT_CUSTOM.primaryName + "-" + LintCategory.OPTIONS.option, "true");
        options.remove(XLINT_CUSTOM.primaryName + LintCategory.OPTIONS.option);

        start_msec = now();

        try {
            initProcessAnnotations(processors, sourceFileObjects, classnames);

            for (String className : classnames) {
                int sep = className.indexOf('/');
                if (sep != -1) {
                    modules.addExtraAddModules(className.substring(0, sep));
                }
            }

            for (String moduleName : addModules) {
                modules.addExtraAddModules(moduleName);
            }

            // These method calls must be chained to avoid memory leaks
            processAnnotations(
                enterTrees(
                        stopIfError(CompileState.PARSE,
                                initModules(stopIfError(CompileState.PARSE, parseFiles(sourceFileObjects))))
                ),
                classnames
            );

            // If it's safe to do so, skip attr / flow / gen for implicit classes
            if (taskListener.isEmpty() &&
                    implicitSourcePolicy == ImplicitSourcePolicy.NONE) {
                todo.retainFiles(inputFiles);
            }

            switch (compilePolicy) {
            case ATTR_ONLY:
                attribute(todo);
                break;

            case CHECK_ONLY:
                flow(attribute(todo));
                break;

            case SIMPLE:
                generate(desugar(flow(attribute(todo))));
                break;

            case BY_FILE: {
                    Queue<Queue<Env<AttrContext>>> q = todo.groupByFile();
                    while (!q.isEmpty() && !shouldStop(CompileState.ATTR)) {
                        generate(desugar(flow(attribute(q.remove()))));
                    }
                }
                break;

            case BY_TODO:
                while (!todo.isEmpty())
                    generate(desugar(flow(attribute(todo.remove()))));
                break;

            default:
                Assert.error("unknown compile policy");
            }
        } catch (Abort ex) {
            if (devVerbose)
                ex.printStackTrace(System.err);
        } finally {
            if (verbose) {
                elapsed_msec = elapsed(start_msec);
                log.printVerbose("total", Long.toString(elapsed_msec));
            }

            reportDeferredDiagnostics();

            if (!log.hasDiagnosticListener()) {
                printCount("error", errorCount());
                printCount("warn", warningCount());
                printSuppressedCount(errorCount(), log.nsuppressederrors, "count.error.recompile");
                printSuppressedCount(warningCount(), log.nsuppressedwarns, "count.warn.recompile");
            }
            if (!taskListener.isEmpty()) {
                taskListener.finished(new TaskEvent(TaskEvent.Kind.COMPILATION));
            }
            close();
            if (procEnvImpl != null)
                procEnvImpl.close();
        }
    }

    protected void checkReusable() {
        throw new AssertionError("attempt to reuse JavaCompiler");
    }

    /**
     * The list of classes explicitly supplied on the command line for compilation.
     * Not always populated.
     */
    private List<JCClassDecl> rootClasses;

    /**
     * Parses a list of files.
     */
   public List<JCCompilationUnit> parseFiles(Iterable<JavaFileObject> fileObjects) {
       return parseFiles(fileObjects, false);
   }

   public List<JCCompilationUnit> parseFiles(Iterable<JavaFileObject> fileObjects, boolean force) {
       if (!force && shouldStop(CompileState.PARSE))
           return List.nil();

        //parse all files
        ListBuffer<JCCompilationUnit> trees = new ListBuffer<>();
        Set<JavaFileObject> filesSoFar = new HashSet<>();
        for (JavaFileObject fileObject : fileObjects) {
            if (!filesSoFar.contains(fileObject)) {
                filesSoFar.add(fileObject);
                trees.append(parse(fileObject));
            }
        }
        return trees.toList();
    }

    /**
     * Enter the symbols found in a list of parse trees if the compilation
     * is expected to proceed beyond anno processing into attr.
     * As a side-effect, this puts elements on the "todo" list.
     * Also stores a list of all top level classes in rootClasses.
     */
    public List<JCCompilationUnit> enterTreesIfNeeded(List<JCCompilationUnit> roots) {
       if (shouldStop(CompileState.ATTR))
           return List.nil();
        return enterTrees(initModules(roots));
    }

    public List<JCCompilationUnit> initModules(List<JCCompilationUnit> roots) {
        modules.initModules(roots);
        if (roots.isEmpty()) {
            enterDone();
        }
        return roots;
    }

    /**
     * Enter the symbols found in a list of parse trees.
     * As a side-effect, this puts elements on the "todo" list.
     * Also stores a list of all top level classes in rootClasses.
     */
    public List<JCCompilationUnit> enterTrees(List<JCCompilationUnit> roots) {
        //enter symbols for all files
        if (!taskListener.isEmpty()) {
            for (JCCompilationUnit unit: roots) {
                TaskEvent e = new TaskEvent(TaskEvent.Kind.ENTER, unit);
                taskListener.started(e);
            }
        }

        enter.main(roots);

        enterDone();

        if (!taskListener.isEmpty()) {
            for (JCCompilationUnit unit: roots) {
                TaskEvent e = new TaskEvent(TaskEvent.Kind.ENTER, unit);
                taskListener.finished(e);
            }
        }

        // If generating source, or if tracking public apis,
        // then remember the classes declared in
        // the original compilation units listed on the command line.
        if (sourceOutput) {
            ListBuffer<JCClassDecl> cdefs = new ListBuffer<>();
            for (JCCompilationUnit unit : roots) {
                for (List<JCTree> defs = unit.defs;
                     defs.nonEmpty();
                     defs = defs.tail) {
                    if (defs.head instanceof JCClassDecl)
                        cdefs.append((JCClassDecl)defs.head);
                }
            }
            rootClasses = cdefs.toList();
        }

        // Ensure the input files have been recorded. Although this is normally
        // done by readSource, it may not have been done if the trees were read
        // in a prior round of annotation processing, and the trees have been
        // cleaned and are being reused.
        for (JCCompilationUnit unit : roots) {
            inputFiles.add(unit.sourcefile);
        }

        return roots;
    }

    /**
     * Set to true to enable skeleton annotation processing code.
     * Currently, we assume this variable will be replaced more
     * advanced logic to figure out if annotation processing is
     * needed.
     */
    boolean processAnnotations = false;

    Log.DeferredDiagnosticHandler deferredDiagnosticHandler;

    /**
     * Object to handle annotation processing.
     */
    private JavacProcessingEnvironment procEnvImpl = null;

    /**
     * Check if we should process annotations.
     * If so, and if no scanner is yet registered, then set up the DocCommentScanner
     * to catch doc comments, and set keepComments so the parser records them in
     * the compilation unit.
     *
     * @param processors user provided annotation processors to bypass
     * discovery, {@code null} means that no processors were provided
     */
    public void initProcessAnnotations(Iterable<? extends Processor> processors,
                                       Collection<? extends JavaFileObject> initialFiles,
                                       Collection<String> initialClassNames) {
        // Process annotations if processing is not disabled and there
        // is at least one Processor available.
        if (options.isSet(PROC, "none")) {
            processAnnotations = false;
        } else if (procEnvImpl == null) {
            procEnvImpl = JavacProcessingEnvironment.instance(context);
            procEnvImpl.setProcessors(processors);
            processAnnotations = procEnvImpl.atLeastOneProcessor();

            if (processAnnotations) {
                options.put("parameters", "parameters");
                reader.saveParameterNames = true;
                keepComments = true;
                genEndPos = true;
                if (!taskListener.isEmpty())
                    taskListener.started(new TaskEvent(TaskEvent.Kind.ANNOTATION_PROCESSING));
                deferredDiagnosticHandler = new Log.DeferredDiagnosticHandler(log);
                procEnvImpl.getFiler().setInitialState(initialFiles, initialClassNames);
            } else { // free resources
                procEnvImpl.close();
            }
        }
    }

    // TODO: called by JavacTaskImpl
    public void processAnnotations(List<JCCompilationUnit> roots) {
        processAnnotations(roots, List.nil());
    }

    /**
     * Process any annotations found in the specified compilation units.
     * @param roots a list of compilation units
     */
    // Implementation note: when this method is called, log.deferredDiagnostics
    // will have been set true by initProcessAnnotations, meaning that any diagnostics
    // that are reported will go into the log.deferredDiagnostics queue.
    // By the time this method exits, log.deferDiagnostics must be set back to false,
    // and all deferredDiagnostics must have been handled: i.e. either reported
    // or determined to be transient, and therefore suppressed.
    public void processAnnotations(List<JCCompilationUnit> roots,
                                   Collection<String> classnames) {
        if (shouldStop(CompileState.PROCESS)) {
            // Errors were encountered.
            // Unless all the errors are resolve errors, the errors were parse errors
            // or other errors during enter which cannot be fixed by running
            // any annotation processors.
            if (unrecoverableError()) {
                deferredDiagnosticHandler.reportDeferredDiagnostics();
                log.popDiagnosticHandler(deferredDiagnosticHandler);
                return ;
            }
        }

        // ASSERT: processAnnotations and procEnvImpl should have been set up by
        // by initProcessAnnotations

        // NOTE: The !classnames.isEmpty() checks should be refactored to Main.

        if (!processAnnotations) {
            // If there are no annotation processors present, and
            // annotation processing is to occur with compilation,
            // emit a warning.
            if (options.isSet(PROC, "only")) {
                log.warning(Warnings.ProcProcOnlyRequestedNoProcs);
                todo.clear();
            }
            // If not processing annotations, classnames must be empty
            if (!classnames.isEmpty()) {
                log.error(Errors.ProcNoExplicitAnnotationProcessingRequested(classnames));
            }
            Assert.checkNull(deferredDiagnosticHandler);
            return ; // continue regular compilation
        }

        Assert.checkNonNull(deferredDiagnosticHandler);

        try {
            List<ClassSymbol> classSymbols = List.nil();
            List<PackageSymbol> pckSymbols = List.nil();
            if (!classnames.isEmpty()) {
                 // Check for explicit request for annotation
                 // processing
                if (!explicitAnnotationProcessingRequested()) {
                    log.error(Errors.ProcNoExplicitAnnotationProcessingRequested(classnames));
                    deferredDiagnosticHandler.reportDeferredDiagnostics();
                    log.popDiagnosticHandler(deferredDiagnosticHandler);
                    return ; // TODO: Will this halt compilation?
                } else {
                    boolean errors = false;
                    for (String nameStr : classnames) {
                        Symbol sym = resolveBinaryNameOrIdent(nameStr);
                        if (sym == null ||
                            (sym.kind == PCK && !processPcks) ||
                            sym.kind == ABSENT_TYP) {
                            if (sym != silentFail)
                                log.error(Errors.ProcCantFindClass(nameStr));
                            errors = true;
                            continue;
                        }
                        try {
                            if (sym.kind == PCK)
                                sym.complete();
                            if (sym.exists()) {
                                if (sym.kind == PCK)
                                    pckSymbols = pckSymbols.prepend((PackageSymbol)sym);
                                else
                                    classSymbols = classSymbols.prepend((ClassSymbol)sym);
                                continue;
                            }
                            Assert.check(sym.kind == PCK);
                            log.warning(Warnings.ProcPackageDoesNotExist(nameStr));
                            pckSymbols = pckSymbols.prepend((PackageSymbol)sym);
                        } catch (CompletionFailure e) {
                            log.error(Errors.ProcCantFindClass(nameStr));
                            errors = true;
                            continue;
                        }
                    }
                    if (errors) {
                        deferredDiagnosticHandler.reportDeferredDiagnostics();
                        log.popDiagnosticHandler(deferredDiagnosticHandler);
                        return ;
                    }
                }
            }
            try {
                annotationProcessingOccurred =
                        procEnvImpl.doProcessing(roots,
                                                 classSymbols,
                                                 pckSymbols,
                                                 deferredDiagnosticHandler);
                // doProcessing will have handled deferred diagnostics
            } finally {
                procEnvImpl.close();
            }
        } catch (CompletionFailure ex) {
            log.error(Errors.CantAccess(ex.sym, ex.getDetailValue()));
            if (deferredDiagnosticHandler != null) {
                deferredDiagnosticHandler.reportDeferredDiagnostics();
                log.popDiagnosticHandler(deferredDiagnosticHandler);
            }
        }
    }

    private boolean unrecoverableError() {
        if (deferredDiagnosticHandler != null) {
            for (JCDiagnostic d: deferredDiagnosticHandler.getDiagnostics()) {
                if (d.getKind() == JCDiagnostic.Kind.ERROR && !d.isFlagSet(RECOVERABLE))
                    return true;
            }
        }
        return false;
    }

    boolean explicitAnnotationProcessingRequested() {
        return
            explicitAnnotationProcessingRequested ||
            explicitAnnotationProcessingRequested(options);
    }

    static boolean explicitAnnotationProcessingRequested(Options options) {
        return
            options.isSet(PROCESSOR) ||
            options.isSet(PROCESSOR_PATH) ||
            options.isSet(PROCESSOR_MODULE_PATH) ||
            options.isSet(PROC, "only") ||
            options.isSet(XPRINT);
    }

    public void setDeferredDiagnosticHandler(Log.DeferredDiagnosticHandler deferredDiagnosticHandler) {
        this.deferredDiagnosticHandler = deferredDiagnosticHandler;
    }

    /**
     * Attribute a list of parse trees, such as found on the "todo" list.
     * Note that attributing classes may cause additional files to be
     * parsed and entered via the SourceCompleter.
     * Attribution of the entries in the list does not stop if any errors occur.
     * @return a list of environments for attribute classes.
     */
    public Queue<Env<AttrContext>> attribute(Queue<Env<AttrContext>> envs) {
        ListBuffer<Env<AttrContext>> results = new ListBuffer<>();
        while (!envs.isEmpty())
            results.append(attribute(envs.remove()));
        return stopIfError(CompileState.ATTR, results);
    }

    /**
     * Attribute a parse tree.
     * @return the attributed parse tree
     */
    public Env<AttrContext> attribute(Env<AttrContext> env) {
        if (compileStates.isDone(env, CompileState.ATTR))
            return env;

        if (verboseCompilePolicy)
            printNote("[attribute " + env.enclClass.sym + "]");
        if (verbose)
            log.printVerbose("checking.attribution", env.enclClass.sym);

        if (!taskListener.isEmpty()) {
            TaskEvent e = new TaskEvent(TaskEvent.Kind.ANALYZE, env.toplevel, env.enclClass.sym);
            taskListener.started(e);
        }

        JavaFileObject prev = log.useSource(
                                  env.enclClass.sym.sourcefile != null ?
                                  env.enclClass.sym.sourcefile :
                                  env.toplevel.sourcefile);
        try {
            attr.attrib(env);
            if (errorCount() > 0 && !shouldStop(CompileState.ATTR)) {
                //if in fail-over mode, ensure that AST expression nodes
                //are correctly initialized (e.g. they have a type/symbol)
                attr.postAttr(env.tree);
            }
            compileStates.put(env, CompileState.ATTR);
        }
        finally {
            log.useSource(prev);
        }

        return env;
    }

    /**
     * Perform dataflow checks on attributed parse trees.
     * These include checks for definite assignment and unreachable statements.
     * If any errors occur, an empty list will be returned.
     * @return the list of attributed parse trees
     */
    public Queue<Env<AttrContext>> flow(Queue<Env<AttrContext>> envs) {
        ListBuffer<Env<AttrContext>> results = new ListBuffer<>();
        for (Env<AttrContext> env: envs) {
            flow(env, results);
        }
        return stopIfError(CompileState.FLOW, results);
    }

    /**
     * Perform dataflow checks on an attributed parse tree.
     */
    public Queue<Env<AttrContext>> flow(Env<AttrContext> env) {
        ListBuffer<Env<AttrContext>> results = new ListBuffer<>();
        flow(env, results);
        return stopIfError(CompileState.FLOW, results);
    }

    /**
     * Perform dataflow checks on an attributed parse tree.
     */
    protected void flow(Env<AttrContext> env, Queue<Env<AttrContext>> results) {
        if (compileStates.isDone(env, CompileState.FLOW)) {
            results.add(env);
            return;
        }

        try {
            if (shouldStop(CompileState.FLOW))
                return;

            if (verboseCompilePolicy)
                printNote("[flow " + env.enclClass.sym + "]");
            JavaFileObject prev = log.useSource(
                                                env.enclClass.sym.sourcefile != null ?
                                                env.enclClass.sym.sourcefile :
                                                env.toplevel.sourcefile);
            try {
                make.at(Position.FIRSTPOS);
                TreeMaker localMake = make.forToplevel(env.toplevel);
                flow.analyzeTree(env, localMake);
                compileStates.put(env, CompileState.FLOW);

                if (shouldStop(CompileState.FLOW))
                    return;

                analyzer.flush(env);

                results.add(env);
            }
            finally {
                log.useSource(prev);
            }
        }
        finally {
            if (!taskListener.isEmpty()) {
                TaskEvent e = new TaskEvent(TaskEvent.Kind.ANALYZE, env.toplevel, env.enclClass.sym);
                taskListener.finished(e);
            }
        }
    }

    /**
     * Prepare attributed parse trees, in conjunction with their attribution contexts,
     * for source or code generation.
     * If any errors occur, an empty list will be returned.
     * @return a list containing the classes to be generated
     */
    public Queue<Pair<Env<AttrContext>, JCClassDecl>> desugar(Queue<Env<AttrContext>> envs) {
        ListBuffer<Pair<Env<AttrContext>, JCClassDecl>> results = new ListBuffer<>();
        for (Env<AttrContext> env: envs)
            desugar(env, results);
        return stopIfError(CompileState.FLOW, results);
    }

    HashMap<Env<AttrContext>, Queue<Pair<Env<AttrContext>, JCClassDecl>>> desugaredEnvs = new HashMap<>();

    /**
     * Prepare attributed parse trees, in conjunction with their attribution contexts,
     * for source or code generation. If the file was not listed on the command line,
     * the current implicitSourcePolicy is taken into account.
     * The preparation stops as soon as an error is found.
     */
    protected void desugar(final Env<AttrContext> env, Queue<Pair<Env<AttrContext>, JCClassDecl>> results) {
        if (shouldStop(CompileState.TRANSTYPES))
            return;

        if (implicitSourcePolicy == ImplicitSourcePolicy.NONE
                && !inputFiles.contains(env.toplevel.sourcefile)) {
            return;
        }

        if (!modules.multiModuleMode && env.toplevel.modle != modules.getDefaultModule()) {
            //can only generate classfiles for a single module:
            return;
        }

        if (compileStates.isDone(env, CompileState.LOWER)) {
            results.addAll(desugaredEnvs.get(env));
            return;
        }

        /**
         * Ensure that superclasses of C are desugared before C itself. This is
         * required for two reasons: (i) as erasure (TransTypes) destroys
         * information needed in flow analysis and (ii) as some checks carried
         * out during lowering require that all synthetic fields/methods have
         * already been added to C and its superclasses.
         */
        class ScanNested extends TreeScanner {
            Set<Env<AttrContext>> dependencies = new LinkedHashSet<>();
            protected boolean hasLambdas;
            @Override
            public void visitClassDef(JCClassDecl node) {
                Type st = types.supertype(node.sym.type);
                boolean envForSuperTypeFound = false;
                while (!envForSuperTypeFound && st.hasTag(CLASS)) {
                    ClassSymbol c = st.tsym.outermostClass();
                    Env<AttrContext> stEnv = enter.getEnv(c);
                    if (stEnv != null && env != stEnv) {
                        if (dependencies.add(stEnv)) {
                            boolean prevHasLambdas = hasLambdas;
                            try {
                                scan(stEnv.tree);
                            } finally {
                                /*
                                 * ignore any updates to hasLambdas made during
                                 * the nested scan, this ensures an initialized
                                 * LambdaToMethod is available only to those
                                 * classes that contain lambdas
                                 */
                                hasLambdas = prevHasLambdas;
                            }
                        }
                        envForSuperTypeFound = true;
                    }
                    st = types.supertype(st);
                }
                super.visitClassDef(node);
            }
            @Override
            public void visitLambda(JCLambda tree) {
                hasLambdas = true;
                super.visitLambda(tree);
            }
            @Override
            public void visitReference(JCMemberReference tree) {
                hasLambdas = true;
                super.visitReference(tree);
            }
        }
        ScanNested scanner = new ScanNested();
        scanner.scan(env.tree);
        for (Env<AttrContext> dep: scanner.dependencies) {
        if (!compileStates.isDone(dep, CompileState.FLOW))
            desugaredEnvs.put(dep, desugar(flow(attribute(dep))));
        }

        //We need to check for error another time as more classes might
        //have been attributed and analyzed at this stage
        if (shouldStop(CompileState.TRANSTYPES))
            return;

        if (verboseCompilePolicy)
            printNote("[desugar " + env.enclClass.sym + "]");

        JavaFileObject prev = log.useSource(env.enclClass.sym.sourcefile != null ?
                                  env.enclClass.sym.sourcefile :
                                  env.toplevel.sourcefile);
        try {
            //save tree prior to rewriting
            JCTree untranslated = env.tree;

            make.at(Position.FIRSTPOS);
            TreeMaker localMake = make.forToplevel(env.toplevel);

            if (env.tree.hasTag(JCTree.Tag.PACKAGEDEF) || env.tree.hasTag(JCTree.Tag.MODULEDEF)) {
                if (!(sourceOutput)) {
                    if (shouldStop(CompileState.LOWER))
                        return;
                    List<JCTree> def = lower.translateTopLevelClass(env, env.tree, localMake);
                    if (def.head != null) {
                        Assert.check(def.tail.isEmpty());
                        results.add(new Pair<>(env, (JCClassDecl)def.head));
                    }
                }
                return;
            }

            if (shouldStop(CompileState.TRANSTYPES))
                return;

            env.tree = transTypes.translateTopLevelClass(env.tree, localMake);
            compileStates.put(env, CompileState.TRANSTYPES);

<<<<<<< HEAD
            if (shouldStop(CompileState.TRANSSWITCHES))
                return;

            env.tree = TransSwitches.instance(context).translateTopLevelClass(env, env.tree, localMake);
            compileStates.put(env, CompileState.TRANSSWITCHES);

=======
>>>>>>> 5bcd6488
            if (shouldStop(CompileState.TRANSPATTERNS))
                return;

            env.tree = TransPatterns.instance(context).translateTopLevelClass(env, env.tree, localMake);
            compileStates.put(env, CompileState.TRANSPATTERNS);

            if (Feature.LAMBDA.allowedInSource(source) && scanner.hasLambdas) {
                if (shouldStop(CompileState.UNLAMBDA))
                    return;

                env.tree = LambdaToMethod.instance(context).translateTopLevelClass(env, env.tree, localMake);
                compileStates.put(env, CompileState.UNLAMBDA);
            }

            if (shouldStop(CompileState.LOWER))
                return;

            if (sourceOutput) {
                //emit standard Java source file, only for compilation
                //units enumerated explicitly on the command line
                JCClassDecl cdef = (JCClassDecl)env.tree;
                if (untranslated instanceof JCClassDecl &&
                    rootClasses.contains((JCClassDecl)untranslated)) {
                    results.add(new Pair<>(env, cdef));
                }
                return;
            }

            //translate out inner classes
            List<JCTree> cdefs = lower.translateTopLevelClass(env, env.tree, localMake);
            compileStates.put(env, CompileState.LOWER);

            if (shouldStop(CompileState.LOWER))
                return;

            //generate code for each class
            for (List<JCTree> l = cdefs; l.nonEmpty(); l = l.tail) {
                JCClassDecl cdef = (JCClassDecl)l.head;
                results.add(new Pair<>(env, cdef));
            }
        }
        finally {
            log.useSource(prev);
        }

    }

    /** Generates the source or class file for a list of classes.
     * The decision to generate a source file or a class file is
     * based upon the compiler's options.
     * Generation stops if an error occurs while writing files.
     */
    public void generate(Queue<Pair<Env<AttrContext>, JCClassDecl>> queue) {
        generate(queue, null);
    }

    public void generate(Queue<Pair<Env<AttrContext>, JCClassDecl>> queue, Queue<JavaFileObject> results) {
        if (shouldStop(CompileState.GENERATE))
            return;

        for (Pair<Env<AttrContext>, JCClassDecl> x: queue) {
            Env<AttrContext> env = x.fst;
            JCClassDecl cdef = x.snd;

            if (verboseCompilePolicy) {
                printNote("[generate " + (sourceOutput ? " source" : "code") + " " + cdef.sym + "]");
            }

            if (!taskListener.isEmpty()) {
                TaskEvent e = new TaskEvent(TaskEvent.Kind.GENERATE, env.toplevel, cdef.sym);
                taskListener.started(e);
            }

            JavaFileObject prev = log.useSource(env.enclClass.sym.sourcefile != null ?
                                      env.enclClass.sym.sourcefile :
                                      env.toplevel.sourcefile);
            try {
                JavaFileObject file;
                if (sourceOutput) {
                    file = printSource(env, cdef);
                } else {
                    if (fileManager.hasLocation(StandardLocation.NATIVE_HEADER_OUTPUT)
                            && jniWriter.needsHeader(cdef.sym)) {
                        jniWriter.write(cdef.sym);
                    }
                    file = genCode(env, cdef);
                }
                if (results != null && file != null)
                    results.add(file);
            } catch (IOException ex) {
                log.error(cdef.pos(),
                          Errors.ClassCantWrite(cdef.sym, ex.getMessage()));
                return;
            } finally {
                log.useSource(prev);
            }

            if (!taskListener.isEmpty()) {
                TaskEvent e = new TaskEvent(TaskEvent.Kind.GENERATE, env.toplevel, cdef.sym);
                taskListener.finished(e);
            }
        }
    }

        // where
        Map<JCCompilationUnit, Queue<Env<AttrContext>>> groupByFile(Queue<Env<AttrContext>> envs) {
            // use a LinkedHashMap to preserve the order of the original list as much as possible
            Map<JCCompilationUnit, Queue<Env<AttrContext>>> map = new LinkedHashMap<>();
            for (Env<AttrContext> env: envs) {
                Queue<Env<AttrContext>> sublist = map.get(env.toplevel);
                if (sublist == null) {
                    sublist = new ListBuffer<>();
                    map.put(env.toplevel, sublist);
                }
                sublist.add(env);
            }
            return map;
        }

        JCClassDecl removeMethodBodies(JCClassDecl cdef) {
            final boolean isInterface = (cdef.mods.flags & Flags.INTERFACE) != 0;
            class MethodBodyRemover extends TreeTranslator {
                @Override
                public void visitMethodDef(JCMethodDecl tree) {
                    tree.mods.flags &= ~Flags.SYNCHRONIZED;
                    for (JCVariableDecl vd : tree.params)
                        vd.mods.flags &= ~Flags.FINAL;
                    tree.body = null;
                    super.visitMethodDef(tree);
                }
                @Override
                public void visitVarDef(JCVariableDecl tree) {
                    if (tree.init != null && tree.init.type.constValue() == null)
                        tree.init = null;
                    super.visitVarDef(tree);
                }
                @Override
                public void visitClassDef(JCClassDecl tree) {
                    ListBuffer<JCTree> newdefs = new ListBuffer<>();
                    for (List<JCTree> it = tree.defs; it.tail != null; it = it.tail) {
                        JCTree t = it.head;
                        switch (t.getTag()) {
                        case CLASSDEF:
                            if (isInterface ||
                                (((JCClassDecl) t).mods.flags & (Flags.PROTECTED|Flags.PUBLIC)) != 0 ||
                                (((JCClassDecl) t).mods.flags & (Flags.PRIVATE)) == 0 && ((JCClassDecl) t).sym.packge().getQualifiedName() == names.java_lang)
                                newdefs.append(t);
                            break;
                        case METHODDEF:
                            if (isInterface ||
                                (((JCMethodDecl) t).mods.flags & (Flags.PROTECTED|Flags.PUBLIC)) != 0 ||
                                ((JCMethodDecl) t).sym.name == names.init ||
                                (((JCMethodDecl) t).mods.flags & (Flags.PRIVATE)) == 0 && ((JCMethodDecl) t).sym.packge().getQualifiedName() == names.java_lang)
                                newdefs.append(t);
                            break;
                        case VARDEF:
                            if (isInterface || (((JCVariableDecl) t).mods.flags & (Flags.PROTECTED|Flags.PUBLIC)) != 0 ||
                                (((JCVariableDecl) t).mods.flags & (Flags.PRIVATE)) == 0 && ((JCVariableDecl) t).sym.packge().getQualifiedName() == names.java_lang)
                                newdefs.append(t);
                            break;
                        default:
                            break;
                        }
                    }
                    tree.defs = newdefs.toList();
                    super.visitClassDef(tree);
                }
            }
            MethodBodyRemover r = new MethodBodyRemover();
            return r.translate(cdef);
        }

    public void reportDeferredDiagnostics() {
        if (errorCount() == 0
                && annotationProcessingOccurred
                && implicitSourceFilesRead
                && implicitSourcePolicy == ImplicitSourcePolicy.UNSET) {
            if (explicitAnnotationProcessingRequested())
                log.warning(Warnings.ProcUseImplicit);
            else
                log.warning(Warnings.ProcUseProcOrImplicit);
        }
        chk.reportDeferredDiagnostics();
        preview.reportDeferredDiagnostics();
        if (log.compressedOutput) {
            log.mandatoryNote(null, Notes.CompressedDiags);
        }
    }

    public void enterDone() {
        enterDone = true;
        annotate.enterDone();
    }

    public boolean isEnterDone() {
        return enterDone;
    }

    private Name readModuleName(JavaFileObject fo) {
        return parseAndGetName(fo, t -> {
            JCModuleDecl md = t.getModuleDecl();

            return md != null ? TreeInfo.fullName(md.getName()) : null;
        });
    }

    private Name findPackageInFile(JavaFileObject fo) {
        return parseAndGetName(fo, t -> t.getPackage() != null ?
                                        TreeInfo.fullName(t.getPackage().getPackageName()) : null);
    }

    private Name parseAndGetName(JavaFileObject fo,
                                 Function<JCTree.JCCompilationUnit, Name> tree2Name) {
        DiagnosticHandler dh = new DiscardDiagnosticHandler(log);
        JavaFileObject prevSource = log.useSource(fo);
        try {
            JCTree.JCCompilationUnit t = parse(fo, fo.getCharContent(false));
            return tree2Name.apply(t);
        } catch (IOException e) {
            return null;
        } finally {
            log.popDiagnosticHandler(dh);
            log.useSource(prevSource);
        }
    }

    /** Close the compiler, flushing the logs
     */
    public void close() {
        rootClasses = null;
        finder = null;
        reader = null;
        make = null;
        writer = null;
        enter = null;
        if (todo != null)
            todo.clear();
        todo = null;
        parserFactory = null;
        syms = null;
        source = null;
        attr = null;
        chk = null;
        gen = null;
        flow = null;
        transTypes = null;
        lower = null;
        annotate = null;
        types = null;

        log.flush();
        try {
            fileManager.flush();
        } catch (IOException e) {
            throw new Abort(e);
        } finally {
            if (names != null)
                names.dispose();
            names = null;

            for (Closeable c: closeables) {
                try {
                    c.close();
                } catch (IOException e) {
                    // When javac uses JDK 7 as a baseline, this code would be
                    // better written to set any/all exceptions from all the
                    // Closeables as suppressed exceptions on the FatalError
                    // that is thrown.
                    JCDiagnostic msg = diagFactory.fragment(Fragments.FatalErrCantClose);
                    throw new FatalError(msg, e);
                }
            }
            closeables = List.nil();
        }
    }

    protected void printNote(String lines) {
        log.printRawLines(Log.WriterKind.NOTICE, lines);
    }

    /** Print numbers of errors and warnings.
     */
    public void printCount(String kind, int count) {
        if (count != 0) {
            String key;
            if (count == 1)
                key = "count." + kind;
            else
                key = "count." + kind + ".plural";
            log.printLines(WriterKind.ERROR, key, String.valueOf(count));
            log.flush(Log.WriterKind.ERROR);
        }
    }

    private void printSuppressedCount(int shown, int suppressed, String diagKey) {
        if (suppressed > 0) {
            int total = shown + suppressed;
            log.printLines(WriterKind.ERROR, diagKey,
                    String.valueOf(shown), String.valueOf(total));
            log.flush(Log.WriterKind.ERROR);
        }
    }

    private static long now() {
        return System.currentTimeMillis();
    }

    private static long elapsed(long then) {
        return now() - then;
    }

    public void newRound() {
        inputFiles.clear();
        todo.clear();
    }
}<|MERGE_RESOLUTION|>--- conflicted
+++ resolved
@@ -1558,15 +1558,12 @@
             env.tree = transTypes.translateTopLevelClass(env.tree, localMake);
             compileStates.put(env, CompileState.TRANSTYPES);
 
-<<<<<<< HEAD
             if (shouldStop(CompileState.TRANSSWITCHES))
                 return;
 
             env.tree = TransSwitches.instance(context).translateTopLevelClass(env, env.tree, localMake);
             compileStates.put(env, CompileState.TRANSSWITCHES);
 
-=======
->>>>>>> 5bcd6488
             if (shouldStop(CompileState.TRANSPATTERNS))
                 return;
 
