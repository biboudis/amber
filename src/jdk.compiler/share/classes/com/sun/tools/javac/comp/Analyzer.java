/*
 * Copyright (c) 2014, 2019, Oracle and/or its affiliates. All rights reserved.
 * DO NOT ALTER OR REMOVE COPYRIGHT NOTICES OR THIS FILE HEADER.
 *
 * This code is free software; you can redistribute it and/or modify it
 * under the terms of the GNU General Public License version 2 only, as
 * published by the Free Software Foundation.  Oracle designates this
 * particular file as subject to the "Classpath" exception as provided
 * by Oracle in the LICENSE file that accompanied this code.
 *
 * This code is distributed in the hope that it will be useful, but WITHOUT
 * ANY WARRANTY; without even the implied warranty of MERCHANTABILITY or
 * FITNESS FOR A PARTICULAR PURPOSE.  See the GNU General Public License
 * version 2 for more details (a copy is included in the LICENSE file that
 * accompanied this code).
 *
 * You should have received a copy of the GNU General Public License version
 * 2 along with this work; if not, write to the Free Software Foundation,
 * Inc., 51 Franklin St, Fifth Floor, Boston, MA 02110-1301 USA.
 *
 * Please contact Oracle, 500 Oracle Parkway, Redwood Shores, CA 94065 USA
 * or visit www.oracle.com if you need additional information or have any
 * questions.
 */

package com.sun.tools.javac.comp;

import java.util.ArrayDeque;
import java.util.Arrays;
import java.util.EnumSet;
import java.util.HashMap;
import java.util.Map;
import java.util.Queue;
<<<<<<< HEAD
=======
import java.util.stream.Collectors;
>>>>>>> 14b9fe08

import com.sun.source.tree.LambdaExpressionTree;
import com.sun.source.tree.NewClassTree;
import com.sun.tools.javac.code.Flags;
import com.sun.tools.javac.code.Kinds.Kind;
import com.sun.tools.javac.code.Source;
import com.sun.tools.javac.code.Source.Feature;
import com.sun.tools.javac.code.Symbol;
import com.sun.tools.javac.code.Symbol.ClassSymbol;
import com.sun.tools.javac.code.Type;
import com.sun.tools.javac.code.TypeTag;
import com.sun.tools.javac.code.Types;
import com.sun.tools.javac.comp.ArgumentAttr.LocalCacheContext;
<<<<<<< HEAD
import com.sun.tools.javac.resources.CompilerProperties.Notes;
=======
import com.sun.tools.javac.comp.DeferredAttr.AttributionMode;
>>>>>>> 14b9fe08
import com.sun.tools.javac.resources.CompilerProperties.Warnings;
import com.sun.tools.javac.tree.JCTree;
import com.sun.tools.javac.tree.JCTree.JCBlock;
import com.sun.tools.javac.tree.JCTree.JCClassDecl;
import com.sun.tools.javac.tree.JCTree.JCDoWhileLoop;
import com.sun.tools.javac.tree.JCTree.JCEnhancedForLoop;
import com.sun.tools.javac.tree.JCTree.JCExpressionStatement;
import com.sun.tools.javac.tree.JCTree.JCFieldAccess;
import com.sun.tools.javac.tree.JCTree.JCForLoop;
import com.sun.tools.javac.tree.JCTree.JCIf;
import com.sun.tools.javac.tree.JCTree.JCLambda;
import com.sun.tools.javac.tree.JCTree.JCLambda.ParameterKind;
import com.sun.tools.javac.tree.JCTree.JCMethodDecl;
import com.sun.tools.javac.tree.JCTree.JCMethodInvocation;
import com.sun.tools.javac.tree.JCTree.JCNewClass;
import com.sun.tools.javac.tree.JCTree.JCReturn;
import com.sun.tools.javac.tree.JCTree.JCStatement;
import com.sun.tools.javac.tree.JCTree.JCSwitch;
import com.sun.tools.javac.tree.JCTree.JCTry;
import com.sun.tools.javac.tree.JCTree.JCTypeApply;
import com.sun.tools.javac.tree.JCTree.JCUnary;
import com.sun.tools.javac.tree.JCTree.JCVariableDecl;
import com.sun.tools.javac.tree.JCTree.JCWhileLoop;
import com.sun.tools.javac.tree.JCTree.Tag;
import com.sun.tools.javac.tree.TreeCopier;
import com.sun.tools.javac.tree.TreeInfo;
import com.sun.tools.javac.tree.TreeMaker;
import com.sun.tools.javac.tree.TreeScanner;
import com.sun.tools.javac.util.Assert;
import com.sun.tools.javac.util.Context;
import com.sun.tools.javac.util.DefinedBy;
import com.sun.tools.javac.util.DefinedBy.Api;
import com.sun.tools.javac.util.DiagnosticSource;
import com.sun.tools.javac.util.JCDiagnostic.DiagnosticType;
import com.sun.tools.javac.util.List;
import com.sun.tools.javac.util.ListBuffer;
import com.sun.tools.javac.util.Log;
import com.sun.tools.javac.util.Names;
import com.sun.tools.javac.util.Options;
import com.sun.tools.javac.util.Position;

import static com.sun.tools.javac.code.Flags.GENERATEDCONSTR;
import static com.sun.tools.javac.code.TypeTag.CLASS;
import static com.sun.tools.javac.tree.JCTree.Tag.APPLY;
import static com.sun.tools.javac.tree.JCTree.Tag.FOREACHLOOP;
import static com.sun.tools.javac.tree.JCTree.Tag.LABELLED;
import static com.sun.tools.javac.tree.JCTree.Tag.METHODDEF;
import static com.sun.tools.javac.tree.JCTree.Tag.NEWCLASS;
import static com.sun.tools.javac.tree.JCTree.Tag.NULLCHK;
import static com.sun.tools.javac.tree.JCTree.Tag.SELECT;
import static com.sun.tools.javac.tree.JCTree.Tag.SKIP;
import static com.sun.tools.javac.tree.JCTree.Tag.TYPEAPPLY;
import static com.sun.tools.javac.tree.JCTree.Tag.VARDEF;

/**
 * Helper class for defining custom code analysis, such as finding instance creation expression
 * that can benefit from diamond syntax.
 */
public class Analyzer {
    protected static final Context.Key<Analyzer> analyzerKey = new Context.Key<>();

    final Types types;
    final Log log;
    final Attr attr;
    final DeferredAttr deferredAttr;
    final ArgumentAttr argumentAttr;
    final TreeMaker make;
    final AnalyzerCopier copier;
    final Names names;
    private final boolean allowDiamondWithAnonymousClassCreation;

    final EnumSet<AnalyzerMode> analyzerModes;

    public static Analyzer instance(Context context) {
        Analyzer instance = context.get(analyzerKey);
        if (instance == null)
            instance = new Analyzer(context);
        return instance;
    }

    protected Analyzer(Context context) {
        context.put(analyzerKey, this);
        types = Types.instance(context);
        log = Log.instance(context);
        attr = Attr.instance(context);
        deferredAttr = DeferredAttr.instance(context);
        argumentAttr = ArgumentAttr.instance(context);
        make = TreeMaker.instance(context);
        copier = new AnalyzerCopier();
        names = Names.instance(context);
        Options options = Options.instance(context);
        String findOpt = options.get("find");
        //parse modes
        Source source = Source.instance(context);
        allowDiamondWithAnonymousClassCreation = Feature.DIAMOND_WITH_ANONYMOUS_CLASS_CREATION.allowedInSource(source);
        analyzerModes = AnalyzerMode.getAnalyzerModes(findOpt, source);
    }

    /**
     * This enum defines supported analyzer modes, as well as defining the logic for decoding
     * the {@code -XDfind} option.
     */
    enum AnalyzerMode {
        DIAMOND("diamond", Feature.DIAMOND),
        LAMBDA("lambda", Feature.LAMBDA),
        METHOD("method", Feature.GRAPH_INFERENCE),
        CONCISE_METHOD("concise_method", Feature.CONCISE_METHOD_BODIES),
        // will use GRAPH_INFERECE just to have something that works for JDK8 and up
        GENERIC_ARRAY_IN_SIGNATURE("generic_array_in_signature", Feature.GRAPH_INFERENCE),
        LOCAL("local", Feature.LOCAL_VARIABLE_TYPE_INFERENCE);

        final String opt;
        final Feature feature;

        AnalyzerMode(String opt, Feature feature) {
            this.opt = opt;
            this.feature = feature;
        }

        /**
         * This method is used to parse the {@code find} option.
         * Possible modes are separated by colon; a mode can be excluded by
         * prepending '-' to its name. Finally, the special mode 'all' can be used to
         * add all modes to the resulting enum.
         */
        static EnumSet<AnalyzerMode> getAnalyzerModes(String opt, Source source) {
            if (opt == null) {
                return EnumSet.noneOf(AnalyzerMode.class);
            }
            List<String> modes = List.from(opt.split(","));
            EnumSet<AnalyzerMode> res = EnumSet.noneOf(AnalyzerMode.class);
            if (modes.contains("all")) {
                res = EnumSet.allOf(AnalyzerMode.class);
            }
            for (AnalyzerMode mode : values()) {
                if (modes.contains("-" + mode.opt) || !mode.feature.allowedInSource(source)) {
                    res.remove(mode);
                } else if (modes.contains(mode.opt)) {
                    res.add(mode);
                }
            }
            return res;
        }
    }

    /**
     * A statement analyzer is a work-unit that matches certain AST nodes (of given type {@code S}),
     * rewrites them to different AST nodes (of type {@code T}) and then generates some meaningful
     * messages in case the analysis has been successful.
     */
    abstract class StatementAnalyzer<S extends JCTree, T extends JCTree> {

        AnalyzerMode mode;
        JCTree.Tag tag;

        StatementAnalyzer(AnalyzerMode mode, Tag tag) {
            this.mode = mode;
            this.tag = tag;
        }

        /**
         * Is this analyzer allowed to run?
         */
        boolean isEnabled() {
            return analyzerModes.contains(mode);
        }

        boolean accepts(S tree) {
            return tree.hasTag(tag);
        }

        /**
         * Should this analyzer be rewriting the given tree?
         */
        abstract boolean match(S tree, Env<AttrContext> env);

        /**
         * Rewrite a given AST node into a new one(s)
         */
        abstract List<T> rewrite(S oldTree);

        /**
         * Entry-point for comparing results and generating diagnostics.
         */
        abstract void process(S oldTree, T newTree, boolean hasErrors);
    }

    /**
     * This analyzer checks if generic instance creation expression can use diamond syntax.
     */
    class DiamondInitializer extends StatementAnalyzer<JCNewClass, JCNewClass> {

        DiamondInitializer() {
            super(AnalyzerMode.DIAMOND, NEWCLASS);
        }

        @Override
        boolean match(JCNewClass tree, Env<AttrContext> env) {
            return tree.clazz.hasTag(TYPEAPPLY) &&
                    !TreeInfo.isDiamond(tree) &&
                    (tree.def == null || allowDiamondWithAnonymousClassCreation);
        }

        @Override
        List<JCNewClass> rewrite(JCNewClass oldTree) {
            if (oldTree.clazz.hasTag(TYPEAPPLY)) {
                JCNewClass nc = copier.copy(oldTree);
                ((JCTypeApply)nc.clazz).arguments = List.nil();
                return List.of(nc);
            } else {
                return List.of(oldTree);
            }
        }

        @Override
        void process(JCNewClass oldTree, JCNewClass newTree, boolean hasErrors) {
            if (!hasErrors) {
                List<Type> inferredArgs, explicitArgs;
                if (oldTree.def != null) {
                    inferredArgs = newTree.def.implementing.nonEmpty()
                                      ? newTree.def.implementing.get(0).type.getTypeArguments()
                                      : newTree.def.extending.type.getTypeArguments();
                    explicitArgs = oldTree.def.implementing.nonEmpty()
                                      ? oldTree.def.implementing.get(0).type.getTypeArguments()
                                      : oldTree.def.extending.type.getTypeArguments();
                } else {
                    inferredArgs = newTree.type.getTypeArguments();
                    explicitArgs = oldTree.type.getTypeArguments();
                }
                for (Type t : inferredArgs) {
                    if (!types.isSameType(t, explicitArgs.head)) {
                        return;
                    }
                    explicitArgs = explicitArgs.tail;
                }
                //exact match
                log.warning(oldTree.clazz, Warnings.DiamondRedundantArgs);
            }
        }
    }

    /**
     * This analyzer checks if anonymous instance creation expression can replaced by lambda.
     */
    class LambdaAnalyzer extends StatementAnalyzer<JCNewClass, JCLambda> {

        LambdaAnalyzer() {
            super(AnalyzerMode.LAMBDA, NEWCLASS);
        }

        @Override
        boolean match (JCNewClass tree, Env<AttrContext> env){
            Type clazztype = tree.clazz.type;
            return tree.def != null &&
                    clazztype.hasTag(CLASS) &&
                    types.isFunctionalInterface(clazztype.tsym) &&
                    decls(tree.def).length() == 1;
        }
        //where
            private List<JCTree> decls(JCClassDecl decl) {
                ListBuffer<JCTree> decls = new ListBuffer<>();
                for (JCTree t : decl.defs) {
                    if (t.hasTag(METHODDEF)) {
                        JCMethodDecl md = (JCMethodDecl)t;
                        if ((md.getModifiers().flags & GENERATEDCONSTR) == 0) {
                            decls.add(md);
                        }
                    } else {
                        decls.add(t);
                    }
                }
                return decls.toList();
            }

        @Override
        List<JCLambda> rewrite(JCNewClass oldTree){
            JCMethodDecl md = (JCMethodDecl)copier.copy(decls(oldTree.def).head);
            List<JCVariableDecl> params = md.params;
            JCBlock body = md.body;
            JCLambda newTree = make.at(oldTree).Lambda(params, body);
            return List.of(newTree);
        }

        @Override
        void process (JCNewClass oldTree, JCLambda newTree, boolean hasErrors){
            if (!hasErrors) {
                log.warning(oldTree.def, Warnings.PotentialLambdaFound);
            }
        }
    }

    /**
     * This analyzer checks if anonymous instance creation expression can replaced by lambda.
     */
    class ConciseMethodsAnalyzer extends StatementAnalyzer<JCTree, JCTree> {

        Map<JCTree, JCTree> treeToPosMap = new HashMap<>();

        ConciseMethodsAnalyzer() {
            super(AnalyzerMode.CONCISE_METHOD, METHODDEF);
        }

        @Override
        boolean accepts(JCTree tree) {
            return tree.hasTag(Tag.RETURN) || tree.hasTag(Tag.EXEC);
        }

        @Override
        boolean match (JCTree tree, Env<AttrContext> env) {
            boolean result = false;
            JCMethodDecl methodDec = env.enclMethod;
            if (methodDec != null &&
                    ((methodDec.mods.flags & Flags.SYNTHETIC) == 0) &&
                    ((methodDec.mods.flags & Flags.ABSTRACT) == 0) &&
//                    ((methodDec.mods.flags & Flags.GENERATEDCONSTR) == 0) &&
//                    ((methodDec.mods.flags & Flags.ANONCONSTR) == 0) &&
                    methodDec.body.stats.size() == 1 &&
                    methodDec.name != names.init) {
                JCStatement stat = methodDec.body.stats.head;
                JCMethodInvocation apply = findInvocation(stat);
                if (apply != null) {
                    Symbol qualifier = null;
                    List<Symbol> paramsSyms = TreeInfo.symbols(methodDec.params);
                    List<Symbol> argsSyms = TreeInfo.symbols(apply.args);
                    if (apply.meth.hasTag(SELECT)) {
                        qualifier = TreeInfo.symbol(((JCFieldAccess) apply.meth).selected);
                        qualifier = methodDec.params.isEmpty() || qualifier != methodDec.params.head.sym ? null : qualifier;
                    }
                    if (methodDec.params.size() == apply.args.size() + (qualifier != null ? 1 : 0)) {
                        argsSyms = qualifier != null ? argsSyms.prepend(qualifier) : argsSyms;
                        result = paramsSyms.equals(argsSyms);
                        if (result) {
                            treeToPosMap.put(tree, methodDec);
                        }
                    }
                } else {
                    JCNewClass constructor = findConstructor(stat);
                    if (constructor != null && constructor.def == null) {
                        if (methodDec.params.size() == constructor.args.size()) {
                            List<Symbol> paramsSyms = TreeInfo.symbols(methodDec.params);
                            List<Symbol> argsSyms = TreeInfo.symbols(constructor.args);
                            result = paramsSyms.equals(argsSyms);
                            if (result) {
                                treeToPosMap.put(tree, methodDec);
                            }
                        }
                    }
                }
            }
            return result;
        }
        //where
            private JCMethodInvocation findInvocation(JCStatement stat) {
                if (stat.hasTag(Tag.RETURN)) {
                    JCReturn retrn = (JCReturn)stat;
                    if (retrn.expr != null && retrn.expr.hasTag(APPLY)) {
                        return (JCMethodInvocation)retrn.expr;
                    }
                } else if (stat.hasTag(Tag.EXEC)) {
                    JCExpressionStatement exprStat = (JCExpressionStatement)stat;
                    if (exprStat.expr.hasTag(APPLY)) {
                        return (JCMethodInvocation)exprStat.expr;
                    }
                }
                return null;
            }

            private JCNewClass findConstructor(JCStatement stat) {
                if (stat.hasTag(Tag.RETURN)) {
                    JCReturn retrn = (JCReturn)stat;
                    if (retrn.expr != null && retrn.expr.hasTag(NEWCLASS)) {
                        return (JCNewClass)retrn.expr;
                    }
                } else if (stat.hasTag(Tag.EXEC)) {
                    JCExpressionStatement exprStat = (JCExpressionStatement)stat;
                    if (exprStat.expr.hasTag(NEWCLASS)) {
                        return (JCNewClass)exprStat.expr;
                    }
                }
                return null;
            }

        @Override
        List<JCTree> rewrite(JCTree oldTree){
            return List.of(oldTree);
        }

        @Override
        void process (JCTree oldTree, JCTree newTree, boolean hasErrors){
            if (!hasErrors) {
                // this version is for experiments only, printing warnings breaks the OpenJDK build
                //log.note(treeToPosMap.get(oldTree), Notes.PotentialConciseMethodFound(oldTree.toString()));
                log.warning(treeToPosMap.get(oldTree), Warnings.PotentialConciseMethodFound);
            }
            treeToPosMap.remove(oldTree);
        }
    }

    class GenericArrayAnalyzer extends StatementAnalyzer<JCTree, JCTree> {

        GenericArrayAnalyzer() {
            // we will be accepting more than one tree so using SKIP as we could have used any other
            super(AnalyzerMode.GENERIC_ARRAY_IN_SIGNATURE, SKIP);
        }

        @Override
        boolean accepts(JCTree tree) {
            return tree.hasTag(Tag.VARDEF) || tree.hasTag(Tag.METHODDEF);
        }

        @Override
        boolean match (JCTree tree, Env<AttrContext> env) {
            boolean result = false;
            if (tree.hasTag(METHODDEF)) {
                JCMethodDecl methodDec = (JCMethodDecl)tree;
                if (((methodDec.mods.flags & Flags.SYNTHETIC) == 0) &&
                    methodDec.name != names.init) {
                    return methodDeclMatchHelper(methodDec, false);
                }
            } else if (tree.hasTag(VARDEF)) {
                JCVariableDecl varDec = (JCVariableDecl)tree;
                if ((varDec.mods.flags & Flags.SYNTHETIC) == 0) {
                    return fieldDeclMatchHelper(varDec, false);
                }
            }

            return result;
        }
        //where
            boolean fieldDeclMatchHelper(JCVariableDecl varDecl, boolean generic) {
                if ((varDecl.sym.flags() & Flags.PUBLIC) != 0 &&
                        areOwnersPublicTypesAllWayUp(varDecl.sym)) {
                    return generic ? isGenericArray(varDecl.sym.type) : true;
                }
                return false;
            }

            boolean isGenericArray(Type t) {
                return (t.hasTag(TypeTag.ARRAY)) && (t != types.erasure(t));
            }

            boolean methodDeclMatchHelper(JCMethodDecl methodDecl, boolean generic) {
                if ((methodDecl.sym.flags() & Flags.PUBLIC) != 0 &&
                        areOwnersPublicTypesAllWayUp(methodDecl.sym)) {
                    Type.MethodType mt = methodDecl.sym.type.asMethodType();
                    if (!generic) return true;
                    if (mt.argtypes.stream().anyMatch((arg) -> (isGenericArray(arg)))) {
                        return true;
                    }
                    return isGenericArray(mt.restype);
                }
                return false;
            }

            boolean areOwnersPublicTypesAllWayUp(Symbol sym) {
                Symbol currentOwner = sym.owner;
                Symbol outerMostClass = sym.outermostClass();
                while (currentOwner != outerMostClass &&
                        currentOwner.kind == Kind.TYP &&
                        ((currentOwner.flags() & Flags.PUBLIC) != 0)) {
                    currentOwner = currentOwner.owner;
                }
                return currentOwner == outerMostClass;
            }

        @Override
        List<JCTree> rewrite(JCTree oldTree){
            return List.of(oldTree);
        }

        @Override
        void process (JCTree oldTree, JCTree newTree, boolean hasErrors){
            if (!hasErrors) {
                // this version is for experiments only, printing warnings breaks the OpenJDK build
                boolean generic = false;
                if (oldTree.hasTag(METHODDEF)) {
                    JCMethodDecl methodDec = (JCMethodDecl)oldTree;
                    generic = methodDeclMatchHelper(methodDec, true);
                } else if (oldTree.hasTag(VARDEF)) {
                    JCVariableDecl varDec = (JCVariableDecl)oldTree;
                    generic = fieldDeclMatchHelper(varDec, true);
                }
                if (generic) {
                    log.note(oldTree, Notes.ApiWithGenericTypeInSignatureFound);
                } else {
                    log.note(oldTree, Notes.ApiWithNonGenericTypeInSignatureFound);
                }
            }
        }
    }

    /**
     * This analyzer checks if generic method call has redundant type arguments.
     */
    class RedundantTypeArgAnalyzer extends StatementAnalyzer<JCMethodInvocation, JCMethodInvocation> {

        RedundantTypeArgAnalyzer() {
            super(AnalyzerMode.METHOD, APPLY);
        }

        @Override
        boolean match (JCMethodInvocation tree, Env<AttrContext> env){
            return tree.typeargs != null &&
                    tree.typeargs.nonEmpty();
        }
        @Override
        List<JCMethodInvocation> rewrite(JCMethodInvocation oldTree){
            JCMethodInvocation app = copier.copy(oldTree);
            app.typeargs = List.nil();
            return List.of(app);
        }

        @Override
        void process (JCMethodInvocation oldTree, JCMethodInvocation newTree, boolean hasErrors){
            if (!hasErrors) {
                //exact match
                log.warning(oldTree, Warnings.MethodRedundantTypeargs);
            }
        }
    }

    /**
     * Base class for local variable inference analyzers.
     */
    abstract class RedundantLocalVarTypeAnalyzerBase<X extends JCStatement> extends StatementAnalyzer<X, X> {

        RedundantLocalVarTypeAnalyzerBase(JCTree.Tag tag) {
            super(AnalyzerMode.LOCAL, tag);
        }

        boolean isImplicitlyTyped(JCVariableDecl decl) {
            return decl.vartype.pos == Position.NOPOS;
        }

        /**
         * Map a variable tree into a new declaration using implicit type.
         */
        JCVariableDecl rewriteVarType(JCVariableDecl oldTree) {
            JCVariableDecl newTree = copier.copy(oldTree);
            newTree.vartype = null;
            return newTree;
        }

        /**
         * Analyze results of local variable inference.
         */
        void processVar(JCVariableDecl oldTree, JCVariableDecl newTree, boolean hasErrors) {
            if (!hasErrors) {
                if (types.isSameType(oldTree.type, newTree.type)) {
                    log.warning(oldTree, Warnings.LocalRedundantType);
                }
            }
        }
    }

    /**
     * This analyzer checks if a local variable declaration has redundant type.
     */
    class RedundantLocalVarTypeAnalyzer extends RedundantLocalVarTypeAnalyzerBase<JCVariableDecl> {

        RedundantLocalVarTypeAnalyzer() {
            super(VARDEF);
        }

        boolean match(JCVariableDecl tree, Env<AttrContext> env){
            return tree.sym.owner.kind == Kind.MTH &&
                    tree.init != null && !isImplicitlyTyped(tree) &&
                    attr.canInferLocalVarType(tree) == null;
        }
        @Override
        List<JCVariableDecl> rewrite(JCVariableDecl oldTree) {
            return List.of(rewriteVarType(oldTree));
        }
        @Override
        void process(JCVariableDecl oldTree, JCVariableDecl newTree, boolean hasErrors){
            processVar(oldTree, newTree, hasErrors);
        }
    }

    /**
     * This analyzer checks if a for each variable declaration has redundant type.
     */
    class RedundantLocalVarTypeAnalyzerForEach extends RedundantLocalVarTypeAnalyzerBase<JCEnhancedForLoop> {

        RedundantLocalVarTypeAnalyzerForEach() {
            super(FOREACHLOOP);
        }

        @Override
        boolean match(JCEnhancedForLoop tree, Env<AttrContext> env){
            return !isImplicitlyTyped(tree.var);
        }
        @Override
        List<JCEnhancedForLoop> rewrite(JCEnhancedForLoop oldTree) {
            JCEnhancedForLoop newTree = copier.copy(oldTree);
            newTree.var = rewriteVarType(oldTree.var);
            newTree.body = make.at(oldTree.body).Block(0, List.nil());
            return List.of(newTree);
        }
        @Override
        void process(JCEnhancedForLoop oldTree, JCEnhancedForLoop newTree, boolean hasErrors){
            processVar(oldTree.var, newTree.var, hasErrors);
        }
    }

    @SuppressWarnings({"unchecked", "rawtypes"})
    StatementAnalyzer<JCTree, JCTree>[] analyzers = new StatementAnalyzer[] {
            new DiamondInitializer(),
            new LambdaAnalyzer(),
            new RedundantTypeArgAnalyzer(),
            new RedundantLocalVarTypeAnalyzer(),
            new RedundantLocalVarTypeAnalyzerForEach(),
            new ConciseMethodsAnalyzer(),
            new GenericArrayAnalyzer(),
    };

    /**
     * Create a copy of Env if needed.
     */
    Env<AttrContext> copyEnvIfNeeded(JCTree tree, Env<AttrContext> env) {
        if (!analyzerModes.isEmpty() &&
<<<<<<< HEAD
                !env.info.isSpeculative &&
                (TreeInfo.isStatement(tree) ||
                tree.hasTag(METHODDEF)) &&
=======
                !env.info.attributionMode.isSpeculative &&
                TreeInfo.isStatement(tree) &&
>>>>>>> 14b9fe08
                !tree.hasTag(LABELLED)) {
            Env<AttrContext> analyzeEnv =
                    env.dup(env.tree, env.info.dup(env.info.scope.dupUnshared(env.info.scope.owner)));
            analyzeEnv.info.returnResult = analyzeEnv.info.returnResult != null ?
                    attr.new ResultInfo(analyzeEnv.info.returnResult.pkind,
                                        analyzeEnv.info.returnResult.pt) : null;
            return analyzeEnv;
        } else {
            return null;
        }
    }

    /**
     * Analyze an AST node if needed.
     */
    void analyzeIfNeeded(JCTree tree, Env<AttrContext> env) {
        if (env != null) {
            analyze(tree, env);
        }
    }

    /**
     * Analyze an AST node; this involves collecting a list of all the nodes that needs rewriting,
     * and speculatively type-check the rewritten code to compare results against previously attributed code.
     */
    protected void analyze(JCTree statement, Env<AttrContext> env) {
        StatementScanner statementScanner = new StatementScanner(statement, env);
        statementScanner.scan();

        if (!statementScanner.rewritings.isEmpty()) {
            for (RewritingContext rewriting : statementScanner.rewritings) {
                deferredAnalysisHelper.queue(rewriting);
            }
        }
    }

    /**
     * Helper interface to handle deferral of analysis tasks.
     */
    interface DeferredAnalysisHelper {
        /**
         * Add a new analysis task to the queue.
         */
        void queue(RewritingContext rewriting);
        /**
         * Flush queue with given attribution env.
         */
        void flush(Env<AttrContext> flushEnv);
    }

    /**
     * Dummy deferral handler.
     */
    DeferredAnalysisHelper flushDeferredHelper = new DeferredAnalysisHelper() {
        @Override
        public void queue(RewritingContext rewriting) {
            //do nothing
        }

        @Override
        public void flush(Env<AttrContext> flushEnv) {
            //do nothing
        }
    };

    /**
     * Simple deferral handler. All tasks belonging to the same outermost class are added to
     * the same queue. The queue is flushed after flow analysis (only if no error occurred).
     */
    DeferredAnalysisHelper queueDeferredHelper = new DeferredAnalysisHelper() {

        Map<ClassSymbol, Queue<RewritingContext>> Q = new HashMap<>();

        @Override
        public void queue(RewritingContext rewriting) {
            Queue<RewritingContext> s = Q.computeIfAbsent(rewriting.env.enclClass.sym.outermostClass(), k -> new ArrayDeque<>());
            s.add(rewriting);
        }

        @Override
        public void flush(Env<AttrContext> flushEnv) {
            if (!Q.isEmpty()) {
                DeferredAnalysisHelper prevHelper = deferredAnalysisHelper;
                try {
                    deferredAnalysisHelper = flushDeferredHelper;
                    Queue<RewritingContext> rewritings = Q.get(flushEnv.enclClass.sym.outermostClass());
                    while (rewritings != null && !rewritings.isEmpty()) {
                        doAnalysis(rewritings.remove());
                    }
                } finally {
                    deferredAnalysisHelper = prevHelper;
                }
            }
        }
    };

    DeferredAnalysisHelper deferredAnalysisHelper = queueDeferredHelper;

    void doAnalysis(RewritingContext rewriting) {
        DiagnosticSource prevSource = log.currentSource();
        LocalCacheContext localCacheContext = argumentAttr.withLocalCacheContext();
        try {
            log.useSource(rewriting.env.toplevel.getSourceFile());

            JCTree treeToAnalyze = rewriting.originalTree;
            if (rewriting.env.info.scope.owner.kind == Kind.TYP) {
                //add a block to hoist potential dangling variable declarations
                if (TreeInfo.isStatement(treeToAnalyze)) {
                    treeToAnalyze = make.at(Position.NOPOS)
                                    .Block(Flags.SYNTHETIC, List.of((JCStatement)rewriting.originalTree));
                }
            }

            //TODO: to further refine the analysis, try all rewriting combinations
            deferredAttr.attribSpeculative(treeToAnalyze, rewriting.env, attr.statInfo, new TreeRewriter(rewriting),
                    () -> rewriting.diagHandler(), AttributionMode.ANALYZER, argumentAttr.withLocalCacheContext());
            rewriting.analyzer.process(rewriting.oldTree, rewriting.replacement, rewriting.erroneous);
        } catch (Throwable ex) {
            Assert.error("Analyzer error when processing: " +
                         rewriting.originalTree + ":" + ex.toString() + "\n" +
                         Arrays.stream(ex.getStackTrace())
                               .map(se -> se.toString())
                               .collect(Collectors.joining("\n")));
        } finally {
            log.useSource(prevSource.getFile());
            localCacheContext.leave();
        }
    }

    public void flush(Env<AttrContext> flushEnv) {
        deferredAnalysisHelper.flush(flushEnv);
    }

    /**
     * Subclass of {@link com.sun.tools.javac.tree.TreeScanner} which visit AST-nodes w/o crossing
     * statement boundaries.
     */
    class StatementScanner extends TreeScanner {
        /** Tree rewritings (generated by analyzers). */
        ListBuffer<RewritingContext> rewritings = new ListBuffer<>();
        JCTree originalTree;
        Env<AttrContext> env;

        StatementScanner(JCTree originalTree, Env<AttrContext> env) {
            this.originalTree = originalTree;
            this.env = attr.copyEnv(env);
        }

        public void scan() {
            scan(originalTree);
        }

        @Override
        @SuppressWarnings("unchecked")
        public void scan(JCTree tree) {
            if (tree != null) {
                for (StatementAnalyzer<JCTree, JCTree> analyzer : analyzers) {
                    if (analyzer.isEnabled() &&
                            analyzer.accepts(tree) &&
                            analyzer.match(tree, env)) {
                        for (JCTree t : analyzer.rewrite(tree)) {
                            rewritings.add(new RewritingContext(originalTree, tree, t, analyzer, env));
                        }
                        break; //TODO: cover cases where multiple matching analyzers are found
                    }
                }
            }
            super.scan(tree);
        }

        @Override
        public void visitClassDef(JCClassDecl tree) {
            //do nothing (prevents seeing same stuff twice)
        }

        @Override
        public void visitMethodDef(JCMethodDecl tree) {
            //do nothing (prevents seeing same stuff twice)
        }

        @Override
        public void visitBlock(JCBlock tree) {
            //do nothing (prevents seeing same stuff twice)
        }

        @Override
        public void visitLambda(JCLambda tree) {
            //do nothing (prevents seeing same stuff in lambda expression twice)
        }

        @Override
        public void visitSwitch(JCSwitch tree) {
            scan(tree.getExpression());
        }

        @Override
        public void visitForLoop(JCForLoop tree) {
            //skip body and var decl (to prevents same statements to be analyzed twice)
            scan(tree.getCondition());
            scan(tree.getUpdate());
        }

        @Override
        public void visitTry(JCTry tree) {
            //skip resources (to prevents same statements to be analyzed twice)
            scan(tree.getBlock());
            scan(tree.getCatches());
            scan(tree.getFinallyBlock());
        }

        @Override
        public void visitForeachLoop(JCEnhancedForLoop tree) {
            //skip body (to prevents same statements to be analyzed twice)
            scan(tree.getExpression());
        }

        @Override
        public void visitWhileLoop(JCWhileLoop tree) {
            //skip body (to prevents same statements to be analyzed twice)
            scan(tree.getCondition());
        }

        @Override
        public void visitDoLoop(JCDoWhileLoop tree) {
            //skip body (to prevents same statements to be analyzed twice)
            scan(tree.getCondition());
        }

        @Override
        public void visitIf(JCIf tree) {
            //skip body (to prevents same statements to be analyzed twice)
            scan(tree.getCondition());
        }
    }

    class RewritingContext {
        // the whole tree being analyzed
        JCTree originalTree;
        // a subtree, old tree, that will be rewritten
        JCTree oldTree;
        // the replacement for the old tree
        JCTree replacement;
        // did the compiler find any error
        boolean erroneous;
        // the env
        Env<AttrContext> env;
        // the corresponding analyzer
        StatementAnalyzer<JCTree, JCTree> analyzer;

        RewritingContext(
                JCTree originalTree,
                JCTree oldTree,
                JCTree replacement,
                StatementAnalyzer<JCTree, JCTree> analyzer,
                Env<AttrContext> env) {
            this.originalTree = originalTree;
            this.oldTree = oldTree;
            this.replacement = replacement;
            this.analyzer = analyzer;
            this.env = attr.copyEnv(env);
            /*  this is a temporary workaround that should be removed once we have a truly independent
             *  clone operation
             */
            if (originalTree.hasTag(VARDEF)) {
                // avoid redefinition clashes
                this.env.info.scope.remove(((JCVariableDecl)originalTree).sym);
            }
        }

        /**
         * Simple deferred diagnostic handler which filters out all messages and keep track of errors.
         */
        Log.DeferredDiagnosticHandler diagHandler() {
            return new Log.DeferredDiagnosticHandler(log, d -> {
                if (d.getType() == DiagnosticType.ERROR) {
                    erroneous = true;
                }
                return true;
            });
        }
    }

    /**
     * Subclass of TreeCopier that maps nodes matched by analyzers onto new AST nodes.
     */
    class AnalyzerCopier extends TreeCopier<Void> {

        public AnalyzerCopier() {
            super(make);
        }

        @Override @DefinedBy(Api.COMPILER_TREE)
        public JCTree visitLambdaExpression(LambdaExpressionTree node, Void _unused) {
            JCLambda oldLambda = (JCLambda)node;
            JCLambda newLambda = (JCLambda)super.visitLambdaExpression(node, _unused);
            if (oldLambda.paramKind == ParameterKind.IMPLICIT) {
                //reset implicit lambda parameters (whose type might have been set during attr)
                newLambda.paramKind = ParameterKind.IMPLICIT;
                newLambda.params.forEach(p -> p.vartype = null);
            }
            return newLambda;
        }

        @Override @DefinedBy(Api.COMPILER_TREE)
        public JCTree visitNewClass(NewClassTree node, Void aVoid) {
            JCNewClass oldNewClazz = (JCNewClass)node;
            JCNewClass newNewClazz = (JCNewClass)super.visitNewClass(node, aVoid);
            if (!oldNewClazz.args.isEmpty() && oldNewClazz.args.head.hasTag(NULLCHK)) {
                //workaround to Attr generating trees
                newNewClazz.encl = ((JCUnary)newNewClazz.args.head).arg;
                newNewClazz.args = newNewClazz.args.tail;
            }
            return newNewClazz;
        }
    }

   class TreeRewriter extends AnalyzerCopier {

        RewritingContext rewriting;

        TreeRewriter(RewritingContext rewriting) {
            this.rewriting = rewriting;
        }

        @Override
        @SuppressWarnings("unchecked")
        public <Z extends JCTree> Z copy(Z tree, Void _unused) {
            Z newTree = super.copy(tree, null);
            if (tree != null && tree == rewriting.oldTree) {
                Assert.checkNonNull(rewriting.replacement);
                newTree = (Z)rewriting.replacement;
            }
            return newTree;
        }
    }
}<|MERGE_RESOLUTION|>--- conflicted
+++ resolved
@@ -31,10 +31,7 @@
 import java.util.HashMap;
 import java.util.Map;
 import java.util.Queue;
-<<<<<<< HEAD
-=======
 import java.util.stream.Collectors;
->>>>>>> 14b9fe08
 
 import com.sun.source.tree.LambdaExpressionTree;
 import com.sun.source.tree.NewClassTree;
@@ -48,11 +45,8 @@
 import com.sun.tools.javac.code.TypeTag;
 import com.sun.tools.javac.code.Types;
 import com.sun.tools.javac.comp.ArgumentAttr.LocalCacheContext;
-<<<<<<< HEAD
 import com.sun.tools.javac.resources.CompilerProperties.Notes;
-=======
 import com.sun.tools.javac.comp.DeferredAttr.AttributionMode;
->>>>>>> 14b9fe08
 import com.sun.tools.javac.resources.CompilerProperties.Warnings;
 import com.sun.tools.javac.tree.JCTree;
 import com.sun.tools.javac.tree.JCTree.JCBlock;
@@ -674,14 +668,9 @@
      */
     Env<AttrContext> copyEnvIfNeeded(JCTree tree, Env<AttrContext> env) {
         if (!analyzerModes.isEmpty() &&
-<<<<<<< HEAD
-                !env.info.isSpeculative &&
+                !env.info.attributionMode.isSpeculative &&
                 (TreeInfo.isStatement(tree) ||
                 tree.hasTag(METHODDEF)) &&
-=======
-                !env.info.attributionMode.isSpeculative &&
-                TreeInfo.isStatement(tree) &&
->>>>>>> 14b9fe08
                 !tree.hasTag(LABELLED)) {
             Env<AttrContext> analyzeEnv =
                     env.dup(env.tree, env.info.dup(env.info.scope.dupUnshared(env.info.scope.owner)));
