/*
 * Copyright (c) 1999, 2021, Oracle and/or its affiliates. All rights reserved.
 * DO NOT ALTER OR REMOVE COPYRIGHT NOTICES OR THIS FILE HEADER.
 *
 * This code is free software; you can redistribute it and/or modify it
 * under the terms of the GNU General Public License version 2 only, as
 * published by the Free Software Foundation.  Oracle designates this
 * particular file as subject to the "Classpath" exception as provided
 * by Oracle in the LICENSE file that accompanied this code.
 *
 * This code is distributed in the hope that it will be useful, but WITHOUT
 * ANY WARRANTY; without even the implied warranty of MERCHANTABILITY or
 * FITNESS FOR A PARTICULAR PURPOSE.  See the GNU General Public License
 * version 2 for more details (a copy is included in the LICENSE file that
 * accompanied this code).
 *
 * You should have received a copy of the GNU General Public License version
 * 2 along with this work; if not, write to the Free Software Foundation,
 * Inc., 51 Franklin St, Fifth Floor, Boston, MA 02110-1301 USA.
 *
 * Please contact Oracle, 500 Oracle Parkway, Redwood Shores, CA 94065 USA
 * or visit www.oracle.com if you need additional information or have any
 * questions.
 */

package com.sun.tools.javac.comp;


import com.sun.tools.javac.code.*;
import com.sun.tools.javac.code.Attribute.TypeCompound;
import com.sun.tools.javac.code.Source.Feature;
import com.sun.tools.javac.code.Symbol.*;
import com.sun.tools.javac.tree.*;
import com.sun.tools.javac.tree.JCTree.*;
import com.sun.tools.javac.tree.JCTree.JCMemberReference.ReferenceKind;
import com.sun.tools.javac.util.*;
import com.sun.tools.javac.util.JCDiagnostic.DiagnosticPosition;
import com.sun.tools.javac.util.List;

import static com.sun.tools.javac.code.Flags.*;
import static com.sun.tools.javac.code.Kinds.Kind.*;
import static com.sun.tools.javac.code.Scope.LookupKind.NON_RECURSIVE;
import static com.sun.tools.javac.code.TypeTag.CLASS;
import static com.sun.tools.javac.code.TypeTag.TYPEVAR;
import static com.sun.tools.javac.code.TypeTag.VOID;
import static com.sun.tools.javac.comp.CompileStates.CompileState;
import com.sun.tools.javac.tree.JCTree.JCBreak;

/** This pass translates Generic Java to conventional Java.
 *
 *  <p><b>This is NOT part of any supported API.
 *  If you write code that depends on this, you do so at your own risk.
 *  This code and its internal interfaces are subject to change or
 *  deletion without notice.</b>
 */
public class TransTypes extends TreeTranslator {
    /** The context key for the TransTypes phase. */
    protected static final Context.Key<TransTypes> transTypesKey = new Context.Key<>();

    /** Get the instance for this context. */
    public static TransTypes instance(Context context) {
        TransTypes instance = context.get(transTypesKey);
        if (instance == null)
            instance = new TransTypes(context);
        return instance;
    }

    private Names names;
    private Log log;
    private Symtab syms;
    private TreeMaker make;
    private Enter enter;
    private Types types;
    private Annotate annotate;
    private Attr attr;
    private final Resolve resolve;
    private final CompileStates compileStates;

    /** Switch: is complex graph inference supported? */
    private final boolean allowGraphInference;

    /** Switch: are default methods supported? */
    private final boolean allowInterfaceBridges;

    protected TransTypes(Context context) {
        context.put(transTypesKey, this);
        compileStates = CompileStates.instance(context);
        names = Names.instance(context);
        log = Log.instance(context);
        syms = Symtab.instance(context);
        enter = Enter.instance(context);
        types = Types.instance(context);
        make = TreeMaker.instance(context);
        resolve = Resolve.instance(context);
        Source source = Source.instance(context);
        allowInterfaceBridges = Feature.DEFAULT_METHODS.allowedInSource(source);
        allowGraphInference = Feature.GRAPH_INFERENCE.allowedInSource(source);
        annotate = Annotate.instance(context);
        attr = Attr.instance(context);
    }

    /** Construct an attributed tree for a cast of expression to target type,
     *  unless it already has precisely that type.
     *  @param tree    The expression tree.
     *  @param target  The target type.
     */
    JCExpression cast(JCExpression tree, Type target) {
        int oldpos = make.pos;
        make.at(tree.pos);
        if (!types.isSameType(tree.type, target)) {
            if (!resolve.isAccessible(env, target.tsym))
                resolve.logAccessErrorInternal(env, tree, target);
            tree = make.TypeCast(make.Type(target), tree).setType(target);
        }
        make.pos = oldpos;
        return tree;
    }

    /** Construct an attributed tree to coerce an expression to some erased
     *  target type, unless the expression is already assignable to that type.
     *  If target type is a constant type, use its base type instead.
     *  @param tree    The expression tree.
     *  @param target  The target type.
     */
    public JCExpression coerce(Env<AttrContext> env, JCExpression tree, Type target) {
        Env<AttrContext> prevEnv = this.env;
        try {
            this.env = env;
            return coerce(tree, target);
        }
        finally {
            this.env = prevEnv;
        }
    }
    JCExpression coerce(JCExpression tree, Type target) {
        Type btarget = target.baseType();
        if (tree.type.isPrimitive() == target.isPrimitive()) {
            return types.isAssignable(tree.type, btarget, types.noWarnings)
                ? tree
                : cast(tree, btarget);
        }
        return tree;
    }

    /** Given an erased reference type, assume this type as the tree's type.
     *  Then, coerce to some given target type unless target type is null.
     *  This operation is used in situations like the following:
     *
     *  <pre>{@code
     *  class Cell<A> { A value; }
     *  ...
     *  Cell<Integer> cell;
     *  Integer x = cell.value;
     *  }</pre>
     *
     *  Since the erasure of Cell.value is Object, but the type
     *  of cell.value in the assignment is Integer, we need to
     *  adjust the original type of cell.value to Object, and insert
     *  a cast to Integer. That is, the last assignment becomes:
     *
     *  <pre>{@code
     *  Integer x = (Integer)cell.value;
     *  }</pre>
     *
     *  @param tree       The expression tree whose type might need adjustment.
     *  @param erasedType The expression's type after erasure.
     *  @param target     The target type, which is usually the erasure of the
     *                    expression's original type.
     */
    JCExpression retype(JCExpression tree, Type erasedType, Type target) {
//      System.err.println("retype " + tree + " to " + erasedType);//DEBUG
        if (!erasedType.isPrimitive()) {
            if (target != null && target.isPrimitive()) {
                target = erasure(tree.type);
            }
            tree.type = erasedType;
            if (target != null) {
                return coerce(tree, target);
            }
        }
        return tree;
    }

    /** Translate method argument list, casting each argument
     *  to its corresponding type in a list of target types.
     *  @param _args            The method argument list.
     *  @param parameters       The list of target types.
     *  @param varargsElement   The erasure of the varargs element type,
     *  or null if translating a non-varargs invocation
     */
    <T extends JCTree> List<T> translateArgs(List<T> _args,
                                           List<Type> parameters,
                                           Type varargsElement) {
        if (parameters.isEmpty()) return _args;
        List<T> args = _args;
        while (parameters.tail.nonEmpty()) {
            args.head = translate(args.head, parameters.head);
            args = args.tail;
            parameters = parameters.tail;
        }
        Type parameter = parameters.head;
        Assert.check(varargsElement != null || args.length() == 1);
        if (varargsElement != null) {
            while (args.nonEmpty()) {
                args.head = translate(args.head, varargsElement);
                args = args.tail;
            }
        } else {
            args.head = translate(args.head, parameter);
        }
        return _args;
    }

    public <T extends JCTree> List<T> translateArgs(List<T> _args,
                                           List<Type> parameters,
                                           Type varargsElement,
                                           Env<AttrContext> localEnv) {
        Env<AttrContext> prevEnv = env;
        try {
            env = localEnv;
            return translateArgs(_args, parameters, varargsElement);
        }
        finally {
            env = prevEnv;
        }
    }

    /** Add a bridge definition and enter corresponding method symbol in
     *  local scope of origin.
     *
     *  @param pos     The source code position to be used for the definition.
     *  @param meth    The method for which a bridge needs to be added
     *  @param impl    That method's implementation (possibly the method itself)
     *  @param origin  The class to which the bridge will be added
     *  @param bridges The list buffer to which the bridge will be added
     */
    void addBridge(DiagnosticPosition pos,
                   MethodSymbol meth,
                   MethodSymbol impl,
                   ClassSymbol origin,
                   ListBuffer<JCTree> bridges) {
        make.at(pos);
        Type implTypeErasure = erasure(impl.type);

        // Create a bridge method symbol and a bridge definition without a body.
        Type bridgeType = meth.erasure(types);
        long flags = impl.flags() & AccessFlags | SYNTHETIC | BRIDGE |
                (origin.isInterface() ? DEFAULT : 0);
        MethodSymbol bridge = new MethodSymbol(flags,
                                               meth.name,
                                               bridgeType,
                                               origin);
        /* once JDK-6996415 is solved it should be checked if this approach can
         * be applied to method addOverrideBridgesIfNeeded
         */
        bridge.params = createBridgeParams(impl, bridge, bridgeType);
        bridge.setAttributes(impl);

        JCMethodDecl md = make.MethodDef(bridge, null);

        // The bridge calls this.impl(..), if we have an implementation
        // in the current class, super.impl(...) otherwise.
        JCExpression receiver = (impl.owner == origin)
            ? make.This(origin.erasure(types))
            : make.Super(types.supertype(origin.type).tsym.erasure(types), origin);

        // The type returned from the original method.
        Type calltype = implTypeErasure.getReturnType();

        // Construct a call of  this.impl(params), or super.impl(params),
        // casting params and possibly results as needed.
        JCExpression call =
            make.Apply(
                       null,
                       make.Select(receiver, impl).setType(calltype),
                       translateArgs(make.Idents(md.params), implTypeErasure.getParameterTypes(), null))
            .setType(calltype);
        JCStatement stat = (implTypeErasure.getReturnType().hasTag(VOID))
            ? make.Exec(call)
            : make.Return(coerce(call, bridgeType.getReturnType()));
        md.body = make.Block(0, List.of(stat));

        // Add bridge to `bridges' buffer
        bridges.append(md);

        // Add bridge to scope of enclosing class and keep track of the bridge span.
        origin.members().enter(bridge);
    }

    private List<VarSymbol> createBridgeParams(MethodSymbol impl, MethodSymbol bridge,
            Type bridgeType) {
        List<VarSymbol> bridgeParams = null;
        if (impl.params != null) {
            bridgeParams = List.nil();
            List<VarSymbol> implParams = impl.params;
            Type.MethodType mType = (Type.MethodType)bridgeType;
            List<Type> argTypes = mType.argtypes;
            while (implParams.nonEmpty() && argTypes.nonEmpty()) {
                VarSymbol param = new VarSymbol(implParams.head.flags() | SYNTHETIC | PARAMETER,
                        implParams.head.name, argTypes.head, bridge);
                param.setAttributes(implParams.head);
                bridgeParams = bridgeParams.append(param);
                implParams = implParams.tail;
                argTypes = argTypes.tail;
            }
        }
        return bridgeParams;
    }

    /** Add bridge if given symbol is a non-private, non-static member
     *  of the given class, which is either defined in the class or non-final
     *  inherited, and one of the two following conditions holds:
     *  1. The method's type changes in the given class, as compared to the
     *     class where the symbol was defined, (in this case
     *     we have extended a parameterized class with non-trivial parameters).
     *  2. The method has an implementation with a different erased return type.
     *     (in this case we have used co-variant returns).
     *  If a bridge already exists in some other class, no new bridge is added.
     *  Instead, it is checked that the bridge symbol overrides the method symbol.
     *  (Spec ???).
     *  todo: what about bridges for privates???
     *
     *  @param pos     The source code position to be used for the definition.
     *  @param sym     The symbol for which a bridge might have to be added.
     *  @param origin  The class in which the bridge would go.
     *  @param bridges The list buffer to which the bridge would be added.
     */
    void addBridgeIfNeeded(DiagnosticPosition pos,
                           Symbol sym,
                           ClassSymbol origin,
                           ListBuffer<JCTree> bridges) {
        if (sym.kind == MTH &&
                sym.name != names.init &&
                (sym.flags() & (PRIVATE | STATIC)) == 0 &&
                (sym.flags() & SYNTHETIC) != SYNTHETIC &&
                sym.isMemberOf(origin, types)) {
            MethodSymbol meth = (MethodSymbol)sym;
            MethodSymbol bridge = meth.binaryImplementation(origin, types);
            MethodSymbol impl = meth.implementation(origin, types, true);
            if (bridge == null ||
                bridge == meth ||
                (impl != null && !bridge.owner.isSubClass(impl.owner, types))) {
                // No bridge was added yet.
                if (impl != null && bridge != impl && isBridgeNeeded(meth, impl, origin.type)) {
                    addBridge(pos, meth, impl, origin, bridges);
                } else if (impl == meth
                           && impl.owner != origin
                           && (impl.flags() & FINAL) == 0
                           && (meth.flags() & (ABSTRACT|PUBLIC)) == PUBLIC
                           && (origin.flags() & PUBLIC) > (impl.owner.flags() & PUBLIC)) {
                    // this is to work around a horrible but permanent
                    // reflection design error.
                    addBridge(pos, meth, impl, origin, bridges);
                }
            }
        }
    }
    // where

        /**
         * @param method The symbol for which a bridge might have to be added
         * @param impl The implementation of method
         * @param dest The type in which the bridge would go
         */
        private boolean isBridgeNeeded(MethodSymbol method,
                                       MethodSymbol impl,
                                       Type dest) {
            if (impl != method) {
                // If either method or impl have different erasures as
                // members of dest, a bridge is needed.
                Type method_erasure = method.erasure(types);
                if (!isSameMemberWhenErased(dest, method, method_erasure))
                    return true;
                Type impl_erasure = impl.erasure(types);
                if (!isSameMemberWhenErased(dest, impl, impl_erasure))
                    return true;

                /* Bottom line: A bridge is needed if the erasure of the implementation
                   is different from that of the method that it overrides.
                */
                return !types.isSameType(impl_erasure, method_erasure);
            } else {
               // method and impl are the same...
                if ((method.flags() & ABSTRACT) != 0) {
                    // ...and abstract so a bridge is not needed.
                    // Concrete subclasses will bridge as needed.
                    return false;
                }

                // The erasure of the return type is always the same
                // for the same symbol.  Reducing the three tests in
                // the other branch to just one:
                return !isSameMemberWhenErased(dest, method, method.erasure(types));
            }
        }
        /**
         * Lookup the method as a member of the type.  Compare the
         * erasures.
         * @param type the class where to look for the method
         * @param method the method to look for in class
         * @param erasure the erasure of method
         */
        private boolean isSameMemberWhenErased(Type type,
                                               MethodSymbol method,
                                               Type erasure) {
            return types.isSameType(erasure(types.memberType(type, method)),
                                    erasure);
        }

    void addBridges(DiagnosticPosition pos,
                    TypeSymbol i,
                    ClassSymbol origin,
                    ListBuffer<JCTree> bridges) {
        for (Symbol sym : i.members().getSymbols(NON_RECURSIVE))
            addBridgeIfNeeded(pos, sym, origin, bridges);
        for (List<Type> l = types.interfaces(i.type); l.nonEmpty(); l = l.tail)
            addBridges(pos, l.head.tsym, origin, bridges);
    }

    /** Add all necessary bridges to some class appending them to list buffer.
     *  @param pos     The source code position to be used for the bridges.
     *  @param origin  The class in which the bridges go.
     *  @param bridges The list buffer to which the bridges are added.
     */
    void addBridges(DiagnosticPosition pos, ClassSymbol origin, ListBuffer<JCTree> bridges) {
        Type st = types.supertype(origin.type);
        while (st.hasTag(CLASS)) {
//          if (isSpecialization(st))
            addBridges(pos, st.tsym, origin, bridges);
            st = types.supertype(st);
        }
        for (List<Type> l = types.interfaces(origin.type); l.nonEmpty(); l = l.tail)
//          if (isSpecialization(l.head))
            addBridges(pos, l.head.tsym, origin, bridges);
    }

/* ************************************************************************
 * Visitor methods
 *************************************************************************/

    /** Visitor argument: proto-type.
     */
    private Type pt;

    /** Visitor method: perform a type translation on tree.
     */
    public <T extends JCTree> T translate(T tree, Type pt) {
        Type prevPt = this.pt;
        try {
            this.pt = pt;
            return translate(tree);
        } finally {
            this.pt = prevPt;
        }
    }

    /** Visitor method: perform a type translation on list of trees.
     */
    public <T extends JCTree> List<T> translate(List<T> trees, Type pt) {
        Type prevPt = this.pt;
        List<T> res;
        try {
            this.pt = pt;
            res = translate(trees);
        } finally {
            this.pt = prevPt;
        }
        return res;
    }

    public void visitClassDef(JCClassDecl tree) {
        translateClass(tree.sym);
        result = tree;
    }

    Type returnType = null;
    public void visitMethodDef(JCMethodDecl tree) {
        Type prevRetType = returnType;
        try {
            returnType = erasure(tree.type).getReturnType();
            tree.restype = translate(tree.restype, null);
            tree.typarams = List.nil();
            tree.params = translateVarDefs(tree.params);
            tree.recvparam = translate(tree.recvparam, null);
            tree.thrown = translate(tree.thrown, null);
            tree.body = translate(tree.body, tree.sym.erasure(types).getReturnType());
            tree.type = erasure(tree.type);
            result = tree;
        } finally {
            returnType = prevRetType;
        }
    }

    public void visitVarDef(JCVariableDecl tree) {
        tree.vartype = translate(tree.vartype, null);
        tree.init = translate(tree.init, tree.sym.erasure(types));
        tree.type = erasure(tree.type);
        result = tree;
    }

    public void visitDoLoop(JCDoWhileLoop tree) {
        tree.body = translate(tree.body);
        tree.cond = translate(tree.cond, syms.booleanType);
        result = tree;
    }

    public void visitWhileLoop(JCWhileLoop tree) {
        tree.cond = translate(tree.cond, syms.booleanType);
        tree.body = translate(tree.body);
        result = tree;
    }

    public void visitForLoop(JCForLoop tree) {
        tree.init = translate(tree.init, null);
        if (tree.cond != null)
            tree.cond = translate(tree.cond, syms.booleanType);
        tree.step = translate(tree.step, null);
        tree.body = translate(tree.body);
        result = tree;
    }

    public void visitForeachLoop(JCEnhancedForLoop tree) {
        tree.var = translate(tree.var, null);
        Type iterableType = tree.expr.type;
        tree.expr = translate(tree.expr, erasure(tree.expr.type));
        if (types.elemtype(tree.expr.type) == null)
            tree.expr.type = iterableType; // preserve type for Lower
        tree.body = translate(tree.body);
        result = tree;
    }

    public void visitLambda(JCLambda tree) {
        Type prevRetType = returnType;
        try {
            returnType = erasure(tree.getDescriptorType(types)).getReturnType();
            tree.params = translate(tree.params);
            tree.body = translate(tree.body, tree.body.type == null || returnType.hasTag(VOID) ? null : returnType);
            if (!tree.type.isIntersection()) {
                tree.type = erasure(tree.type);
            } else {
                tree.type = types.erasure(types.findDescriptorSymbol(tree.type.tsym).owner.type);
            }
            result = tree;
        }
        finally {
            returnType = prevRetType;
        }
    }

    public void visitSwitch(JCSwitch tree) {
        Type selsuper = types.supertype(tree.selector.type);
        boolean enumSwitch = selsuper != null &&
            selsuper.tsym == syms.enumSym;
        Type target = enumSwitch ? erasure(tree.selector.type) : syms.intType;
        tree.selector = translate(tree.selector, target);
        tree.cases = translateCases(tree.cases);
        result = tree;
    }

    public void visitCase(JCCase tree) {
        tree.labels = translate(tree.labels, null);
        tree.stats = translate(tree.stats);
        result = tree;
    }

    public void visitBindingPattern(JCBindingPattern tree) {
        tree.var = translate(tree.var, null);
        result = tree;
    }

    public void visitSwitchExpression(JCSwitchExpression tree) {
        Type selsuper = types.supertype(tree.selector.type);
        boolean enumSwitch = selsuper != null &&
            selsuper.tsym == syms.enumSym;
        Type target = enumSwitch ? erasure(tree.selector.type) : syms.intType;
        tree.selector = translate(tree.selector, target);
        tree.cases = translate(tree.cases);
        tree.type = erasure(tree.type);
        result = retype(tree, tree.type, pt);
    }

    @Override
<<<<<<< HEAD
    public void visitDeconstructionPattern(JCDeconstructionPattern tree) {
        tree.deconstructor = translate(tree.deconstructor, null);
        tree.nested = translate(tree.nested, null);
=======
    public void visitParenthesizedPattern(JCParenthesizedPattern tree) {
        tree.pattern = translate(tree.pattern, null);
>>>>>>> c8add223
        result = tree;
    }

    @Override
<<<<<<< HEAD
    public void visitArrayPattern(JCArrayPattern tree) {
        tree.patternType = translate(tree.patternType, null);
        tree.nested = translate(tree.nested, null);
=======
    public void visitGuardPattern(JCGuardPattern tree) {
        tree.patt = translate(tree.patt, null);
        tree.expr = translate(tree.expr, syms.booleanType);
>>>>>>> c8add223
        result = tree;
    }

    public void visitSynchronized(JCSynchronized tree) {
        tree.lock = translate(tree.lock, erasure(tree.lock.type));
        tree.body = translate(tree.body);
        result = tree;
    }

    public void visitTry(JCTry tree) {
        tree.resources = translate(tree.resources, syms.autoCloseableType);
        tree.body = translate(tree.body);
        tree.catchers = translateCatchers(tree.catchers);
        tree.finalizer = translate(tree.finalizer);
        result = tree;
    }

    public void visitConditional(JCConditional tree) {
        tree.cond = translate(tree.cond, syms.booleanType);
        tree.truepart = translate(tree.truepart, erasure(tree.type));
        tree.falsepart = translate(tree.falsepart, erasure(tree.type));
        tree.type = erasure(tree.type);
        result = retype(tree, tree.type, pt);
    }

   public void visitIf(JCIf tree) {
        tree.cond = translate(tree.cond, syms.booleanType);
        tree.thenpart = translate(tree.thenpart);
        tree.elsepart = translate(tree.elsepart);
        result = tree;
    }

    public void visitExec(JCExpressionStatement tree) {
        tree.expr = translate(tree.expr, null);
        result = tree;
    }

    public void visitReturn(JCReturn tree) {
        if (!returnType.hasTag(VOID))
            tree.expr = translate(tree.expr, returnType);
        result = tree;
    }

    @Override
    public void visitBreak(JCBreak tree) {
        result = tree;
    }

    @Override
    public void visitYield(JCYield tree) {
        tree.value = translate(tree.value, erasure(tree.value.type));
        tree.value.type = erasure(tree.value.type);
        tree.value = retype(tree.value, tree.value.type, pt);
        result = tree;
    }

    public void visitThrow(JCThrow tree) {
        tree.expr = translate(tree.expr, erasure(tree.expr.type));
        result = tree;
    }

    public void visitAssert(JCAssert tree) {
        tree.cond = translate(tree.cond, syms.booleanType);
        if (tree.detail != null)
            tree.detail = translate(tree.detail, erasure(tree.detail.type));
        result = tree;
    }

    public void visitApply(JCMethodInvocation tree) {
        tree.meth = translate(tree.meth, null);
        Symbol meth = TreeInfo.symbol(tree.meth);
        Type mt = meth.erasure(types);
        boolean useInstantiatedPtArgs =
                allowGraphInference && !types.isSignaturePolymorphic((MethodSymbol)meth.baseSymbol());
        List<Type> argtypes = useInstantiatedPtArgs ?
                tree.meth.type.getParameterTypes() :
                mt.getParameterTypes();
        if (meth.name == names.init && meth.owner == syms.enumSym)
            argtypes = argtypes.tail.tail;
        if (tree.varargsElement != null)
            tree.varargsElement = types.erasure(tree.varargsElement);
        else
            if (tree.args.length() != argtypes.length()) {
                Assert.error(String.format("Incorrect number of arguments; expected %d, found %d",
                        tree.args.length(), argtypes.length()));
            }
        tree.args = translateArgs(tree.args, argtypes, tree.varargsElement);

        tree.type = types.erasure(tree.type);
        // Insert casts of method invocation results as needed.
        result = retype(tree, mt.getReturnType(), pt);
    }

    public void visitNewClass(JCNewClass tree) {
        if (tree.encl != null) {
            if (tree.def == null) {
                tree.encl = translate(tree.encl, erasure(tree.encl.type));
            } else {
                tree.args = tree.args.prepend(attr.makeNullCheck(tree.encl));
                tree.encl = null;
            }
        }

        Type erasedConstructorType = tree.constructorType != null ?
                erasure(tree.constructorType) :
                null;

        List<Type> argtypes = erasedConstructorType != null && allowGraphInference ?
                erasedConstructorType.getParameterTypes() :
                tree.constructor.erasure(types).getParameterTypes();

        tree.clazz = translate(tree.clazz, null);
        if (tree.varargsElement != null)
            tree.varargsElement = types.erasure(tree.varargsElement);
        tree.args = translateArgs(
            tree.args, argtypes, tree.varargsElement);
        tree.def = translate(tree.def, null);
        if (erasedConstructorType != null)
            tree.constructorType = erasedConstructorType;
        tree.type = erasure(tree.type);
        result = tree;
    }

    public void visitNewArray(JCNewArray tree) {
        tree.elemtype = translate(tree.elemtype, null);
        translate(tree.dims, syms.intType);
        if (tree.type != null) {
            tree.elems = translate(tree.elems, erasure(types.elemtype(tree.type)));
            tree.type = erasure(tree.type);
        } else {
            tree.elems = translate(tree.elems, null);
        }

        result = tree;
    }

    public void visitParens(JCParens tree) {
        tree.expr = translate(tree.expr, pt);
        tree.type = erasure(tree.expr.type);
        result = tree;
    }

    public void visitAssign(JCAssign tree) {
        tree.lhs = translate(tree.lhs, null);
        tree.rhs = translate(tree.rhs, erasure(tree.lhs.type));
        tree.type = erasure(tree.lhs.type);
        result = retype(tree, tree.type, pt);
    }

    public void visitAssignop(JCAssignOp tree) {
        tree.lhs = translate(tree.lhs, null);
        tree.rhs = translate(tree.rhs, tree.operator.type.getParameterTypes().tail.head);
        tree.type = erasure(tree.type);
        result = tree;
    }

    public void visitUnary(JCUnary tree) {
        tree.arg = translate(tree.arg, (tree.getTag() == Tag.NULLCHK)
            ? tree.type
            : tree.operator.type.getParameterTypes().head);
        result = tree;
    }

    public void visitBinary(JCBinary tree) {
        tree.lhs = translate(tree.lhs, tree.operator.type.getParameterTypes().head);
        tree.rhs = translate(tree.rhs, tree.operator.type.getParameterTypes().tail.head);
        result = tree;
    }

    public void visitAnnotatedType(JCAnnotatedType tree) {
        // For now, we need to keep the annotations in the tree because of the current
        // MultiCatch implementation wrt type annotations
        List<TypeCompound> mirrors = annotate.fromAnnotations(tree.annotations);
        tree.underlyingType = translate(tree.underlyingType);
        tree.type = tree.underlyingType.type.annotatedType(mirrors);
        result = tree;
    }

    public void visitTypeCast(JCTypeCast tree) {
        tree.clazz = translate(tree.clazz, null);
        Type originalTarget = tree.type;
        tree.type = erasure(tree.type);
        JCExpression newExpression = translate(tree.expr, tree.type);
        if (newExpression != tree.expr) {
            JCTypeCast typeCast = newExpression.hasTag(Tag.TYPECAST)
                ? (JCTypeCast) newExpression
                : null;
            tree.expr = typeCast != null && types.isSameType(typeCast.type, tree.type)
                ? typeCast.expr
                : newExpression;
        }
        if (originalTarget.isIntersection()) {
            Type.IntersectionClassType ict = (Type.IntersectionClassType)originalTarget;
            for (Type c : ict.getExplicitComponents()) {
                Type ec = erasure(c);
                if (!types.isSameType(ec, tree.type)) {
                    tree.expr = coerce(tree.expr, ec);
                }
            }
        }
        result = retype(tree, tree.type, pt);
    }

    public void visitTypeTest(JCInstanceOf tree) {
        tree.expr = translate(tree.expr, null);
        tree.pattern = translate(tree.pattern, null);
        result = tree;
    }

    public void visitIndexed(JCArrayAccess tree) {
        tree.indexed = translate(tree.indexed, erasure(tree.indexed.type));
        tree.index = translate(tree.index, syms.intType);

        // Insert casts of indexed expressions as needed.
        result = retype(tree, types.elemtype(tree.indexed.type), pt);
    }

    // There ought to be nothing to rewrite here;
    // we don't generate code.
    public void visitAnnotation(JCAnnotation tree) {
        result = tree;
    }

    public void visitIdent(JCIdent tree) {
        Type et = tree.sym.erasure(types);

        // Map type variables to their bounds.
        if (tree.sym.kind == TYP && tree.sym.type.hasTag(TYPEVAR)) {
            result = make.at(tree.pos).Type(et);
        } else
        // Map constants expressions to themselves.
        if (tree.type.constValue() != null) {
            result = tree;
        }
        // Insert casts of variable uses as needed.
        else if (tree.sym.kind == VAR) {
            result = retype(tree, et, pt);
        }
        else {
            tree.type = erasure(tree.type);
            result = tree;
        }
    }

    public void visitSelect(JCFieldAccess tree) {
        Type t = types.skipTypeVars(tree.selected.type, false);
        if (t.isCompound()) {
            tree.selected = coerce(
                translate(tree.selected, erasure(tree.selected.type)),
                erasure(tree.sym.owner.type));
        } else
            tree.selected = translate(tree.selected, erasure(t));

        // Map constants expressions to themselves.
        if (tree.type.constValue() != null) {
            result = tree;
        }
        // Insert casts of variable uses as needed.
        else if (tree.sym.kind == VAR) {
            result = retype(tree, tree.sym.erasure(types), pt);
        }
        else {
            tree.type = erasure(tree.type);
            result = tree;
        }
    }

    public void visitReference(JCMemberReference tree) {
        Type t = types.skipTypeVars(tree.expr.type, false);
        Type receiverTarget = t.isCompound() ? erasure(tree.sym.owner.type) : erasure(t);
        if (tree.kind == ReferenceKind.UNBOUND) {
            tree.expr = make.Type(receiverTarget);
        } else {
            tree.expr = translate(tree.expr, receiverTarget);
        }
        if (!tree.type.isIntersection()) {
            tree.type = erasure(tree.type);
        } else {
            tree.type = types.erasure(types.findDescriptorSymbol(tree.type.tsym).owner.type);
        }
        if (tree.varargsElement != null)
            tree.varargsElement = erasure(tree.varargsElement);
        result = tree;
    }

    public void visitTypeArray(JCArrayTypeTree tree) {
        tree.elemtype = translate(tree.elemtype, null);
        tree.type = erasure(tree.type);
        result = tree;
    }

    /** Visitor method for parameterized types.
     */
    public void visitTypeApply(JCTypeApply tree) {
        JCTree clazz = translate(tree.clazz, null);
        result = clazz;
    }

    public void visitTypeIntersection(JCTypeIntersection tree) {
        tree.bounds = translate(tree.bounds, null);
        tree.type = erasure(tree.type);
        result = tree;
    }

/**************************************************************************
 * utility methods
 *************************************************************************/

    private Type erasure(Type t) {
        return types.erasure(t);
    }

/**************************************************************************
 * main method
 *************************************************************************/

    private Env<AttrContext> env;

    private static final String statePreviousToFlowAssertMsg =
            "The current compile state [%s] of class %s is previous to FLOW";

    void translateClass(ClassSymbol c) {
        Type st = types.supertype(c.type);
        // process superclass before derived
        if (st.hasTag(CLASS)) {
            translateClass((ClassSymbol)st.tsym);
        }

        Env<AttrContext> myEnv = enter.getEnv(c);
        if (myEnv == null || (c.flags_field & TYPE_TRANSLATED) != 0) {
            return;
        }
        c.flags_field |= TYPE_TRANSLATED;

        /*  The two assertions below are set for early detection of any attempt
         *  to translate a class that:
         *
         *  1) has no compile state being it the most outer class.
         *     We accept this condition for inner classes.
         *
         *  2) has a compile state which is previous to Flow state.
         */
        boolean envHasCompState = compileStates.get(myEnv) != null;
        if (!envHasCompState && c.outermostClass() == c) {
            Assert.error("No info for outermost class: " + myEnv.enclClass.sym);
        }

        if (envHasCompState &&
                CompileState.FLOW.isAfter(compileStates.get(myEnv))) {
            Assert.error(String.format(statePreviousToFlowAssertMsg,
                    compileStates.get(myEnv), myEnv.enclClass.sym));
        }

        Env<AttrContext> oldEnv = env;
        try {
            env = myEnv;
            // class has not been translated yet

            TreeMaker savedMake = make;
            Type savedPt = pt;
            make = make.forToplevel(env.toplevel);
            pt = null;
            try {
                JCClassDecl tree = (JCClassDecl) env.tree;
                tree.typarams = List.nil();
                super.visitClassDef(tree);
                make.at(tree.pos);
                ListBuffer<JCTree> bridges = new ListBuffer<>();
                if (allowInterfaceBridges || (tree.sym.flags() & INTERFACE) == 0) {
                    addBridges(tree.pos(), c, bridges);
                }
                tree.defs = bridges.toList().prependList(tree.defs);
                tree.type = erasure(tree.type);
            } finally {
                make = savedMake;
                pt = savedPt;
            }
        } finally {
            env = oldEnv;
        }
    }

    /** Translate a toplevel class definition.
     *  @param cdef    The definition to be translated.
     */
    public JCTree translateTopLevelClass(JCTree cdef, TreeMaker make) {
        // note that this method does NOT support recursion.
        this.make = make;
        pt = null;
        return translate(cdef, null);
    }
}<|MERGE_RESOLUTION|>--- conflicted
+++ resolved
@@ -580,27 +580,28 @@
     }
 
     @Override
-<<<<<<< HEAD
+    public void visitParenthesizedPattern(JCParenthesizedPattern tree) {
+        tree.pattern = translate(tree.pattern, null);
+        result = tree;
+    }
+
+    @Override
+    public void visitGuardPattern(JCGuardPattern tree) {
+        tree.patt = translate(tree.patt, null);
+        tree.expr = translate(tree.expr, syms.booleanType);
+        result = tree;
+    }
+
     public void visitDeconstructionPattern(JCDeconstructionPattern tree) {
         tree.deconstructor = translate(tree.deconstructor, null);
         tree.nested = translate(tree.nested, null);
-=======
-    public void visitParenthesizedPattern(JCParenthesizedPattern tree) {
-        tree.pattern = translate(tree.pattern, null);
->>>>>>> c8add223
         result = tree;
     }
 
     @Override
-<<<<<<< HEAD
     public void visitArrayPattern(JCArrayPattern tree) {
         tree.patternType = translate(tree.patternType, null);
         tree.nested = translate(tree.nested, null);
-=======
-    public void visitGuardPattern(JCGuardPattern tree) {
-        tree.patt = translate(tree.patt, null);
-        tree.expr = translate(tree.expr, syms.booleanType);
->>>>>>> c8add223
         result = tree;
     }
 
