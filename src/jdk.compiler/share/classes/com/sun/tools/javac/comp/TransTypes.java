--- conflicted
+++ resolved
@@ -586,7 +586,6 @@
         result = tree;
     }
 
-<<<<<<< HEAD
     public void visitDeconstructionPattern(JCDeconstructionPattern tree) {
         tree.fullComponentTypes = tree.record.getRecordComponents().map(rc -> types.memberType(tree.type, rc));
         tree.deconstructor = translate(tree.deconstructor, null);
@@ -594,8 +593,6 @@
         result = tree;
     }
 
-=======
->>>>>>> 5e0f5587
     public void visitSynchronized(JCSynchronized tree) {
         tree.lock = translate(tree.lock, erasure(tree.lock.type));
         tree.body = translate(tree.body);
