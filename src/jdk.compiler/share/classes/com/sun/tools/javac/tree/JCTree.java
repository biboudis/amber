/*
 * Copyright (c) 1999, 2019, Oracle and/or its affiliates. All rights reserved.
 * DO NOT ALTER OR REMOVE COPYRIGHT NOTICES OR THIS FILE HEADER.
 *
 * This code is free software; you can redistribute it and/or modify it
 * under the terms of the GNU General Public License version 2 only, as
 * published by the Free Software Foundation.  Oracle designates this
 * particular file as subject to the "Classpath" exception as provided
 * by Oracle in the LICENSE file that accompanied this code.
 *
 * This code is distributed in the hope that it will be useful, but WITHOUT
 * ANY WARRANTY; without even the implied warranty of MERCHANTABILITY or
 * FITNESS FOR A PARTICULAR PURPOSE.  See the GNU General Public License
 * version 2 for more details (a copy is included in the LICENSE file that
 * accompanied this code).
 *
 * You should have received a copy of the GNU General Public License version
 * 2 along with this work; if not, write to the Free Software Foundation,
 * Inc., 51 Franklin St, Fifth Floor, Boston, MA 02110-1301 USA.
 *
 * Please contact Oracle, 500 Oracle Parkway, Redwood Shores, CA 94065 USA
 * or visit www.oracle.com if you need additional information or have any
 * questions.
 */

package com.sun.tools.javac.tree;

import java.io.IOException;
import java.io.StringWriter;
import java.util.*;
import java.util.stream.Collectors;

import javax.lang.model.element.Modifier;
import javax.lang.model.type.TypeKind;
import javax.tools.JavaFileObject;

import com.sun.source.tree.*;
import com.sun.tools.javac.code.*;
import com.sun.tools.javac.code.Directive.RequiresDirective;
import com.sun.tools.javac.code.Scope.*;
import com.sun.tools.javac.code.Symbol.*;
import com.sun.tools.javac.comp.MatchBindingsComputer.BindingSymbol;
import com.sun.tools.javac.util.*;
import com.sun.tools.javac.util.DefinedBy.Api;
import com.sun.tools.javac.util.JCDiagnostic.DiagnosticPosition;
import com.sun.tools.javac.util.List;

import static com.sun.tools.javac.tree.JCTree.Tag.*;

import javax.tools.JavaFileManager.Location;

import com.sun.source.tree.ModuleTree.ModuleKind;
import com.sun.tools.javac.code.Directive.ExportsDirective;
import com.sun.tools.javac.code.Directive.OpensDirective;
import com.sun.tools.javac.code.Type.ModuleType;

/**
 * Root class for abstract syntax tree nodes. It provides definitions
 * for specific tree nodes as subclasses nested inside.
 *
 * <p>Each subclass is highly standardized.  It generally contains
 * only tree fields for the syntactic subcomponents of the node.  Some
 * classes that represent identifier uses or definitions also define a
 * Symbol field that denotes the represented identifier.  Classes for
 * non-local jumps also carry the jump target as a field.  The root
 * class Tree itself defines fields for the tree's type and position.
 * No other fields are kept in a tree node; instead parameters are
 * passed to methods accessing the node.
 *
 * <p>Except for the methods defined by com.sun.source, the only
 * method defined in subclasses is `visit' which applies a given
 * visitor to the tree. The actual tree processing is done by visitor
 * classes in other packages. The abstract class Visitor, as well as
 * an Factory interface for trees, are defined as inner classes in
 * Tree.
 *
 * <p>To avoid ambiguities with the Tree API in com.sun.source all sub
 * classes should, by convention, start with JC (javac).
 *
 * <p><b>This is NOT part of any supported API.
 * If you write code that depends on this, you do so at your own risk.
 * This code and its internal interfaces are subject to change or
 * deletion without notice.</b>
 *
 * @see TreeMaker
 * @see TreeInfo
 * @see TreeTranslator
 * @see Pretty
 */
public abstract class JCTree implements Tree, Cloneable, DiagnosticPosition {

    /* Tree tag values, identifying kinds of trees */
    public enum Tag {
        /** For methods that return an invalid tag if a given condition is not met
         */
        NO_TAG,

        /** Toplevel nodes, of type TopLevel, representing entire source files.
        */
        TOPLEVEL,

        /** Package level definitions.
         */
        PACKAGEDEF,

        /** Import clauses, of type Import.
         */
        IMPORT,

        /** Class definitions, of type ClassDef.
         */
        CLASSDEF,

        /** Method definitions, of type MethodDef.
         */
        METHODDEF,

        /** Variable definitions, of type VarDef.
         */
        VARDEF,

        /** The no-op statement ";", of type Skip
         */
        SKIP,

        /** Blocks, of type Block.
         */
        BLOCK,

        /** Do-while loops, of type DoLoop.
         */
        DOLOOP,

        /** While-loops, of type WhileLoop.
         */
        WHILELOOP,

        /** For-loops, of type ForLoop.
         */
        FORLOOP,

        /** Foreach-loops, of type ForeachLoop.
         */
        FOREACHLOOP,

        /** Labelled statements, of type Labelled.
         */
        LABELLED,

        /** Switch statements, of type Switch.
         */
        SWITCH,

        /** Case parts in switch statements/expressions, of type Case.
         */
        CASE,

        /** Switch expression statements, of type Switch.
         */
        SWITCH_EXPRESSION,

        /** Synchronized statements, of type Synchronized.
         */
        SYNCHRONIZED,

        /** Try statements, of type Try.
         */
        TRY,

        /** Catch clauses in try statements, of type Catch.
         */
        CATCH,

        /** Conditional expressions, of type Conditional.
         */
        CONDEXPR,

        /** Conditional statements, of type If.
         */
        IF,

        /** Expression statements, of type Exec.
         */
        EXEC,

        /** Break statements, of type Break.
         */
        BREAK,

        /** Yield statements, of type Yield.
         */
        YIELD,

        /** Continue statements, of type Continue.
         */
        CONTINUE,

        /** Return statements, of type Return.
         */
        RETURN,

        /** Throw statements, of type Throw.
         */
        THROW,

        /** Assert statements, of type Assert.
         */
        ASSERT,

        /** Method invocation expressions, of type Apply.
         */
        APPLY,

        /** Class instance creation expressions, of type NewClass.
         */
        NEWCLASS,

        /** Array creation expressions, of type NewArray.
         */
        NEWARRAY,

        /** Lambda expression, of type Lambda.
         */
        LAMBDA,

        /** Parenthesized subexpressions, of type Parens.
         */
        PARENS,

        /** Assignment expressions, of type Assign.
         */
        ASSIGN,

        /** Type cast expressions, of type TypeCast.
         */
        TYPECAST,

        /** Type test expressions, of type TypeTest.
         */
        TYPETEST,

<<<<<<< HEAD
        /** Patterns.
         */
        BINDINGPATTERN,
        LITERALPATTERN,
=======
        ANYPATTERN,

        /** Patterns.
         */
        BINDINGPATTERN,

        DECONSTRUCTIONPATTERN,
>>>>>>> 5bcd6488

        /** Indexed array expressions, of type Indexed.
         */
        INDEXED,

        /** Selections, of type Select.
         */
        SELECT,

        /** Member references, of type Reference.
         */
        REFERENCE,

        /** Simple identifiers, of type Ident.
         */
        IDENT,

        /** Literals, of type Literal.
         */
        LITERAL,

        /** Basic type identifiers, of type TypeIdent.
         */
        TYPEIDENT,

        /** Array types, of type TypeArray.
         */
        TYPEARRAY,

        /** Parameterized types, of type TypeApply.
         */
        TYPEAPPLY,

        /** Union types, of type TypeUnion.
         */
        TYPEUNION,

        /** Intersection types, of type TypeIntersection.
         */
        TYPEINTERSECTION,

        /** Formal type parameters, of type TypeParameter.
         */
        TYPEPARAMETER,

        /** Type argument.
         */
        WILDCARD,

        /** Bound kind: extends, super, exact, or unbound
         */
        TYPEBOUNDKIND,

        /** metadata: Annotation.
         */
        ANNOTATION,

        /** metadata: Type annotation.
         */
        TYPE_ANNOTATION,

        /** metadata: Modifiers
         */
        MODIFIERS,

        /** An annotated type tree.
         */
        ANNOTATED_TYPE,

        /** Error trees, of type Erroneous.
         */
        ERRONEOUS,

        /** Unary operators, of type Unary.
         */
        POS,                             // +
        NEG,                             // -
        NOT,                             // !
        COMPL,                           // ~
        PREINC,                          // ++ _
        PREDEC,                          // -- _
        POSTINC,                         // _ ++
        POSTDEC,                         // _ --

        /** unary operator for null reference checks, only used internally.
         */
        NULLCHK,

        /** Binary operators, of type Binary.
         */
        OR,                              // ||
        AND,                             // &&
        BITOR,                           // |
        BITXOR,                          // ^
        BITAND,                          // &
        EQ,                              // ==
        NE,                              // !=
        LT,                              // <
        GT,                              // >
        LE,                              // <=
        GE,                              // >=
        SL,                              // <<
        SR,                              // >>
        USR,                             // >>>
        PLUS,                            // +
        MINUS,                           // -
        MUL,                             // *
        DIV,                             // /
        MOD,                             // %

        /** Assignment operators, of type Assignop.
         */
        BITOR_ASG(BITOR),                // |=
        BITXOR_ASG(BITXOR),              // ^=
        BITAND_ASG(BITAND),              // &=

        SL_ASG(SL),                      // <<=
        SR_ASG(SR),                      // >>=
        USR_ASG(USR),                    // >>>=
        PLUS_ASG(PLUS),                  // +=
        MINUS_ASG(MINUS),                // -=
        MUL_ASG(MUL),                    // *=
        DIV_ASG(DIV),                    // /=
        MOD_ASG(MOD),                    // %=

        MODULEDEF,
        EXPORTS,
        OPENS,
        PROVIDES,
        REQUIRES,
        USES,

        /** A synthetic let expression, of type LetExpr.
         */
        LETEXPR;                         // ala scheme

        private final Tag noAssignTag;

        private static final int numberOfOperators = MOD.ordinal() - POS.ordinal() + 1;

        private Tag(Tag noAssignTag) {
            this.noAssignTag = noAssignTag;
        }

        private Tag() {
            this(null);
        }

        public static int getNumberOfOperators() {
            return numberOfOperators;
        }

        public Tag noAssignOp() {
            if (noAssignTag != null)
                return noAssignTag;
            throw new AssertionError("noAssignOp() method is not available for non assignment tags");
        }

        public boolean isPostUnaryOp() {
            return (this == POSTINC || this == POSTDEC);
        }

        public boolean isIncOrDecUnaryOp() {
            return (this == PREINC || this == PREDEC || this == POSTINC || this == POSTDEC);
        }

        public boolean isAssignop() {
            return noAssignTag != null;
        }

        public int operatorIndex() {
            return (this.ordinal() - POS.ordinal());
        }
    }

    /* The (encoded) position in the source file. @see util.Position.
     */
    public int pos;

    /* The type of this node.
     */
    public Type type;

    /* The tag of this node -- one of the constants declared above.
     */
    public abstract Tag getTag();

    /* Returns true if the tag of this node is equals to tag.
     */
    public boolean hasTag(Tag tag) {
        return tag == getTag();
    }

    /** Convert a tree to a pretty-printed string. */
    @Override
    public String toString() {
        StringWriter s = new StringWriter();
        try {
            new Pretty(s, false).printExpr(this);
        }
        catch (IOException e) {
            // should never happen, because StringWriter is defined
            // never to throw any IOExceptions
            throw new AssertionError(e);
        }
        return s.toString();
    }

    /** Set position field and return this tree.
     */
    public JCTree setPos(int pos) {
        this.pos = pos;
        return this;
    }

    /** Set type field and return this tree.
     */
    public JCTree setType(Type type) {
        this.type = type;
        return this;
    }

    /** Visit this tree with a given visitor.
     */
    public abstract void accept(Visitor v);

    @DefinedBy(Api.COMPILER_TREE)
    public abstract <R,D> R accept(TreeVisitor<R,D> v, D d);

    /** Return a shallow copy of this tree.
     */
    @Override
    public Object clone() {
        try {
            return super.clone();
        } catch(CloneNotSupportedException e) {
            throw new RuntimeException(e);
        }
    }

    /** Get a default position for this tree node.
     */
    public DiagnosticPosition pos() {
        return this;
    }

    // for default DiagnosticPosition
    public JCTree getTree() {
        return this;
    }

    // for default DiagnosticPosition
    public int getStartPosition() {
        return TreeInfo.getStartPos(this);
    }

    // for default DiagnosticPosition
    public int getPreferredPosition() {
        return pos;
    }

    // for default DiagnosticPosition
    public int getEndPosition(EndPosTable endPosTable) {
        return TreeInfo.getEndPos(this, endPosTable);
    }

    /**
     * Everything in one source file is kept in a {@linkplain JCCompilationUnit} structure.
     */
    public static class JCCompilationUnit extends JCTree implements CompilationUnitTree {
        /** All definitions in this file (ClassDef, Import, and Skip) */
        public List<JCTree> defs;
        /** The source file name. */
        public JavaFileObject sourcefile;
        /** The module to which this compilation unit belongs. */
        public ModuleSymbol modle;
        /** The location in which this compilation unit was found. */
        public Location locn;
        /** The package to which this compilation unit belongs. */
        public PackageSymbol packge;
        /** A scope containing top level classes. */
        public WriteableScope toplevelScope;
        /** A scope for all named imports. */
        public NamedImportScope namedImportScope;
        /** A scope for all import-on-demands. */
        public StarImportScope starImportScope;
        /** Line starting positions, defined only if option -g is set. */
        public Position.LineMap lineMap = null;
        /** A table that stores all documentation comments indexed by the tree
         * nodes they refer to. defined only if option -s is set. */
        public DocCommentTable docComments = null;
        /* An object encapsulating ending positions of source ranges indexed by
         * the tree nodes they belong to. Defined only if option -Xjcov is set. */
        public EndPosTable endPositions = null;
        protected JCCompilationUnit(List<JCTree> defs) {
            this.defs = defs;
        }
        @Override
        public void accept(Visitor v) { v.visitTopLevel(this); }

        @DefinedBy(Api.COMPILER_TREE)
        public Kind getKind() { return Kind.COMPILATION_UNIT; }

        public JCModuleDecl getModuleDecl() {
            for (JCTree tree : defs) {
                if (tree.hasTag(MODULEDEF)) {
                    return (JCModuleDecl) tree;
                }
            }

            return null;
        }

        @DefinedBy(Api.COMPILER_TREE)
        public JCPackageDecl getPackage() {
            // PackageDecl must be the first entry if it exists
            if (!defs.isEmpty() && defs.head.hasTag(PACKAGEDEF))
                return (JCPackageDecl)defs.head;
            return null;
        }
        @DefinedBy(Api.COMPILER_TREE)
        public List<JCAnnotation> getPackageAnnotations() {
            JCPackageDecl pd = getPackage();
            return pd != null ? pd.getAnnotations() : List.nil();
        }
        @DefinedBy(Api.COMPILER_TREE)
        public ExpressionTree getPackageName() {
            JCPackageDecl pd = getPackage();
            return pd != null ? pd.getPackageName() : null;
        }

        @DefinedBy(Api.COMPILER_TREE)
        public List<JCImport> getImports() {
            ListBuffer<JCImport> imports = new ListBuffer<>();
            for (JCTree tree : defs) {
                if (tree.hasTag(IMPORT))
                    imports.append((JCImport)tree);
                else if (!tree.hasTag(PACKAGEDEF) && !tree.hasTag(SKIP))
                    break;
            }
            return imports.toList();
        }
        @DefinedBy(Api.COMPILER_TREE)
        public JavaFileObject getSourceFile() {
            return sourcefile;
        }
        @DefinedBy(Api.COMPILER_TREE)
        public Position.LineMap getLineMap() {
            return lineMap;
        }
        @DefinedBy(Api.COMPILER_TREE)
        public List<JCTree> getTypeDecls() {
            List<JCTree> typeDefs;
            for (typeDefs = defs; !typeDefs.isEmpty(); typeDefs = typeDefs.tail)
                if (!typeDefs.head.hasTag(PACKAGEDEF) && !typeDefs.head.hasTag(IMPORT))
                    break;
            return typeDefs;
        }
        @Override @DefinedBy(Api.COMPILER_TREE)
        public <R,D> R accept(TreeVisitor<R,D> v, D d) {
            return v.visitCompilationUnit(this, d);
        }

        @Override
        public Tag getTag() {
            return TOPLEVEL;
        }
    }

    /**
     * Package definition.
     */
    public static class JCPackageDecl extends JCTree implements PackageTree {
        public List<JCAnnotation> annotations;
        /** The tree representing the package clause. */
        public JCExpression pid;
        public PackageSymbol packge;
        public JCPackageDecl(List<JCAnnotation> annotations, JCExpression pid) {
            this.annotations = annotations;
            this.pid = pid;
        }
        @Override
        public void accept(Visitor v) { v.visitPackageDef(this); }
        @DefinedBy(Api.COMPILER_TREE)
        public Kind getKind() {
            return Kind.PACKAGE;
        }
        @DefinedBy(Api.COMPILER_TREE)
        public List<JCAnnotation> getAnnotations() {
            return annotations;
        }
        @DefinedBy(Api.COMPILER_TREE)
        public JCExpression getPackageName() {
            return pid;
        }
        @Override @DefinedBy(Api.COMPILER_TREE)
        public <R,D> R accept(TreeVisitor<R,D> v, D d) {
            return v.visitPackage(this, d);
        }
        @Override
        public Tag getTag() {
            return PACKAGEDEF;
        }
    }

    /**
     * An import clause.
     */
    public static class JCImport extends JCTree implements ImportTree {
        public boolean staticImport;
        /** The imported class(es). */
        public JCTree qualid;
        public com.sun.tools.javac.code.Scope importScope;
        protected JCImport(JCTree qualid, boolean importStatic) {
            this.qualid = qualid;
            this.staticImport = importStatic;
        }
        @Override
        public void accept(Visitor v) { v.visitImport(this); }

        @DefinedBy(Api.COMPILER_TREE)
        public boolean isStatic() { return staticImport; }
        @DefinedBy(Api.COMPILER_TREE)
        public JCTree getQualifiedIdentifier() { return qualid; }

        @DefinedBy(Api.COMPILER_TREE)
        public Kind getKind() { return Kind.IMPORT; }
        @Override @DefinedBy(Api.COMPILER_TREE)
        public <R,D> R accept(TreeVisitor<R,D> v, D d) {
            return v.visitImport(this, d);
        }

        @Override
        public Tag getTag() {
            return IMPORT;
        }
    }

    public static abstract class JCStatement extends JCTree implements StatementTree {
        @Override
        public JCStatement setType(Type type) {
            super.setType(type);
            return this;
        }
        @Override
        public JCStatement setPos(int pos) {
            super.setPos(pos);
            return this;
        }
    }

    public static abstract class JCExpression extends JCTree implements ExpressionTree {
        @Override
        public JCExpression setType(Type type) {
            super.setType(type);
            return this;
        }
        @Override
        public JCExpression setPos(int pos) {
            super.setPos(pos);
            return this;
        }

        public boolean isPoly() { return false; }
        public boolean isStandalone() { return true; }
    }

    /**
     * Common supertype for all poly expression trees (lambda, method references,
     * conditionals, method and constructor calls)
     */
    public static abstract class JCPolyExpression extends JCExpression {

        /**
         * A poly expression can only be truly 'poly' in certain contexts
         */
        public enum PolyKind {
            /** poly expression to be treated as a standalone expression */
            STANDALONE,
            /** true poly expression */
            POLY
        }

        /** is this poly expression a 'true' poly expression? */
        public PolyKind polyKind;

        @Override public boolean isPoly() { return polyKind == PolyKind.POLY; }
        @Override public boolean isStandalone() { return polyKind == PolyKind.STANDALONE; }
    }

    /**
     * Common supertype for all functional expression trees (lambda and method references)
     */
    public static abstract class JCFunctionalExpression extends JCPolyExpression {

        public JCFunctionalExpression() {
            //a functional expression is always a 'true' poly
            polyKind = PolyKind.POLY;
        }

        /** list of target types inferred for this functional expression. */
        public Type target;

        public Type getDescriptorType(Types types) {
            return target != null ? types.findDescriptorType(target) : types.createErrorType(null);
        }
    }

    /**
     * A class definition.
     */
    public static class JCClassDecl extends JCStatement implements ClassTree {
        /** the modifiers */
        public JCModifiers mods;
        /** the name of the class */
        public Name name;
        /** formal class parameters */
        public List<JCTypeParameter> typarams;
        /** the classes this class extends */
        public JCExpression extending;
        /** the interfaces implemented by this class */
        public List<JCExpression> implementing;
        /** all variables and methods defined in this class */
        public List<JCTree> defs;
        /** the symbol */
        public ClassSymbol sym;
        protected JCClassDecl(JCModifiers mods,
                           Name name,
                           List<JCTypeParameter> typarams,
                           JCExpression extending,
                           List<JCExpression> implementing,
                           List<JCTree> defs,
                           ClassSymbol sym)
        {
            this.mods = mods;
            this.name = name;
            this.typarams = typarams;
            this.extending = extending;
            this.implementing = implementing;
            this.defs = defs;
            this.sym = sym;
        }
        @Override
        public void accept(Visitor v) { v.visitClassDef(this); }

        @SuppressWarnings("preview")
        @DefinedBy(Api.COMPILER_TREE)
        public Kind getKind() {
            if ((mods.flags & Flags.ANNOTATION) != 0)
                return Kind.ANNOTATION_TYPE;
            else if ((mods.flags & Flags.INTERFACE) != 0)
                return Kind.INTERFACE;
            else if ((mods.flags & Flags.ENUM) != 0)
                return Kind.ENUM;
            else if ((mods.flags & Flags.RECORD) != 0)
                return Kind.RECORD;
            else
                return Kind.CLASS;
        }

        @DefinedBy(Api.COMPILER_TREE)
        public JCModifiers getModifiers() { return mods; }
        @DefinedBy(Api.COMPILER_TREE)
        public Name getSimpleName() { return name; }
        @DefinedBy(Api.COMPILER_TREE)
        public List<JCTypeParameter> getTypeParameters() {
            return typarams;
        }
        @DefinedBy(Api.COMPILER_TREE)
        public JCExpression getExtendsClause() { return extending; }
        @DefinedBy(Api.COMPILER_TREE)
        public List<JCExpression> getImplementsClause() {
            return implementing;
        }
        @DefinedBy(Api.COMPILER_TREE)
        public List<JCTree> getMembers() {
            return defs;
        }
        @Override @DefinedBy(Api.COMPILER_TREE)
        public <R,D> R accept(TreeVisitor<R,D> v, D d) {
            return v.visitClass(this, d);
        }

        @Override
        public Tag getTag() {
            return CLASSDEF;
        }
    }

    /**
     * A method definition.
     */
    public static class JCMethodDecl extends JCTree implements MethodTree {
        /** method modifiers */
        public JCModifiers mods;
        /** method name */
        public Name name;
        /** type of method return value */
        public JCExpression restype;
        /** type parameters */
        public List<JCTypeParameter> typarams;
        /** receiver parameter */
        public JCVariableDecl recvparam;
        /** value parameters */
        public List<JCVariableDecl> params;
        /** exceptions thrown by this method */
        public List<JCExpression> thrown;
        /** statements in the method */
        public JCBlock body;
        /** default value, for annotation types */
        public JCExpression defaultValue;
        /** method symbol */
        public MethodSymbol sym;
        /** does this method completes normally */
        public boolean completesNormally;

        protected JCMethodDecl(JCModifiers mods,
                            Name name,
                            JCExpression restype,
                            List<JCTypeParameter> typarams,
                            JCVariableDecl recvparam,
                            List<JCVariableDecl> params,
                            List<JCExpression> thrown,
                            JCBlock body,
                            JCExpression defaultValue,
                            MethodSymbol sym)
        {
            this.mods = mods;
            this.name = name;
            this.restype = restype;
            this.typarams = typarams;
            this.params = params;
            this.recvparam = recvparam;
            // TODO: do something special if the given type is null?
            // receiver != null ? receiver : List.<JCTypeAnnotation>nil());
            this.thrown = thrown;
            this.body = body;
            this.defaultValue = defaultValue;
            this.sym = sym;
        }
        @Override
        public void accept(Visitor v) { v.visitMethodDef(this); }

        @DefinedBy(Api.COMPILER_TREE)
        public Kind getKind() { return Kind.METHOD; }
        @DefinedBy(Api.COMPILER_TREE)
        public JCModifiers getModifiers() { return mods; }
        @DefinedBy(Api.COMPILER_TREE)
        public Name getName() { return name; }
        @DefinedBy(Api.COMPILER_TREE)
        public JCTree getReturnType() { return restype; }
        @DefinedBy(Api.COMPILER_TREE)
        public List<JCTypeParameter> getTypeParameters() {
            return typarams;
        }
        @DefinedBy(Api.COMPILER_TREE)
        public List<JCVariableDecl> getParameters() {
            return params;
        }
        @DefinedBy(Api.COMPILER_TREE)
        public JCVariableDecl getReceiverParameter() { return recvparam; }
        @DefinedBy(Api.COMPILER_TREE)
        public List<JCExpression> getThrows() {
            return thrown;
        }
        @DefinedBy(Api.COMPILER_TREE)
        public JCBlock getBody() { return body; }
        @DefinedBy(Api.COMPILER_TREE)
        public JCTree getDefaultValue() { // for annotation types
            return defaultValue;
        }
        @Override @DefinedBy(Api.COMPILER_TREE)
        public <R,D> R accept(TreeVisitor<R,D> v, D d) {
            return v.visitMethod(this, d);
        }

        @Override
        public Tag getTag() {
            return METHODDEF;
        }
  }

    /**
     * A variable definition.
     */
    public static class JCVariableDecl extends JCStatement implements VariableTree {
        /** variable modifiers */
        public JCModifiers mods;
        /** variable name */
        public Name name;
        /** variable name expression */
        public JCExpression nameexpr;
        /** type of the variable */
        public JCExpression vartype;
        /** variable's initial value */
        public JCExpression init;
        /** symbol */
        public VarSymbol sym;
        /** explicit start pos */
        public int startPos = Position.NOPOS;

        protected JCVariableDecl(JCModifiers mods,
                         Name name,
                         JCExpression vartype,
                         JCExpression init,
                         VarSymbol sym) {
            this.mods = mods;
            this.name = name;
            this.vartype = vartype;
            this.init = init;
            this.sym = sym;
        }

        protected JCVariableDecl(JCModifiers mods,
                         JCExpression nameexpr,
                         JCExpression vartype) {
            this(mods, null, vartype, null, null);
            this.nameexpr = nameexpr;
            if (nameexpr.hasTag(Tag.IDENT)) {
                this.name = ((JCIdent)nameexpr).name;
            } else {
                // Only other option is qualified name x.y.this;
                this.name = ((JCFieldAccess)nameexpr).name;
            }
        }

        public boolean isImplicitlyTyped() {
            return vartype == null;
        }

        @Override
        public void accept(Visitor v) { v.visitVarDef(this); }

        @DefinedBy(Api.COMPILER_TREE)
        public Kind getKind() { return Kind.VARIABLE; }
        @DefinedBy(Api.COMPILER_TREE)
        public JCModifiers getModifiers() { return mods; }
        @DefinedBy(Api.COMPILER_TREE)
        public Name getName() { return name; }
        @DefinedBy(Api.COMPILER_TREE)
        public JCExpression getNameExpression() { return nameexpr; }
        @DefinedBy(Api.COMPILER_TREE)
        public JCTree getType() { return vartype; }
        @DefinedBy(Api.COMPILER_TREE)
        public JCExpression getInitializer() {
            return init;
        }
        @Override @DefinedBy(Api.COMPILER_TREE)
        public <R,D> R accept(TreeVisitor<R,D> v, D d) {
            return v.visitVariable(this, d);
        }

        @Override
        public Tag getTag() {
            return VARDEF;
        }
    }

    /**
     * A no-op statement ";".
     */
    public static class JCSkip extends JCStatement implements EmptyStatementTree {
        protected JCSkip() {
        }
        @Override
        public void accept(Visitor v) { v.visitSkip(this); }

        @DefinedBy(Api.COMPILER_TREE)
        public Kind getKind() { return Kind.EMPTY_STATEMENT; }
        @Override @DefinedBy(Api.COMPILER_TREE)
        public <R,D> R accept(TreeVisitor<R,D> v, D d) {
            return v.visitEmptyStatement(this, d);
        }

        @Override
        public Tag getTag() {
            return SKIP;
        }
    }

    /**
     * A statement block.
     */
    public static class JCBlock extends JCStatement implements BlockTree {
        /** flags */
        public long flags;
        /** statements */
        public List<JCStatement> stats;
        /** Position of closing brace, optional. */
        public int endpos = Position.NOPOS;
        protected JCBlock(long flags, List<JCStatement> stats) {
            this.stats = stats;
            this.flags = flags;
        }
        @Override
        public void accept(Visitor v) { v.visitBlock(this); }

        @DefinedBy(Api.COMPILER_TREE)
        public Kind getKind() { return Kind.BLOCK; }
        @DefinedBy(Api.COMPILER_TREE)
        public List<JCStatement> getStatements() {
            return stats;
        }
        @DefinedBy(Api.COMPILER_TREE)
        public boolean isStatic() { return (flags & Flags.STATIC) != 0; }
        @Override @DefinedBy(Api.COMPILER_TREE)
        public <R,D> R accept(TreeVisitor<R,D> v, D d) {
            return v.visitBlock(this, d);
        }

        @Override
        public Tag getTag() {
            return BLOCK;
        }
    }

    /**
     * A do loop
     */
    public static class JCDoWhileLoop extends JCStatement implements DoWhileLoopTree {
        public JCStatement body;
        public JCExpression cond;
        protected JCDoWhileLoop(JCStatement body, JCExpression cond) {
            this.body = body;
            this.cond = cond;
        }
        @Override
        public void accept(Visitor v) { v.visitDoLoop(this); }

        @DefinedBy(Api.COMPILER_TREE)
        public Kind getKind() { return Kind.DO_WHILE_LOOP; }
        @DefinedBy(Api.COMPILER_TREE)
        public JCExpression getCondition() { return cond; }
        @DefinedBy(Api.COMPILER_TREE)
        public JCStatement getStatement() { return body; }
        @Override @DefinedBy(Api.COMPILER_TREE)
        public <R,D> R accept(TreeVisitor<R,D> v, D d) {
            return v.visitDoWhileLoop(this, d);
        }

        @Override
        public Tag getTag() {
            return DOLOOP;
        }
    }

    /**
     * A while loop
     */
    public static class JCWhileLoop extends JCStatement implements WhileLoopTree {
        public JCExpression cond;
        public JCStatement body;
        protected JCWhileLoop(JCExpression cond, JCStatement body) {
            this.cond = cond;
            this.body = body;
        }
        @Override
        public void accept(Visitor v) { v.visitWhileLoop(this); }

        @DefinedBy(Api.COMPILER_TREE)
        public Kind getKind() { return Kind.WHILE_LOOP; }
        @DefinedBy(Api.COMPILER_TREE)
        public JCExpression getCondition() { return cond; }
        @DefinedBy(Api.COMPILER_TREE)
        public JCStatement getStatement() { return body; }
        @Override @DefinedBy(Api.COMPILER_TREE)
        public <R,D> R accept(TreeVisitor<R,D> v, D d) {
            return v.visitWhileLoop(this, d);
        }

        @Override
        public Tag getTag() {
            return WHILELOOP;
        }
    }

    /**
     * A for loop.
     */
    public static class JCForLoop extends JCStatement implements ForLoopTree {
        public List<JCStatement> init;
        public JCExpression cond;
        public List<JCExpressionStatement> step;
        public JCStatement body;
        protected JCForLoop(List<JCStatement> init,
                          JCExpression cond,
                          List<JCExpressionStatement> update,
                          JCStatement body)
        {
            this.init = init;
            this.cond = cond;
            this.step = update;
            this.body = body;
        }
        @Override
        public void accept(Visitor v) { v.visitForLoop(this); }

        @DefinedBy(Api.COMPILER_TREE)
        public Kind getKind() { return Kind.FOR_LOOP; }
        @DefinedBy(Api.COMPILER_TREE)
        public JCExpression getCondition() { return cond; }
        @DefinedBy(Api.COMPILER_TREE)
        public JCStatement getStatement() { return body; }
        @DefinedBy(Api.COMPILER_TREE)
        public List<JCStatement> getInitializer() {
            return init;
        }
        @DefinedBy(Api.COMPILER_TREE)
        public List<JCExpressionStatement> getUpdate() {
            return step;
        }
        @Override @DefinedBy(Api.COMPILER_TREE)
        public <R,D> R accept(TreeVisitor<R,D> v, D d) {
            return v.visitForLoop(this, d);
        }

        @Override
        public Tag getTag() {
            return FORLOOP;
        }
    }

    /**
     * The enhanced for loop.
     */
    public static class JCEnhancedForLoop extends JCStatement implements EnhancedForLoopTree {
        public JCVariableDecl var;
        public JCExpression expr;
        public JCStatement body;
        protected JCEnhancedForLoop(JCVariableDecl var, JCExpression expr, JCStatement body) {
            this.var = var;
            this.expr = expr;
            this.body = body;
        }
        @Override
        public void accept(Visitor v) { v.visitForeachLoop(this); }

        @DefinedBy(Api.COMPILER_TREE)
        public Kind getKind() { return Kind.ENHANCED_FOR_LOOP; }
        @DefinedBy(Api.COMPILER_TREE)
        public JCVariableDecl getVariable() { return var; }
        @DefinedBy(Api.COMPILER_TREE)
        public JCExpression getExpression() { return expr; }
        @DefinedBy(Api.COMPILER_TREE)
        public JCStatement getStatement() { return body; }
        @Override @DefinedBy(Api.COMPILER_TREE)
        public <R,D> R accept(TreeVisitor<R,D> v, D d) {
            return v.visitEnhancedForLoop(this, d);
        }
        @Override
        public Tag getTag() {
            return FOREACHLOOP;
        }
    }

    /**
     * A labelled expression or statement.
     */
    public static class JCLabeledStatement extends JCStatement implements LabeledStatementTree {
        public Name label;
        public JCStatement body;
        protected JCLabeledStatement(Name label, JCStatement body) {
            this.label = label;
            this.body = body;
        }
        @Override
        public void accept(Visitor v) { v.visitLabelled(this); }
        @DefinedBy(Api.COMPILER_TREE)
        public Kind getKind() { return Kind.LABELED_STATEMENT; }
        @DefinedBy(Api.COMPILER_TREE)
        public Name getLabel() { return label; }
        @DefinedBy(Api.COMPILER_TREE)
        public JCStatement getStatement() { return body; }
        @Override @DefinedBy(Api.COMPILER_TREE)
        public <R,D> R accept(TreeVisitor<R,D> v, D d) {
            return v.visitLabeledStatement(this, d);
        }
        @Override
        public Tag getTag() {
            return LABELLED;
        }
    }

    public interface GenericSwitch {
        public enum SwitchKind {
            ORDINARY,
            STRING,
            ENUM,
            MATCHING;
        }
        public SwitchKind getSwitchKind();
        public void setSelector(JCExpression selector);
        public void setCases(List<JCCase> cases);
    }
    /**
     * A "switch ( ) { }" construction.
     */
    public static class JCSwitch extends JCStatement implements SwitchTree, GenericSwitch {
        public JCExpression selector;
        public List<JCCase> cases;
        public SwitchKind kind;
        protected JCSwitch(JCExpression selector, List<JCCase> cases) {
            this.selector = selector;
            this.cases = cases;
        }
        @Override
        public void accept(Visitor v) { v.visitSwitch(this); }

        @DefinedBy(Api.COMPILER_TREE)
        public Kind getKind() { return Kind.SWITCH; }
        @DefinedBy(Api.COMPILER_TREE)
        public JCExpression getExpression() { return selector; }
        @DefinedBy(Api.COMPILER_TREE)
        public List<JCCase> getCases() { return cases; }
        @Override @DefinedBy(Api.COMPILER_TREE)
        public <R,D> R accept(TreeVisitor<R,D> v, D d) {
            return v.visitSwitch(this, d);
        }
        @Override
        public Tag getTag() {
            return SWITCH;
        }
        @Override
        public SwitchKind getSwitchKind() {
            return kind;
        }
        @Override
        public void setSelector(JCExpression selector) {
            this.selector = selector;
        }
        @Override
        public void setCases(List<JCCase> cases) {
            this.cases = cases;
        }
    }

    /**
     * A "case  :" of a switch.
     */
    public static class JCCase extends JCStatement implements CaseTree {
        //as CaseKind is deprecated for removal (as it is part of a preview feature),
        //using indirection through these fields to avoid unnecessary @SuppressWarnings:
        public static final CaseKind STATEMENT = CaseKind.STATEMENT;
        public static final CaseKind RULE = CaseKind.RULE;
        public final CaseKind caseKind;
        public List<JCPattern> pats;
        public List<JCStatement> stats;
        public JCTree body;
        public boolean completesNormally;
<<<<<<< HEAD
        protected JCCase(@SuppressWarnings("removal") CaseKind caseKind, List<JCPattern> pats,
=======
        protected JCCase(CaseKind caseKind, List<JCExpression> pats,
>>>>>>> 5bcd6488
                         List<JCStatement> stats, JCTree body) {
            Assert.checkNonNull(pats);
            Assert.check(pats.isEmpty() || pats.head != null);
            this.caseKind = caseKind;
            this.pats = pats;
            this.stats = stats;
            this.body = body;
        }
        @Override
        public void accept(Visitor v) { v.visitCase(this); }

        @Override @DefinedBy(Api.COMPILER_TREE)
        public Kind getKind() { return Kind.CASE; }
<<<<<<< HEAD
        @DefinedBy(Api.COMPILER_TREE)
        @Deprecated
        public JCExpression getExpression() {
            return pats.nonEmpty() ? pats.head.constExpression() : null;
        }
        @Override @DefinedBy(Api.COMPILER_TREE)
        @SuppressWarnings("removal")
        public java.util.List<JCExpression> getExpressions() {
            return pats.stream()
                       .map(pat -> pat.constExpression())
                       .collect(Collectors.toList());
        }
        public List<JCPattern> getPatterns() { return pats; }
=======
        @Override @Deprecated @DefinedBy(Api.COMPILER_TREE)
        public JCExpression getExpression() { return pats.head; }
        @Override @DefinedBy(Api.COMPILER_TREE)
        public List<JCExpression> getExpressions() { return pats; }
>>>>>>> 5bcd6488
        @Override @DefinedBy(Api.COMPILER_TREE)
        public List<JCStatement> getStatements() {
            return caseKind == CaseKind.STATEMENT ? stats : null;
        }
        @Override @DefinedBy(Api.COMPILER_TREE)
        public JCTree getBody() { return body; }
        @Override @DefinedBy(Api.COMPILER_TREE)
        public CaseKind getCaseKind() {
            return caseKind;
        }
        @Override @DefinedBy(Api.COMPILER_TREE)
        public <R,D> R accept(TreeVisitor<R,D> v, D d) {
            return v.visitCase(this, d);
        }
        @Override
        public Tag getTag() {
            return CASE;
        }
    }

    /**
     * A "switch ( ) { }" construction.
     */
<<<<<<< HEAD
    @SuppressWarnings("removal")
    public static class JCSwitchExpression extends JCPolyExpression implements SwitchExpressionTree, GenericSwitch {
=======
    public static class JCSwitchExpression extends JCPolyExpression implements SwitchExpressionTree {
>>>>>>> 5bcd6488
        public JCExpression selector;
        public List<JCCase> cases;
        public SwitchKind kind;
        /** Position of closing brace, optional. */
        public int endpos = Position.NOPOS;
        protected JCSwitchExpression(JCExpression selector, List<JCCase> cases) {
            this.selector = selector;
            this.cases = cases;
        }
        @Override
        public void accept(Visitor v) { v.visitSwitchExpression(this); }

        @DefinedBy(Api.COMPILER_TREE)
        public Kind getKind() { return Kind.SWITCH_EXPRESSION; }
        @DefinedBy(Api.COMPILER_TREE)
        public JCExpression getExpression() { return selector; }
        @DefinedBy(Api.COMPILER_TREE)
        public List<JCCase> getCases() { return cases; }
        @Override @DefinedBy(Api.COMPILER_TREE)
        public <R,D> R accept(TreeVisitor<R,D> v, D d) {
            return v.visitSwitchExpression(this, d);
        }
        @Override
        public Tag getTag() {
            return SWITCH_EXPRESSION;
        }
        @Override
        public SwitchKind getSwitchKind() {
            return kind;
        }
        @Override
        public void setSelector(JCExpression selector) {
            this.selector = selector;
        }
        @Override
        public void setCases(List<JCCase> cases) {
            this.cases = cases;
        }
    }

    /**
     * A synchronized block.
     */
    public static class JCSynchronized extends JCStatement implements SynchronizedTree {
        public JCExpression lock;
        public JCBlock body;
        protected JCSynchronized(JCExpression lock, JCBlock body) {
            this.lock = lock;
            this.body = body;
        }
        @Override
        public void accept(Visitor v) { v.visitSynchronized(this); }

        @DefinedBy(Api.COMPILER_TREE)
        public Kind getKind() { return Kind.SYNCHRONIZED; }
        @DefinedBy(Api.COMPILER_TREE)
        public JCExpression getExpression() { return lock; }
        @DefinedBy(Api.COMPILER_TREE)
        public JCBlock getBlock() { return body; }
        @Override @DefinedBy(Api.COMPILER_TREE)
        public <R,D> R accept(TreeVisitor<R,D> v, D d) {
            return v.visitSynchronized(this, d);
        }
        @Override
        public Tag getTag() {
            return SYNCHRONIZED;
        }
    }

    /**
     * A "try { } catch ( ) { } finally { }" block.
     */
    public static class JCTry extends JCStatement implements TryTree {
        public JCBlock body;
        public List<JCCatch> catchers;
        public JCBlock finalizer;
        public List<JCTree> resources;
        public boolean finallyCanCompleteNormally;
        protected JCTry(List<JCTree> resources,
                        JCBlock body,
                        List<JCCatch> catchers,
                        JCBlock finalizer) {
            this.body = body;
            this.catchers = catchers;
            this.finalizer = finalizer;
            this.resources = resources;
        }
        @Override
        public void accept(Visitor v) { v.visitTry(this); }

        @DefinedBy(Api.COMPILER_TREE)
        public Kind getKind() { return Kind.TRY; }
        @DefinedBy(Api.COMPILER_TREE)
        public JCBlock getBlock() { return body; }
        @DefinedBy(Api.COMPILER_TREE)
        public List<JCCatch> getCatches() {
            return catchers;
        }
        @DefinedBy(Api.COMPILER_TREE)
        public JCBlock getFinallyBlock() { return finalizer; }
        @Override @DefinedBy(Api.COMPILER_TREE)
        public <R,D> R accept(TreeVisitor<R,D> v, D d) {
            return v.visitTry(this, d);
        }
        @Override @DefinedBy(Api.COMPILER_TREE)
        public List<JCTree> getResources() {
            return resources;
        }
        @Override
        public Tag getTag() {
            return TRY;
        }
    }

    /**
     * A catch block.
     */
    public static class JCCatch extends JCTree implements CatchTree {
        public JCVariableDecl param;
        public JCBlock body;
        protected JCCatch(JCVariableDecl param, JCBlock body) {
            this.param = param;
            this.body = body;
        }
        @Override
        public void accept(Visitor v) { v.visitCatch(this); }

        @DefinedBy(Api.COMPILER_TREE)
        public Kind getKind() { return Kind.CATCH; }
        @DefinedBy(Api.COMPILER_TREE)
        public JCVariableDecl getParameter() { return param; }
        @DefinedBy(Api.COMPILER_TREE)
        public JCBlock getBlock() { return body; }
        @Override @DefinedBy(Api.COMPILER_TREE)
        public <R,D> R accept(TreeVisitor<R,D> v, D d) {
            return v.visitCatch(this, d);
        }
        @Override
        public Tag getTag() {
            return CATCH;
        }
    }

    /**
     * A ( ) ? ( ) : ( ) conditional expression
     */
    public static class JCConditional extends JCPolyExpression implements ConditionalExpressionTree {
        public JCExpression cond;
        public JCExpression truepart;
        public JCExpression falsepart;
        protected JCConditional(JCExpression cond,
                              JCExpression truepart,
                              JCExpression falsepart)
        {
            this.cond = cond;
            this.truepart = truepart;
            this.falsepart = falsepart;
        }
        @Override
        public void accept(Visitor v) { v.visitConditional(this); }

        @DefinedBy(Api.COMPILER_TREE)
        public Kind getKind() { return Kind.CONDITIONAL_EXPRESSION; }
        @DefinedBy(Api.COMPILER_TREE)
        public JCExpression getCondition() { return cond; }
        @DefinedBy(Api.COMPILER_TREE)
        public JCExpression getTrueExpression() { return truepart; }
        @DefinedBy(Api.COMPILER_TREE)
        public JCExpression getFalseExpression() { return falsepart; }
        @Override @DefinedBy(Api.COMPILER_TREE)
        public <R,D> R accept(TreeVisitor<R,D> v, D d) {
            return v.visitConditionalExpression(this, d);
        }
        @Override
        public Tag getTag() {
            return CONDEXPR;
        }
    }

    /**
     * An "if ( ) { } else { }" block
     */
    public static class JCIf extends JCStatement implements IfTree {
        public JCExpression cond;
        public JCStatement thenpart;
        public JCStatement elsepart;
        protected JCIf(JCExpression cond,
                     JCStatement thenpart,
                     JCStatement elsepart)
        {
            this.cond = cond;
            this.thenpart = thenpart;
            this.elsepart = elsepart;
        }
        @Override
        public void accept(Visitor v) { v.visitIf(this); }

        @DefinedBy(Api.COMPILER_TREE)
        public Kind getKind() { return Kind.IF; }
        @DefinedBy(Api.COMPILER_TREE)
        public JCExpression getCondition() { return cond; }
        @DefinedBy(Api.COMPILER_TREE)
        public JCStatement getThenStatement() { return thenpart; }
        @DefinedBy(Api.COMPILER_TREE)
        public JCStatement getElseStatement() { return elsepart; }
        @Override @DefinedBy(Api.COMPILER_TREE)
        public <R,D> R accept(TreeVisitor<R,D> v, D d) {
            return v.visitIf(this, d);
        }
        @Override
        public Tag getTag() {
            return IF;
        }
    }

    /**
     * an expression statement
     */
    public static class JCExpressionStatement extends JCStatement implements ExpressionStatementTree {
        /** expression structure */
        public JCExpression expr;
        protected JCExpressionStatement(JCExpression expr)
        {
            this.expr = expr;
        }
        @Override
        public void accept(Visitor v) { v.visitExec(this); }

        @DefinedBy(Api.COMPILER_TREE)
        public Kind getKind() { return Kind.EXPRESSION_STATEMENT; }
        @DefinedBy(Api.COMPILER_TREE)
        public JCExpression getExpression() { return expr; }
        @Override @DefinedBy(Api.COMPILER_TREE)
        public <R,D> R accept(TreeVisitor<R,D> v, D d) {
            return v.visitExpressionStatement(this, d);
        }
        @Override
        public Tag getTag() {
            return EXEC;
        }

        /** Convert a expression-statement tree to a pretty-printed string. */
        @Override
        public String toString() {
            StringWriter s = new StringWriter();
            try {
                new Pretty(s, false).printStat(this);
            }
            catch (IOException e) {
                // should never happen, because StringWriter is defined
                // never to throw any IOExceptions
                throw new AssertionError(e);
            }
            return s.toString();
        }
    }

    /**
     * A break from a loop or switch.
     */
    public static class JCBreak extends JCStatement implements BreakTree {
        public Name label;
        public JCTree target;
        protected JCBreak(Name label, JCTree target) {
            this.label = label;
            this.target = target;
        }
        @Override
        public void accept(Visitor v) { v.visitBreak(this); }
        public boolean isValueBreak() {
            return target != null && target.hasTag(SWITCH_EXPRESSION);
        }

        @DefinedBy(Api.COMPILER_TREE)
        public Kind getKind() { return Kind.BREAK; }
        @DefinedBy(Api.COMPILER_TREE)
        public Name getLabel() {
            return label;
        }
        @Override @DefinedBy(Api.COMPILER_TREE)
        public <R,D> R accept(TreeVisitor<R,D> v, D d) {
            return v.visitBreak(this, d);
        }
        @Override
        public Tag getTag() {
            return BREAK;
        }
    }

    /**
     * A break-with from a switch expression.
     */
    public static class JCYield extends JCStatement implements YieldTree {
        public JCExpression value;
        public JCTree target;
        protected JCYield(JCExpression value, JCTree target) {
            this.value = value;
            this.target = target;
        }
        @Override
        public void accept(Visitor v) { v.visitYield(this); }
        @DefinedBy(Api.COMPILER_TREE)
        public Kind getKind() { return Kind.YIELD; }
        @DefinedBy(Api.COMPILER_TREE)
        public JCExpression getValue() { return value; }
        @Override @DefinedBy(Api.COMPILER_TREE)
        public <R,D> R accept(TreeVisitor<R,D> v, D d) {
            return v.visitYield(this, d);
        }
        @Override
        public Tag getTag() {
            return YIELD;
        }
    }

    /**
     * A continue of a loop.
     */
    public static class JCContinue extends JCStatement implements ContinueTree {
        public Name label;
        public JCTree target;
        protected JCContinue(Name label, JCTree target) {
            this.label = label;
            this.target = target;
        }
        @Override
        public void accept(Visitor v) { v.visitContinue(this); }

        @DefinedBy(Api.COMPILER_TREE)
        public Kind getKind() { return Kind.CONTINUE; }
        @DefinedBy(Api.COMPILER_TREE)
        public Name getLabel() { return label; }
        @Override @DefinedBy(Api.COMPILER_TREE)
        public <R,D> R accept(TreeVisitor<R,D> v, D d) {
            return v.visitContinue(this, d);
        }
        @Override
        public Tag getTag() {
            return CONTINUE;
        }
    }

    /**
     * A return statement.
     */
    public static class JCReturn extends JCStatement implements ReturnTree {
        public JCExpression expr;
        protected JCReturn(JCExpression expr) {
            this.expr = expr;
        }
        @Override
        public void accept(Visitor v) { v.visitReturn(this); }

        @DefinedBy(Api.COMPILER_TREE)
        public Kind getKind() { return Kind.RETURN; }
        @DefinedBy(Api.COMPILER_TREE)
        public JCExpression getExpression() { return expr; }
        @Override @DefinedBy(Api.COMPILER_TREE)
        public <R,D> R accept(TreeVisitor<R,D> v, D d) {
            return v.visitReturn(this, d);
        }
        @Override
        public Tag getTag() {
            return RETURN;
        }
    }

    /**
     * A throw statement.
     */
    public static class JCThrow extends JCStatement implements ThrowTree {
        public JCExpression expr;
        protected JCThrow(JCExpression expr) {
            this.expr = expr;
        }
        @Override
        public void accept(Visitor v) { v.visitThrow(this); }

        @DefinedBy(Api.COMPILER_TREE)
        public Kind getKind() { return Kind.THROW; }
        @DefinedBy(Api.COMPILER_TREE)
        public JCExpression getExpression() { return expr; }
        @Override @DefinedBy(Api.COMPILER_TREE)
        public <R,D> R accept(TreeVisitor<R,D> v, D d) {
            return v.visitThrow(this, d);
        }
        @Override
        public Tag getTag() {
            return THROW;
        }
    }

    /**
     * An assert statement.
     */
    public static class JCAssert extends JCStatement implements AssertTree {
        public JCExpression cond;
        public JCExpression detail;
        protected JCAssert(JCExpression cond, JCExpression detail) {
            this.cond = cond;
            this.detail = detail;
        }
        @Override
        public void accept(Visitor v) { v.visitAssert(this); }

        @DefinedBy(Api.COMPILER_TREE)
        public Kind getKind() { return Kind.ASSERT; }
        @DefinedBy(Api.COMPILER_TREE)
        public JCExpression getCondition() { return cond; }
        @DefinedBy(Api.COMPILER_TREE)
        public JCExpression getDetail() { return detail; }
        @Override @DefinedBy(Api.COMPILER_TREE)
        public <R,D> R accept(TreeVisitor<R,D> v, D d) {
            return v.visitAssert(this, d);
        }
        @Override
        public Tag getTag() {
            return ASSERT;
        }
    }

    /**
     * A method invocation
     */
    public static class JCMethodInvocation extends JCPolyExpression implements MethodInvocationTree {
        public List<JCExpression> typeargs;
        public JCExpression meth;
        public List<JCExpression> args;
        public Type varargsElement;
        protected JCMethodInvocation(List<JCExpression> typeargs,
                        JCExpression meth,
                        List<JCExpression> args)
        {
            this.typeargs = (typeargs == null) ? List.nil()
                                               : typeargs;
            this.meth = meth;
            this.args = args;
        }
        @Override
        public void accept(Visitor v) { v.visitApply(this); }

        @DefinedBy(Api.COMPILER_TREE)
        public Kind getKind() { return Kind.METHOD_INVOCATION; }
        @DefinedBy(Api.COMPILER_TREE)
        public List<JCExpression> getTypeArguments() {
            return typeargs;
        }
        @DefinedBy(Api.COMPILER_TREE)
        public JCExpression getMethodSelect() { return meth; }
        @DefinedBy(Api.COMPILER_TREE)
        public List<JCExpression> getArguments() {
            return args;
        }
        @Override @DefinedBy(Api.COMPILER_TREE)
        public <R,D> R accept(TreeVisitor<R,D> v, D d) {
            return v.visitMethodInvocation(this, d);
        }
        @Override
        public JCMethodInvocation setType(Type type) {
            super.setType(type);
            return this;
        }
        @Override
        public Tag getTag() {
            return(APPLY);
        }
    }

    /**
     * A new(...) operation.
     */
    public static class JCNewClass extends JCPolyExpression implements NewClassTree {
        public JCExpression encl;
        public List<JCExpression> typeargs;
        public JCExpression clazz;
        public List<JCExpression> args;
        public JCClassDecl def;
        public Symbol constructor;
        public Type varargsElement;
        public Type constructorType;
        protected JCNewClass(JCExpression encl,
                           List<JCExpression> typeargs,
                           JCExpression clazz,
                           List<JCExpression> args,
                           JCClassDecl def)
        {
            this.encl = encl;
            this.typeargs = (typeargs == null) ? List.nil()
                                               : typeargs;
            this.clazz = clazz;
            this.args = args;
            this.def = def;
        }
        @Override
        public void accept(Visitor v) { v.visitNewClass(this); }

        @DefinedBy(Api.COMPILER_TREE)
        public Kind getKind() { return Kind.NEW_CLASS; }
        @DefinedBy(Api.COMPILER_TREE)
        public JCExpression getEnclosingExpression() { // expr.new C< ... > ( ... )
            return encl;
        }
        @DefinedBy(Api.COMPILER_TREE)
        public List<JCExpression> getTypeArguments() {
            return typeargs;
        }
        @DefinedBy(Api.COMPILER_TREE)
        public JCExpression getIdentifier() { return clazz; }
        @DefinedBy(Api.COMPILER_TREE)
        public List<JCExpression> getArguments() {
            return args;
        }
        @DefinedBy(Api.COMPILER_TREE)
        public JCClassDecl getClassBody() { return def; }
        @Override @DefinedBy(Api.COMPILER_TREE)
        public <R,D> R accept(TreeVisitor<R,D> v, D d) {
            return v.visitNewClass(this, d);
        }
        @Override
        public Tag getTag() {
            return NEWCLASS;
        }

        public boolean classDeclRemoved() {
            return false;
        }
    }

    /**
     * A new[...] operation.
     */
    public static class JCNewArray extends JCExpression implements NewArrayTree {
        public JCExpression elemtype;
        public List<JCExpression> dims;
        // type annotations on inner-most component
        public List<JCAnnotation> annotations;
        // type annotations on dimensions
        public List<List<JCAnnotation>> dimAnnotations;
        public List<JCExpression> elems;
        protected JCNewArray(JCExpression elemtype,
                           List<JCExpression> dims,
                           List<JCExpression> elems)
        {
            this.elemtype = elemtype;
            this.dims = dims;
            this.annotations = List.nil();
            this.dimAnnotations = List.nil();
            this.elems = elems;
        }
        @Override
        public void accept(Visitor v) { v.visitNewArray(this); }

        @DefinedBy(Api.COMPILER_TREE)
        public Kind getKind() { return Kind.NEW_ARRAY; }
        @DefinedBy(Api.COMPILER_TREE)
        public JCExpression getType() { return elemtype; }
        @DefinedBy(Api.COMPILER_TREE)
        public List<JCExpression> getDimensions() {
            return dims;
        }
        @DefinedBy(Api.COMPILER_TREE)
        public List<JCExpression> getInitializers() {
            return elems;
        }
        @Override @DefinedBy(Api.COMPILER_TREE)
        public <R,D> R accept(TreeVisitor<R,D> v, D d) {
            return v.visitNewArray(this, d);
        }
        @Override
        public Tag getTag() {
            return NEWARRAY;
        }

        @Override @DefinedBy(Api.COMPILER_TREE)
        public List<JCAnnotation> getAnnotations() {
            return annotations;
        }

        @Override @DefinedBy(Api.COMPILER_TREE)
        public List<List<JCAnnotation>> getDimAnnotations() {
            return dimAnnotations;
        }
    }

    /**
     * A lambda expression.
     */
    public static class JCLambda extends JCFunctionalExpression implements LambdaExpressionTree {

        public enum ParameterKind {
            IMPLICIT,
            EXPLICIT
        }

        public List<JCVariableDecl> params;
        public JCTree body;
        public boolean canCompleteNormally = true;
        public ParameterKind paramKind;

        public JCLambda(List<JCVariableDecl> params,
                        JCTree body) {
            this.params = params;
            this.body = body;
            if (params.isEmpty() ||
                params.head.vartype != null) {
                paramKind = ParameterKind.EXPLICIT;
            } else {
                paramKind = ParameterKind.IMPLICIT;
            }
        }
        @Override
        public Tag getTag() {
            return LAMBDA;
        }
        @Override
        public void accept(Visitor v) {
            v.visitLambda(this);
        }
        @Override @DefinedBy(Api.COMPILER_TREE)
        public <R, D> R accept(TreeVisitor<R, D> v, D d) {
            return v.visitLambdaExpression(this, d);
        }
        @DefinedBy(Api.COMPILER_TREE)
        public Kind getKind() {
            return Kind.LAMBDA_EXPRESSION;
        }
        @DefinedBy(Api.COMPILER_TREE)
        public JCTree getBody() {
            return body;
        }
        @DefinedBy(Api.COMPILER_TREE)
        public java.util.List<? extends VariableTree> getParameters() {
            return params;
        }
        @Override
        public JCLambda setType(Type type) {
            super.setType(type);
            return this;
        }
        @Override @DefinedBy(Api.COMPILER_TREE)
        public BodyKind getBodyKind() {
            return body.hasTag(BLOCK) ?
                    BodyKind.STATEMENT :
                    BodyKind.EXPRESSION;
        }
    }

    /**
     * A parenthesized subexpression ( ... )
     */
    public static class JCParens extends JCExpression implements ParenthesizedTree {
        public JCExpression expr;
        protected JCParens(JCExpression expr) {
            this.expr = expr;
        }
        @Override
        public void accept(Visitor v) { v.visitParens(this); }

        @DefinedBy(Api.COMPILER_TREE)
        public Kind getKind() { return Kind.PARENTHESIZED; }
        @DefinedBy(Api.COMPILER_TREE)
        public JCExpression getExpression() { return expr; }
        @Override @DefinedBy(Api.COMPILER_TREE)
        public <R,D> R accept(TreeVisitor<R,D> v, D d) {
            return v.visitParenthesized(this, d);
        }
        @Override
        public Tag getTag() {
            return PARENS;
        }
    }

    /**
     * A assignment with "=".
     */
    public static class JCAssign extends JCExpression implements AssignmentTree {
        public JCExpression lhs;
        public JCExpression rhs;
        protected JCAssign(JCExpression lhs, JCExpression rhs) {
            this.lhs = lhs;
            this.rhs = rhs;
        }
        @Override
        public void accept(Visitor v) { v.visitAssign(this); }

        @DefinedBy(Api.COMPILER_TREE)
        public Kind getKind() { return Kind.ASSIGNMENT; }
        @DefinedBy(Api.COMPILER_TREE)
        public JCExpression getVariable() { return lhs; }
        @DefinedBy(Api.COMPILER_TREE)
        public JCExpression getExpression() { return rhs; }
        @Override @DefinedBy(Api.COMPILER_TREE)
        public <R,D> R accept(TreeVisitor<R,D> v, D d) {
            return v.visitAssignment(this, d);
        }
        @Override
        public Tag getTag() {
            return ASSIGN;
        }
    }

    public static abstract class JCOperatorExpression extends JCExpression {
        public enum OperandPos {
            LEFT,
            RIGHT
        }

        protected Tag opcode;
        public OperatorSymbol operator;

        public OperatorSymbol getOperator() {
            return operator;
        }

        @Override
        public Tag getTag() {
            return opcode;
        }

        public abstract JCExpression getOperand(OperandPos pos);
    }

    /**
     * An assignment with "+=", "|=" ...
     */
    public static class JCAssignOp extends JCOperatorExpression implements CompoundAssignmentTree {
        public JCExpression lhs;
        public JCExpression rhs;
        protected JCAssignOp(Tag opcode, JCTree lhs, JCTree rhs, OperatorSymbol operator) {
            this.opcode = opcode;
            this.lhs = (JCExpression)lhs;
            this.rhs = (JCExpression)rhs;
            this.operator = operator;
        }
        @Override
        public void accept(Visitor v) { v.visitAssignop(this); }

        @DefinedBy(Api.COMPILER_TREE)
        public Kind getKind() { return TreeInfo.tagToKind(getTag()); }
        @DefinedBy(Api.COMPILER_TREE)
        public JCExpression getVariable() { return lhs; }
        @DefinedBy(Api.COMPILER_TREE)
        public JCExpression getExpression() { return rhs; }
        @Override @DefinedBy(Api.COMPILER_TREE)
        public <R,D> R accept(TreeVisitor<R,D> v, D d) {
            return v.visitCompoundAssignment(this, d);
        }
        @Override
        public JCExpression getOperand(OperandPos pos) {
            return pos == OperandPos.LEFT ? lhs : rhs;
        }
    }

    /**
     * A unary operation.
     */
    public static class JCUnary extends JCOperatorExpression implements UnaryTree {
        public JCExpression arg;
        protected JCUnary(Tag opcode, JCExpression arg) {
            this.opcode = opcode;
            this.arg = arg;
        }
        @Override
        public void accept(Visitor v) { v.visitUnary(this); }

        @DefinedBy(Api.COMPILER_TREE)
        public Kind getKind() { return TreeInfo.tagToKind(getTag()); }
        @DefinedBy(Api.COMPILER_TREE)
        public JCExpression getExpression() { return arg; }
        @Override @DefinedBy(Api.COMPILER_TREE)
        public <R,D> R accept(TreeVisitor<R,D> v, D d) {
            return v.visitUnary(this, d);
        }
        public void setTag(Tag tag) {
            opcode = tag;
        }
        @Override
        public JCExpression getOperand(OperandPos pos) {
            return arg;
        }
    }

    /**
     * A binary operation.
     */
    public static class JCBinary extends JCOperatorExpression implements BinaryTree {
        public JCExpression lhs;
        public JCExpression rhs;
        protected JCBinary(Tag opcode,
                         JCExpression lhs,
                         JCExpression rhs,
                         OperatorSymbol operator) {
            this.opcode = opcode;
            this.lhs = lhs;
            this.rhs = rhs;
            this.operator = operator;
        }
        @Override
        public void accept(Visitor v) { v.visitBinary(this); }

        @DefinedBy(Api.COMPILER_TREE)
        public Kind getKind() { return TreeInfo.tagToKind(getTag()); }
        @DefinedBy(Api.COMPILER_TREE)
        public JCExpression getLeftOperand() { return lhs; }
        @DefinedBy(Api.COMPILER_TREE)
        public JCExpression getRightOperand() { return rhs; }
        @Override @DefinedBy(Api.COMPILER_TREE)
        public <R,D> R accept(TreeVisitor<R,D> v, D d) {
            return v.visitBinary(this, d);
        }
        @Override
        public JCExpression getOperand(OperandPos pos) {
            return pos == OperandPos.LEFT ? lhs : rhs;
        }
    }

    /**
     * A type cast.
     */
    public static class JCTypeCast extends JCExpression implements TypeCastTree {
        public JCTree clazz;
        public JCExpression expr;
        protected JCTypeCast(JCTree clazz, JCExpression expr) {
            this.clazz = clazz;
            this.expr = expr;
        }
        @Override
        public void accept(Visitor v) { v.visitTypeCast(this); }

        @DefinedBy(Api.COMPILER_TREE)
        public Kind getKind() { return Kind.TYPE_CAST; }
        @DefinedBy(Api.COMPILER_TREE)
        public JCTree getType() { return clazz; }
        @DefinedBy(Api.COMPILER_TREE)
        public JCExpression getExpression() { return expr; }
        @Override @DefinedBy(Api.COMPILER_TREE)
        public <R,D> R accept(TreeVisitor<R,D> v, D d) {
            return v.visitTypeCast(this, d);
        }
        @Override
        public Tag getTag() {
            return TYPECAST;
        }
    }

    /**
     * A type test.
     */
    public static class JCInstanceOf extends JCExpression implements InstanceOfTree {
        public JCExpression expr;
        public JCTree pattern;
        protected JCInstanceOf(JCExpression expr, JCTree pattern) {
            this.expr = expr;
            this.pattern = pattern;
        }
        @Override
        public void accept(Visitor v) { v.visitTypeTest(this); }

        @DefinedBy(Api.COMPILER_TREE)
        public Kind getKind() { return Kind.INSTANCE_OF; }
        @DefinedBy(Api.COMPILER_TREE)
        public JCTree getType() { return pattern instanceof JCPattern ? pattern.hasTag(BINDINGPATTERN) ? ((JCBindingPattern) pattern).vartype : null : pattern; }

        @Override @DefinedBy(Api.COMPILER_TREE)
        public JCPattern getPattern() {
            return pattern instanceof JCPattern ? (JCPattern) pattern : null;
        }

        @DefinedBy(Api.COMPILER_TREE)
        public JCExpression getExpression() { return expr; }
        @Override @DefinedBy(Api.COMPILER_TREE)
        public <R,D> R accept(TreeVisitor<R,D> v, D d) {
            return v.visitInstanceOf(this, d);
        }
        @Override
        public Tag getTag() {
            return TYPETEST;
        }
    }

    /**
     * Pattern matching forms.
     */
    public static abstract class JCPattern extends JCTree
            implements PatternTree {
        public JCExpression constExpression() {
            return null;
        }
    }

<<<<<<< HEAD
=======
    public static class JCAnyPattern extends JCPattern
            implements AnyPatternTree {

        protected JCAnyPattern() {
        }

        @Override
        public void accept(Visitor v) {
            v.visitAnyPattern(this);
        }

        @DefinedBy(Api.COMPILER_TREE)
        public Kind getKind() {
            return Kind.ANY_PATTERN;
        }

        @Override
        @DefinedBy(Api.COMPILER_TREE)
        public <R, D> R accept(TreeVisitor<R, D> v, D d) {
            return v.visitAnyPattern(this, d);
        }

        @Override
        public Tag getTag() {
            return ANYPATTERN;
        }
    }

>>>>>>> 5bcd6488
    public static class JCBindingPattern extends JCPattern
            implements BindingPatternTree {
        public Name name;
        public BindingSymbol symbol;
        public JCTree vartype;

        protected JCBindingPattern(Name name, BindingSymbol symbol, JCTree vartype) {
            this.name = name;
            this.symbol = symbol;
            this.vartype = vartype;
        }

        @DefinedBy(Api.COMPILER_TREE)
        public Name getBinding() {
            return name;
        }

        @Override @DefinedBy(Api.COMPILER_TREE)
        public Tree getType() {
            return vartype;
        }

        @Override
        public void accept(Visitor v) {
            v.visitBindingPattern(this);
        }

        @DefinedBy(Api.COMPILER_TREE)
        public Kind getKind() {
            return Kind.BINDING_PATTERN;
        }

        @Override
        @DefinedBy(Api.COMPILER_TREE)
        public <R, D> R accept(TreeVisitor<R, D> v, D d) {
            return v.visitBindingPattern(this, d);
        }

        @Override
        public Tag getTag() {
            return BINDINGPATTERN;
        }
    }

<<<<<<< HEAD
    public static class JCLiteralPattern extends JCPattern
            implements LiteralPatternTree {

        public JCExpression value;
        public LiteralPatternKind patternKind;

        protected JCLiteralPattern(JCExpression value) {
            Assert.checkNonNull(value);
            this.value = value;
=======
    public static class JCDeconstructionPattern extends JCPattern
            implements DeconstructionPatternTree {
        public Name name; //possibly null
//        public BindingSymbol symbol;
        public JCExpression deconstructor;
        public List<JCPattern> nested;
        public Symbol extractorResolver; //TODO: MethodSymbol?; TODO: rename to pattern(Sym?)
        public List<Type> innerTypes;

        protected JCDeconstructionPattern(Name name, JCExpression deconstructor, List<JCPattern> nested) {
            this.name = name;
            this.deconstructor = deconstructor;
            this.nested = nested;
        }

        @DefinedBy(Api.COMPILER_TREE)
        public Name getBinding() {
            return name;
        }

        @Override @DefinedBy(Api.COMPILER_TREE)
        public Tree getDeconstructor() {
            return deconstructor;
        }

        @Override @DefinedBy(Api.COMPILER_TREE)
        public List<? extends JCPattern> getNestedPatterns() {
            return nested;
>>>>>>> 5bcd6488
        }

        @Override
        public void accept(Visitor v) {
<<<<<<< HEAD
            v.visitLiteralPattern(this);
=======
            v.visitDeconstructionPattern(this);
>>>>>>> 5bcd6488
        }

        @DefinedBy(Api.COMPILER_TREE)
        public Kind getKind() {
<<<<<<< HEAD
            return Kind.LITERAL_PATTERN;
        }

        @DefinedBy(Api.COMPILER_TREE)
        public JCExpression getValue() {
            return value;
=======
            return Kind.DECONSTRUCTION_PATTERN;
>>>>>>> 5bcd6488
        }

        @Override
        @DefinedBy(Api.COMPILER_TREE)
        public <R, D> R accept(TreeVisitor<R, D> v, D d) {
<<<<<<< HEAD
            return v.visitLiteralPattern(this, d);
=======
            return v.visitDeconstructionPattern(this, d);
>>>>>>> 5bcd6488
        }

        @Override
        public Tag getTag() {
<<<<<<< HEAD
            return LITERALPATTERN;
        }

        @Override
        public JCExpression constExpression() {
            return value;
        }

        public enum LiteralPatternKind {
            CONSTANTEXPRESSIONORNULL,
            TYPE
=======
            return DECONSTRUCTIONPATTERN;
>>>>>>> 5bcd6488
        }
    }

    /**
     * An array selection
     */
    public static class JCArrayAccess extends JCExpression implements ArrayAccessTree {
        public JCExpression indexed;
        public JCExpression index;
        protected JCArrayAccess(JCExpression indexed, JCExpression index) {
            this.indexed = indexed;
            this.index = index;
        }
        @Override
        public void accept(Visitor v) { v.visitIndexed(this); }

        @DefinedBy(Api.COMPILER_TREE)
        public Kind getKind() { return Kind.ARRAY_ACCESS; }
        @DefinedBy(Api.COMPILER_TREE)
        public JCExpression getExpression() { return indexed; }
        @DefinedBy(Api.COMPILER_TREE)
        public JCExpression getIndex() { return index; }
        @Override @DefinedBy(Api.COMPILER_TREE)
        public <R,D> R accept(TreeVisitor<R,D> v, D d) {
            return v.visitArrayAccess(this, d);
        }
        @Override
        public Tag getTag() {
            return INDEXED;
        }
    }

    /**
     * Selects through packages and classes
     */
    public static class JCFieldAccess extends JCExpression implements MemberSelectTree {
        /** selected Tree hierarchy */
        public JCExpression selected;
        /** name of field to select thru */
        public Name name;
        /** symbol of the selected class */
        public Symbol sym;
        protected JCFieldAccess(JCExpression selected, Name name, Symbol sym) {
            this.selected = selected;
            this.name = name;
            this.sym = sym;
        }
        @Override
        public void accept(Visitor v) { v.visitSelect(this); }

        @DefinedBy(Api.COMPILER_TREE)
        public Kind getKind() { return Kind.MEMBER_SELECT; }
        @DefinedBy(Api.COMPILER_TREE)
        public JCExpression getExpression() { return selected; }
        @Override @DefinedBy(Api.COMPILER_TREE)
        public <R,D> R accept(TreeVisitor<R,D> v, D d) {
            return v.visitMemberSelect(this, d);
        }
        @DefinedBy(Api.COMPILER_TREE)
        public Name getIdentifier() { return name; }
        @Override
        public Tag getTag() {
            return SELECT;
        }
    }

    /**
     * Selects a member expression.
     */
    public static class JCMemberReference extends JCFunctionalExpression implements MemberReferenceTree {

        public ReferenceMode mode;
        public ReferenceKind kind;
        public Name name;
        public JCExpression expr;
        public List<JCExpression> typeargs;
        public Symbol sym;
        public Type varargsElement;
        public PolyKind refPolyKind;
        public boolean ownerAccessible;
        private OverloadKind overloadKind;
        public Type referentType;

        public enum OverloadKind {
            OVERLOADED,
            UNOVERLOADED,
            ERROR
        }

        /**
         * Javac-dependent classification for member references, based
         * on relevant properties w.r.t. code-generation
         */
        public enum ReferenceKind {
            /** super # instMethod */
            SUPER(ReferenceMode.INVOKE, false),
            /** Type # instMethod */
            UNBOUND(ReferenceMode.INVOKE, true),
            /** Type # staticMethod */
            STATIC(ReferenceMode.INVOKE, false),
            /** Expr # instMethod */
            BOUND(ReferenceMode.INVOKE, false),
            /** Inner # new */
            IMPLICIT_INNER(ReferenceMode.NEW, false),
            /** Toplevel # new */
            TOPLEVEL(ReferenceMode.NEW, false),
            /** ArrayType # new */
            ARRAY_CTOR(ReferenceMode.NEW, false);

            final ReferenceMode mode;
            final boolean unbound;

            private ReferenceKind(ReferenceMode mode, boolean unbound) {
                this.mode = mode;
                this.unbound = unbound;
            }

            public boolean isUnbound() {
                return unbound;
            }
        }

        public JCMemberReference(ReferenceMode mode, Name name, JCExpression expr, List<JCExpression> typeargs) {
            this.mode = mode;
            this.name = name;
            this.expr = expr;
            this.typeargs = typeargs;
        }
        @Override
        public void accept(Visitor v) { v.visitReference(this); }

        @DefinedBy(Api.COMPILER_TREE)
        public Kind getKind() { return Kind.MEMBER_REFERENCE; }
        @Override @DefinedBy(Api.COMPILER_TREE)
        public ReferenceMode getMode() { return mode; }
        @Override @DefinedBy(Api.COMPILER_TREE)
        public JCExpression getQualifierExpression() { return expr; }
        @Override @DefinedBy(Api.COMPILER_TREE)
        public Name getName() { return name; }
        @Override @DefinedBy(Api.COMPILER_TREE)
        public List<JCExpression> getTypeArguments() { return typeargs; }

        @Override @DefinedBy(Api.COMPILER_TREE)
        public <R,D> R accept(TreeVisitor<R,D> v, D d) {
            return v.visitMemberReference(this, d);
        }
        @Override
        public Tag getTag() {
            return REFERENCE;
        }
        public boolean hasKind(ReferenceKind kind) {
            return this.kind == kind;
        }

        /**
         * @return the overloadKind
         */
        public OverloadKind getOverloadKind() {
            return overloadKind;
        }

        /**
         * @param overloadKind the overloadKind to set
         */
        public void setOverloadKind(OverloadKind overloadKind) {
            this.overloadKind = overloadKind;
        }
    }

    /**
     * An identifier
     */
    public static class JCIdent extends JCExpression implements IdentifierTree {
        /** the name */
        public Name name;
        /** the symbol */
        public Symbol sym;
        protected JCIdent(Name name, Symbol sym) {
            this.name = name;
            this.sym = sym;
        }
        @Override
        public void accept(Visitor v) { v.visitIdent(this); }

        @DefinedBy(Api.COMPILER_TREE)
        public Kind getKind() { return Kind.IDENTIFIER; }
        @DefinedBy(Api.COMPILER_TREE)
        public Name getName() { return name; }
        @Override @DefinedBy(Api.COMPILER_TREE)
        public <R,D> R accept(TreeVisitor<R,D> v, D d) {
            return v.visitIdentifier(this, d);
        }
        @Override
        public Tag getTag() {
            return IDENT;
        }
    }

    /**
     * A constant value given literally.
     */
    public static class JCLiteral extends JCExpression implements LiteralTree {
        public TypeTag typetag;
        /** value representation */
        public Object value;
        protected JCLiteral(TypeTag typetag, Object value) {
            this.typetag = typetag;
            this.value = value;
        }
        @Override
        public void accept(Visitor v) { v.visitLiteral(this); }

        @DefinedBy(Api.COMPILER_TREE)
        public Kind getKind() {
            return typetag.getKindLiteral();
        }

        @DefinedBy(Api.COMPILER_TREE)
        public Object getValue() {
            switch (typetag) {
                case BOOLEAN:
                    int bi = (Integer) value;
                    return (bi != 0);
                case CHAR:
                    int ci = (Integer) value;
                    char c = (char) ci;
                    if (c != ci)
                        throw new AssertionError("bad value for char literal");
                    return c;
                default:
                    return value;
            }
        }
        @Override @DefinedBy(Api.COMPILER_TREE)
        public <R,D> R accept(TreeVisitor<R,D> v, D d) {
            return v.visitLiteral(this, d);
        }
        @Override
        public JCLiteral setType(Type type) {
            super.setType(type);
            return this;
        }
        @Override
        public Tag getTag() {
            return LITERAL;
        }
    }

    /**
     * Identifies a basic type.
     * @see TypeTag
     */
    public static class JCPrimitiveTypeTree extends JCExpression implements PrimitiveTypeTree {
        /** the basic type id */
        public TypeTag typetag;
        protected JCPrimitiveTypeTree(TypeTag typetag) {
            this.typetag = typetag;
        }
        @Override
        public void accept(Visitor v) { v.visitTypeIdent(this); }

        @DefinedBy(Api.COMPILER_TREE)
        public Kind getKind() { return Kind.PRIMITIVE_TYPE; }
        @DefinedBy(Api.COMPILER_TREE)
        public TypeKind getPrimitiveTypeKind() {
            return typetag.getPrimitiveTypeKind();
        }

        @Override @DefinedBy(Api.COMPILER_TREE)
        public <R,D> R accept(TreeVisitor<R,D> v, D d) {
            return v.visitPrimitiveType(this, d);
        }
        @Override
        public Tag getTag() {
            return TYPEIDENT;
        }
    }

    /**
     * An array type, A[]
     */
    public static class JCArrayTypeTree extends JCExpression implements ArrayTypeTree {
        public JCExpression elemtype;
        protected JCArrayTypeTree(JCExpression elemtype) {
            this.elemtype = elemtype;
        }
        @Override
        public void accept(Visitor v) { v.visitTypeArray(this); }

        @DefinedBy(Api.COMPILER_TREE)
        public Kind getKind() { return Kind.ARRAY_TYPE; }
        @DefinedBy(Api.COMPILER_TREE)
        public JCTree getType() { return elemtype; }
        @Override @DefinedBy(Api.COMPILER_TREE)
        public <R,D> R accept(TreeVisitor<R,D> v, D d) {
            return v.visitArrayType(this, d);
        }
        @Override
        public Tag getTag() {
            return TYPEARRAY;
        }
    }

    /**
     * A parameterized type, {@literal T<...>}
     */
    public static class JCTypeApply extends JCExpression implements ParameterizedTypeTree {
        public JCExpression clazz;
        public List<JCExpression> arguments;
        protected JCTypeApply(JCExpression clazz, List<JCExpression> arguments) {
            this.clazz = clazz;
            this.arguments = arguments;
        }
        @Override
        public void accept(Visitor v) { v.visitTypeApply(this); }

        @DefinedBy(Api.COMPILER_TREE)
        public Kind getKind() { return Kind.PARAMETERIZED_TYPE; }
        @DefinedBy(Api.COMPILER_TREE)
        public JCTree getType() { return clazz; }
        @DefinedBy(Api.COMPILER_TREE)
        public List<JCExpression> getTypeArguments() {
            return arguments;
        }
        @Override @DefinedBy(Api.COMPILER_TREE)
        public <R,D> R accept(TreeVisitor<R,D> v, D d) {
            return v.visitParameterizedType(this, d);
        }
        @Override
        public Tag getTag() {
            return TYPEAPPLY;
        }
    }

    /**
     * A union type, T1 | T2 | ... Tn (used in multicatch statements)
     */
    public static class JCTypeUnion extends JCExpression implements UnionTypeTree {

        public List<JCExpression> alternatives;

        protected JCTypeUnion(List<JCExpression> components) {
            this.alternatives = components;
        }
        @Override
        public void accept(Visitor v) { v.visitTypeUnion(this); }

        @DefinedBy(Api.COMPILER_TREE)
        public Kind getKind() { return Kind.UNION_TYPE; }

        @DefinedBy(Api.COMPILER_TREE)
        public List<JCExpression> getTypeAlternatives() {
            return alternatives;
        }
        @Override @DefinedBy(Api.COMPILER_TREE)
        public <R,D> R accept(TreeVisitor<R,D> v, D d) {
            return v.visitUnionType(this, d);
        }
        @Override
        public Tag getTag() {
            return TYPEUNION;
        }
    }

    /**
     * An intersection type, {@code T1 & T2 & ... Tn} (used in cast expressions)
     */
    public static class JCTypeIntersection extends JCExpression implements IntersectionTypeTree {

        public List<JCExpression> bounds;

        protected JCTypeIntersection(List<JCExpression> bounds) {
            this.bounds = bounds;
        }
        @Override
        public void accept(Visitor v) { v.visitTypeIntersection(this); }

        @DefinedBy(Api.COMPILER_TREE)
        public Kind getKind() { return Kind.INTERSECTION_TYPE; }

        @DefinedBy(Api.COMPILER_TREE)
        public List<JCExpression> getBounds() {
            return bounds;
        }
        @Override @DefinedBy(Api.COMPILER_TREE)
        public <R,D> R accept(TreeVisitor<R,D> v, D d) {
            return v.visitIntersectionType(this, d);
        }
        @Override
        public Tag getTag() {
            return TYPEINTERSECTION;
        }
    }

    /**
     * A formal class parameter.
     */
    public static class JCTypeParameter extends JCTree implements TypeParameterTree {
        /** name */
        public Name name;
        /** bounds */
        public List<JCExpression> bounds;
        /** type annotations on type parameter */
        public List<JCAnnotation> annotations;
        protected JCTypeParameter(Name name, List<JCExpression> bounds, List<JCAnnotation> annotations) {
            this.name = name;
            this.bounds = bounds;
            this.annotations = annotations;
        }
        @Override
        public void accept(Visitor v) { v.visitTypeParameter(this); }

        @DefinedBy(Api.COMPILER_TREE)
        public Kind getKind() { return Kind.TYPE_PARAMETER; }
        @DefinedBy(Api.COMPILER_TREE)
        public Name getName() { return name; }
        @DefinedBy(Api.COMPILER_TREE)
        public List<JCExpression> getBounds() {
            return bounds;
        }
        @DefinedBy(Api.COMPILER_TREE)
        public List<JCAnnotation> getAnnotations() {
            return annotations;
        }
        @Override @DefinedBy(Api.COMPILER_TREE)
        public <R,D> R accept(TreeVisitor<R,D> v, D d) {
            return v.visitTypeParameter(this, d);
        }
        @Override
        public Tag getTag() {
            return TYPEPARAMETER;
        }
    }

    public static class JCWildcard extends JCExpression implements WildcardTree {
        public TypeBoundKind kind;
        public JCTree inner;
        protected JCWildcard(TypeBoundKind kind, JCTree inner) {
            this.kind = Assert.checkNonNull(kind);
            this.inner = inner;
        }
        @Override
        public void accept(Visitor v) { v.visitWildcard(this); }

        @DefinedBy(Api.COMPILER_TREE)
        public Kind getKind() {
            switch (kind.kind) {
            case UNBOUND:
                return Kind.UNBOUNDED_WILDCARD;
            case EXTENDS:
                return Kind.EXTENDS_WILDCARD;
            case SUPER:
                return Kind.SUPER_WILDCARD;
            default:
                throw new AssertionError("Unknown wildcard bound " + kind);
            }
        }
        @DefinedBy(Api.COMPILER_TREE)
        public JCTree getBound() { return inner; }
        @Override @DefinedBy(Api.COMPILER_TREE)
        public <R,D> R accept(TreeVisitor<R,D> v, D d) {
            return v.visitWildcard(this, d);
        }
        @Override
        public Tag getTag() {
            return Tag.WILDCARD;
        }
    }

    public static class TypeBoundKind extends JCTree {
        public BoundKind kind;
        protected TypeBoundKind(BoundKind kind) {
            this.kind = kind;
        }
        @Override
        public void accept(Visitor v) { v.visitTypeBoundKind(this); }

        @DefinedBy(Api.COMPILER_TREE)
        public Kind getKind() {
            throw new AssertionError("TypeBoundKind is not part of a public API");
        }
        @Override @DefinedBy(Api.COMPILER_TREE)
        public <R,D> R accept(TreeVisitor<R,D> v, D d) {
            throw new AssertionError("TypeBoundKind is not part of a public API");
        }
        @Override
        public Tag getTag() {
            return TYPEBOUNDKIND;
        }
    }

    public static class JCAnnotation extends JCExpression implements AnnotationTree {
        // Either Tag.ANNOTATION or Tag.TYPE_ANNOTATION
        private Tag tag;

        public JCTree annotationType;
        public List<JCExpression> args;
        public Attribute.Compound attribute;

        protected JCAnnotation(Tag tag, JCTree annotationType, List<JCExpression> args) {
            this.tag = tag;
            this.annotationType = annotationType;
            this.args = args;
        }

        @Override
        public void accept(Visitor v) { v.visitAnnotation(this); }

        @DefinedBy(Api.COMPILER_TREE)
        public Kind getKind() { return TreeInfo.tagToKind(getTag()); }

        @DefinedBy(Api.COMPILER_TREE)
        public JCTree getAnnotationType() { return annotationType; }
        @DefinedBy(Api.COMPILER_TREE)
        public List<JCExpression> getArguments() {
            return args;
        }
        @Override @DefinedBy(Api.COMPILER_TREE)
        public <R,D> R accept(TreeVisitor<R,D> v, D d) {
            return v.visitAnnotation(this, d);
        }
        @Override
        public Tag getTag() {
            return tag;
        }
    }

    public static class JCModifiers extends JCTree implements com.sun.source.tree.ModifiersTree {
        public long flags;
        public List<JCAnnotation> annotations;
        protected JCModifiers(long flags, List<JCAnnotation> annotations) {
            this.flags = flags;
            this.annotations = annotations;
        }
        @Override
        public void accept(Visitor v) { v.visitModifiers(this); }

        @DefinedBy(Api.COMPILER_TREE)
        public Kind getKind() { return Kind.MODIFIERS; }
        @DefinedBy(Api.COMPILER_TREE)
        public Set<Modifier> getFlags() {
            return Flags.asModifierSet(flags);
        }
        @DefinedBy(Api.COMPILER_TREE)
        public List<JCAnnotation> getAnnotations() {
            return annotations;
        }
        @Override @DefinedBy(Api.COMPILER_TREE)
        public <R,D> R accept(TreeVisitor<R,D> v, D d) {
            return v.visitModifiers(this, d);
        }
        @Override
        public Tag getTag() {
            return MODIFIERS;
        }
    }

    public static class JCAnnotatedType extends JCExpression implements com.sun.source.tree.AnnotatedTypeTree {
        // type annotations
        public List<JCAnnotation> annotations;
        public JCExpression underlyingType;

        protected JCAnnotatedType(List<JCAnnotation> annotations, JCExpression underlyingType) {
            Assert.check(annotations != null && annotations.nonEmpty());
            this.annotations = annotations;
            this.underlyingType = underlyingType;
        }
        @Override
        public void accept(Visitor v) { v.visitAnnotatedType(this); }

        @DefinedBy(Api.COMPILER_TREE)
        public Kind getKind() { return Kind.ANNOTATED_TYPE; }
        @DefinedBy(Api.COMPILER_TREE)
        public List<JCAnnotation> getAnnotations() {
            return annotations;
        }
        @DefinedBy(Api.COMPILER_TREE)
        public JCExpression getUnderlyingType() {
            return underlyingType;
        }
        @Override @DefinedBy(Api.COMPILER_TREE)
        public <R,D> R accept(TreeVisitor<R,D> v, D d) {
            return v.visitAnnotatedType(this, d);
        }
        @Override
        public Tag getTag() {
            return ANNOTATED_TYPE;
        }
    }

    public static abstract class JCDirective extends JCTree
        implements DirectiveTree {
    }

    public static class JCModuleDecl extends JCTree implements ModuleTree {
        public JCModifiers mods;
        public ModuleType type;
        private final ModuleKind kind;
        public JCExpression qualId;
        public List<JCDirective> directives;
        public ModuleSymbol sym;

        protected JCModuleDecl(JCModifiers mods, ModuleKind kind,
                JCExpression qualId, List<JCDirective> directives) {
            this.mods = mods;
            this.kind = kind;
            this.qualId = qualId;
            this.directives = directives;
        }

        @Override
        public void accept(Visitor v) { v.visitModuleDef(this); }

        @Override @DefinedBy(Api.COMPILER_TREE)
        public Kind getKind() {
            return Kind.MODULE;
        }

        @Override @DefinedBy(Api.COMPILER_TREE)
        public List<? extends AnnotationTree> getAnnotations() {
            return mods.annotations;
        }

        @Override @DefinedBy(Api.COMPILER_TREE)
        public ModuleKind getModuleType() {
            return kind;
        }

        @Override @DefinedBy(Api.COMPILER_TREE)
        public JCExpression getName() {
            return qualId;
        }

        @Override @DefinedBy(Api.COMPILER_TREE)
        public List<JCDirective> getDirectives() {
            return directives;
        }

        @Override @DefinedBy(Api.COMPILER_TREE)
        public <R, D> R accept(TreeVisitor<R, D> v, D d) {
            return v.visitModule(this, d);
        }

        @Override
        public Tag getTag() {
            return MODULEDEF;
        }
    }

    public static class JCExports extends JCDirective
            implements ExportsTree {
        public JCExpression qualid;
        public List<JCExpression> moduleNames;
        public ExportsDirective directive;

        protected JCExports(JCExpression qualId, List<JCExpression> moduleNames) {
            this.qualid = qualId;
            this.moduleNames = moduleNames;
        }

        @Override
        public void accept(Visitor v) { v.visitExports(this); }

        @Override @DefinedBy(Api.COMPILER_TREE)
        public Kind getKind() {
            return Kind.EXPORTS;
        }

        @Override @DefinedBy(Api.COMPILER_TREE)
        public JCExpression getPackageName() {
            return qualid;
        }

        @Override @DefinedBy(Api.COMPILER_TREE)
        public List<JCExpression> getModuleNames() {
            return moduleNames;
        }

        @Override @DefinedBy(Api.COMPILER_TREE)
        public <R, D> R accept(TreeVisitor<R, D> v, D d) {
            return v.visitExports(this, d);
        }

        @Override
        public Tag getTag() {
            return Tag.EXPORTS;
        }
    }

    public static class JCOpens extends JCDirective
            implements OpensTree {
        public JCExpression qualid;
        public List<JCExpression> moduleNames;
        public OpensDirective directive;

        protected JCOpens(JCExpression qualId, List<JCExpression> moduleNames) {
            this.qualid = qualId;
            this.moduleNames = moduleNames;
        }

        @Override
        public void accept(Visitor v) { v.visitOpens(this); }

        @Override @DefinedBy(Api.COMPILER_TREE)
        public Kind getKind() {
            return Kind.OPENS;
        }

        @Override @DefinedBy(Api.COMPILER_TREE)
        public JCExpression getPackageName() {
            return qualid;
        }

        @Override @DefinedBy(Api.COMPILER_TREE)
        public List<JCExpression> getModuleNames() {
            return moduleNames;
        }

        @Override @DefinedBy(Api.COMPILER_TREE)
        public <R, D> R accept(TreeVisitor<R, D> v, D d) {
            return v.visitOpens(this, d);
        }

        @Override
        public Tag getTag() {
            return Tag.OPENS;
        }
    }

    public static class JCProvides extends JCDirective
            implements ProvidesTree {
        public JCExpression serviceName;
        public List<JCExpression> implNames;

        protected JCProvides(JCExpression serviceName, List<JCExpression> implNames) {
            this.serviceName = serviceName;
            this.implNames = implNames;
        }

        @Override
        public void accept(Visitor v) { v.visitProvides(this); }

        @Override @DefinedBy(Api.COMPILER_TREE)
        public Kind getKind() {
            return Kind.PROVIDES;
        }

        @Override @DefinedBy(Api.COMPILER_TREE)
        public <R, D> R accept(TreeVisitor<R, D> v, D d) {
            return v.visitProvides(this, d);
        }

        @Override @DefinedBy(Api.COMPILER_TREE)
        public JCExpression getServiceName() {
            return serviceName;
        }

        @Override @DefinedBy(Api.COMPILER_TREE)
        public List<JCExpression> getImplementationNames() {
            return implNames;
        }

        @Override
        public Tag getTag() {
            return PROVIDES;
        }
    }

    public static class JCRequires extends JCDirective
            implements RequiresTree {
        public boolean isTransitive;
        public boolean isStaticPhase;
        public JCExpression moduleName;
        public RequiresDirective directive;

        protected JCRequires(boolean isTransitive, boolean isStaticPhase, JCExpression moduleName) {
            this.isTransitive = isTransitive;
            this.isStaticPhase = isStaticPhase;
            this.moduleName = moduleName;
        }

        @Override
        public void accept(Visitor v) { v.visitRequires(this); }

        @Override @DefinedBy(Api.COMPILER_TREE)
        public Kind getKind() {
            return Kind.REQUIRES;
        }

        @Override @DefinedBy(Api.COMPILER_TREE)
        public <R, D> R accept(TreeVisitor<R, D> v, D d) {
            return v.visitRequires(this, d);
        }

        @Override @DefinedBy(Api.COMPILER_TREE)
        public boolean isTransitive() {
            return isTransitive;
        }

        @Override @DefinedBy(Api.COMPILER_TREE)
        public boolean isStatic() {
            return isStaticPhase;
        }

        @Override @DefinedBy(Api.COMPILER_TREE)
        public JCExpression getModuleName() {
            return moduleName;
        }

        @Override
        public Tag getTag() {
            return REQUIRES;
        }
    }

    public static class JCUses extends JCDirective
            implements UsesTree {
        public JCExpression qualid;

        protected JCUses(JCExpression qualId) {
            this.qualid = qualId;
        }

        @Override
        public void accept(Visitor v) { v.visitUses(this); }

        @Override @DefinedBy(Api.COMPILER_TREE)
        public Kind getKind() {
            return Kind.USES;
        }

        @Override @DefinedBy(Api.COMPILER_TREE)
        public JCExpression getServiceName() {
            return qualid;
        }

        @Override @DefinedBy(Api.COMPILER_TREE)
        public <R, D> R accept(TreeVisitor<R, D> v, D d) {
            return v.visitUses(this, d);
        }

        @Override
        public Tag getTag() {
            return USES;
        }
    }

    public static class JCErroneous extends JCExpression
            implements ErroneousTree {
        public List<? extends JCTree> errs;
        protected JCErroneous(List<? extends JCTree> errs) {
            this.errs = errs;
        }
        @Override
        public void accept(Visitor v) { v.visitErroneous(this); }

        @DefinedBy(Api.COMPILER_TREE)
        public Kind getKind() { return Kind.ERRONEOUS; }

        @DefinedBy(Api.COMPILER_TREE)
        public List<? extends JCTree> getErrorTrees() {
            return errs;
        }

        @Override @DefinedBy(Api.COMPILER_TREE)
        public <R,D> R accept(TreeVisitor<R,D> v, D d) {
            return v.visitErroneous(this, d);
        }
        @Override
        public Tag getTag() {
            return ERRONEOUS;
        }
    }

    /** (let int x = 3; in x+2) */
    public static class LetExpr extends JCExpression {
        public List<? extends JCStatement> defs;
        public JCExpression expr;
        /**true if a expr should be run through Gen.genCond:*/
        public boolean needsCond;
        protected LetExpr(List<? extends JCStatement> defs, JCExpression expr) {
            this.defs = defs;
            this.expr = expr;
        }
        @Override
        public void accept(Visitor v) { v.visitLetExpr(this); }

        @DefinedBy(Api.COMPILER_TREE)
        public Kind getKind() {
            throw new AssertionError("LetExpr is not part of a public API");
        }
        @Override @DefinedBy(Api.COMPILER_TREE)
        public <R,D> R accept(TreeVisitor<R,D> v, D d) {
            throw new AssertionError("LetExpr is not part of a public API");
        }
        @Override
        public Tag getTag() {
            return LETEXPR;
        }
    }

    /** An interface for tree factories
     */
    public interface Factory {
        JCCompilationUnit TopLevel(List<JCTree> defs);
        JCPackageDecl PackageDecl(List<JCAnnotation> annotations,
                                  JCExpression pid);
        JCImport Import(JCTree qualid, boolean staticImport);
        JCClassDecl ClassDef(JCModifiers mods,
                          Name name,
                          List<JCTypeParameter> typarams,
                          JCExpression extending,
                          List<JCExpression> implementing,
                          List<JCTree> defs);
        JCMethodDecl MethodDef(JCModifiers mods,
                            Name name,
                            JCExpression restype,
                            List<JCTypeParameter> typarams,
                            JCVariableDecl recvparam,
                            List<JCVariableDecl> params,
                            List<JCExpression> thrown,
                            JCBlock body,
                            JCExpression defaultValue);
        JCVariableDecl VarDef(JCModifiers mods,
                      Name name,
                      JCExpression vartype,
                      JCExpression init);
        JCSkip Skip();
        JCBlock Block(long flags, List<JCStatement> stats);
        JCDoWhileLoop DoLoop(JCStatement body, JCExpression cond);
        JCWhileLoop WhileLoop(JCExpression cond, JCStatement body);
        JCForLoop ForLoop(List<JCStatement> init,
                        JCExpression cond,
                        List<JCExpressionStatement> step,
                        JCStatement body);
        JCEnhancedForLoop ForeachLoop(JCVariableDecl var, JCExpression expr, JCStatement body);
        JCLabeledStatement Labelled(Name label, JCStatement body);
        JCSwitch Switch(JCExpression selector, List<JCCase> cases);
        JCSwitchExpression SwitchExpression(JCExpression selector, List<JCCase> cases);
<<<<<<< HEAD
        JCCase Case(@SuppressWarnings("removal") CaseKind caseKind, List<JCPattern> pat,
=======
        JCCase Case(CaseTree.CaseKind caseKind, List<JCExpression> pat,
>>>>>>> 5bcd6488
                    List<JCStatement> stats, JCTree body);
        JCSynchronized Synchronized(JCExpression lock, JCBlock body);
        JCTry Try(JCBlock body, List<JCCatch> catchers, JCBlock finalizer);
        JCTry Try(List<JCTree> resources,
                  JCBlock body,
                  List<JCCatch> catchers,
                  JCBlock finalizer);
        JCCatch Catch(JCVariableDecl param, JCBlock body);
        JCConditional Conditional(JCExpression cond,
                                JCExpression thenpart,
                                JCExpression elsepart);
        JCIf If(JCExpression cond, JCStatement thenpart, JCStatement elsepart);
        JCExpressionStatement Exec(JCExpression expr);
        JCBreak Break(Name label);
        JCYield Yield(JCExpression value);
        JCContinue Continue(Name label);
        JCReturn Return(JCExpression expr);
        JCThrow Throw(JCExpression expr);
        JCAssert Assert(JCExpression cond, JCExpression detail);
        JCMethodInvocation Apply(List<JCExpression> typeargs,
                    JCExpression fn,
                    List<JCExpression> args);
        JCNewClass NewClass(JCExpression encl,
                          List<JCExpression> typeargs,
                          JCExpression clazz,
                          List<JCExpression> args,
                          JCClassDecl def);
        JCNewArray NewArray(JCExpression elemtype,
                          List<JCExpression> dims,
                          List<JCExpression> elems);
        JCParens Parens(JCExpression expr);
        JCAssign Assign(JCExpression lhs, JCExpression rhs);
        JCAssignOp Assignop(Tag opcode, JCTree lhs, JCTree rhs);
        JCUnary Unary(Tag opcode, JCExpression arg);
        JCBinary Binary(Tag opcode, JCExpression lhs, JCExpression rhs);
        JCTypeCast TypeCast(JCTree expr, JCExpression type);
        JCInstanceOf TypeTest(JCExpression expr, JCTree clazz);
        JCBindingPattern BindingPattern(Name name, JCTree vartype);
<<<<<<< HEAD
        JCLiteralPattern LiteralPattern(JCExpression cexp);
=======
>>>>>>> 5bcd6488
        JCArrayAccess Indexed(JCExpression indexed, JCExpression index);
        JCFieldAccess Select(JCExpression selected, Name selector);
        JCIdent Ident(Name idname);
        JCLiteral Literal(TypeTag tag, Object value);
        JCPrimitiveTypeTree TypeIdent(TypeTag typetag);
        JCArrayTypeTree TypeArray(JCExpression elemtype);
        JCTypeApply TypeApply(JCExpression clazz, List<JCExpression> arguments);
        JCTypeParameter TypeParameter(Name name, List<JCExpression> bounds);
        JCWildcard Wildcard(TypeBoundKind kind, JCTree type);
        TypeBoundKind TypeBoundKind(BoundKind kind);
        JCAnnotation Annotation(JCTree annotationType, List<JCExpression> args);
        JCModifiers Modifiers(long flags, List<JCAnnotation> annotations);
        JCErroneous Erroneous(List<? extends JCTree> errs);
        JCModuleDecl ModuleDef(JCModifiers mods, ModuleKind kind, JCExpression qualId, List<JCDirective> directives);
        JCExports Exports(JCExpression qualId, List<JCExpression> moduleNames);
        JCOpens Opens(JCExpression qualId, List<JCExpression> moduleNames);
        JCProvides Provides(JCExpression serviceName, List<JCExpression> implNames);
        JCRequires Requires(boolean isTransitive, boolean isStaticPhase, JCExpression qualId);
        JCUses Uses(JCExpression qualId);
        LetExpr LetExpr(List<? extends JCStatement> defs, JCExpression expr);
    }

    /** A generic visitor class for trees.
     */
    public static abstract class Visitor {
        public void visitTopLevel(JCCompilationUnit that)    { visitTree(that); }
        public void visitPackageDef(JCPackageDecl that)      { visitTree(that); }
        public void visitImport(JCImport that)               { visitTree(that); }
        public void visitClassDef(JCClassDecl that)          { visitTree(that); }
        public void visitMethodDef(JCMethodDecl that)        { visitTree(that); }
        public void visitVarDef(JCVariableDecl that)         { visitTree(that); }
        public void visitSkip(JCSkip that)                   { visitTree(that); }
        public void visitBlock(JCBlock that)                 { visitTree(that); }
        public void visitDoLoop(JCDoWhileLoop that)          { visitTree(that); }
        public void visitWhileLoop(JCWhileLoop that)         { visitTree(that); }
        public void visitForLoop(JCForLoop that)             { visitTree(that); }
        public void visitForeachLoop(JCEnhancedForLoop that) { visitTree(that); }
        public void visitLabelled(JCLabeledStatement that)   { visitTree(that); }
        public void visitSwitch(JCSwitch that)               { visitTree(that); }
        public void visitCase(JCCase that)                   { visitTree(that); }
        public void visitSwitchExpression(JCSwitchExpression that)               { visitTree(that); }
        public void visitSynchronized(JCSynchronized that)   { visitTree(that); }
        public void visitTry(JCTry that)                     { visitTree(that); }
        public void visitCatch(JCCatch that)                 { visitTree(that); }
        public void visitConditional(JCConditional that)     { visitTree(that); }
        public void visitIf(JCIf that)                       { visitTree(that); }
        public void visitExec(JCExpressionStatement that)    { visitTree(that); }
        public void visitBreak(JCBreak that)                 { visitTree(that); }
        public void visitYield(JCYield that)                 { visitTree(that); }
        public void visitContinue(JCContinue that)           { visitTree(that); }
        public void visitReturn(JCReturn that)               { visitTree(that); }
        public void visitThrow(JCThrow that)                 { visitTree(that); }
        public void visitAssert(JCAssert that)               { visitTree(that); }
        public void visitApply(JCMethodInvocation that)      { visitTree(that); }
        public void visitNewClass(JCNewClass that)           { visitTree(that); }
        public void visitNewArray(JCNewArray that)           { visitTree(that); }
        public void visitLambda(JCLambda that)               { visitTree(that); }
        public void visitParens(JCParens that)               { visitTree(that); }
        public void visitAssign(JCAssign that)               { visitTree(that); }
        public void visitAssignop(JCAssignOp that)           { visitTree(that); }
        public void visitUnary(JCUnary that)                 { visitTree(that); }
        public void visitBinary(JCBinary that)               { visitTree(that); }
        public void visitTypeCast(JCTypeCast that)           { visitTree(that); }
        public void visitTypeTest(JCInstanceOf that)         { visitTree(that); }
<<<<<<< HEAD
        public void visitBindingPattern(JCBindingPattern that) { visitTree(that); }
        public void visitLiteralPattern(JCLiteralPattern that) { visitTree(that); }
=======
        public void visitAnyPattern(JCAnyPattern that)       { visitTree(that); }
        public void visitBindingPattern(JCBindingPattern that) { visitTree(that); }
        public void visitDeconstructionPattern(JCDeconstructionPattern that) { visitTree(that); }
>>>>>>> 5bcd6488
        public void visitIndexed(JCArrayAccess that)         { visitTree(that); }
        public void visitSelect(JCFieldAccess that)          { visitTree(that); }
        public void visitReference(JCMemberReference that)   { visitTree(that); }
        public void visitIdent(JCIdent that)                 { visitTree(that); }
        public void visitLiteral(JCLiteral that)             { visitTree(that); }
        public void visitTypeIdent(JCPrimitiveTypeTree that) { visitTree(that); }
        public void visitTypeArray(JCArrayTypeTree that)     { visitTree(that); }
        public void visitTypeApply(JCTypeApply that)         { visitTree(that); }
        public void visitTypeUnion(JCTypeUnion that)         { visitTree(that); }
        public void visitTypeIntersection(JCTypeIntersection that)  { visitTree(that); }
        public void visitTypeParameter(JCTypeParameter that) { visitTree(that); }
        public void visitWildcard(JCWildcard that)           { visitTree(that); }
        public void visitTypeBoundKind(TypeBoundKind that)   { visitTree(that); }
        public void visitAnnotation(JCAnnotation that)       { visitTree(that); }
        public void visitModifiers(JCModifiers that)         { visitTree(that); }
        public void visitAnnotatedType(JCAnnotatedType that) { visitTree(that); }
        public void visitErroneous(JCErroneous that)         { visitTree(that); }
        public void visitModuleDef(JCModuleDecl that)        { visitTree(that); }
        public void visitExports(JCExports that)             { visitTree(that); }
        public void visitOpens(JCOpens that)                 { visitTree(that); }
        public void visitProvides(JCProvides that)           { visitTree(that); }
        public void visitRequires(JCRequires that)           { visitTree(that); }
        public void visitUses(JCUses that)                   { visitTree(that); }
        public void visitLetExpr(LetExpr that)               { visitTree(that); }

        public void visitTree(JCTree that)                   { Assert.error(); }
    }

}<|MERGE_RESOLUTION|>--- conflicted
+++ resolved
@@ -49,6 +49,7 @@
 
 import javax.tools.JavaFileManager.Location;
 
+import com.sun.source.tree.CaseTree.CaseKind;
 import com.sun.source.tree.ModuleTree.ModuleKind;
 import com.sun.tools.javac.code.Directive.ExportsDirective;
 import com.sun.tools.javac.code.Directive.OpensDirective;
@@ -239,20 +240,14 @@
          */
         TYPETEST,
 
-<<<<<<< HEAD
         /** Patterns.
          */
+        ANYPATTERN,
+
         BINDINGPATTERN,
+
+        DECONSTRUCTIONPATTERN,
         LITERALPATTERN,
-=======
-        ANYPATTERN,
-
-        /** Patterns.
-         */
-        BINDINGPATTERN,
-
-        DECONSTRUCTIONPATTERN,
->>>>>>> 5bcd6488
 
         /** Indexed array expressions, of type Indexed.
          */
@@ -1302,11 +1297,7 @@
         public List<JCStatement> stats;
         public JCTree body;
         public boolean completesNormally;
-<<<<<<< HEAD
-        protected JCCase(@SuppressWarnings("removal") CaseKind caseKind, List<JCPattern> pats,
-=======
-        protected JCCase(CaseKind caseKind, List<JCExpression> pats,
->>>>>>> 5bcd6488
+        protected JCCase(CaseKind caseKind, List<JCPattern> pats,
                          List<JCStatement> stats, JCTree body) {
             Assert.checkNonNull(pats);
             Assert.check(pats.isEmpty() || pats.head != null);
@@ -1320,26 +1311,18 @@
 
         @Override @DefinedBy(Api.COMPILER_TREE)
         public Kind getKind() { return Kind.CASE; }
-<<<<<<< HEAD
         @DefinedBy(Api.COMPILER_TREE)
         @Deprecated
         public JCExpression getExpression() {
             return pats.nonEmpty() ? pats.head.constExpression() : null;
         }
         @Override @DefinedBy(Api.COMPILER_TREE)
-        @SuppressWarnings("removal")
         public java.util.List<JCExpression> getExpressions() {
             return pats.stream()
                        .map(pat -> pat.constExpression())
                        .collect(Collectors.toList());
         }
         public List<JCPattern> getPatterns() { return pats; }
-=======
-        @Override @Deprecated @DefinedBy(Api.COMPILER_TREE)
-        public JCExpression getExpression() { return pats.head; }
-        @Override @DefinedBy(Api.COMPILER_TREE)
-        public List<JCExpression> getExpressions() { return pats; }
->>>>>>> 5bcd6488
         @Override @DefinedBy(Api.COMPILER_TREE)
         public List<JCStatement> getStatements() {
             return caseKind == CaseKind.STATEMENT ? stats : null;
@@ -1363,12 +1346,7 @@
     /**
      * A "switch ( ) { }" construction.
      */
-<<<<<<< HEAD
-    @SuppressWarnings("removal")
     public static class JCSwitchExpression extends JCPolyExpression implements SwitchExpressionTree, GenericSwitch {
-=======
-    public static class JCSwitchExpression extends JCPolyExpression implements SwitchExpressionTree {
->>>>>>> 5bcd6488
         public JCExpression selector;
         public List<JCCase> cases;
         public SwitchKind kind;
@@ -2259,8 +2237,6 @@
         }
     }
 
-<<<<<<< HEAD
-=======
     public static class JCAnyPattern extends JCPattern
             implements AnyPatternTree {
 
@@ -2289,7 +2265,6 @@
         }
     }
 
->>>>>>> 5bcd6488
     public static class JCBindingPattern extends JCPattern
             implements BindingPatternTree {
         public Name name;
@@ -2334,17 +2309,6 @@
         }
     }
 
-<<<<<<< HEAD
-    public static class JCLiteralPattern extends JCPattern
-            implements LiteralPatternTree {
-
-        public JCExpression value;
-        public LiteralPatternKind patternKind;
-
-        protected JCLiteralPattern(JCExpression value) {
-            Assert.checkNonNull(value);
-            this.value = value;
-=======
     public static class JCDeconstructionPattern extends JCPattern
             implements DeconstructionPatternTree {
         public Name name; //possibly null
@@ -2373,45 +2337,64 @@
         @Override @DefinedBy(Api.COMPILER_TREE)
         public List<? extends JCPattern> getNestedPatterns() {
             return nested;
->>>>>>> 5bcd6488
         }
 
         @Override
         public void accept(Visitor v) {
-<<<<<<< HEAD
+            v.visitDeconstructionPattern(this);
+        }
+
+        @DefinedBy(Api.COMPILER_TREE)
+        public Kind getKind() {
+            return Kind.DECONSTRUCTION_PATTERN;
+        }
+
+        @Override
+        @DefinedBy(Api.COMPILER_TREE)
+        public <R, D> R accept(TreeVisitor<R, D> v, D d) {
+            return v.visitDeconstructionPattern(this, d);
+        }
+
+        @Override
+        public Tag getTag() {
+            return DECONSTRUCTIONPATTERN;
+        }
+    }
+
+    public static class JCLiteralPattern extends JCPattern
+            implements LiteralPatternTree {
+
+        public JCExpression value;
+        public LiteralPatternKind patternKind;
+
+        protected JCLiteralPattern(JCExpression value) {
+            Assert.checkNonNull(value);
+            this.value = value;
+        }
+
+        @Override
+        public void accept(Visitor v) {
             v.visitLiteralPattern(this);
-=======
-            v.visitDeconstructionPattern(this);
->>>>>>> 5bcd6488
         }
 
         @DefinedBy(Api.COMPILER_TREE)
         public Kind getKind() {
-<<<<<<< HEAD
             return Kind.LITERAL_PATTERN;
         }
 
         @DefinedBy(Api.COMPILER_TREE)
         public JCExpression getValue() {
             return value;
-=======
-            return Kind.DECONSTRUCTION_PATTERN;
->>>>>>> 5bcd6488
         }
 
         @Override
         @DefinedBy(Api.COMPILER_TREE)
         public <R, D> R accept(TreeVisitor<R, D> v, D d) {
-<<<<<<< HEAD
             return v.visitLiteralPattern(this, d);
-=======
-            return v.visitDeconstructionPattern(this, d);
->>>>>>> 5bcd6488
-        }
-
-        @Override
-        public Tag getTag() {
-<<<<<<< HEAD
+        }
+
+        @Override
+        public Tag getTag() {
             return LITERALPATTERN;
         }
 
@@ -2423,9 +2406,6 @@
         public enum LiteralPatternKind {
             CONSTANTEXPRESSIONORNULL,
             TYPE
-=======
-            return DECONSTRUCTIONPATTERN;
->>>>>>> 5bcd6488
         }
     }
 
@@ -3365,11 +3345,7 @@
         JCLabeledStatement Labelled(Name label, JCStatement body);
         JCSwitch Switch(JCExpression selector, List<JCCase> cases);
         JCSwitchExpression SwitchExpression(JCExpression selector, List<JCCase> cases);
-<<<<<<< HEAD
-        JCCase Case(@SuppressWarnings("removal") CaseKind caseKind, List<JCPattern> pat,
-=======
-        JCCase Case(CaseTree.CaseKind caseKind, List<JCExpression> pat,
->>>>>>> 5bcd6488
+        JCCase Case(CaseKind caseKind, List<JCPattern> pat,
                     List<JCStatement> stats, JCTree body);
         JCSynchronized Synchronized(JCExpression lock, JCBlock body);
         JCTry Try(JCBlock body, List<JCCatch> catchers, JCBlock finalizer);
@@ -3408,10 +3384,7 @@
         JCTypeCast TypeCast(JCTree expr, JCExpression type);
         JCInstanceOf TypeTest(JCExpression expr, JCTree clazz);
         JCBindingPattern BindingPattern(Name name, JCTree vartype);
-<<<<<<< HEAD
         JCLiteralPattern LiteralPattern(JCExpression cexp);
-=======
->>>>>>> 5bcd6488
         JCArrayAccess Indexed(JCExpression indexed, JCExpression index);
         JCFieldAccess Select(JCExpression selected, Name selector);
         JCIdent Ident(Name idname);
@@ -3476,14 +3449,10 @@
         public void visitBinary(JCBinary that)               { visitTree(that); }
         public void visitTypeCast(JCTypeCast that)           { visitTree(that); }
         public void visitTypeTest(JCInstanceOf that)         { visitTree(that); }
-<<<<<<< HEAD
-        public void visitBindingPattern(JCBindingPattern that) { visitTree(that); }
-        public void visitLiteralPattern(JCLiteralPattern that) { visitTree(that); }
-=======
         public void visitAnyPattern(JCAnyPattern that)       { visitTree(that); }
         public void visitBindingPattern(JCBindingPattern that) { visitTree(that); }
         public void visitDeconstructionPattern(JCDeconstructionPattern that) { visitTree(that); }
->>>>>>> 5bcd6488
+        public void visitLiteralPattern(JCLiteralPattern that) { visitTree(that); }
         public void visitIndexed(JCArrayAccess that)         { visitTree(that); }
         public void visitSelect(JCFieldAccess that)          { visitTree(that); }
         public void visitReference(JCMemberReference that)   { visitTree(that); }
