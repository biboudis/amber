--- conflicted
+++ resolved
@@ -153,18 +153,14 @@
          */
         SWITCH,
 
+        /** Case parts in switch statements/expressions, of type Case.
+         */
+        CASE,
+
         /** Switch expression statements, of type Switch.
          */
         SWITCH_EXPRESSION,
 
-        /** Case parts in switch statements/expressions, of type Case.
-         */
-        CASE,
-
-        /** Case parts in match statements, of type Clause.
-         */
-        CLAUSE,
-
         /** Synchronized statements, of type Synchonized.
          */
         SYNCHRONIZED,
@@ -240,21 +236,11 @@
         /** Type test expressions, of type TypeTest.
          */
         TYPETEST,
-
-<<<<<<< HEAD
-        /** Pattern test expression, of type PatternTest.
-         */
-        PATTERNTEST,
 
         /** Patterns.
          */
         BINDINGPATTERN,
         LITERALPATTERN,
-=======
-        /** Patterns.
-         */
-        BINDINGPATTERN,
->>>>>>> a37177f2
 
         /** Indexed array expressions, of type Indexed.
          */
@@ -1336,8 +1322,6 @@
         }
     }
 
-
-
     /**
      * A "switch ( ) { }" construction.
      */
@@ -2183,65 +2167,22 @@
     }
 
     /**
-<<<<<<< HEAD
-     * A pattern match test.
-     */
-    public static class JCMatches extends JCExpression
-            implements MatchesTree {
-        public JCExpression expr;
-        public JCPattern pattern;
-        protected JCMatches(JCExpression expr, JCPattern pattern) {
-            this.expr = expr;
-            this.pattern = pattern;
-        }
-        @Override
-        public void accept(Visitor v) { v.visitPatternTest(this); }
-
-        @DefinedBy(Api.COMPILER_TREE)
-        public Kind getKind() { return Kind.MATCHES; }
-        @DefinedBy(Api.COMPILER_TREE)
-        public JCPattern getPattern() { return pattern; }
-        @DefinedBy(Api.COMPILER_TREE)
-        public JCExpression getExpression() { return expr; }
-        @Override @DefinedBy(Api.COMPILER_TREE)
-        public <R,D> R accept(TreeVisitor<R,D> v, D d) {
-            return v.visitMatches(this, d);
-        }
-        @Override
-        public Tag getTag() {
-            return PATTERNTEST;
-        }
-    }
-
-    /**
-=======
->>>>>>> a37177f2
      * Pattern matching forms.
      */
     public static abstract class JCPattern extends JCTree
             implements PatternTree {
         public JCExpression constExpression() {
             return null;
-<<<<<<< HEAD
-        }        
-=======
-        }
->>>>>>> a37177f2
+        }
     }
 
     public static class JCBindingPattern extends JCPattern
             implements BindingPatternTree {
         public Name name;
         public BindingSymbol symbol;
-<<<<<<< HEAD
-        public JCExpression vartype;   /** Null if var pattern */
-
-        protected JCBindingPattern(Name name, BindingSymbol symbol, JCExpression vartype) {
-=======
         public JCTree vartype;
 
         protected JCBindingPattern(Name name, BindingSymbol symbol, JCTree vartype) {
->>>>>>> a37177f2
             this.name = name;
             this.symbol = symbol;
             this.vartype = vartype;
@@ -2279,7 +2220,6 @@
         }
     }
 
-<<<<<<< HEAD
     public static class JCLiteralPattern extends JCPattern
             implements LiteralPatternTree {
 
@@ -2291,12 +2231,6 @@
             this.value = value;
         }
 
-        @DefinedBy(Api.COMPILER_TREE)
-        @Override
-        public Name getBinding() {
-            return null;
-        }
-
         @Override
         public void accept(Visitor v) {
             v.visitLiteralPattern(this);
@@ -2334,8 +2268,6 @@
         }
     }
 
-=======
->>>>>>> a37177f2
     /**
      * An array selection
      */
@@ -3307,13 +3239,8 @@
         JCBinary Binary(Tag opcode, JCExpression lhs, JCExpression rhs);
         JCTypeCast TypeCast(JCTree expr, JCExpression type);
         JCInstanceOf TypeTest(JCExpression expr, JCTree clazz);
-<<<<<<< HEAD
-        JCMatches PatternTest(JCExpression expr, JCPattern clazz);
-        JCBindingPattern BindingPattern(Name name, JCExpression vartype);
+        JCBindingPattern BindingPattern(Name name, JCTree vartype);
         JCLiteralPattern LiteralPattern(JCExpression cexp);
-=======
-        JCBindingPattern BindingPattern(Name name, JCTree vartype);
->>>>>>> a37177f2
         JCArrayAccess Indexed(JCExpression indexed, JCExpression index);
         JCFieldAccess Select(JCExpression selected, Name selector);
         JCIdent Ident(Name idname);
@@ -3377,13 +3304,8 @@
         public void visitBinary(JCBinary that)               { visitTree(that); }
         public void visitTypeCast(JCTypeCast that)           { visitTree(that); }
         public void visitTypeTest(JCInstanceOf that)         { visitTree(that); }
-<<<<<<< HEAD
-        public void visitPatternTest(JCMatches that)         { visitTree(that); }
         public void visitBindingPattern(JCBindingPattern that) { visitTree(that); }
         public void visitLiteralPattern(JCLiteralPattern that) { visitTree(that); }
-=======
-        public void visitBindingPattern(JCBindingPattern that) { visitTree(that); }
->>>>>>> a37177f2
         public void visitIndexed(JCArrayAccess that)         { visitTree(that); }
         public void visitSelect(JCFieldAccess that)          { visitTree(that); }
         public void visitReference(JCMemberReference that)   { visitTree(that); }
