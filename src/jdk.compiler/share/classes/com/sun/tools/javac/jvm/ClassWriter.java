/*
 * Copyright (c) 1999, 2018, Oracle and/or its affiliates. All rights reserved.
 * DO NOT ALTER OR REMOVE COPYRIGHT NOTICES OR THIS FILE HEADER.
 *
 * This code is free software; you can redistribute it and/or modify it
 * under the terms of the GNU General Public License version 2 only, as
 * published by the Free Software Foundation.  Oracle designates this
 * particular file as subject to the "Classpath" exception as provided
 * by Oracle in the LICENSE file that accompanied this code.
 *
 * This code is distributed in the hope that it will be useful, but WITHOUT
 * ANY WARRANTY; without even the implied warranty of MERCHANTABILITY or
 * FITNESS FOR A PARTICULAR PURPOSE.  See the GNU General Public License
 * version 2 for more details (a copy is included in the LICENSE file that
 * accompanied this code).
 *
 * You should have received a copy of the GNU General Public License version
 * 2 along with this work; if not, write to the Free Software Foundation,
 * Inc., 51 Franklin St, Fifth Floor, Boston, MA 02110-1301 USA.
 *
 * Please contact Oracle, 500 Oracle Parkway, Redwood Shores, CA 94065 USA
 * or visit www.oracle.com if you need additional information or have any
 * questions.
 */

package com.sun.tools.javac.jvm;

import java.io.*;
import java.util.LinkedHashMap;
import java.util.Map;
import java.util.Set;
import java.util.LinkedHashSet;

import javax.tools.JavaFileManager;
import javax.tools.FileObject;
import javax.tools.JavaFileManager.Location;
import javax.tools.JavaFileObject;

import com.sun.tools.javac.code.*;
import com.sun.tools.javac.code.Attribute.RetentionPolicy;
import com.sun.tools.javac.code.Directive.*;
import com.sun.tools.javac.code.Symbol.*;
import com.sun.tools.javac.code.Type.*;
import com.sun.tools.javac.code.Types.SignatureGenerator.InvalidSignatureException;
import com.sun.tools.javac.comp.Check;
import com.sun.tools.javac.file.PathFileObject;
import com.sun.tools.javac.jvm.PoolConstant.LoadableConstant;
import com.sun.tools.javac.jvm.PoolConstant.Dynamic.BsmKey;
import com.sun.tools.javac.resources.CompilerProperties.Errors;
import com.sun.tools.javac.resources.CompilerProperties.Fragments;
import com.sun.tools.javac.util.*;

import static com.sun.tools.javac.code.Flags.*;
import static com.sun.tools.javac.code.Kinds.Kind.*;
import static com.sun.tools.javac.code.Scope.LookupKind.NON_RECURSIVE;
import static com.sun.tools.javac.code.TypeTag.*;
import static com.sun.tools.javac.main.Option.*;

import static javax.tools.StandardLocation.CLASS_OUTPUT;

/** This class provides operations to map an internal symbol table graph
 *  rooted in a ClassSymbol into a classfile.
 *
 *  <p><b>This is NOT part of any supported API.
 *  If you write code that depends on this, you do so at your own risk.
 *  This code and its internal interfaces are subject to change or
 *  deletion without notice.</b>
 */
public class ClassWriter extends ClassFile {
    protected static final Context.Key<ClassWriter> classWriterKey = new Context.Key<>();

    private final Options options;

    /** Switch: verbose output.
     */
    private boolean verbose;

    /** Switch: emit source file attribute.
     */
    private boolean emitSourceFile;

    /** Switch: generate CharacterRangeTable attribute.
     */
    private boolean genCrt;

    /** Switch: describe the generated stackmap.
     */
    private boolean debugstackmap;

    /** Preview language level.
     */
    private Preview preview;

    /**
     * Target class version.
     */
    private Target target;

    /**
     * Source language version.
     */
    private Source source;

    /** Type utilities. */
    private Types types;

    private Check check;

    /**
     * If true, class files will be written in module-specific subdirectories
     * of the CLASS_OUTPUT location.
     */
    public boolean multiModuleMode;

    /** The initial sizes of the data and constant pool buffers.
     *  Sizes are increased when buffers get full.
     */
    static final int DATA_BUF_SIZE = 0x0fff0;
    static final int CLASS_BUF_SIZE = 0x1fff0;

    /** An output buffer for member info.
     */
    ByteBuffer databuf = new ByteBuffer(DATA_BUF_SIZE);

    /** An output buffer for the constant pool.
     */
    ByteBuffer poolbuf = new ByteBuffer(CLASS_BUF_SIZE);

    /** The constant pool writer.
     */
    final PoolWriter poolWriter;

    /** The log to use for verbose output.
     */
    private final Log log;

    /** The name table. */
    private final Names names;

    /** Access to files. */
    private final JavaFileManager fileManager;

    /** The tags and constants used in compressed stackmap. */
    static final int SAME_FRAME_SIZE = 64;
    static final int SAME_LOCALS_1_STACK_ITEM_EXTENDED = 247;
    static final int SAME_FRAME_EXTENDED = 251;
    static final int FULL_FRAME = 255;
    static final int MAX_LOCAL_LENGTH_DIFF = 4;

    /** Get the ClassWriter instance for this context. */
    public static ClassWriter instance(Context context) {
        ClassWriter instance = context.get(classWriterKey);
        if (instance == null)
            instance = new ClassWriter(context);
        return instance;
    }

    /** Construct a class writer, given an options table.
     */
    protected ClassWriter(Context context) {
        context.put(classWriterKey, this);

        log = Log.instance(context);
        names = Names.instance(context);
        options = Options.instance(context);
        preview = Preview.instance(context);
        target = Target.instance(context);
        source = Source.instance(context);
        types = Types.instance(context);
        check = Check.instance(context);
        fileManager = context.get(JavaFileManager.class);
        poolWriter = Gen.instance(context).poolWriter;

        verbose        = options.isSet(VERBOSE);
        genCrt         = options.isSet(XJCOV);
        debugstackmap = options.isSet("debug.stackmap");

        emitSourceFile = options.isUnset(G_CUSTOM) ||
                            options.isSet(G_CUSTOM, "source");

        String modifierFlags = options.get("debug.dumpmodifiers");
        if (modifierFlags != null) {
            dumpClassModifiers = modifierFlags.indexOf('c') != -1;
            dumpFieldModifiers = modifierFlags.indexOf('f') != -1;
            dumpInnerClassModifiers = modifierFlags.indexOf('i') != -1;
            dumpMethodModifiers = modifierFlags.indexOf('m') != -1;
        }
    }

/******************************************************************
 * Diagnostics: dump generated class names and modifiers
 ******************************************************************/

    /** Value of option 'dumpmodifiers' is a string
     *  indicating which modifiers should be dumped for debugging:
     *    'c' -- classes
     *    'f' -- fields
     *    'i' -- innerclass attributes
     *    'm' -- methods
     *  For example, to dump everything:
     *    javac -XDdumpmodifiers=cifm MyProg.java
     */
    private boolean dumpClassModifiers; // -XDdumpmodifiers=c
    private boolean dumpFieldModifiers; // -XDdumpmodifiers=f
    private boolean dumpInnerClassModifiers; // -XDdumpmodifiers=i
    private boolean dumpMethodModifiers; // -XDdumpmodifiers=m


    /** Return flags as a string, separated by " ".
     */
    public static String flagNames(long flags) {
        StringBuilder sbuf = new StringBuilder();
        int i = 0;
        long f = flags & StandardFlags;
        while (f != 0) {
            if ((f & 1) != 0) {
                sbuf.append(" ");
                sbuf.append(flagName[i]);
            }
            f = f >> 1;
            i++;
        }
        return sbuf.toString();
    }
    //where
        private final static String[] flagName = {
            "PUBLIC", "PRIVATE", "PROTECTED", "STATIC", "FINAL",
            "SUPER", "VOLATILE", "TRANSIENT", "NATIVE", "INTERFACE",
            "ABSTRACT", "STRICTFP"};

/******************************************************************
 * Output routines
 ******************************************************************/

    /** Write a character into given byte buffer;
     *  byte buffer will not be grown.
     */
    void putChar(ByteBuffer buf, int op, int x) {
        buf.elems[op  ] = (byte)((x >>  8) & 0xFF);
        buf.elems[op+1] = (byte)((x      ) & 0xFF);
    }

    /** Write an integer into given byte buffer;
     *  byte buffer will not be grown.
     */
    void putInt(ByteBuffer buf, int adr, int x) {
        buf.elems[adr  ] = (byte)((x >> 24) & 0xFF);
        buf.elems[adr+1] = (byte)((x >> 16) & 0xFF);
        buf.elems[adr+2] = (byte)((x >>  8) & 0xFF);
        buf.elems[adr+3] = (byte)((x      ) & 0xFF);
    }

/******************************************************************
 * Writing the Constant Pool
 ******************************************************************/

    /** Thrown when the constant pool is over full.
     */
    public static class PoolOverflow extends RuntimeException {
        private static final long serialVersionUID = 0;
        public PoolOverflow() {}
    }
    public static class StringOverflow extends RuntimeException {
        private static final long serialVersionUID = 0;
        public final String value;
        public StringOverflow(String s) {
            value = s;
        }
    }

/******************************************************************
 * Writing Attributes
 ******************************************************************/

    /** Write header for an attribute to data buffer and return
     *  position past attribute length index.
     */
    int writeAttr(Name attrName) {
        int index = poolWriter.putName(attrName);
        databuf.appendChar(index);
        databuf.appendInt(0);
        return databuf.length;
    }

    /** Fill in attribute length.
     */
    void endAttr(int index) {
        putInt(databuf, index - 4, databuf.length - index);
    }

    /** Leave space for attribute count and return index for
     *  number of attributes field.
     */
    int beginAttrs() {
        databuf.appendChar(0);
        return databuf.length;
    }

    /** Fill in number of attributes.
     */
    void endAttrs(int index, int count) {
        putChar(databuf, index - 2, count);
    }

    /** Write the EnclosingMethod attribute if needed.
     *  Returns the number of attributes written (0 or 1).
     */
    int writeEnclosingMethodAttribute(ClassSymbol c) {
        return writeEnclosingMethodAttribute(names.EnclosingMethod, c);
    }

    /** Write the EnclosingMethod attribute with a specified name.
     *  Returns the number of attributes written (0 or 1).
     */
    protected int writeEnclosingMethodAttribute(Name attributeName, ClassSymbol c) {
        if (c.owner.kind != MTH && // neither a local class
            c.name != names.empty) // nor anonymous
            return 0;

        int alenIdx = writeAttr(attributeName);
        ClassSymbol enclClass = c.owner.enclClass();
        MethodSymbol enclMethod =
            (c.owner.type == null // local to init block
             || c.owner.kind != MTH) // or member init
            ? null
            : (MethodSymbol)c.owner;
        databuf.appendChar(poolWriter.putClass(enclClass));
        databuf.appendChar(enclMethod == null ? 0 : poolWriter.putNameAndType(c.owner));
        endAttr(alenIdx);
        return 1;
    }

    /** Write flag attributes; return number of attributes written.
     */
    int writeFlagAttrs(long flags) {
        int acount = 0;
        if ((flags & DEPRECATED) != 0) {
            int alenIdx = writeAttr(names.Deprecated);
            endAttr(alenIdx);
            acount++;
        }
        return acount;
    }

    /** Write member (field or method) attributes;
     *  return number of attributes written.
     */
    int writeMemberAttrs(Symbol sym) {
        int acount = writeFlagAttrs(sym.flags());
        long flags = sym.flags();
        if ((flags & (SYNTHETIC | BRIDGE)) != SYNTHETIC &&
            (flags & ANONCONSTR) == 0 &&
            (!types.isSameType(sym.type, sym.erasure(types)) ||
             poolWriter.signatureGen.hasTypeVar(sym.type.getThrownTypes()))) {
            // note that a local class with captured variables
            // will get a signature attribute
            int alenIdx = writeAttr(names.Signature);
            databuf.appendChar(poolWriter.putSignature(sym));
            endAttr(alenIdx);
            acount++;
        }
        acount += writeJavaAnnotations(sym.getRawAttributes());
        acount += writeTypeAnnotations(sym.getRawTypeAttributes(), false);
        return acount;
    }

    /**
     * Write method parameter names attribute.
     */
    int writeMethodParametersAttr(MethodSymbol m) {
        MethodType ty = m.externalType(types).asMethodType();
        final int allparams = ty.argtypes.size();
        if (m.params != null && allparams != 0) {
            final int attrIndex = writeAttr(names.MethodParameters);
            databuf.appendByte(allparams);
            // Write extra parameters first
            for (VarSymbol s : m.extraParams) {
                final int flags =
                    ((int) s.flags() & (FINAL | SYNTHETIC | MANDATED)) |
                    ((int) m.flags() & SYNTHETIC);
                databuf.appendChar(poolWriter.putName(s.name));
                databuf.appendChar(flags);
            }
            // Now write the real parameters
            for (VarSymbol s : m.params) {
                final int flags =
                    ((int) s.flags() & (FINAL | SYNTHETIC | MANDATED)) |
                    ((int) m.flags() & SYNTHETIC);
                databuf.appendChar(poolWriter.putName(s.name));
                databuf.appendChar(flags);
            }
            // Now write the captured locals
            for (VarSymbol s : m.capturedLocals) {
                final int flags =
                    ((int) s.flags() & (FINAL | SYNTHETIC | MANDATED)) |
                    ((int) m.flags() & SYNTHETIC);
                databuf.appendChar(poolWriter.putName(s.name));
                databuf.appendChar(flags);
            }
            endAttr(attrIndex);
            return 1;
        } else
            return 0;
    }


    private void writeParamAnnotations(List<VarSymbol> params,
                                       RetentionPolicy retention) {
        databuf.appendByte(params.length());
        for (VarSymbol s : params) {
            ListBuffer<Attribute.Compound> buf = new ListBuffer<>();
            for (Attribute.Compound a : s.getRawAttributes())
                if (types.getRetention(a) == retention)
                    buf.append(a);
            databuf.appendChar(buf.length());
            for (Attribute.Compound a : buf)
                writeCompoundAttribute(a);
        }

    }

    private void writeParamAnnotations(MethodSymbol m,
                                       RetentionPolicy retention) {
        databuf.appendByte(m.params.length());
        writeParamAnnotations(m.params, retention);
    }

    /** Write method parameter annotations;
     *  return number of attributes written.
     */
    int writeParameterAttrs(List<VarSymbol> vars) {
        boolean hasVisible = false;
        boolean hasInvisible = false;
        if (vars != null) {
            for (VarSymbol s : vars) {
                for (Attribute.Compound a : s.getRawAttributes()) {
                    switch (types.getRetention(a)) {
                    case SOURCE: break;
                    case CLASS: hasInvisible = true; break;
                    case RUNTIME: hasVisible = true; break;
                    default: // /* fail soft */ throw new AssertionError(vis);
                    }
                }
            }
        }

        int attrCount = 0;
        if (hasVisible) {
            int attrIndex = writeAttr(names.RuntimeVisibleParameterAnnotations);
            writeParamAnnotations(vars, RetentionPolicy.RUNTIME);
            endAttr(attrIndex);
            attrCount++;
        }
        if (hasInvisible) {
            int attrIndex = writeAttr(names.RuntimeInvisibleParameterAnnotations);
            writeParamAnnotations(vars, RetentionPolicy.CLASS);
            endAttr(attrIndex);
            attrCount++;
        }
        return attrCount;
    }

/**********************************************************************
 * Writing Java-language annotations (aka metadata, attributes)
 **********************************************************************/

    /** Write Java-language annotations; return number of JVM
     *  attributes written (zero or one).
     */
    int writeJavaAnnotations(List<Attribute.Compound> attrs) {
        if (attrs.isEmpty()) return 0;
        ListBuffer<Attribute.Compound> visibles = new ListBuffer<>();
        ListBuffer<Attribute.Compound> invisibles = new ListBuffer<>();
        for (Attribute.Compound a : attrs) {
            switch (types.getRetention(a)) {
            case SOURCE: break;
            case CLASS: invisibles.append(a); break;
            case RUNTIME: visibles.append(a); break;
            default: // /* fail soft */ throw new AssertionError(vis);
            }
        }

        int attrCount = 0;
        if (visibles.length() != 0) {
            int attrIndex = writeAttr(names.RuntimeVisibleAnnotations);
            databuf.appendChar(visibles.length());
            for (Attribute.Compound a : visibles)
                writeCompoundAttribute(a);
            endAttr(attrIndex);
            attrCount++;
        }
        if (invisibles.length() != 0) {
            int attrIndex = writeAttr(names.RuntimeInvisibleAnnotations);
            databuf.appendChar(invisibles.length());
            for (Attribute.Compound a : invisibles)
                writeCompoundAttribute(a);
            endAttr(attrIndex);
            attrCount++;
        }
        return attrCount;
    }

    int writeTypeAnnotations(List<Attribute.TypeCompound> typeAnnos, boolean inCode) {
        if (typeAnnos.isEmpty()) return 0;

        ListBuffer<Attribute.TypeCompound> visibles = new ListBuffer<>();
        ListBuffer<Attribute.TypeCompound> invisibles = new ListBuffer<>();

        for (Attribute.TypeCompound tc : typeAnnos) {
            if (tc.hasUnknownPosition()) {
                boolean fixed = tc.tryFixPosition();

                // Could we fix it?
                if (!fixed) {
                    // This happens for nested types like @A Outer. @B Inner.
                    // For method parameters we get the annotation twice! Once with
                    // a valid position, once unknown.
                    // TODO: find a cleaner solution.
                    PrintWriter pw = log.getWriter(Log.WriterKind.ERROR);
                    pw.println("ClassWriter: Position UNKNOWN in type annotation: " + tc);
                    continue;
                }
            }

            if (tc.position.type.isLocal() != inCode)
                continue;
            if (!tc.position.emitToClassfile())
                continue;
            switch (types.getRetention(tc)) {
            case SOURCE: break;
            case CLASS: invisibles.append(tc); break;
            case RUNTIME: visibles.append(tc); break;
            default: // /* fail soft */ throw new AssertionError(vis);
            }
        }

        int attrCount = 0;
        if (visibles.length() != 0) {
            int attrIndex = writeAttr(names.RuntimeVisibleTypeAnnotations);
            databuf.appendChar(visibles.length());
            for (Attribute.TypeCompound p : visibles)
                writeTypeAnnotation(p);
            endAttr(attrIndex);
            attrCount++;
        }

        if (invisibles.length() != 0) {
            int attrIndex = writeAttr(names.RuntimeInvisibleTypeAnnotations);
            databuf.appendChar(invisibles.length());
            for (Attribute.TypeCompound p : invisibles)
                writeTypeAnnotation(p);
            endAttr(attrIndex);
            attrCount++;
        }

        return attrCount;
    }

    /** A visitor to write an attribute including its leading
     *  single-character marker.
     */
    class AttributeWriter implements Attribute.Visitor {
        public void visitConstant(Attribute.Constant _value) {
            if (_value.type.getTag() == CLASS) {
                Assert.check(_value.value instanceof String);
                String s = (String)_value.value;
                databuf.appendByte('s');
                databuf.appendChar(poolWriter.putName(names.fromString(s)));
            } else {
                switch (_value.type.getTag()) {
                    case BYTE:
                        databuf.appendByte('B');
                        break;
                    case CHAR:
                        databuf.appendByte('C');
                        break;
                    case SHORT:
                        databuf.appendByte('S');
                        break;
                    case INT:
                        databuf.appendByte('I');
                        break;
                    case LONG:
                        databuf.appendByte('J');
                        break;
                    case FLOAT:
                        databuf.appendByte('F');
                        break;
                    case DOUBLE:
                        databuf.appendByte('D');
                        break;
                    case BOOLEAN:
                        databuf.appendByte('Z');
                        break;
                    default:
                        throw new AssertionError(_value.type);
                }
                databuf.appendChar(poolWriter.putConstant(_value.value));
            }
        }
        public void visitEnum(Attribute.Enum e) {
            databuf.appendByte('e');
            databuf.appendChar(poolWriter.putDescriptor(e.value.type));
            databuf.appendChar(poolWriter.putName(e.value.name));
        }
        public void visitClass(Attribute.Class clazz) {
            databuf.appendByte('c');
            databuf.appendChar(poolWriter.putDescriptor(clazz.classType));
        }
        public void visitCompound(Attribute.Compound compound) {
            databuf.appendByte('@');
            writeCompoundAttribute(compound);
        }
        public void visitError(Attribute.Error x) {
            throw new AssertionError(x);
        }
        public void visitArray(Attribute.Array array) {
            databuf.appendByte('[');
            databuf.appendChar(array.values.length);
            for (Attribute a : array.values) {
                a.accept(this);
            }
        }
    }
    AttributeWriter awriter = new AttributeWriter();

    /** Write a compound attribute excluding the '@' marker. */
    void writeCompoundAttribute(Attribute.Compound c) {
        databuf.appendChar(poolWriter.putDescriptor(c.type));
        databuf.appendChar(c.values.length());
        for (Pair<Symbol.MethodSymbol,Attribute> p : c.values) {
            databuf.appendChar(poolWriter.putName(p.fst.name));
            p.snd.accept(awriter);
        }
    }

    void writeTypeAnnotation(Attribute.TypeCompound c) {
        writePosition(c.position);
        writeCompoundAttribute(c);
    }

    void writePosition(TypeAnnotationPosition p) {
        databuf.appendByte(p.type.targetTypeValue()); // TargetType tag is a byte
        switch (p.type) {
        // instanceof
        case INSTANCEOF:
        // new expression
        case NEW:
        // constructor/method reference receiver
        case CONSTRUCTOR_REFERENCE:
        case METHOD_REFERENCE:
            databuf.appendChar(p.offset);
            break;
        // local variable
        case LOCAL_VARIABLE:
        // resource variable
        case RESOURCE_VARIABLE:
            databuf.appendChar(p.lvarOffset.length);  // for table length
            for (int i = 0; i < p.lvarOffset.length; ++i) {
                databuf.appendChar(p.lvarOffset[i]);
                databuf.appendChar(p.lvarLength[i]);
                databuf.appendChar(p.lvarIndex[i]);
            }
            break;
        // exception parameter
        case EXCEPTION_PARAMETER:
            databuf.appendChar(p.getExceptionIndex());
            break;
        // method receiver
        case METHOD_RECEIVER:
            // Do nothing
            break;
        // type parameter
        case CLASS_TYPE_PARAMETER:
        case METHOD_TYPE_PARAMETER:
            databuf.appendByte(p.parameter_index);
            break;
        // type parameter bound
        case CLASS_TYPE_PARAMETER_BOUND:
        case METHOD_TYPE_PARAMETER_BOUND:
            databuf.appendByte(p.parameter_index);
            databuf.appendByte(p.bound_index);
            break;
        // class extends or implements clause
        case CLASS_EXTENDS:
            databuf.appendChar(p.type_index);
            break;
        // throws
        case THROWS:
            databuf.appendChar(p.type_index);
            break;
        // method parameter
        case METHOD_FORMAL_PARAMETER:
            databuf.appendByte(p.parameter_index);
            break;
        // type cast
        case CAST:
        // method/constructor/reference type argument
        case CONSTRUCTOR_INVOCATION_TYPE_ARGUMENT:
        case METHOD_INVOCATION_TYPE_ARGUMENT:
        case CONSTRUCTOR_REFERENCE_TYPE_ARGUMENT:
        case METHOD_REFERENCE_TYPE_ARGUMENT:
            databuf.appendChar(p.offset);
            databuf.appendByte(p.type_index);
            break;
        // We don't need to worry about these
        case METHOD_RETURN:
        case FIELD:
            break;
        case UNKNOWN:
            throw new AssertionError("jvm.ClassWriter: UNKNOWN target type should never occur!");
        default:
            throw new AssertionError("jvm.ClassWriter: Unknown target type for position: " + p);
        }

        { // Append location data for generics/arrays.
            databuf.appendByte(p.location.size());
            java.util.List<Integer> loc = TypeAnnotationPosition.getBinaryFromTypePath(p.location);
            for (int i : loc)
                databuf.appendByte((byte)i);
        }
    }

/**********************************************************************
 * Writing module attributes
 **********************************************************************/

    /** Write the Module attribute if needed.
     *  Returns the number of attributes written (0 or 1).
     */
    int writeModuleAttribute(ClassSymbol c) {
        ModuleSymbol m = (ModuleSymbol) c.owner;

        int alenIdx = writeAttr(names.Module);

        databuf.appendChar(poolWriter.putModule(m));
        databuf.appendChar(ModuleFlags.value(m.flags)); // module_flags
        databuf.appendChar(m.version != null ? poolWriter.putName(m.version) : 0);

        ListBuffer<RequiresDirective> requires = new ListBuffer<>();
        for (RequiresDirective r: m.requires) {
            if (!r.flags.contains(RequiresFlag.EXTRA))
                requires.add(r);
        }
        databuf.appendChar(requires.size());
        for (RequiresDirective r: requires) {
            databuf.appendChar(poolWriter.putModule(r.module));
            databuf.appendChar(RequiresFlag.value(r.flags));
            databuf.appendChar(r.module.version != null ? poolWriter.putName(r.module.version) : 0);
        }

        List<ExportsDirective> exports = m.exports;
        databuf.appendChar(exports.size());
        for (ExportsDirective e: exports) {
            databuf.appendChar(poolWriter.putPackage(e.packge));
            databuf.appendChar(ExportsFlag.value(e.flags));
            if (e.modules == null) {
                databuf.appendChar(0);
            } else {
                databuf.appendChar(e.modules.size());
                for (ModuleSymbol msym: e.modules) {
                    databuf.appendChar(poolWriter.putModule(msym));
                }
            }
        }

        List<OpensDirective> opens = m.opens;
        databuf.appendChar(opens.size());
        for (OpensDirective o: opens) {
            databuf.appendChar(poolWriter.putPackage(o.packge));
            databuf.appendChar(OpensFlag.value(o.flags));
            if (o.modules == null) {
                databuf.appendChar(0);
            } else {
                databuf.appendChar(o.modules.size());
                for (ModuleSymbol msym: o.modules) {
                    databuf.appendChar(poolWriter.putModule(msym));
                }
            }
        }

        List<UsesDirective> uses = m.uses;
        databuf.appendChar(uses.size());
        for (UsesDirective s: uses) {
            databuf.appendChar(poolWriter.putClass(s.service));
        }

        // temporary fix to merge repeated provides clause for same service;
        // eventually this should be disallowed when analyzing the module,
        // so that each service type only appears once.
        Map<ClassSymbol, Set<ClassSymbol>> mergedProvides = new LinkedHashMap<>();
        for (ProvidesDirective p : m.provides) {
            mergedProvides.computeIfAbsent(p.service, s -> new LinkedHashSet<>()).addAll(p.impls);
        }
        databuf.appendChar(mergedProvides.size());
        mergedProvides.forEach((srvc, impls) -> {
            databuf.appendChar(poolWriter.putClass(srvc));
            databuf.appendChar(impls.size());
            impls.forEach(impl -> databuf.appendChar(poolWriter.putClass(impl)));
        });

        endAttr(alenIdx);
        return 1;
    }

/**********************************************************************
 * Writing Objects
 **********************************************************************/

    /** Write "inner classes" attribute.
     */
    void writeInnerClasses() {
        int alenIdx = writeAttr(names.InnerClasses);
        databuf.appendChar(poolWriter.innerClasses.size());
        for (ClassSymbol inner : poolWriter.innerClasses) {
            inner.markAbstractIfNeeded(types);
            char flags = (char) adjustFlags(inner.flags_field);
            if ((flags & INTERFACE) != 0) flags |= ABSTRACT; // Interfaces are always ABSTRACT
            flags &= ~STRICTFP; //inner classes should not have the strictfp flag set.
            if (dumpInnerClassModifiers) {
                PrintWriter pw = log.getWriter(Log.WriterKind.ERROR);
                pw.println("INNERCLASS  " + inner.name);
                pw.println("---" + flagNames(flags));
            }
            databuf.appendChar(poolWriter.putClass(inner));
            databuf.appendChar(
                inner.owner.kind == TYP && !inner.name.isEmpty() ? poolWriter.putClass((ClassSymbol)inner.owner) : 0);
            databuf.appendChar(
                !inner.name.isEmpty() ? poolWriter.putName(inner.name) : 0);
            databuf.appendChar(flags);
        }
        endAttr(alenIdx);
    }

    int writeRecordAttribute(ClassSymbol csym) {
        int alenIdx = writeAttr(names.Record);
        Scope s = csym.members();
        List<VarSymbol> vars = List.nil();
        int numParams = 0;
        for (Symbol sym : s.getSymbols(NON_RECURSIVE)) {
            if (sym.kind == VAR && sym.isRecord()) {
                vars = vars.prepend((VarSymbol)sym);
                numParams++;
            }
        }
        databuf.appendChar(numParams);
        for (VarSymbol v: vars) {
            databuf.appendChar(pool.put(v.name));
            databuf.appendChar(adjustFlags(v.flags()));
            // descriptor
            databuf.appendChar(pool.put(typeSig(v.erasure(types))));
            // signature
            databuf.appendChar(pool.put(typeSig(v.type)));
        }
        int acountIdx = beginAttrs();
        int acount = 0;
        acount += writeParameterAttrs(vars);
        endAttrs(acountIdx, acount);
        endAttr(alenIdx);
        return 1;
    }

    /**
     * Write NestMembers attribute (if needed)
     */
    int writeNestMembersIfNeeded(ClassSymbol csym) {
        ListBuffer<ClassSymbol> nested = new ListBuffer<>();
        listNested(csym, nested);
        Set<ClassSymbol> nestedUnique = new LinkedHashSet<>(nested);
        if (csym.owner.kind == PCK && !nestedUnique.isEmpty()) {
            int alenIdx = writeAttr(names.NestMembers);
            databuf.appendChar(nestedUnique.size());
            for (ClassSymbol s : nestedUnique) {
                databuf.appendChar(poolWriter.putClass(s));
            }
            endAttr(alenIdx);
            return 1;
        }
        return 0;
    }

    /**
     * Write NestHost attribute (if needed)
     */
    int writeNestHostIfNeeded(ClassSymbol csym) {
        if (csym.owner.kind != PCK) {
            int alenIdx = writeAttr(names.NestHost);
            databuf.appendChar(poolWriter.putClass(csym.outermostClass()));
            endAttr(alenIdx);
            return 1;
        }
        return 0;
    }

    private void listNested(Symbol sym, ListBuffer<ClassSymbol> seen) {
        if (sym.kind != TYP) return;
        ClassSymbol csym = (ClassSymbol)sym;
        if (csym.owner.kind != PCK) {
            seen.add(csym);
        }
        if (csym.members() != null) {
            for (Symbol s : sym.members().getSymbols()) {
                listNested(s, seen);
            }
        }
        if (csym.trans_local != null) {
            for (Symbol s : csym.trans_local) {
                listNested(s, seen);
            }
        }
    }

    /** Write "PermittedSubtypes" attribute.
     */
    int writePermittedSubtypesIfNeeded(ClassSymbol csym) {
        ClassType ct = (ClassType)csym.type;
        if (ct.permitted.nonEmpty()) {
            int alenIdx = writeAttr(names.PermittedSubtypes);
            databuf.appendChar(ct.permitted.size());
            for (Type t : ct.permitted) {
                databuf.appendChar(pool.put(t.tsym));
            }
            endAttr(alenIdx);
            return 1;
        }
        return 0;
    }

    /** Write "bootstrapMethods" attribute.
     */
    void writeBootstrapMethods() {
        int alenIdx = writeAttr(names.BootstrapMethods);
        databuf.appendChar(poolWriter.bootstrapMethods.size());
        for (BsmKey bsmKey : poolWriter.bootstrapMethods.keySet()) {
            //write BSM handle
            databuf.appendChar(poolWriter.putConstant(bsmKey.bsm));
            LoadableConstant[] uniqueArgs = bsmKey.staticArgs;
            //write static args length
            databuf.appendChar(uniqueArgs.length);
            //write static args array
            for (LoadableConstant arg : uniqueArgs) {
                databuf.appendChar(poolWriter.putConstant(arg));
            }
        }
        endAttr(alenIdx);
    }

    /** Write field symbol, entering all references into constant pool.
     */
    void writeField(VarSymbol v) {
        int flags = adjustFlags(v.flags());
        databuf.appendChar(flags);
        if (dumpFieldModifiers) {
            PrintWriter pw = log.getWriter(Log.WriterKind.ERROR);
            pw.println("FIELD  " + v.name);
            pw.println("---" + flagNames(v.flags()));
        }
        databuf.appendChar(poolWriter.putName(v.name));
        databuf.appendChar(poolWriter.putDescriptor(v));
        int acountIdx = beginAttrs();
        int acount = 0;
        if (v.getConstValue() != null) {
            int alenIdx = writeAttr(names.ConstantValue);
            databuf.appendChar(poolWriter.putConstant(v.getConstValue()));
            endAttr(alenIdx);
            acount++;
        }
        acount += writeMemberAttrs(v);
        endAttrs(acountIdx, acount);
    }

    /** Write method symbol, entering all references into constant pool.
     */
    void writeMethod(MethodSymbol m) {
        int flags = adjustFlags(m.flags());
        databuf.appendChar(flags);
        if (dumpMethodModifiers) {
            PrintWriter pw = log.getWriter(Log.WriterKind.ERROR);
            pw.println("METHOD  " + m.name);
            pw.println("---" + flagNames(m.flags()));
        }
        databuf.appendChar(poolWriter.putName(m.name));
        databuf.appendChar(poolWriter.putDescriptor(m));
        int acountIdx = beginAttrs();
        int acount = 0;
        if (m.code != null) {
            int alenIdx = writeAttr(names.Code);
            writeCode(m.code);
            m.code = null; // to conserve space
            endAttr(alenIdx);
            acount++;
        }
        List<Type> thrown = m.erasure(types).getThrownTypes();
        if (thrown.nonEmpty()) {
            int alenIdx = writeAttr(names.Exceptions);
            databuf.appendChar(thrown.length());
            for (List<Type> l = thrown; l.nonEmpty(); l = l.tail)
                databuf.appendChar(poolWriter.putClass(l.head));
            endAttr(alenIdx);
            acount++;
        }
        if (m.defaultValue != null) {
            int alenIdx = writeAttr(names.AnnotationDefault);
            m.defaultValue.accept(awriter);
            endAttr(alenIdx);
            acount++;
        }
        if (options.isSet(PARAMETERS) && target.hasMethodParameters()) {
            if (!m.isLambdaMethod()) // Per JDK-8138729, do not emit parameters table for lambda bodies.
                acount += writeMethodParametersAttr(m);
        }
        acount += writeMemberAttrs(m);
        if (!m.isLambdaMethod())
            acount += writeParameterAttrs(m.params);
        endAttrs(acountIdx, acount);
    }

    /** Write code attribute of method.
     */
    void writeCode(Code code) {
        databuf.appendChar(code.max_stack);
        databuf.appendChar(code.max_locals);
        databuf.appendInt(code.cp);
        databuf.appendBytes(code.code, 0, code.cp);
        databuf.appendChar(code.catchInfo.length());
        for (List<char[]> l = code.catchInfo.toList();
             l.nonEmpty();
             l = l.tail) {
            for (int i = 0; i < l.head.length; i++)
                databuf.appendChar(l.head[i]);
        }
        int acountIdx = beginAttrs();
        int acount = 0;

        if (code.lineInfo.nonEmpty()) {
            int alenIdx = writeAttr(names.LineNumberTable);
            databuf.appendChar(code.lineInfo.length());
            for (List<char[]> l = code.lineInfo.reverse();
                 l.nonEmpty();
                 l = l.tail)
                for (int i = 0; i < l.head.length; i++)
                    databuf.appendChar(l.head[i]);
            endAttr(alenIdx);
            acount++;
        }

        if (genCrt && (code.crt != null)) {
            CRTable crt = code.crt;
            int alenIdx = writeAttr(names.CharacterRangeTable);
            int crtIdx = beginAttrs();
            int crtEntries = crt.writeCRT(databuf, code.lineMap, log);
            endAttrs(crtIdx, crtEntries);
            endAttr(alenIdx);
            acount++;
        }

        // counter for number of generic local variables
        if (code.varDebugInfo && code.varBufferSize > 0) {
            int nGenericVars = 0;
            int alenIdx = writeAttr(names.LocalVariableTable);
            databuf.appendChar(code.getLVTSize());
            for (int i=0; i<code.varBufferSize; i++) {
                Code.LocalVar var = code.varBuffer[i];

                for (Code.LocalVar.Range r: var.aliveRanges) {
                    // write variable info
                    Assert.check(r.start_pc >= 0
                            && r.start_pc <= code.cp);
                    databuf.appendChar(r.start_pc);
                    Assert.check(r.length > 0
                            && (r.start_pc + r.length) <= code.cp);
                    databuf.appendChar(r.length);
                    VarSymbol sym = var.sym;
                    databuf.appendChar(poolWriter.putName(sym.name));
                    databuf.appendChar(poolWriter.putDescriptor(sym));
                    databuf.appendChar(var.reg);
                    if (needsLocalVariableTypeEntry(var.sym.type)) {
                        nGenericVars++;
                    }
                }
            }
            endAttr(alenIdx);
            acount++;

            if (nGenericVars > 0) {
                alenIdx = writeAttr(names.LocalVariableTypeTable);
                databuf.appendChar(nGenericVars);
                int count = 0;

                for (int i=0; i<code.varBufferSize; i++) {
                    Code.LocalVar var = code.varBuffer[i];
                    VarSymbol sym = var.sym;
                    if (!needsLocalVariableTypeEntry(sym.type))
                        continue;
                    for (Code.LocalVar.Range r : var.aliveRanges) {
                        // write variable info
                        databuf.appendChar(r.start_pc);
                        databuf.appendChar(r.length);
                        databuf.appendChar(poolWriter.putName(sym.name));
                        databuf.appendChar(poolWriter.putSignature(sym));
                        databuf.appendChar(var.reg);
                        count++;
                    }
                }
                Assert.check(count == nGenericVars);
                endAttr(alenIdx);
                acount++;
            }
        }

        if (code.stackMapBufferSize > 0) {
            if (debugstackmap) System.out.println("Stack map for " + code.meth);
            int alenIdx = writeAttr(code.stackMap.getAttributeName(names));
            writeStackMap(code);
            endAttr(alenIdx);
            acount++;
        }

        acount += writeTypeAnnotations(code.meth.getRawTypeAttributes(), true);

        endAttrs(acountIdx, acount);
    }
    //where
    private boolean needsLocalVariableTypeEntry(Type t) {
        //a local variable needs a type-entry if its type T is generic
        //(i.e. |T| != T) and if it's not an non-denotable type (non-denotable
        // types are not supported in signature attribute grammar!)
        return !types.isSameType(t, types.erasure(t)) &&
                check.checkDenotable(t);
    }

    void writeStackMap(Code code) {
        int nframes = code.stackMapBufferSize;
        if (debugstackmap) System.out.println(" nframes = " + nframes);
        databuf.appendChar(nframes);

        switch (code.stackMap) {
        case CLDC:
            for (int i=0; i<nframes; i++) {
                if (debugstackmap) System.out.print("  " + i + ":");
                Code.StackMapFrame frame = code.stackMapBuffer[i];

                // output PC
                if (debugstackmap) System.out.print(" pc=" + frame.pc);
                databuf.appendChar(frame.pc);

                // output locals
                int localCount = 0;
                for (int j=0; j<frame.locals.length;
                     j += Code.width(frame.locals[j])) {
                    localCount++;
                }
                if (debugstackmap) System.out.print(" nlocals=" +
                                                    localCount);
                databuf.appendChar(localCount);
                for (int j=0; j<frame.locals.length;
                     j += Code.width(frame.locals[j])) {
                    if (debugstackmap) System.out.print(" local[" + j + "]=");
                    writeStackMapType(frame.locals[j]);
                }

                // output stack
                int stackCount = 0;
                for (int j=0; j<frame.stack.length;
                     j += Code.width(frame.stack[j])) {
                    stackCount++;
                }
                if (debugstackmap) System.out.print(" nstack=" +
                                                    stackCount);
                databuf.appendChar(stackCount);
                for (int j=0; j<frame.stack.length;
                     j += Code.width(frame.stack[j])) {
                    if (debugstackmap) System.out.print(" stack[" + j + "]=");
                    writeStackMapType(frame.stack[j]);
                }
                if (debugstackmap) System.out.println();
            }
            break;
        case JSR202: {
            Assert.checkNull(code.stackMapBuffer);
            for (int i=0; i<nframes; i++) {
                if (debugstackmap) System.out.print("  " + i + ":");
                StackMapTableFrame frame = code.stackMapTableBuffer[i];
                frame.write(this);
                if (debugstackmap) System.out.println();
            }
            break;
        }
        default:
            throw new AssertionError("Unexpected stackmap format value");
        }
    }

        //where
        void writeStackMapType(Type t) {
            if (t == null) {
                if (debugstackmap) System.out.print("empty");
                databuf.appendByte(0);
            }
            else switch(t.getTag()) {
            case BYTE:
            case CHAR:
            case SHORT:
            case INT:
            case BOOLEAN:
                if (debugstackmap) System.out.print("int");
                databuf.appendByte(1);
                break;
            case FLOAT:
                if (debugstackmap) System.out.print("float");
                databuf.appendByte(2);
                break;
            case DOUBLE:
                if (debugstackmap) System.out.print("double");
                databuf.appendByte(3);
                break;
            case LONG:
                if (debugstackmap) System.out.print("long");
                databuf.appendByte(4);
                break;
            case BOT: // null
                if (debugstackmap) System.out.print("null");
                databuf.appendByte(5);
                break;
            case CLASS:
            case ARRAY:
            case TYPEVAR:
                if (debugstackmap) System.out.print("object(" + types.erasure(t).tsym + ")");
                databuf.appendByte(7);
                databuf.appendChar(poolWriter.putClass(types.erasure(t)));
                break;
            case UNINITIALIZED_THIS:
                if (debugstackmap) System.out.print("uninit_this");
                databuf.appendByte(6);
                break;
            case UNINITIALIZED_OBJECT:
                { UninitializedType uninitType = (UninitializedType)t;
                databuf.appendByte(8);
                if (debugstackmap) System.out.print("uninit_object@" + uninitType.offset);
                databuf.appendChar(uninitType.offset);
                }
                break;
            default:
                throw new AssertionError();
            }
        }

    /** An entry in the JSR202 StackMapTable */
    abstract static class StackMapTableFrame {
        abstract int getFrameType();

        void write(ClassWriter writer) {
            int frameType = getFrameType();
            writer.databuf.appendByte(frameType);
            if (writer.debugstackmap) System.out.print(" frame_type=" + frameType);
        }

        static class SameFrame extends StackMapTableFrame {
            final int offsetDelta;
            SameFrame(int offsetDelta) {
                this.offsetDelta = offsetDelta;
            }
            int getFrameType() {
                return (offsetDelta < SAME_FRAME_SIZE) ? offsetDelta : SAME_FRAME_EXTENDED;
            }
            @Override
            void write(ClassWriter writer) {
                super.write(writer);
                if (getFrameType() == SAME_FRAME_EXTENDED) {
                    writer.databuf.appendChar(offsetDelta);
                    if (writer.debugstackmap){
                        System.out.print(" offset_delta=" + offsetDelta);
                    }
                }
            }
        }

        static class SameLocals1StackItemFrame extends StackMapTableFrame {
            final int offsetDelta;
            final Type stack;
            SameLocals1StackItemFrame(int offsetDelta, Type stack) {
                this.offsetDelta = offsetDelta;
                this.stack = stack;
            }
            int getFrameType() {
                return (offsetDelta < SAME_FRAME_SIZE) ?
                       (SAME_FRAME_SIZE + offsetDelta) :
                       SAME_LOCALS_1_STACK_ITEM_EXTENDED;
            }
            @Override
            void write(ClassWriter writer) {
                super.write(writer);
                if (getFrameType() == SAME_LOCALS_1_STACK_ITEM_EXTENDED) {
                    writer.databuf.appendChar(offsetDelta);
                    if (writer.debugstackmap) {
                        System.out.print(" offset_delta=" + offsetDelta);
                    }
                }
                if (writer.debugstackmap) {
                    System.out.print(" stack[" + 0 + "]=");
                }
                writer.writeStackMapType(stack);
            }
        }

        static class ChopFrame extends StackMapTableFrame {
            final int frameType;
            final int offsetDelta;
            ChopFrame(int frameType, int offsetDelta) {
                this.frameType = frameType;
                this.offsetDelta = offsetDelta;
            }
            int getFrameType() { return frameType; }
            @Override
            void write(ClassWriter writer) {
                super.write(writer);
                writer.databuf.appendChar(offsetDelta);
                if (writer.debugstackmap) {
                    System.out.print(" offset_delta=" + offsetDelta);
                }
            }
        }

        static class AppendFrame extends StackMapTableFrame {
            final int frameType;
            final int offsetDelta;
            final Type[] locals;
            AppendFrame(int frameType, int offsetDelta, Type[] locals) {
                this.frameType = frameType;
                this.offsetDelta = offsetDelta;
                this.locals = locals;
            }
            int getFrameType() { return frameType; }
            @Override
            void write(ClassWriter writer) {
                super.write(writer);
                writer.databuf.appendChar(offsetDelta);
                if (writer.debugstackmap) {
                    System.out.print(" offset_delta=" + offsetDelta);
                }
                for (int i=0; i<locals.length; i++) {
                     if (writer.debugstackmap) System.out.print(" locals[" + i + "]=");
                     writer.writeStackMapType(locals[i]);
                }
            }
        }

        static class FullFrame extends StackMapTableFrame {
            final int offsetDelta;
            final Type[] locals;
            final Type[] stack;
            FullFrame(int offsetDelta, Type[] locals, Type[] stack) {
                this.offsetDelta = offsetDelta;
                this.locals = locals;
                this.stack = stack;
            }
            int getFrameType() { return FULL_FRAME; }
            @Override
            void write(ClassWriter writer) {
                super.write(writer);
                writer.databuf.appendChar(offsetDelta);
                writer.databuf.appendChar(locals.length);
                if (writer.debugstackmap) {
                    System.out.print(" offset_delta=" + offsetDelta);
                    System.out.print(" nlocals=" + locals.length);
                }
                for (int i=0; i<locals.length; i++) {
                    if (writer.debugstackmap) System.out.print(" locals[" + i + "]=");
                    writer.writeStackMapType(locals[i]);
                }

                writer.databuf.appendChar(stack.length);
                if (writer.debugstackmap) { System.out.print(" nstack=" + stack.length); }
                for (int i=0; i<stack.length; i++) {
                    if (writer.debugstackmap) System.out.print(" stack[" + i + "]=");
                    writer.writeStackMapType(stack[i]);
                }
            }
        }

       /** Compare this frame with the previous frame and produce
        *  an entry of compressed stack map frame. */
        static StackMapTableFrame getInstance(Code.StackMapFrame this_frame,
                                              int prev_pc,
                                              Type[] prev_locals,
                                              Types types) {
            Type[] locals = this_frame.locals;
            Type[] stack = this_frame.stack;
            int offset_delta = this_frame.pc - prev_pc - 1;
            if (stack.length == 1) {
                if (locals.length == prev_locals.length
                    && compare(prev_locals, locals, types) == 0) {
                    return new SameLocals1StackItemFrame(offset_delta, stack[0]);
                }
            } else if (stack.length == 0) {
                int diff_length = compare(prev_locals, locals, types);
                if (diff_length == 0) {
                    return new SameFrame(offset_delta);
                } else if (-MAX_LOCAL_LENGTH_DIFF < diff_length && diff_length < 0) {
                    // APPEND
                    Type[] local_diff = new Type[-diff_length];
                    for (int i=prev_locals.length, j=0; i<locals.length; i++,j++) {
                        local_diff[j] = locals[i];
                    }
                    return new AppendFrame(SAME_FRAME_EXTENDED - diff_length,
                                           offset_delta,
                                           local_diff);
                } else if (0 < diff_length && diff_length < MAX_LOCAL_LENGTH_DIFF) {
                    // CHOP
                    return new ChopFrame(SAME_FRAME_EXTENDED - diff_length,
                                         offset_delta);
                }
            }
            // FULL_FRAME
            return new FullFrame(offset_delta, locals, stack);
        }

        static boolean isInt(Type t) {
            return (t.getTag().isStrictSubRangeOf(INT)  || t.hasTag(BOOLEAN));
        }

        static boolean isSameType(Type t1, Type t2, Types types) {
            if (t1 == null) { return t2 == null; }
            if (t2 == null) { return false; }

            if (isInt(t1) && isInt(t2)) { return true; }

            if (t1.hasTag(UNINITIALIZED_THIS)) {
                return t2.hasTag(UNINITIALIZED_THIS);
            } else if (t1.hasTag(UNINITIALIZED_OBJECT)) {
                if (t2.hasTag(UNINITIALIZED_OBJECT)) {
                    return ((UninitializedType)t1).offset == ((UninitializedType)t2).offset;
                } else {
                    return false;
                }
            } else if (t2.hasTag(UNINITIALIZED_THIS) || t2.hasTag(UNINITIALIZED_OBJECT)) {
                return false;
            }

            return types.isSameType(t1, t2);
        }

        static int compare(Type[] arr1, Type[] arr2, Types types) {
            int diff_length = arr1.length - arr2.length;
            if (diff_length > MAX_LOCAL_LENGTH_DIFF || diff_length < -MAX_LOCAL_LENGTH_DIFF) {
                return Integer.MAX_VALUE;
            }
            int len = (diff_length > 0) ? arr2.length : arr1.length;
            for (int i=0; i<len; i++) {
                if (!isSameType(arr1[i], arr2[i], types)) {
                    return Integer.MAX_VALUE;
                }
            }
            return diff_length;
        }
    }

    void writeFields(Scope s) {
        // process them in reverse sibling order;
        // i.e., process them in declaration order.
        List<VarSymbol> vars = List.nil();
        for (Symbol sym : s.getSymbols(NON_RECURSIVE)) {
            if (sym.kind == VAR) vars = vars.prepend((VarSymbol)sym);
        }
        while (vars.nonEmpty()) {
            writeField(vars.head);
            vars = vars.tail;
        }
    }

    void writeMethods(Scope s) {
        List<MethodSymbol> methods = List.nil();
        for (Symbol sym : s.getSymbols(NON_RECURSIVE)) {
            if (sym.kind == MTH && (sym.flags() & HYPOTHETICAL) == 0)
                methods = methods.prepend((MethodSymbol)sym);
        }
        while (methods.nonEmpty()) {
            writeMethod(methods.head);
            methods = methods.tail;
        }
    }

    /** Emit a class file for a given class.
     *  @param c      The class from which a class file is generated.
     */
    public JavaFileObject writeClass(ClassSymbol c)
        throws IOException, PoolOverflow, StringOverflow
    {
        String name = (c.owner.kind == MDL ? c.name : c.flatname).toString();
        Location outLocn;
        if (multiModuleMode) {
            ModuleSymbol msym = c.owner.kind == MDL ? (ModuleSymbol) c.owner : c.packge().modle;
            outLocn = fileManager.getLocationForModule(CLASS_OUTPUT, msym.name.toString());
        } else {
            outLocn = CLASS_OUTPUT;
        }
        JavaFileObject outFile
            = fileManager.getJavaFileForOutput(outLocn,
                                               name,
                                               JavaFileObject.Kind.CLASS,
                                               c.sourcefile);
        OutputStream out = outFile.openOutputStream();
        try {
            writeClassFile(out, c);
            if (verbose)
                log.printVerbose("wrote.file", outFile.getName());
            out.close();
            out = null;
        } catch (InvalidSignatureException ex) {
            log.error(Errors.CannotGenerateClass(c, Fragments.IllegalSignature(c, ex.type())));
        } finally {
            if (out != null) {
                // if we are propagating an exception, delete the file
                out.close();
                outFile.delete();
                outFile = null;
            }
        }
        return outFile; // may be null if write failed
    }

    /** Write class `c' to outstream `out'.
     */
    public void writeClassFile(OutputStream out, ClassSymbol c)
        throws IOException, PoolOverflow, StringOverflow {
        Assert.check((c.flags() & COMPOUND) == 0);
        databuf.reset();
        poolbuf.reset();

        Type supertype = types.supertype(c.type);
        List<Type> interfaces = types.interfaces(c.type);
        List<Type> typarams = c.type.getTypeArguments();

        int flags;
        if (c.owner.kind == MDL) {
            flags = ACC_MODULE;
        } else {
            flags = adjustFlags(c.flags() & ~DEFAULT);
            if ((flags & PROTECTED) != 0) flags |= PUBLIC;
            flags = flags & ClassFlags & ~STRICTFP;
            if ((flags & INTERFACE) == 0) flags |= ACC_SUPER;
        }

        if (dumpClassModifiers) {
            PrintWriter pw = log.getWriter(Log.WriterKind.ERROR);
            pw.println();
            pw.println("CLASSFILE  " + c.getQualifiedName());
            pw.println("---" + flagNames(flags));
        }
        databuf.appendChar(flags);

        if (c.owner.kind == MDL) {
            PackageSymbol unnamed = ((ModuleSymbol) c.owner).unnamedPackage;
            databuf.appendChar(poolWriter.putClass(new ClassSymbol(0, names.module_info, unnamed)));
        } else {
            databuf.appendChar(poolWriter.putClass(c));
        }
        databuf.appendChar(supertype.hasTag(CLASS) ? poolWriter.putClass((ClassSymbol)supertype.tsym) : 0);
        databuf.appendChar(interfaces.length());
        for (List<Type> l = interfaces; l.nonEmpty(); l = l.tail)
            databuf.appendChar(poolWriter.putClass((ClassSymbol)l.head.tsym));
        int fieldsCount = 0;
        int methodsCount = 0;
        for (Symbol sym : c.members().getSymbols(NON_RECURSIVE)) {
            switch (sym.kind) {
            case VAR: fieldsCount++; break;
            case MTH: if ((sym.flags() & HYPOTHETICAL) == 0) methodsCount++;
                      break;
            case TYP: poolWriter.enterInner((ClassSymbol)sym); break;
            default : Assert.error();
            }
        }

        if (c.trans_local != null) {
            for (ClassSymbol local : c.trans_local) {
                poolWriter.enterInner(local);
            }
        }

        databuf.appendChar(fieldsCount);
        writeFields(c.members());
        databuf.appendChar(methodsCount);
        writeMethods(c.members());

        int acountIdx = beginAttrs();
        int acount = 0;

        boolean sigReq =
            typarams.length() != 0 || supertype.allparams().length() != 0;
        for (List<Type> l = interfaces; !sigReq && l.nonEmpty(); l = l.tail)
            sigReq = l.head.allparams().length() != 0;
        if (sigReq) {
            int alenIdx = writeAttr(names.Signature);
            databuf.appendChar(poolWriter.putSignature(c));
            endAttr(alenIdx);
            acount++;
        }

        if (c.sourcefile != null && emitSourceFile) {
            int alenIdx = writeAttr(names.SourceFile);
            // WHM 6/29/1999: Strip file path prefix.  We do it here at
            // the last possible moment because the sourcefile may be used
            // elsewhere in error diagnostics. Fixes 4241573.
            String simpleName = PathFileObject.getSimpleName(c.sourcefile);
            databuf.appendChar(poolWriter.putName(names.fromString(simpleName)));
            endAttr(alenIdx);
            acount++;
        }

        if (genCrt) {
            // Append SourceID attribute
            int alenIdx = writeAttr(names.SourceID);
            databuf.appendChar(poolWriter.putName(names.fromString(Long.toString(getLastModified(c.sourcefile)))));
            endAttr(alenIdx);
            acount++;
            // Append CompilationID attribute
            alenIdx = writeAttr(names.CompilationID);
            databuf.appendChar(poolWriter.putName(names.fromString(Long.toString(System.currentTimeMillis()))));
            endAttr(alenIdx);
            acount++;
        }

        acount += writeFlagAttrs(c.flags());
        acount += writeJavaAnnotations(c.getRawAttributes());
        acount += writeTypeAnnotations(c.getRawTypeAttributes(), false);
        acount += writeEnclosingMethodAttribute(c);
        if (c.owner.kind == MDL) {
            acount += writeModuleAttribute(c);
            acount += writeFlagAttrs(c.owner.flags() & ~DEPRECATED);
        }
        acount += writeExtraClassAttributes(c);

        poolbuf.appendInt(JAVA_MAGIC);
        if (preview.isEnabled()) {
            poolbuf.appendChar(ClassFile.PREVIEW_MINOR_VERSION);
        } else {
            poolbuf.appendChar(target.minorVersion);
        }
        poolbuf.appendChar(target.majorVersion);

        if (c.owner.kind != MDL) {
            if (target.hasNestmateAccess()) {
                acount += writeNestMembersIfNeeded(c);
                acount += writeNestHostIfNeeded(c);
            }
        }

<<<<<<< HEAD
        if (c.isRecord()) {
            acount += writeRecordAttribute(c);
        }

        if (target.hasSealedTypes()) {
            acount += writePermittedSubtypesIfNeeded(c);
        }

        writePool(c.pool);

        if (innerClasses != null) {
            writeInnerClasses();
=======
        if (!poolWriter.bootstrapMethods.isEmpty()) {
            writeBootstrapMethods();
>>>>>>> 69ca2e9e
            acount++;
        }

        if (!poolWriter.innerClasses.isEmpty()) {
            writeInnerClasses();
            acount++;
        }

        endAttrs(acountIdx, acount);

        out.write(poolbuf.elems, 0, poolbuf.length);

        poolWriter.writePool(out);
        poolWriter.reset(); // to save space

        out.write(databuf.elems, 0, databuf.length);
     }

    /**Allows subclasses to write additional class attributes
     *
     * @return the number of attributes written
     */
    protected int writeExtraClassAttributes(ClassSymbol c) {
        return 0;
    }

    int adjustFlags(final long flags) {
        int result = (int)flags;

        if ((flags & BRIDGE) != 0)
            result |= ACC_BRIDGE;
        if ((flags & VARARGS) != 0)
            result |= ACC_VARARGS;
        if ((flags & DEFAULT) != 0)
            result &= ~ABSTRACT;
        if ((flags & SEALED) != 0)
            result |= FINAL;
        return result;
    }

    long getLastModified(FileObject filename) {
        long mod = 0;
        try {
            mod = filename.getLastModified();
        } catch (SecurityException e) {
            throw new AssertionError("CRT: couldn't get source file modification date: " + e.getMessage());
        }
        return mod;
    }
}<|MERGE_RESOLUTION|>--- conflicted
+++ resolved
@@ -1645,7 +1645,6 @@
             }
         }
 
-<<<<<<< HEAD
         if (c.isRecord()) {
             acount += writeRecordAttribute(c);
         }
@@ -1654,14 +1653,8 @@
             acount += writePermittedSubtypesIfNeeded(c);
         }
 
-        writePool(c.pool);
-
-        if (innerClasses != null) {
-            writeInnerClasses();
-=======
         if (!poolWriter.bootstrapMethods.isEmpty()) {
             writeBootstrapMethods();
->>>>>>> 69ca2e9e
             acount++;
         }
 
