--- conflicted
+++ resolved
@@ -935,21 +935,6 @@
      */
     void writeBootstrapMethods() {
         int alenIdx = writeAttr(names.BootstrapMethods);
-<<<<<<< HEAD
-        //ensure all bootstrap methods are entered into the map:
-        int size;
-        do {
-            size = poolWriter.bootstrapMethods.size();
-            for (BsmKey bsmKey : new HashSet<>(poolWriter.bootstrapMethods.keySet())) {
-                //ensure all static args are in pool:
-                LoadableConstant[] uniqueArgs = bsmKey.staticArgs;
-                for (LoadableConstant arg : uniqueArgs) {
-                    poolWriter.putConstant(arg);
-                }
-            }
-        } while (size != poolWriter.bootstrapMethods.size());
-        databuf.appendChar(size);
-=======
         int lastBootstrapMethods;
         do {
             lastBootstrapMethods = poolWriter.bootstrapMethods.size();
@@ -960,7 +945,6 @@
             }
         } while (lastBootstrapMethods < poolWriter.bootstrapMethods.size());
         databuf.appendChar(poolWriter.bootstrapMethods.size());
->>>>>>> 94eb44b1
         for (BsmKey bsmKey : poolWriter.bootstrapMethods.keySet()) {
             //write BSM handle
             databuf.appendChar(poolWriter.putConstant(bsmKey.bsm));
