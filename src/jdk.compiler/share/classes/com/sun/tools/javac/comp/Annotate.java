--- conflicted
+++ resolved
@@ -1128,11 +1128,7 @@
 
         @Override
         public void visitBindingPattern(JCTree.JCBindingPattern tree) {
-<<<<<<< HEAD
-            //type binding pattern's type will be annotated separatelly, avoid
-=======
             //type binding pattern's type will be annotated separately, avoid
->>>>>>> 5bcd6488
             //adding its annotations into the owning method here (would clash
             //with repeatable annotations).
         }
