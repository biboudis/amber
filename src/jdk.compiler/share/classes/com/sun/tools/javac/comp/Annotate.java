--- conflicted
+++ resolved
@@ -57,7 +57,6 @@
 import static com.sun.tools.javac.code.Scope.LookupKind.NON_RECURSIVE;
 import static com.sun.tools.javac.code.TypeTag.ARRAY;
 import static com.sun.tools.javac.code.TypeTag.CLASS;
-import com.sun.tools.javac.tree.JCTree;
 import static com.sun.tools.javac.tree.JCTree.Tag.ANNOTATION;
 import static com.sun.tools.javac.tree.JCTree.Tag.ASSIGN;
 import static com.sun.tools.javac.tree.JCTree.Tag.IDENT;
@@ -1128,11 +1127,7 @@
 
         @Override
         public void visitBindingPattern(JCTree.JCBindingPattern tree) {
-<<<<<<< HEAD
-            //type binding pattern's type will be annotated separatelly, avoid
-=======
             //type binding pattern's type will be annotated separately, avoid
->>>>>>> ecc066e1
             //adding its annotations into the owning method here (would clash
             //with repeatable annotations).
         }
