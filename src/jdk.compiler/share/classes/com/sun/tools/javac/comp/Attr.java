/*
 * Copyright (c) 1999, 2023, Oracle and/or its affiliates. All rights reserved.
 * DO NOT ALTER OR REMOVE COPYRIGHT NOTICES OR THIS FILE HEADER.
 *
 * This code is free software; you can redistribute it and/or modify it
 * under the terms of the GNU General Public License version 2 only, as
 * published by the Free Software Foundation.  Oracle designates this
 * particular file as subject to the "Classpath" exception as provided
 * by Oracle in the LICENSE file that accompanied this code.
 *
 * This code is distributed in the hope that it will be useful, but WITHOUT
 * ANY WARRANTY; without even the implied warranty of MERCHANTABILITY or
 * FITNESS FOR A PARTICULAR PURPOSE.  See the GNU General Public License
 * version 2 for more details (a copy is included in the LICENSE file that
 * accompanied this code).
 *
 * You should have received a copy of the GNU General Public License version
 * 2 along with this work; if not, write to the Free Software Foundation,
 * Inc., 51 Franklin St, Fifth Floor, Boston, MA 02110-1301 USA.
 *
 * Please contact Oracle, 500 Oracle Parkway, Redwood Shores, CA 94065 USA
 * or visit www.oracle.com if you need additional information or have any
 * questions.
 */

package com.sun.tools.javac.comp;

import java.util.*;
import java.util.function.BiConsumer;
import java.util.function.Consumer;
import java.util.stream.Stream;

import javax.lang.model.element.ElementKind;
import javax.tools.JavaFileObject;

import com.sun.source.tree.CaseTree;
import com.sun.source.tree.IdentifierTree;
import com.sun.source.tree.MemberReferenceTree.ReferenceMode;
import com.sun.source.tree.MemberSelectTree;
import com.sun.source.tree.TreeVisitor;
import com.sun.source.util.SimpleTreeVisitor;
import com.sun.tools.javac.code.*;
import com.sun.tools.javac.code.Lint.LintCategory;
import com.sun.tools.javac.code.Scope.WriteableScope;
import com.sun.tools.javac.code.Source.Feature;
import com.sun.tools.javac.code.Symbol.*;
import com.sun.tools.javac.code.Type.*;
import com.sun.tools.javac.code.Types.FunctionDescriptorLookupError;
import com.sun.tools.javac.comp.ArgumentAttr.LocalCacheContext;
import com.sun.tools.javac.comp.Check.CheckContext;
import com.sun.tools.javac.comp.DeferredAttr.AttrMode;
import com.sun.tools.javac.comp.MatchBindingsComputer.MatchBindings;
import com.sun.tools.javac.jvm.*;

import static com.sun.tools.javac.resources.CompilerProperties.Fragments.Diamond;
import static com.sun.tools.javac.resources.CompilerProperties.Fragments.DiamondInvalidArg;
import static com.sun.tools.javac.resources.CompilerProperties.Fragments.DiamondInvalidArgs;

import com.sun.tools.javac.resources.CompilerProperties.Errors;
import com.sun.tools.javac.resources.CompilerProperties.Fragments;
import com.sun.tools.javac.resources.CompilerProperties.Warnings;
import com.sun.tools.javac.tree.*;
import com.sun.tools.javac.tree.JCTree.*;
import com.sun.tools.javac.tree.JCTree.JCPolyExpression.*;
import com.sun.tools.javac.util.*;
import com.sun.tools.javac.util.DefinedBy.Api;
import com.sun.tools.javac.util.JCDiagnostic.DiagnosticPosition;
import com.sun.tools.javac.util.JCDiagnostic.Error;
import com.sun.tools.javac.util.JCDiagnostic.Fragment;
import com.sun.tools.javac.util.JCDiagnostic.Warning;
import com.sun.tools.javac.util.List;

import static com.sun.tools.javac.code.Flags.*;
import static com.sun.tools.javac.code.Flags.ANNOTATION;
import static com.sun.tools.javac.code.Flags.BLOCK;
import static com.sun.tools.javac.code.Kinds.*;
import static com.sun.tools.javac.code.Kinds.Kind.*;
import static com.sun.tools.javac.code.TypeTag.*;
import static com.sun.tools.javac.code.TypeTag.WILDCARD;
import static com.sun.tools.javac.tree.JCTree.Tag.*;
import com.sun.tools.javac.util.JCDiagnostic.DiagnosticFlag;

/** This is the main context-dependent analysis phase in GJC. It
 *  encompasses name resolution, type checking and constant folding as
 *  subtasks. Some subtasks involve auxiliary classes.
 *  @see Check
 *  @see Resolve
 *  @see ConstFold
 *  @see Infer
 *
 *  <p><b>This is NOT part of any supported API.
 *  If you write code that depends on this, you do so at your own risk.
 *  This code and its internal interfaces are subject to change or
 *  deletion without notice.</b>
 */
public class Attr extends JCTree.Visitor {
    protected static final Context.Key<Attr> attrKey = new Context.Key<>();

    final Names names;
    final Log log;
    final Symtab syms;
    final Resolve rs;
    final Operators operators;
    final Infer infer;
    final Analyzer analyzer;
    final DeferredAttr deferredAttr;
    final Check chk;
    final Flow flow;
    final MemberEnter memberEnter;
    final TypeEnter typeEnter;
    final TreeMaker make;
    final ConstFold cfolder;
    final Enter enter;
    final Target target;
    final Types types;
    final Preview preview;
    final JCDiagnostic.Factory diags;
    final TypeAnnotations typeAnnotations;
    final DeferredLintHandler deferredLintHandler;
    final TypeEnvs typeEnvs;
    final Dependencies dependencies;
    final Annotate annotate;
    final ArgumentAttr argumentAttr;
    final MatchBindingsComputer matchBindingsComputer;
    final AttrRecover attrRecover;

    public static Attr instance(Context context) {
        Attr instance = context.get(attrKey);
        if (instance == null)
            instance = new Attr(context);
        return instance;
    }

    @SuppressWarnings("this-escape")
    protected Attr(Context context) {
        context.put(attrKey, this);

        names = Names.instance(context);
        log = Log.instance(context);
        syms = Symtab.instance(context);
        rs = Resolve.instance(context);
        operators = Operators.instance(context);
        chk = Check.instance(context);
        flow = Flow.instance(context);
        memberEnter = MemberEnter.instance(context);
        typeEnter = TypeEnter.instance(context);
        make = TreeMaker.instance(context);
        enter = Enter.instance(context);
        infer = Infer.instance(context);
        analyzer = Analyzer.instance(context);
        deferredAttr = DeferredAttr.instance(context);
        cfolder = ConstFold.instance(context);
        target = Target.instance(context);
        types = Types.instance(context);
        preview = Preview.instance(context);
        diags = JCDiagnostic.Factory.instance(context);
        annotate = Annotate.instance(context);
        typeAnnotations = TypeAnnotations.instance(context);
        deferredLintHandler = DeferredLintHandler.instance(context);
        typeEnvs = TypeEnvs.instance(context);
        dependencies = Dependencies.instance(context);
        argumentAttr = ArgumentAttr.instance(context);
        matchBindingsComputer = MatchBindingsComputer.instance(context);
        attrRecover = AttrRecover.instance(context);

        Options options = Options.instance(context);

        Source source = Source.instance(context);
        allowReifiableTypesInInstanceof = Feature.REIFIABLE_TYPES_INSTANCEOF.allowedInSource(source);
        allowRecords = Feature.RECORDS.allowedInSource(source);
        allowPatternSwitch = (preview.isEnabled() || !preview.isPreview(Feature.PATTERN_SWITCH)) &&
                             Feature.PATTERN_SWITCH.allowedInSource(source);
<<<<<<< HEAD
        allowUnconditionalPatternsInstanceOf = (preview.isEnabled() || !preview.isPreview(Feature.UNCONDITIONAL_PATTERN_IN_INSTANCEOF)) &&
                                     Feature.UNCONDITIONAL_PATTERN_IN_INSTANCEOF.allowedInSource(source);
        allowPrimitivePatterns = (preview.isEnabled() || !preview.isPreview(Feature.PRIMITIVE_PATTERNS)) &&
                Feature.PRIMITIVE_PATTERNS.allowedInSource(source);
=======
        allowUnconditionalPatternsInstanceOf =
                             Feature.UNCONDITIONAL_PATTERN_IN_INSTANCEOF.allowedInSource(source);
>>>>>>> 94eb44b1
        sourceName = source.name;
        useBeforeDeclarationWarning = options.isSet("useBeforeDeclarationWarning");

        statInfo = new ResultInfo(KindSelector.NIL, Type.noType);
        varAssignmentInfo = new ResultInfo(KindSelector.ASG, Type.noType);
        unknownExprInfo = new ResultInfo(KindSelector.VAL, Type.noType);
        methodAttrInfo = new MethodAttrInfo();
        unknownTypeInfo = new ResultInfo(KindSelector.TYP, Type.noType);
        unknownTypeExprInfo = new ResultInfo(KindSelector.VAL_TYP, Type.noType);
        recoveryInfo = new RecoveryInfo(deferredAttr.emptyDeferredAttrContext);
    }

    /** Switch: reifiable types in instanceof enabled?
     */
    boolean allowReifiableTypesInInstanceof;

    /** Are records allowed
     */
    private final boolean allowRecords;

    /** Are patterns in switch allowed
     */
    private final boolean allowPatternSwitch;

    /** Are unconditional patterns in instanceof allowed
     */
    private final boolean allowUnconditionalPatternsInstanceOf;

    /** Are primitive patterns in instanceof allowed
     */
    private final boolean allowPrimitivePatterns;

    /**
     * Switch: warn about use of variable before declaration?
     * RFE: 6425594
     */
    boolean useBeforeDeclarationWarning;

    /**
     * Switch: name of source level; used for error reporting.
     */
    String sourceName;

    /** Check kind and type of given tree against protokind and prototype.
     *  If check succeeds, store type in tree and return it.
     *  If check fails, store errType in tree and return it.
     *  No checks are performed if the prototype is a method type.
     *  It is not necessary in this case since we know that kind and type
     *  are correct.
     *
     *  @param tree     The tree whose kind and type is checked
     *  @param found    The computed type of the tree
     *  @param ownkind  The computed kind of the tree
     *  @param resultInfo  The expected result of the tree
     */
    Type check(final JCTree tree,
               final Type found,
               final KindSelector ownkind,
               final ResultInfo resultInfo) {
        InferenceContext inferenceContext = resultInfo.checkContext.inferenceContext();
        Type owntype;
        boolean shouldCheck = !found.hasTag(ERROR) &&
                !resultInfo.pt.hasTag(METHOD) &&
                !resultInfo.pt.hasTag(FORALL);
        if (shouldCheck && !ownkind.subset(resultInfo.pkind)) {
            log.error(tree.pos(),
                      Errors.UnexpectedType(resultInfo.pkind.kindNames(),
                                            ownkind.kindNames()));
            owntype = types.createErrorType(found);
        } else if (inferenceContext.free(found)) {
            //delay the check if there are inference variables in the found type
            //this means we are dealing with a partially inferred poly expression
            owntype = shouldCheck ? resultInfo.pt : found;
            if (resultInfo.checkMode.installPostInferenceHook()) {
                inferenceContext.addFreeTypeListener(List.of(found),
                        instantiatedContext -> {
                            ResultInfo pendingResult =
                                    resultInfo.dup(inferenceContext.asInstType(resultInfo.pt));
                            check(tree, inferenceContext.asInstType(found), ownkind, pendingResult);
                        });
            }
        } else {
            owntype = shouldCheck ?
            resultInfo.check(tree, found) :
            found;
        }
        if (resultInfo.checkMode.updateTreeType()) {
            tree.type = owntype;
        }
        return owntype;
    }

    /** Is given blank final variable assignable, i.e. in a scope where it
     *  may be assigned to even though it is final?
     *  @param v      The blank final variable.
     *  @param env    The current environment.
     */
    boolean isAssignableAsBlankFinal(VarSymbol v, Env<AttrContext> env) {
        Symbol owner = env.info.scope.owner;
           // owner refers to the innermost variable, method or
           // initializer block declaration at this point.
        boolean isAssignable =
            v.owner == owner
            ||
            ((owner.name == names.init ||    // i.e. we are in a constructor
              owner.kind == VAR ||           // i.e. we are in a variable initializer
              (owner.flags() & BLOCK) != 0)  // i.e. we are in an initializer block
             &&
             v.owner == owner.owner
             &&
             ((v.flags() & STATIC) != 0) == Resolve.isStatic(env));
        boolean insideCompactConstructor = env.enclMethod != null && TreeInfo.isCompactConstructor(env.enclMethod);
        return isAssignable & !insideCompactConstructor;
    }

    /** Check that variable can be assigned to.
     *  @param pos    The current source code position.
     *  @param v      The assigned variable
     *  @param base   If the variable is referred to in a Select, the part
     *                to the left of the `.', null otherwise.
     *  @param env    The current environment.
     */
    void checkAssignable(DiagnosticPosition pos, VarSymbol v, JCTree base, Env<AttrContext> env) {
        if (v.name == names._this) {
            log.error(pos, Errors.CantAssignValToThis);
        } else if ((v.flags() & FINAL) != 0 &&
            ((v.flags() & HASINIT) != 0
             ||
             !((base == null ||
               TreeInfo.isThisQualifier(base)) &&
               isAssignableAsBlankFinal(v, env)))) {
            if (v.isResourceVariable()) { //TWR resource
                log.error(pos, Errors.TryResourceMayNotBeAssigned(v));
            } else {
                log.error(pos, Errors.CantAssignValToVar(Flags.toSource(v.flags() & (STATIC | FINAL)), v));
            }
        }
    }

    /** Does tree represent a static reference to an identifier?
     *  It is assumed that tree is either a SELECT or an IDENT.
     *  We have to weed out selects from non-type names here.
     *  @param tree    The candidate tree.
     */
    boolean isStaticReference(JCTree tree) {
        if (tree.hasTag(SELECT)) {
            Symbol lsym = TreeInfo.symbol(((JCFieldAccess) tree).selected);
            if (lsym == null || lsym.kind != TYP) {
                return false;
            }
        }
        return true;
    }

    /** Is this symbol a type?
     */
    static boolean isType(Symbol sym) {
        return sym != null && sym.kind == TYP;
    }

    /** The current `this' symbol.
     *  @param env    The current environment.
     */
    Symbol thisSym(DiagnosticPosition pos, Env<AttrContext> env) {
        return rs.resolveSelf(pos, env, env.enclClass.sym, names._this);
    }

    /** Attribute a parsed identifier.
     * @param tree Parsed identifier name
     * @param topLevel The toplevel to use
     */
    public Symbol attribIdent(JCTree tree, JCCompilationUnit topLevel) {
        Env<AttrContext> localEnv = enter.topLevelEnv(topLevel);
        localEnv.enclClass = make.ClassDef(make.Modifiers(0),
                                           syms.errSymbol.name,
                                           null, null, null, null);
        localEnv.enclClass.sym = syms.errSymbol;
        return attribIdent(tree, localEnv);
    }

    /** Attribute a parsed identifier.
     * @param tree Parsed identifier name
     * @param env The env to use
     */
    public Symbol attribIdent(JCTree tree, Env<AttrContext> env) {
        return tree.accept(identAttributer, env);
    }
    // where
        private TreeVisitor<Symbol,Env<AttrContext>> identAttributer = new IdentAttributer();
        private class IdentAttributer extends SimpleTreeVisitor<Symbol,Env<AttrContext>> {
            @Override @DefinedBy(Api.COMPILER_TREE)
            public Symbol visitMemberSelect(MemberSelectTree node, Env<AttrContext> env) {
                Symbol site = visit(node.getExpression(), env);
                if (site.kind == ERR || site.kind == ABSENT_TYP || site.kind == HIDDEN)
                    return site;
                Name name = (Name)node.getIdentifier();
                if (site.kind == PCK) {
                    env.toplevel.packge = (PackageSymbol)site;
                    return rs.findIdentInPackage(null, env, (TypeSymbol)site, name,
                            KindSelector.TYP_PCK);
                } else {
                    env.enclClass.sym = (ClassSymbol)site;
                    return rs.findMemberType(env, site.asType(), name, (TypeSymbol)site);
                }
            }

            @Override @DefinedBy(Api.COMPILER_TREE)
            public Symbol visitIdentifier(IdentifierTree node, Env<AttrContext> env) {
                return rs.findIdent(null, env, (Name)node.getName(), KindSelector.TYP_PCK);
            }
        }

    public Type coerce(Type etype, Type ttype) {
        return cfolder.coerce(etype, ttype);
    }

    public Type attribType(JCTree node, TypeSymbol sym) {
        Env<AttrContext> env = typeEnvs.get(sym);
        Env<AttrContext> localEnv = env.dup(node, env.info.dup());
        return attribTree(node, localEnv, unknownTypeInfo);
    }

    public Type attribImportQualifier(JCImport tree, Env<AttrContext> env) {
        // Attribute qualifying package or class.
        JCFieldAccess s = tree.qualid;
        return attribTree(s.selected, env,
                          new ResultInfo(tree.staticImport ?
                                         KindSelector.TYP : KindSelector.TYP_PCK,
                       Type.noType));
    }

    public Env<AttrContext> attribExprToTree(JCTree expr, Env<AttrContext> env, JCTree tree) {
        return attribToTree(expr, env, tree, unknownExprInfo);
    }

    public Env<AttrContext> attribStatToTree(JCTree stmt, Env<AttrContext> env, JCTree tree) {
        return attribToTree(stmt, env, tree, statInfo);
    }

    private Env<AttrContext> attribToTree(JCTree root, Env<AttrContext> env, JCTree tree, ResultInfo resultInfo) {
        breakTree = tree;
        JavaFileObject prev = log.useSource(env.toplevel.sourcefile);
        try {
            deferredAttr.attribSpeculative(root, env, resultInfo,
                    null, DeferredAttr.AttributionMode.ATTRIB_TO_TREE,
                    argumentAttr.withLocalCacheContext());
            attrRecover.doRecovery();
        } catch (BreakAttr b) {
            return b.env;
        } catch (AssertionError ae) {
            if (ae.getCause() instanceof BreakAttr breakAttr) {
                return breakAttr.env;
            } else {
                throw ae;
            }
        } finally {
            breakTree = null;
            log.useSource(prev);
        }
        return env;
    }

    private JCTree breakTree = null;

    private static class BreakAttr extends RuntimeException {
        static final long serialVersionUID = -6924771130405446405L;
        private transient Env<AttrContext> env;
        private BreakAttr(Env<AttrContext> env) {
            this.env = env;
        }
    }

    /**
     * Mode controlling behavior of Attr.Check
     */
    enum CheckMode {

        NORMAL,

        /**
         * Mode signalling 'fake check' - skip tree update. A side-effect of this mode is
         * that the captured var cache in {@code InferenceContext} will be used in read-only
         * mode when performing inference checks.
         */
        NO_TREE_UPDATE {
            @Override
            public boolean updateTreeType() {
                return false;
            }
        },
        /**
         * Mode signalling that caller will manage free types in tree decorations.
         */
        NO_INFERENCE_HOOK {
            @Override
            public boolean installPostInferenceHook() {
                return false;
            }
        };

        public boolean updateTreeType() {
            return true;
        }
        public boolean installPostInferenceHook() {
            return true;
        }
    }


    class ResultInfo {
        final KindSelector pkind;
        final Type pt;
        final CheckContext checkContext;
        final CheckMode checkMode;

        ResultInfo(KindSelector pkind, Type pt) {
            this(pkind, pt, chk.basicHandler, CheckMode.NORMAL);
        }

        ResultInfo(KindSelector pkind, Type pt, CheckMode checkMode) {
            this(pkind, pt, chk.basicHandler, checkMode);
        }

        protected ResultInfo(KindSelector pkind,
                             Type pt, CheckContext checkContext) {
            this(pkind, pt, checkContext, CheckMode.NORMAL);
        }

        protected ResultInfo(KindSelector pkind,
                             Type pt, CheckContext checkContext, CheckMode checkMode) {
            this.pkind = pkind;
            this.pt = pt;
            this.checkContext = checkContext;
            this.checkMode = checkMode;
        }

        /**
         * Should {@link Attr#attribTree} use the {@code ArgumentAttr} visitor instead of this one?
         * @param tree The tree to be type-checked.
         * @return true if {@code ArgumentAttr} should be used.
         */
        protected boolean needsArgumentAttr(JCTree tree) { return false; }

        protected Type check(final DiagnosticPosition pos, final Type found) {
            return chk.checkType(pos, found, pt, checkContext);
        }

        protected ResultInfo dup(Type newPt) {
            return new ResultInfo(pkind, newPt, checkContext, checkMode);
        }

        protected ResultInfo dup(CheckContext newContext) {
            return new ResultInfo(pkind, pt, newContext, checkMode);
        }

        protected ResultInfo dup(Type newPt, CheckContext newContext) {
            return new ResultInfo(pkind, newPt, newContext, checkMode);
        }

        protected ResultInfo dup(Type newPt, CheckContext newContext, CheckMode newMode) {
            return new ResultInfo(pkind, newPt, newContext, newMode);
        }

        protected ResultInfo dup(CheckMode newMode) {
            return new ResultInfo(pkind, pt, checkContext, newMode);
        }

        @Override
        public String toString() {
            if (pt != null) {
                return pt.toString();
            } else {
                return "";
            }
        }
    }

    class MethodAttrInfo extends ResultInfo {
        public MethodAttrInfo() {
            this(chk.basicHandler);
        }

        public MethodAttrInfo(CheckContext checkContext) {
            super(KindSelector.VAL, Infer.anyPoly, checkContext);
        }

        @Override
        protected boolean needsArgumentAttr(JCTree tree) {
            return true;
        }

        protected ResultInfo dup(Type newPt) {
            throw new IllegalStateException();
        }

        protected ResultInfo dup(CheckContext newContext) {
            return new MethodAttrInfo(newContext);
        }

        protected ResultInfo dup(Type newPt, CheckContext newContext) {
            throw new IllegalStateException();
        }

        protected ResultInfo dup(Type newPt, CheckContext newContext, CheckMode newMode) {
            throw new IllegalStateException();
        }

        protected ResultInfo dup(CheckMode newMode) {
            throw new IllegalStateException();
        }
    }

    class RecoveryInfo extends ResultInfo {

        public RecoveryInfo(final DeferredAttr.DeferredAttrContext deferredAttrContext) {
            this(deferredAttrContext, Type.recoveryType);
        }

        public RecoveryInfo(final DeferredAttr.DeferredAttrContext deferredAttrContext, Type pt) {
            super(KindSelector.VAL, pt, new Check.NestedCheckContext(chk.basicHandler) {
                @Override
                public DeferredAttr.DeferredAttrContext deferredAttrContext() {
                    return deferredAttrContext;
                }
                @Override
                public boolean compatible(Type found, Type req, Warner warn) {
                    return true;
                }
                @Override
                public void report(DiagnosticPosition pos, JCDiagnostic details) {
                    boolean needsReport = pt == Type.recoveryType ||
                            (details.getDiagnosticPosition() != null &&
                            details.getDiagnosticPosition().getTree().hasTag(LAMBDA));
                    if (needsReport) {
                        chk.basicHandler.report(pos, details);
                    }
                }
            });
        }
    }

    final ResultInfo statInfo;
    final ResultInfo varAssignmentInfo;
    final ResultInfo methodAttrInfo;
    final ResultInfo unknownExprInfo;
    final ResultInfo unknownTypeInfo;
    final ResultInfo unknownTypeExprInfo;
    final ResultInfo recoveryInfo;

    Type pt() {
        return resultInfo.pt;
    }

    KindSelector pkind() {
        return resultInfo.pkind;
    }

/* ************************************************************************
 * Visitor methods
 *************************************************************************/

    /** Visitor argument: the current environment.
     */
    Env<AttrContext> env;

    /** Visitor argument: the currently expected attribution result.
     */
    ResultInfo resultInfo;

    /** Visitor result: the computed type.
     */
    Type result;

    MatchBindings matchBindings = MatchBindingsComputer.EMPTY;

    /** Visitor method: attribute a tree, catching any completion failure
     *  exceptions. Return the tree's type.
     *
     *  @param tree    The tree to be visited.
     *  @param env     The environment visitor argument.
     *  @param resultInfo   The result info visitor argument.
     */
    Type attribTree(JCTree tree, Env<AttrContext> env, ResultInfo resultInfo) {
        Env<AttrContext> prevEnv = this.env;
        ResultInfo prevResult = this.resultInfo;
        try {
            this.env = env;
            this.resultInfo = resultInfo;
            if (resultInfo.needsArgumentAttr(tree)) {
                result = argumentAttr.attribArg(tree, env);
            } else {
                tree.accept(this);
            }
            matchBindings = matchBindingsComputer.finishBindings(tree,
                                                                 matchBindings);
            if (tree == breakTree &&
                    resultInfo.checkContext.deferredAttrContext().mode == AttrMode.CHECK) {
                breakTreeFound(copyEnv(env));
            }
            return result;
        } catch (CompletionFailure ex) {
            tree.type = syms.errType;
            return chk.completionError(tree.pos(), ex);
        } finally {
            this.env = prevEnv;
            this.resultInfo = prevResult;
        }
    }

    protected void breakTreeFound(Env<AttrContext> env) {
        throw new BreakAttr(env);
    }

    Env<AttrContext> copyEnv(Env<AttrContext> env) {
        Env<AttrContext> newEnv =
                env.dup(env.tree, env.info.dup(copyScope(env.info.scope)));
        if (newEnv.outer != null) {
            newEnv.outer = copyEnv(newEnv.outer);
        }
        return newEnv;
    }

    WriteableScope copyScope(WriteableScope sc) {
        WriteableScope newScope = WriteableScope.create(sc.owner);
        List<Symbol> elemsList = List.nil();
        for (Symbol sym : sc.getSymbols()) {
            elemsList = elemsList.prepend(sym);
        }
        for (Symbol s : elemsList) {
            newScope.enter(s);
        }
        return newScope;
    }

    /** Derived visitor method: attribute an expression tree.
     */
    public Type attribExpr(JCTree tree, Env<AttrContext> env, Type pt) {
        return attribTree(tree, env, new ResultInfo(KindSelector.VAL, !pt.hasTag(ERROR) ? pt : Type.noType));
    }

    /** Derived visitor method: attribute an expression tree with
     *  no constraints on the computed type.
     */
    public Type attribExpr(JCTree tree, Env<AttrContext> env) {
        return attribTree(tree, env, unknownExprInfo);
    }

    /** Derived visitor method: attribute a type tree.
     */
    public Type attribType(JCTree tree, Env<AttrContext> env) {
        Type result = attribType(tree, env, Type.noType);
        return result;
    }

    /** Derived visitor method: attribute a type tree.
     */
    Type attribType(JCTree tree, Env<AttrContext> env, Type pt) {
        Type result = attribTree(tree, env, new ResultInfo(KindSelector.TYP, pt));
        return result;
    }

    /** Derived visitor method: attribute a statement or definition tree.
     */
    public Type attribStat(JCTree tree, Env<AttrContext> env) {
        Env<AttrContext> analyzeEnv = analyzer.copyEnvIfNeeded(tree, env);
        Type result = attribTree(tree, env, statInfo);
        analyzer.analyzeIfNeeded(tree, analyzeEnv);
        attrRecover.doRecovery();
        return result;
    }

    /** Attribute a list of expressions, returning a list of types.
     */
    List<Type> attribExprs(List<JCExpression> trees, Env<AttrContext> env, Type pt) {
        ListBuffer<Type> ts = new ListBuffer<>();
        for (List<JCExpression> l = trees; l.nonEmpty(); l = l.tail)
            ts.append(attribExpr(l.head, env, pt));
        return ts.toList();
    }

    /** Attribute a list of statements, returning nothing.
     */
    <T extends JCTree> void attribStats(List<T> trees, Env<AttrContext> env) {
        for (List<T> l = trees; l.nonEmpty(); l = l.tail)
            attribStat(l.head, env);
    }

    /** Attribute the arguments in a method call, returning the method kind.
     */
    KindSelector attribArgs(KindSelector initialKind, List<JCExpression> trees, Env<AttrContext> env, ListBuffer<Type> argtypes) {
        KindSelector kind = initialKind;
        for (JCExpression arg : trees) {
            Type argtype = chk.checkNonVoid(arg, attribTree(arg, env, methodAttrInfo));
            if (argtype.hasTag(DEFERRED)) {
                kind = KindSelector.of(KindSelector.POLY, kind);
            }
            argtypes.append(argtype);
        }
        return kind;
    }

    /** Attribute a type argument list, returning a list of types.
     *  Caller is responsible for calling checkRefTypes.
     */
    List<Type> attribAnyTypes(List<JCExpression> trees, Env<AttrContext> env) {
        ListBuffer<Type> argtypes = new ListBuffer<>();
        for (List<JCExpression> l = trees; l.nonEmpty(); l = l.tail)
            argtypes.append(attribType(l.head, env));
        return argtypes.toList();
    }

    /** Attribute a type argument list, returning a list of types.
     *  Check that all the types are references.
     */
    List<Type> attribTypes(List<JCExpression> trees, Env<AttrContext> env) {
        List<Type> types = attribAnyTypes(trees, env);
        return chk.checkRefTypes(trees, types);
    }

    /**
     * Attribute type variables (of generic classes or methods).
     * Compound types are attributed later in attribBounds.
     * @param typarams the type variables to enter
     * @param env      the current environment
     */
    void attribTypeVariables(List<JCTypeParameter> typarams, Env<AttrContext> env, boolean checkCyclic) {
        for (JCTypeParameter tvar : typarams) {
            TypeVar a = (TypeVar)tvar.type;
            a.tsym.flags_field |= UNATTRIBUTED;
            a.setUpperBound(Type.noType);
            if (!tvar.bounds.isEmpty()) {
                List<Type> bounds = List.of(attribType(tvar.bounds.head, env));
                for (JCExpression bound : tvar.bounds.tail)
                    bounds = bounds.prepend(attribType(bound, env));
                types.setBounds(a, bounds.reverse());
            } else {
                // if no bounds are given, assume a single bound of
                // java.lang.Object.
                types.setBounds(a, List.of(syms.objectType));
            }
            a.tsym.flags_field &= ~UNATTRIBUTED;
        }
        if (checkCyclic) {
            for (JCTypeParameter tvar : typarams) {
                chk.checkNonCyclic(tvar.pos(), (TypeVar)tvar.type);
            }
        }
    }

    /**
     * Attribute the type references in a list of annotations.
     */
    void attribAnnotationTypes(List<JCAnnotation> annotations,
                               Env<AttrContext> env) {
        for (List<JCAnnotation> al = annotations; al.nonEmpty(); al = al.tail) {
            JCAnnotation a = al.head;
            attribType(a.annotationType, env);
        }
    }

    /**
     * Attribute a "lazy constant value".
     *  @param env         The env for the const value
     *  @param variable    The initializer for the const value
     *  @param type        The expected type, or null
     *  @see VarSymbol#setLazyConstValue
     */
    public Object attribLazyConstantValue(Env<AttrContext> env,
                                      JCVariableDecl variable,
                                      Type type) {

        DiagnosticPosition prevLintPos
                = deferredLintHandler.setPos(variable.pos());

        final JavaFileObject prevSource = log.useSource(env.toplevel.sourcefile);
        try {
            Type itype = attribExpr(variable.init, env, type);
            if (variable.isImplicitlyTyped()) {
                //fixup local variable type
                type = variable.type = variable.sym.type = chk.checkLocalVarType(variable, itype, variable.name);
            }
            if (itype.constValue() != null) {
                return coerce(itype, type).constValue();
            } else {
                return null;
            }
        } finally {
            log.useSource(prevSource);
            deferredLintHandler.setPos(prevLintPos);
        }
    }

    /** Attribute type reference in an `extends' or `implements' clause.
     *  Supertypes of anonymous inner classes are usually already attributed.
     *
     *  @param tree              The tree making up the type reference.
     *  @param env               The environment current at the reference.
     *  @param classExpected     true if only a class is expected here.
     *  @param interfaceExpected true if only an interface is expected here.
     */
    Type attribBase(JCTree tree,
                    Env<AttrContext> env,
                    boolean classExpected,
                    boolean interfaceExpected,
                    boolean checkExtensible) {
        Type t = tree.type != null ?
            tree.type :
            attribType(tree, env);
        try {
            return checkBase(t, tree, env, classExpected, interfaceExpected, checkExtensible);
        } catch (CompletionFailure ex) {
            chk.completionError(tree.pos(), ex);
            return t;
        }
    }
    Type checkBase(Type t,
                   JCTree tree,
                   Env<AttrContext> env,
                   boolean classExpected,
                   boolean interfaceExpected,
                   boolean checkExtensible) {
        final DiagnosticPosition pos = tree.hasTag(TYPEAPPLY) ?
                (((JCTypeApply) tree).clazz).pos() : tree.pos();
        if (t.tsym.isAnonymous()) {
            log.error(pos, Errors.CantInheritFromAnon);
            return types.createErrorType(t);
        }
        if (t.isErroneous())
            return t;
        if (t.hasTag(TYPEVAR) && !classExpected && !interfaceExpected) {
            // check that type variable is already visible
            if (t.getUpperBound() == null) {
                log.error(pos, Errors.IllegalForwardRef);
                return types.createErrorType(t);
            }
        } else {
            t = chk.checkClassType(pos, t, checkExtensible);
        }
        if (interfaceExpected && (t.tsym.flags() & INTERFACE) == 0) {
            log.error(pos, Errors.IntfExpectedHere);
            // return errType is necessary since otherwise there might
            // be undetected cycles which cause attribution to loop
            return types.createErrorType(t);
        } else if (checkExtensible &&
                   classExpected &&
                   (t.tsym.flags() & INTERFACE) != 0) {
            log.error(pos, Errors.NoIntfExpectedHere);
            return types.createErrorType(t);
        }
        if (checkExtensible &&
            ((t.tsym.flags() & FINAL) != 0)) {
            log.error(pos,
                      Errors.CantInheritFromFinal(t.tsym));
        }
        chk.checkNonCyclic(pos, t);
        return t;
    }

    Type attribIdentAsEnumType(Env<AttrContext> env, JCIdent id) {
        Assert.check((env.enclClass.sym.flags() & ENUM) != 0);
        id.type = env.info.scope.owner.enclClass().type;
        id.sym = env.info.scope.owner.enclClass();
        return id.type;
    }

    public void visitClassDef(JCClassDecl tree) {
        Optional<ArgumentAttr.LocalCacheContext> localCacheContext =
                Optional.ofNullable(env.info.attributionMode.isSpeculative ?
                        argumentAttr.withLocalCacheContext() : null);
        try {
            // Local and anonymous classes have not been entered yet, so we need to
            // do it now.
            if (env.info.scope.owner.kind.matches(KindSelector.VAL_MTH)) {
                enter.classEnter(tree, env);
            } else {
                // If this class declaration is part of a class level annotation,
                // as in @MyAnno(new Object() {}) class MyClass {}, enter it in
                // order to simplify later steps and allow for sensible error
                // messages.
                if (env.tree.hasTag(NEWCLASS) && TreeInfo.isInAnnotation(env, tree))
                    enter.classEnter(tree, env);
            }

            ClassSymbol c = tree.sym;
            if (c == null) {
                // exit in case something drastic went wrong during enter.
                result = null;
            } else {
                // make sure class has been completed:
                c.complete();

                // If this class appears as an anonymous class
                // in a superclass constructor call
                // disable implicit outer instance from being passed.
                // (This would be an illegal access to "this before super").
                if (env.info.isSelfCall &&
                        env.tree.hasTag(NEWCLASS)) {
                    c.flags_field |= NOOUTERTHIS;
                }
                attribClass(tree.pos(), c);
                result = tree.type = c.type;
            }
        } finally {
            localCacheContext.ifPresent(LocalCacheContext::leave);
        }
    }

    public void visitMethodDef(JCMethodDecl tree) {
        MethodSymbol m = tree.sym;
        boolean isDefaultMethod = (m.flags() & DEFAULT) != 0;

        Lint lint = env.info.lint.augment(m);
        Lint prevLint = chk.setLint(lint);
        MethodSymbol prevMethod = chk.setMethod(m);
        try {
            deferredLintHandler.flush(tree.pos());
            chk.checkDeprecatedAnnotation(tree.pos(), m);


            // Create a new environment with local scope
            // for attributing the method.
            Env<AttrContext> localEnv = memberEnter.methodEnv(tree, env);
            localEnv.info.lint = lint;

            attribStats(tree.typarams, localEnv);

            // If we override any other methods, check that we do so properly.
            // JLS ???
            if (m.isStatic()) {
                chk.checkHideClashes(tree.pos(), env.enclClass.type, m);
            } else {
                chk.checkOverrideClashes(tree.pos(), env.enclClass.type, m);
            }
            chk.checkOverride(env, tree, m);

            if (isDefaultMethod && types.overridesObjectMethod(m.enclClass(), m)) {
                log.error(tree, Errors.DefaultOverridesObjectMember(m.name, Kinds.kindName(m.location()), m.location()));
            }

            // Enter all type parameters into the local method scope.
            for (List<JCTypeParameter> l = tree.typarams; l.nonEmpty(); l = l.tail)
                localEnv.info.scope.enterIfAbsent(l.head.type.tsym);

            ClassSymbol owner = env.enclClass.sym;
            if ((owner.flags() & ANNOTATION) != 0 &&
                    (tree.params.nonEmpty() ||
                    tree.recvparam != null))
                log.error(tree.params.nonEmpty() ?
                        tree.params.head.pos() :
                        tree.recvparam.pos(),
                        Errors.IntfAnnotationMembersCantHaveParams);

            // Attribute all value parameters.
            for (List<JCVariableDecl> l = tree.params; l.nonEmpty(); l = l.tail) {
                attribStat(l.head, localEnv);
            }

            chk.checkVarargsMethodDecl(localEnv, tree);

            // Check that type parameters are well-formed.
            chk.validate(tree.typarams, localEnv);

            // Check that result type is well-formed.
            if (tree.restype != null && !tree.restype.type.hasTag(VOID))
                chk.validate(tree.restype, localEnv);

            // Check that receiver type is well-formed.
            if (tree.recvparam != null) {
                // Use a new environment to check the receiver parameter.
                // Otherwise I get "might not have been initialized" errors.
                // Is there a better way?
                Env<AttrContext> newEnv = memberEnter.methodEnv(tree, env);
                attribType(tree.recvparam, newEnv);
                chk.validate(tree.recvparam, newEnv);
            }

            if (env.enclClass.sym.isRecord() && tree.sym.owner.kind == TYP) {
                // lets find if this method is an accessor
                Optional<? extends RecordComponent> recordComponent = env.enclClass.sym.getRecordComponents().stream()
                        .filter(rc -> rc.accessor == tree.sym && (rc.accessor.flags_field & GENERATED_MEMBER) == 0).findFirst();
                if (recordComponent.isPresent()) {
                    // the method is a user defined accessor lets check that everything is fine
                    if (!tree.sym.isPublic()) {
                        log.error(tree, Errors.InvalidAccessorMethodInRecord(env.enclClass.sym, Fragments.MethodMustBePublic));
                    }
                    if (!types.isSameType(tree.sym.type.getReturnType(), recordComponent.get().type)) {
                        log.error(tree, Errors.InvalidAccessorMethodInRecord(env.enclClass.sym,
                                Fragments.AccessorReturnTypeDoesntMatch(tree.sym, recordComponent.get())));
                    }
                    if (tree.sym.type.asMethodType().thrown != null && !tree.sym.type.asMethodType().thrown.isEmpty()) {
                        log.error(tree,
                                Errors.InvalidAccessorMethodInRecord(env.enclClass.sym, Fragments.AccessorMethodCantThrowException));
                    }
                    if (!tree.typarams.isEmpty()) {
                        log.error(tree,
                                Errors.InvalidAccessorMethodInRecord(env.enclClass.sym, Fragments.AccessorMethodMustNotBeGeneric));
                    }
                    if (tree.sym.isStatic()) {
                        log.error(tree,
                                Errors.InvalidAccessorMethodInRecord(env.enclClass.sym, Fragments.AccessorMethodMustNotBeStatic));
                    }
                }

                if (tree.name == names.init) {
                    // if this a constructor other than the canonical one
                    if ((tree.sym.flags_field & RECORD) == 0) {
                        JCMethodInvocation app = TreeInfo.firstConstructorCall(tree);
                        if (app == null ||
                                TreeInfo.name(app.meth) != names._this ||
                                !checkFirstConstructorStat(app, tree, false)) {
                            log.error(tree, Errors.FirstStatementMustBeCallToAnotherConstructor(env.enclClass.sym));
                        }
                    } else {
                        // but if it is the canonical:

                        /* if user generated, then it shouldn't:
                         *     - have an accessibility stricter than that of the record type
                         *     - explicitly invoke any other constructor
                         */
                        if ((tree.sym.flags_field & GENERATEDCONSTR) == 0) {
                            if (Check.protection(m.flags()) > Check.protection(env.enclClass.sym.flags())) {
                                log.error(tree,
                                        (env.enclClass.sym.flags() & AccessFlags) == 0 ?
                                            Errors.InvalidCanonicalConstructorInRecord(
                                                Fragments.Canonical,
                                                env.enclClass.sym.name,
                                                Fragments.CanonicalMustNotHaveStrongerAccess("package")
                                            ) :
                                            Errors.InvalidCanonicalConstructorInRecord(
                                                    Fragments.Canonical,
                                                    env.enclClass.sym.name,
                                                    Fragments.CanonicalMustNotHaveStrongerAccess(asFlagSet(env.enclClass.sym.flags() & AccessFlags))
                                            )
                                );
                            }

                            JCMethodInvocation app = TreeInfo.firstConstructorCall(tree);
                            if (app != null &&
                                    (TreeInfo.name(app.meth) == names._this ||
                                            TreeInfo.name(app.meth) == names._super) &&
                                    checkFirstConstructorStat(app, tree, false)) {
                                log.error(tree, Errors.InvalidCanonicalConstructorInRecord(
                                        Fragments.Canonical, env.enclClass.sym.name,
                                        Fragments.CanonicalMustNotContainExplicitConstructorInvocation));
                            }
                        }

                        // also we want to check that no type variables have been defined
                        if (!tree.typarams.isEmpty()) {
                            log.error(tree, Errors.InvalidCanonicalConstructorInRecord(
                                    Fragments.Canonical, env.enclClass.sym.name, Fragments.CanonicalMustNotDeclareTypeVariables));
                        }

                        /* and now we need to check that the constructor's arguments are exactly the same as those of the
                         * record components
                         */
                        List<? extends RecordComponent> recordComponents = env.enclClass.sym.getRecordComponents();
                        List<Type> recordFieldTypes = TreeInfo.recordFields(env.enclClass).map(vd -> vd.sym.type);
                        for (JCVariableDecl param: tree.params) {
                            boolean paramIsVarArgs = (param.sym.flags_field & VARARGS) != 0;
                            if (!types.isSameType(param.type, recordFieldTypes.head) ||
                                    (recordComponents.head.isVarargs() != paramIsVarArgs)) {
                                log.error(param, Errors.InvalidCanonicalConstructorInRecord(
                                        Fragments.Canonical, env.enclClass.sym.name,
                                        Fragments.TypeMustBeIdenticalToCorrespondingRecordComponentType));
                            }
                            recordComponents = recordComponents.tail;
                            recordFieldTypes = recordFieldTypes.tail;
                        }
                    }
                }
            }

            // annotation method checks
            if ((owner.flags() & ANNOTATION) != 0) {
                // annotation method cannot have throws clause
                if (tree.thrown.nonEmpty()) {
                    log.error(tree.thrown.head.pos(),
                              Errors.ThrowsNotAllowedInIntfAnnotation);
                }
                // annotation method cannot declare type-parameters
                if (tree.typarams.nonEmpty()) {
                    log.error(tree.typarams.head.pos(),
                              Errors.IntfAnnotationMembersCantHaveTypeParams);
                }
                // validate annotation method's return type (could be an annotation type)
                chk.validateAnnotationType(tree.restype);
                // ensure that annotation method does not clash with members of Object/Annotation
                chk.validateAnnotationMethod(tree.pos(), m);
            }

            for (List<JCExpression> l = tree.thrown; l.nonEmpty(); l = l.tail)
                chk.checkType(l.head.pos(), l.head.type, syms.throwableType);

            if (tree.body == null) {
                // Empty bodies are only allowed for
                // abstract, native, or interface methods, or for methods
                // in a retrofit signature class.
                if (tree.defaultValue != null) {
                    if ((owner.flags() & ANNOTATION) == 0)
                        log.error(tree.pos(),
                                  Errors.DefaultAllowedInIntfAnnotationMember);
                }
                if (isDefaultMethod || (tree.sym.flags() & (ABSTRACT | NATIVE)) == 0)
                    log.error(tree.pos(), Errors.MissingMethBodyOrDeclAbstract);
            } else {
                if ((tree.sym.flags() & (ABSTRACT|DEFAULT|PRIVATE)) == ABSTRACT) {
                    if ((owner.flags() & INTERFACE) != 0) {
                        log.error(tree.body.pos(), Errors.IntfMethCantHaveBody);
                    } else {
                        log.error(tree.pos(), Errors.AbstractMethCantHaveBody);
                    }
                } else if ((tree.mods.flags & NATIVE) != 0) {
                    log.error(tree.pos(), Errors.NativeMethCantHaveBody);
                }
                // Add an implicit super() call unless an explicit call to
                // super(...) or this(...) is given
                // or we are compiling class java.lang.Object.
                if (tree.name == names.init && owner.type != syms.objectType) {
                    JCBlock body = tree.body;
                    if (body.stats.isEmpty() ||
                            TreeInfo.getConstructorInvocationName(body.stats, names) == names.empty) {
                        JCStatement supCall = make.at(body.pos).Exec(make.Apply(List.nil(),
                                make.Ident(names._super), make.Idents(List.nil())));
                        body.stats = body.stats.prepend(supCall);
                    } else if ((env.enclClass.sym.flags() & ENUM) != 0 &&
                            (tree.mods.flags & GENERATEDCONSTR) == 0 &&
                            TreeInfo.isSuperCall(body.stats.head)) {
                        // enum constructors are not allowed to call super
                        // directly, so make sure there aren't any super calls
                        // in enum constructors, except in the compiler
                        // generated one.
                        log.error(tree.body.stats.head.pos(),
                                  Errors.CallToSuperNotAllowedInEnumCtor(env.enclClass.sym));
                    }
                    if (env.enclClass.sym.isRecord() && (tree.sym.flags_field & RECORD) != 0) { // we are seeing the canonical constructor
                        List<Name> recordComponentNames = TreeInfo.recordFields(env.enclClass).map(vd -> vd.sym.name);
                        List<Name> initParamNames = tree.sym.params.map(p -> p.name);
                        if (!initParamNames.equals(recordComponentNames)) {
                            log.error(tree, Errors.InvalidCanonicalConstructorInRecord(
                                    Fragments.Canonical, env.enclClass.sym.name, Fragments.CanonicalWithNameMismatch));
                        }
                        if (tree.sym.type.asMethodType().thrown != null && !tree.sym.type.asMethodType().thrown.isEmpty()) {
                            log.error(tree,
                                    Errors.InvalidCanonicalConstructorInRecord(
                                            TreeInfo.isCompactConstructor(tree) ? Fragments.Compact : Fragments.Canonical,
                                            env.enclClass.sym.name,
                                            Fragments.ThrowsClauseNotAllowedForCanonicalConstructor(
                                                    TreeInfo.isCompactConstructor(tree) ? Fragments.Compact : Fragments.Canonical)));
                        }
                    }
                }

                // Attribute all type annotations in the body
                annotate.queueScanTreeAndTypeAnnotate(tree.body, localEnv, m, null);
                annotate.flush();

                // Attribute method body.
                attribStat(tree.body, localEnv);
            }

            localEnv.info.scope.leave();
            result = tree.type = m.type;
        } finally {
            chk.setLint(prevLint);
            chk.setMethod(prevMethod);
        }
    }

    public void visitVarDef(JCVariableDecl tree) {
        // Local variables have not been entered yet, so we need to do it now:
        if (env.info.scope.owner.kind == MTH || env.info.scope.owner.kind == VAR) {
            if (tree.sym != null) {
                // parameters have already been entered
                env.info.scope.enter(tree.sym);
            } else {
                if (tree.isImplicitlyTyped() && (tree.getModifiers().flags & PARAMETER) == 0) {
                    if (tree.init == null) {
                        //cannot use 'var' without initializer
                        log.error(tree, Errors.CantInferLocalVarType(tree.name, Fragments.LocalMissingInit));
                        tree.vartype = make.Erroneous();
                    } else {
                        Fragment msg = canInferLocalVarType(tree);
                        if (msg != null) {
                            //cannot use 'var' with initializer which require an explicit target
                            //(e.g. lambda, method reference, array initializer).
                            log.error(tree, Errors.CantInferLocalVarType(tree.name, msg));
                            tree.vartype = make.Erroneous();
                        }
                    }
                }
                try {
                    annotate.blockAnnotations();
                    memberEnter.memberEnter(tree, env);
                } finally {
                    annotate.unblockAnnotations();
                }
            }
        } else {
            if (tree.init != null) {
                // Field initializer expression need to be entered.
                annotate.queueScanTreeAndTypeAnnotate(tree.init, env, tree.sym, tree.pos());
                annotate.flush();
            }
        }

        VarSymbol v = tree.sym;
        Lint lint = env.info.lint.augment(v);
        Lint prevLint = chk.setLint(lint);

        // Check that the variable's declared type is well-formed.
        boolean isImplicitLambdaParameter = env.tree.hasTag(LAMBDA) &&
                ((JCLambda)env.tree).paramKind == JCLambda.ParameterKind.IMPLICIT &&
                (tree.sym.flags() & PARAMETER) != 0;
        chk.validate(tree.vartype, env, !isImplicitLambdaParameter && !tree.isImplicitlyTyped());

        try {
            v.getConstValue(); // ensure compile-time constant initializer is evaluated
            deferredLintHandler.flush(tree.pos());
            chk.checkDeprecatedAnnotation(tree.pos(), v);

            if (tree.init != null) {
                if ((v.flags_field & FINAL) == 0 ||
                    !memberEnter.needsLazyConstValue(tree.init)) {
                    // Not a compile-time constant
                    // Attribute initializer in a new environment
                    // with the declared variable as owner.
                    // Check that initializer conforms to variable's declared type.
                    Env<AttrContext> initEnv = memberEnter.initEnv(tree, env);
                    initEnv.info.lint = lint;
                    // In order to catch self-references, we set the variable's
                    // declaration position to maximal possible value, effectively
                    // marking the variable as undefined.
                    initEnv.info.enclVar = v;
                    attribExpr(tree.init, initEnv, v.type);
                    if (tree.isImplicitlyTyped()) {
                        //fixup local variable type
                        v.type = chk.checkLocalVarType(tree, tree.init.type, tree.name);
                    }
                }
                if (tree.isImplicitlyTyped()) {
                    setSyntheticVariableType(tree, v.type);
                }
            }
            result = tree.type = v.type;
            if (env.enclClass.sym.isRecord() && tree.sym.owner.kind == TYP && !v.isStatic()) {
                if (isNonArgsMethodInObject(v.name)) {
                    log.error(tree, Errors.IllegalRecordComponentName(v));
                }
            }
        }
        finally {
            chk.setLint(prevLint);
        }
    }

    private boolean isNonArgsMethodInObject(Name name) {
        for (Symbol s : syms.objectType.tsym.members().getSymbolsByName(name, s -> s.kind == MTH)) {
            if (s.type.getParameterTypes().isEmpty()) {
                return true;
            }
        }
        return false;
    }

    Fragment canInferLocalVarType(JCVariableDecl tree) {
        LocalInitScanner lis = new LocalInitScanner();
        lis.scan(tree.init);
        return lis.badInferenceMsg;
    }

    static class LocalInitScanner extends TreeScanner {
        Fragment badInferenceMsg = null;
        boolean needsTarget = true;

        @Override
        public void visitNewArray(JCNewArray tree) {
            if (tree.elemtype == null && needsTarget) {
                badInferenceMsg = Fragments.LocalArrayMissingTarget;
            }
        }

        @Override
        public void visitLambda(JCLambda tree) {
            if (needsTarget) {
                badInferenceMsg = Fragments.LocalLambdaMissingTarget;
            }
        }

        @Override
        public void visitTypeCast(JCTypeCast tree) {
            boolean prevNeedsTarget = needsTarget;
            try {
                needsTarget = false;
                super.visitTypeCast(tree);
            } finally {
                needsTarget = prevNeedsTarget;
            }
        }

        @Override
        public void visitReference(JCMemberReference tree) {
            if (needsTarget) {
                badInferenceMsg = Fragments.LocalMrefMissingTarget;
            }
        }

        @Override
        public void visitNewClass(JCNewClass tree) {
            boolean prevNeedsTarget = needsTarget;
            try {
                needsTarget = false;
                super.visitNewClass(tree);
            } finally {
                needsTarget = prevNeedsTarget;
            }
        }

        @Override
        public void visitApply(JCMethodInvocation tree) {
            boolean prevNeedsTarget = needsTarget;
            try {
                needsTarget = false;
                super.visitApply(tree);
            } finally {
                needsTarget = prevNeedsTarget;
            }
        }
    }

    public void visitSkip(JCSkip tree) {
        result = null;
    }

    public void visitBlock(JCBlock tree) {
        if (env.info.scope.owner.kind == TYP || env.info.scope.owner.kind == ERR) {
            // Block is a static or instance initializer;
            // let the owner of the environment be a freshly
            // created BLOCK-method.
            Symbol fakeOwner =
                new MethodSymbol(tree.flags | BLOCK |
                    env.info.scope.owner.flags() & STRICTFP, names.empty, null,
                    env.info.scope.owner);
            final Env<AttrContext> localEnv =
                env.dup(tree, env.info.dup(env.info.scope.dupUnshared(fakeOwner)));

            if ((tree.flags & STATIC) != 0) localEnv.info.staticLevel++;
            // Attribute all type annotations in the block
            annotate.queueScanTreeAndTypeAnnotate(tree, localEnv, localEnv.info.scope.owner, null);
            annotate.flush();
            attribStats(tree.stats, localEnv);

            {
                // Store init and clinit type annotations with the ClassSymbol
                // to allow output in Gen.normalizeDefs.
                ClassSymbol cs = (ClassSymbol)env.info.scope.owner;
                List<Attribute.TypeCompound> tas = localEnv.info.scope.owner.getRawTypeAttributes();
                if ((tree.flags & STATIC) != 0) {
                    cs.appendClassInitTypeAttributes(tas);
                } else {
                    cs.appendInitTypeAttributes(tas);
                }
            }
        } else {
            // Create a new local environment with a local scope.
            Env<AttrContext> localEnv =
                env.dup(tree, env.info.dup(env.info.scope.dup()));
            try {
                attribStats(tree.stats, localEnv);
            } finally {
                localEnv.info.scope.leave();
            }
        }
        result = null;
    }

    public void visitDoLoop(JCDoWhileLoop tree) {
        attribStat(tree.body, env.dup(tree));
        attribExpr(tree.cond, env, syms.booleanType);
        handleLoopConditionBindings(matchBindings, tree, tree.body);
        result = null;
    }

    public void visitWhileLoop(JCWhileLoop tree) {
        attribExpr(tree.cond, env, syms.booleanType);
        MatchBindings condBindings = matchBindings;
        // include condition's bindings when true in the body:
        Env<AttrContext> whileEnv = bindingEnv(env, condBindings.bindingsWhenTrue);
        try {
            attribStat(tree.body, whileEnv.dup(tree));
        } finally {
            whileEnv.info.scope.leave();
        }
        handleLoopConditionBindings(condBindings, tree, tree.body);
        result = null;
    }

    public void visitForLoop(JCForLoop tree) {
        Env<AttrContext> loopEnv =
            env.dup(env.tree, env.info.dup(env.info.scope.dup()));
        MatchBindings condBindings = MatchBindingsComputer.EMPTY;
        try {
            attribStats(tree.init, loopEnv);
            if (tree.cond != null) {
                attribExpr(tree.cond, loopEnv, syms.booleanType);
                // include condition's bindings when true in the body and step:
                condBindings = matchBindings;
            }
            Env<AttrContext> bodyEnv = bindingEnv(loopEnv, condBindings.bindingsWhenTrue);
            try {
                bodyEnv.tree = tree; // before, we were not in loop!
                attribStats(tree.step, bodyEnv);
                attribStat(tree.body, bodyEnv);
            } finally {
                bodyEnv.info.scope.leave();
            }
            result = null;
        }
        finally {
            loopEnv.info.scope.leave();
        }
        handleLoopConditionBindings(condBindings, tree, tree.body);
    }

    /**
     * Include condition's bindings when false after the loop, if cannot get out of the loop
     */
    private void handleLoopConditionBindings(MatchBindings condBindings,
                                             JCStatement loop,
                                             JCStatement loopBody) {
        if (condBindings.bindingsWhenFalse.nonEmpty() &&
            !breaksTo(env, loop, loopBody)) {
            addBindings2Scope(loop, condBindings.bindingsWhenFalse);
        }
    }

    private boolean breaksTo(Env<AttrContext> env, JCTree loop, JCTree body) {
        preFlow(body);
        return flow.breaksToTree(env, loop, body, make);
    }

    /**
     * Add given bindings to the current scope, unless there's a break to
     * an immediately enclosing labeled statement.
     */
    private void addBindings2Scope(JCStatement introducingStatement,
                                   List<BindingSymbol> bindings) {
        if (bindings.isEmpty()) {
            return ;
        }

        var searchEnv = env;
        while (searchEnv.tree instanceof JCLabeledStatement labeled &&
               labeled.body == introducingStatement) {
            if (breaksTo(env, labeled, labeled.body)) {
                //breaking to an immediately enclosing labeled statement
                return ;
            }
            searchEnv = searchEnv.next;
            introducingStatement = labeled;
        }

        //include condition's body when false after the while, if cannot get out of the loop
        bindings.forEach(env.info.scope::enter);
        bindings.forEach(BindingSymbol::preserveBinding);
    }

    public void visitForeachLoop(JCEnhancedForLoop tree) {
        Env<AttrContext> loopEnv =
            env.dup(env.tree, env.info.dup(env.info.scope.dup()));
        try {
            //the Formal Parameter of a for-each loop is not in the scope when
            //attributing the for-each expression; we mimic this by attributing
            //the for-each expression first (against original scope).
            Type exprType = types.cvarUpperBound(attribExpr(tree.expr, loopEnv));
            chk.checkNonVoid(tree.pos(), exprType);
            Type elemtype = types.elemtype(exprType); // perhaps expr is an array?
            if (elemtype == null) {
                // or perhaps expr implements Iterable<T>?
                Type base = types.asSuper(exprType, syms.iterableType.tsym);
                if (base == null) {
                    log.error(tree.expr.pos(),
                              Errors.ForeachNotApplicableToType(exprType,
                                                                Fragments.TypeReqArrayOrIterable));
                    elemtype = types.createErrorType(exprType);
                } else {
                    List<Type> iterableParams = base.allparams();
                    elemtype = iterableParams.isEmpty()
                        ? syms.objectType
                        : types.wildUpperBound(iterableParams.head);

                    // Check the return type of the method iterator().
                    // This is the bare minimum we need to verify to make sure code generation doesn't crash.
                    Symbol iterSymbol = rs.resolveInternalMethod(tree.pos(),
                            loopEnv, types.skipTypeVars(exprType, false), names.iterator, List.nil(), List.nil());
                    if (types.asSuper(iterSymbol.type.getReturnType(), syms.iteratorType.tsym) == null) {
                        log.error(tree.pos(),
                                Errors.ForeachNotApplicableToType(exprType, Fragments.TypeReqArrayOrIterable));
                    }
                }
            }
            if (tree.var.isImplicitlyTyped()) {
                Type inferredType = chk.checkLocalVarType(tree.var, elemtype, tree.var.name);
                setSyntheticVariableType(tree.var, inferredType);
            }
            attribStat(tree.var, loopEnv);
            chk.checkType(tree.expr.pos(), elemtype, tree.var.sym.type);
            loopEnv.tree = tree; // before, we were not in loop!
            attribStat(tree.body, loopEnv);
            result = null;
        }
        finally {
            loopEnv.info.scope.leave();
        }
    }

    public void visitLabelled(JCLabeledStatement tree) {
        // Check that label is not used in an enclosing statement
        Env<AttrContext> env1 = env;
        while (env1 != null && !env1.tree.hasTag(CLASSDEF)) {
            if (env1.tree.hasTag(LABELLED) &&
                ((JCLabeledStatement) env1.tree).label == tree.label) {
                log.error(tree.pos(),
                          Errors.LabelAlreadyInUse(tree.label));
                break;
            }
            env1 = env1.next;
        }

        attribStat(tree.body, env.dup(tree));
        result = null;
    }

    public void visitSwitch(JCSwitch tree) {
        handleSwitch(tree, tree.selector, tree.cases, (c, caseEnv) -> {
            attribStats(c.stats, caseEnv);
        });
        result = null;
    }

    public void visitSwitchExpression(JCSwitchExpression tree) {
        tree.polyKind = (pt().hasTag(NONE) && pt() != Type.recoveryType && pt() != Infer.anyPoly) ?
                PolyKind.STANDALONE : PolyKind.POLY;

        if (tree.polyKind == PolyKind.POLY && resultInfo.pt.hasTag(VOID)) {
            //this means we are returning a poly conditional from void-compatible lambda expression
            resultInfo.checkContext.report(tree, diags.fragment(Fragments.SwitchExpressionTargetCantBeVoid));
            result = tree.type = types.createErrorType(resultInfo.pt);
            return;
        }

        ResultInfo condInfo = tree.polyKind == PolyKind.STANDALONE ?
                unknownExprInfo :
                resultInfo.dup(switchExpressionContext(resultInfo.checkContext));

        ListBuffer<DiagnosticPosition> caseTypePositions = new ListBuffer<>();
        ListBuffer<Type> caseTypes = new ListBuffer<>();

        handleSwitch(tree, tree.selector, tree.cases, (c, caseEnv) -> {
            caseEnv.info.yieldResult = condInfo;
            attribStats(c.stats, caseEnv);
            new TreeScanner() {
                @Override
                public void visitYield(JCYield brk) {
                    if (brk.target == tree) {
                        caseTypePositions.append(brk.value != null ? brk.value.pos() : brk.pos());
                        caseTypes.append(brk.value != null ? brk.value.type : syms.errType);
                    }
                    super.visitYield(brk);
                }

                @Override public void visitClassDef(JCClassDecl tree) {}
                @Override public void visitLambda(JCLambda tree) {}
            }.scan(c.stats);
        });

        if (tree.cases.isEmpty()) {
            log.error(tree.pos(),
                      Errors.SwitchExpressionEmpty);
        } else if (caseTypes.isEmpty()) {
            log.error(tree.pos(),
                      Errors.SwitchExpressionNoResultExpressions);
        }

        Type owntype = (tree.polyKind == PolyKind.STANDALONE) ? condType(caseTypePositions.toList(), caseTypes.toList()) : pt();

        result = tree.type = check(tree, owntype, KindSelector.VAL, resultInfo);
    }
    //where:
        CheckContext switchExpressionContext(CheckContext checkContext) {
            return new Check.NestedCheckContext(checkContext) {
                //this will use enclosing check context to check compatibility of
                //subexpression against target type; if we are in a method check context,
                //depending on whether boxing is allowed, we could have incompatibilities
                @Override
                public void report(DiagnosticPosition pos, JCDiagnostic details) {
                    enclosingContext.report(pos, diags.fragment(Fragments.IncompatibleTypeInSwitchExpression(details)));
                }
            };
        }

    private void handleSwitch(JCTree switchTree,
                              JCExpression selector,
                              List<JCCase> cases,
                              BiConsumer<JCCase, Env<AttrContext>> attribCase) {
        Type seltype = attribExpr(selector, env);

        Env<AttrContext> switchEnv =
            env.dup(switchTree, env.info.dup(env.info.scope.dup()));

        try {
            boolean enumSwitch = (seltype.tsym.flags() & Flags.ENUM) != 0;
            boolean stringSwitch = types.isSameType(seltype, syms.stringType);
            boolean errorEnumSwitch = TreeInfo.isErrorEnumSwitch(selector, cases);
            boolean intSwitch = types.isAssignable(seltype, syms.intType);
            boolean patternSwitch;
            if (!enumSwitch && !stringSwitch && !errorEnumSwitch && !intSwitch) {
                preview.checkSourceLevel(selector.pos(), Feature.PATTERN_SWITCH);
                patternSwitch = true;
            } else {
                patternSwitch = cases.stream()
                                     .flatMap(c -> c.labels.stream())
                                     .anyMatch(l -> l.hasTag(PATTERNCASELABEL) ||
                                                    TreeInfo.isNullCaseLabel(l));
            }

            // Attribute all cases and
            // check that there are no duplicate case labels or default clauses.
            Set<Object> constants = new HashSet<>(); // The set of case constants.
            boolean hasDefault = false;           // Is there a default label?
            boolean hasUnconditionalPattern = false; // Is there a unconditional pattern?
            boolean lastPatternErroneous = false; // Has the last pattern erroneous type?
            boolean hasNullPattern = false;       // Is there a null pattern?
            CaseTree.CaseKind caseKind = null;
            boolean wasError = false;
            JCCaseLabel unconditionalCaseLabel = null;
            for (List<JCCase> l = cases; l.nonEmpty(); l = l.tail) {
                JCCase c = l.head;
                if (caseKind == null) {
                    caseKind = c.caseKind;
                } else if (caseKind != c.caseKind && !wasError) {
                    log.error(c.pos(),
                              Errors.SwitchMixingCaseTypes);
                    wasError = true;
                }
                MatchBindings currentBindings = null;
                MatchBindings guardBindings = null;
                for (List<JCCaseLabel> labels = c.labels; labels.nonEmpty(); labels = labels.tail) {
                    JCCaseLabel label = labels.head;
                    if (label instanceof JCConstantCaseLabel constLabel) {
                        JCExpression expr = constLabel.expr;
                        if (TreeInfo.isNull(expr)) {
                            preview.checkSourceLevel(expr.pos(), Feature.CASE_NULL);
                            if (hasNullPattern) {
                                log.error(label.pos(), Errors.DuplicateCaseLabel);
                            }
                            hasNullPattern = true;
                            attribExpr(expr, switchEnv, seltype);
                            matchBindings = new MatchBindings(matchBindings.bindingsWhenTrue, matchBindings.bindingsWhenFalse, true);
                        } else if (enumSwitch) {
                            Symbol sym = enumConstant(expr, seltype);
                            if (sym == null) {
                                if (allowPatternSwitch) {
                                    attribTree(expr, switchEnv, caseLabelResultInfo(seltype));
                                    Symbol enumSym = TreeInfo.symbol(expr);
                                    if (enumSym == null || !enumSym.isEnum() || enumSym.kind != VAR) {
                                        log.error(expr.pos(), Errors.EnumLabelMustBeEnumConstant);
                                    } else if (!constants.add(enumSym)) {
                                        log.error(label.pos(), Errors.DuplicateCaseLabel);
                                    }
                                } else {
                                    log.error(expr.pos(), Errors.EnumLabelMustBeUnqualifiedEnum);
                                }
                            } else if (!constants.add(sym)) {
                                log.error(label.pos(), Errors.DuplicateCaseLabel);
                            }
                        } else if (errorEnumSwitch) {
                            //error recovery: the selector is erroneous, and all the case labels
                            //are identifiers. This could be an enum switch - don't report resolve
                            //error for the case label:
                            var prevResolveHelper = rs.basicLogResolveHelper;
                            try {
                                rs.basicLogResolveHelper = rs.silentLogResolveHelper;
                                attribExpr(expr, switchEnv, seltype);
                            } finally {
                                rs.basicLogResolveHelper = prevResolveHelper;
                            }
                        } else {
                            Type pattype = attribTree(expr, switchEnv, caseLabelResultInfo(seltype));
                            if (!pattype.hasTag(ERROR)) {
                                if (pattype.constValue() == null) {
                                    Symbol s = TreeInfo.symbol(expr);
                                    if (s != null && s.kind == TYP) {
                                        log.error(expr.pos(),
                                                  Errors.PatternExpected);
                                    } else if (s == null || !s.isEnum()) {
                                        log.error(expr.pos(),
                                                  (stringSwitch ? Errors.StringConstReq
                                                                : intSwitch ? Errors.ConstExprReq
                                                                            : Errors.PatternOrEnumReq));
                                    } else if (!constants.add(s)) {
                                        log.error(label.pos(), Errors.DuplicateCaseLabel);
                                    }
<<<<<<< HEAD
                                } else if ((types.isSameType(pattype, syms.longType) && !(types.isSameType(seltype, syms.longType) || types.isSameType(seltype, types.boxedTypeOrType(syms.longType)))) ||
                                        (types.isSameType(pattype, syms.floatType) && !(types.isSameType(seltype, syms.floatType) || types.isSameType(seltype, types.boxedTypeOrType(syms.floatType)))) ||
                                        (types.isSameType(pattype, syms.doubleType) && !(types.isSameType(seltype, syms.doubleType) || types.isSameType(seltype, types.boxedTypeOrType(syms.doubleType)))) ||
                                        (types.isSameType(pattype, syms.booleanType) && !(types.isSameType(seltype, syms.booleanType) || types.isSameType(seltype, types.boxedTypeOrType(syms.booleanType))))) {
                                    log.error(label.pos(), Errors.ConstantLabelNotCompatible(pattype, seltype));
                                } else if (!stringSwitch && !(types.isSameType(pattype, syms.longType) ||
                                        types.isSameType(pattype, syms.floatType) ||
                                        types.isSameType(pattype, syms.doubleType) ||
                                        types.isSameType(pattype, syms.booleanType)) && !types.isAssignable(seltype, syms.intType)) {
=======
                                } else if (!stringSwitch && !intSwitch) {
>>>>>>> 94eb44b1
                                    log.error(label.pos(), Errors.ConstantLabelNotCompatible(pattype, seltype));
                                }
                                else if (!constants.add(pattype.constValue())) {
                                    log.error(c.pos(), Errors.DuplicateCaseLabel);
                                }
                            }
                        }
                    } else if (label instanceof JCDefaultCaseLabel def) {
                        if (hasDefault) {
                            log.error(label.pos(), Errors.DuplicateDefaultLabel);
                        } else if (hasUnconditionalPattern) {
                            log.error(label.pos(), Errors.UnconditionalPatternAndDefault);
                        }
                        hasDefault = true;
                        matchBindings = MatchBindingsComputer.EMPTY;
                    } else if (label instanceof JCPatternCaseLabel patternlabel) {
                        //pattern
                        JCPattern pat = patternlabel.pat;
                        attribExpr(pat, switchEnv, seltype);
                        Type primaryType = TreeInfo.primaryPatternType(pat);

                        if (!primaryType.hasTag(TYPEVAR) && !primaryType.isPrimitive() && !allowPrimitivePatterns) {
                            primaryType = chk.checkClassOrArrayType(pat.pos(), primaryType);
                        } else if (preview.isPreview(Feature.PRIMITIVE_PATTERNS)) {
                            if ((pat.hasTag(BINDINGPATTERN) &&
                                    ((JCBindingPattern) pat).var.vartype == null)) {
                                primaryType = types.createErrorType(syms.errType);
                                if (preview.isPreview(Feature.PRIMITIVE_PATTERNS)) {
                                    preview.warnPreview(pat.pos(), Feature.PRIMITIVE_PATTERNS);
                                }
                            }
                        }

                        checkCastablePattern(pat.pos(), seltype, primaryType);
                        Type patternType = types.erasure(primaryType);
                        JCExpression guard = c.guard;
                        if (guardBindings == null && guard != null) {
                            MatchBindings afterPattern = matchBindings;
                            Env<AttrContext> bodyEnv = bindingEnv(switchEnv, matchBindings.bindingsWhenTrue);
                            try {
                                attribExpr(guard, bodyEnv, syms.booleanType);
                            } finally {
                                bodyEnv.info.scope.leave();
                            }

                            guardBindings = matchBindings;
                            matchBindings = afterPattern;

                            if (TreeInfo.isBooleanWithValue(guard, 0)) {
                                log.error(guard.pos(), Errors.GuardHasConstantExpressionFalse);
                            }
                        }
<<<<<<< HEAD
                        boolean unguarded = TreeInfo.unguardedCaseLabel(label) && !pat.hasTag(RECORDPATTERN);
                        boolean unconditional = unguarded && !patternType.isErroneous();

                        unconditional &= types.checkUnconditionallyExact(seltype, patternType);

=======
                        boolean unguarded = TreeInfo.unguardedCase(c) && !pat.hasTag(RECORDPATTERN);
                        boolean unconditional =
                                unguarded &&
                                !patternType.isErroneous() &&
                                types.isSubtype(types.boxedTypeOrType(types.erasure(seltype)),
                                                patternType);
>>>>>>> 94eb44b1
                        if (unconditional) {
                            if (hasUnconditionalPattern) {
                                log.error(pat.pos(), Errors.DuplicateUnconditionalPattern);
                            } else if (hasDefault) {
                                log.error(pat.pos(), Errors.UnconditionalPatternAndDefault);
                            }
                            hasUnconditionalPattern = true;
                            unconditionalCaseLabel = label;
                        }
                        lastPatternErroneous = patternType.isErroneous();
                    } else {
                        Assert.error();
                    }
                    currentBindings = matchBindingsComputer.switchCase(label, currentBindings, matchBindings);
                }

                if (guardBindings != null) {
                    currentBindings = matchBindingsComputer.caseGuard(c, currentBindings, guardBindings);
                }

                Env<AttrContext> caseEnv =
                        bindingEnv(switchEnv, c, currentBindings.bindingsWhenTrue);
                try {
                    attribCase.accept(c, caseEnv);
                } finally {
                    caseEnv.info.scope.leave();
                }
                addVars(c.stats, switchEnv.info.scope);

                preFlow(c);
                c.completesNormally = flow.aliveAfter(caseEnv, c, make);
            }
            if (patternSwitch) {
                chk.checkSwitchCaseStructure(cases);
                chk.checkSwitchCaseLabelDominated(unconditionalCaseLabel, cases);
            }
            if (switchTree.hasTag(SWITCH)) {
                ((JCSwitch) switchTree).hasUnconditionalPattern =
                        hasDefault || hasUnconditionalPattern || lastPatternErroneous;
                ((JCSwitch) switchTree).patternSwitch = patternSwitch;
            } else if (switchTree.hasTag(SWITCH_EXPRESSION)) {
                ((JCSwitchExpression) switchTree).hasUnconditionalPattern =
                        hasDefault || hasUnconditionalPattern || lastPatternErroneous;
                ((JCSwitchExpression) switchTree).patternSwitch = patternSwitch;
            } else {
                Assert.error(switchTree.getTag().name());
            }
        } finally {
            switchEnv.info.scope.leave();
        }
    }
    // where
        private ResultInfo caseLabelResultInfo(Type seltype) {
            return new ResultInfo(KindSelector.VAL_TYP,
                                  !seltype.hasTag(ERROR) ? seltype
                                                         : Type.noType);
        }
        /** Add any variables defined in stats to the switch scope. */
        private static void addVars(List<JCStatement> stats, WriteableScope switchScope) {
            for (;stats.nonEmpty(); stats = stats.tail) {
                JCTree stat = stats.head;
                if (stat.hasTag(VARDEF))
                    switchScope.enter(((JCVariableDecl) stat).sym);
            }
        }
    // where
    /** Return the selected enumeration constant symbol, or null. */
    private Symbol enumConstant(JCTree tree, Type enumType) {
        if (tree.hasTag(IDENT)) {
            JCIdent ident = (JCIdent)tree;
            Name name = ident.name;
            for (Symbol sym : enumType.tsym.members().getSymbolsByName(name)) {
                if (sym.kind == VAR) {
                    Symbol s = ident.sym = sym;
                    ((VarSymbol)s).getConstValue(); // ensure initializer is evaluated
                    ident.type = s.type;
                    return ((s.flags_field & Flags.ENUM) == 0)
                        ? null : s;
                }
            }
        }
        return null;
    }

    public void visitSynchronized(JCSynchronized tree) {
        chk.checkRefType(tree.pos(), attribExpr(tree.lock, env));
        if (env.info.lint.isEnabled(LintCategory.SYNCHRONIZATION) && isValueBased(tree.lock.type)) {
            log.warning(LintCategory.SYNCHRONIZATION, tree.pos(), Warnings.AttemptToSynchronizeOnInstanceOfValueBasedClass);
        }
        attribStat(tree.body, env);
        result = null;
    }
        // where
        private boolean isValueBased(Type t) {
            return t != null && t.tsym != null && (t.tsym.flags() & VALUE_BASED) != 0;
        }


    public void visitTry(JCTry tree) {
        // Create a new local environment with a local
        Env<AttrContext> localEnv = env.dup(tree, env.info.dup(env.info.scope.dup()));
        try {
            boolean isTryWithResource = tree.resources.nonEmpty();
            // Create a nested environment for attributing the try block if needed
            Env<AttrContext> tryEnv = isTryWithResource ?
                env.dup(tree, localEnv.info.dup(localEnv.info.scope.dup())) :
                localEnv;
            try {
                // Attribute resource declarations
                for (JCTree resource : tree.resources) {
                    CheckContext twrContext = new Check.NestedCheckContext(resultInfo.checkContext) {
                        @Override
                        public void report(DiagnosticPosition pos, JCDiagnostic details) {
                            chk.basicHandler.report(pos, diags.fragment(Fragments.TryNotApplicableToType(details)));
                        }
                    };
                    ResultInfo twrResult =
                        new ResultInfo(KindSelector.VAR,
                                       syms.autoCloseableType,
                                       twrContext);
                    if (resource.hasTag(VARDEF)) {
                        attribStat(resource, tryEnv);
                        twrResult.check(resource, resource.type);

                        //check that resource type cannot throw InterruptedException
                        checkAutoCloseable(resource.pos(), localEnv, resource.type);

                        VarSymbol var = ((JCVariableDecl) resource).sym;

                        var.flags_field |= Flags.FINAL;
                        var.setData(ElementKind.RESOURCE_VARIABLE);
                    } else {
                        attribTree(resource, tryEnv, twrResult);
                    }
                }
                // Attribute body
                attribStat(tree.body, tryEnv);
            } finally {
                if (isTryWithResource)
                    tryEnv.info.scope.leave();
            }

            // Attribute catch clauses
            for (List<JCCatch> l = tree.catchers; l.nonEmpty(); l = l.tail) {
                JCCatch c = l.head;
                Env<AttrContext> catchEnv =
                    localEnv.dup(c, localEnv.info.dup(localEnv.info.scope.dup()));
                try {
                    Type ctype = attribStat(c.param, catchEnv);
                    if (TreeInfo.isMultiCatch(c)) {
                        //multi-catch parameter is implicitly marked as final
                        c.param.sym.flags_field |= FINAL | UNION;
                    }
                    if (c.param.sym.kind == VAR) {
                        c.param.sym.setData(ElementKind.EXCEPTION_PARAMETER);
                    }
                    chk.checkType(c.param.vartype.pos(),
                                  chk.checkClassType(c.param.vartype.pos(), ctype),
                                  syms.throwableType);
                    attribStat(c.body, catchEnv);
                } finally {
                    catchEnv.info.scope.leave();
                }
            }

            // Attribute finalizer
            if (tree.finalizer != null) attribStat(tree.finalizer, localEnv);
            result = null;
        }
        finally {
            localEnv.info.scope.leave();
        }
    }

    void checkAutoCloseable(DiagnosticPosition pos, Env<AttrContext> env, Type resource) {
        if (!resource.isErroneous() &&
            types.asSuper(resource, syms.autoCloseableType.tsym) != null &&
            !types.isSameType(resource, syms.autoCloseableType)) { // Don't emit warning for AutoCloseable itself
            Symbol close = syms.noSymbol;
            Log.DiagnosticHandler discardHandler = new Log.DiscardDiagnosticHandler(log);
            try {
                close = rs.resolveQualifiedMethod(pos,
                        env,
                        types.skipTypeVars(resource, false),
                        names.close,
                        List.nil(),
                        List.nil());
            }
            finally {
                log.popDiagnosticHandler(discardHandler);
            }
            if (close.kind == MTH &&
                    close.overrides(syms.autoCloseableClose, resource.tsym, types, true) &&
                    chk.isHandled(syms.interruptedExceptionType, types.memberType(resource, close).getThrownTypes()) &&
                    env.info.lint.isEnabled(LintCategory.TRY)) {
                log.warning(LintCategory.TRY, pos, Warnings.TryResourceThrowsInterruptedExc(resource));
            }
        }
    }

    public void visitConditional(JCConditional tree) {
        Type condtype = attribExpr(tree.cond, env, syms.booleanType);
        MatchBindings condBindings = matchBindings;

        tree.polyKind = (pt().hasTag(NONE) && pt() != Type.recoveryType && pt() != Infer.anyPoly ||
                isBooleanOrNumeric(env, tree)) ?
                PolyKind.STANDALONE : PolyKind.POLY;

        if (tree.polyKind == PolyKind.POLY && resultInfo.pt.hasTag(VOID)) {
            //this means we are returning a poly conditional from void-compatible lambda expression
            resultInfo.checkContext.report(tree, diags.fragment(Fragments.ConditionalTargetCantBeVoid));
            result = tree.type = types.createErrorType(resultInfo.pt);
            return;
        }

        ResultInfo condInfo = tree.polyKind == PolyKind.STANDALONE ?
                unknownExprInfo :
                resultInfo.dup(conditionalContext(resultInfo.checkContext));


        // x ? y : z
        // include x's bindings when true in y
        // include x's bindings when false in z

        Type truetype;
        Env<AttrContext> trueEnv = bindingEnv(env, condBindings.bindingsWhenTrue);
        try {
            truetype = attribTree(tree.truepart, trueEnv, condInfo);
        } finally {
            trueEnv.info.scope.leave();
        }

        MatchBindings trueBindings = matchBindings;

        Type falsetype;
        Env<AttrContext> falseEnv = bindingEnv(env, condBindings.bindingsWhenFalse);
        try {
            falsetype = attribTree(tree.falsepart, falseEnv, condInfo);
        } finally {
            falseEnv.info.scope.leave();
        }

        MatchBindings falseBindings = matchBindings;

        Type owntype = (tree.polyKind == PolyKind.STANDALONE) ?
                condType(List.of(tree.truepart.pos(), tree.falsepart.pos()),
                         List.of(truetype, falsetype)) : pt();
        if (condtype.constValue() != null &&
                truetype.constValue() != null &&
                falsetype.constValue() != null &&
                !owntype.hasTag(NONE)) {
            //constant folding
            owntype = cfolder.coerce(condtype.isTrue() ? truetype : falsetype, owntype);
        }
        result = check(tree, owntype, KindSelector.VAL, resultInfo);
        matchBindings = matchBindingsComputer.conditional(tree, condBindings, trueBindings, falseBindings);
    }
    //where
        private boolean isBooleanOrNumeric(Env<AttrContext> env, JCExpression tree) {
            switch (tree.getTag()) {
                case LITERAL: return ((JCLiteral)tree).typetag.isSubRangeOf(DOUBLE) ||
                              ((JCLiteral)tree).typetag == BOOLEAN ||
                              ((JCLiteral)tree).typetag == BOT;
                case LAMBDA: case REFERENCE: return false;
                case PARENS: return isBooleanOrNumeric(env, ((JCParens)tree).expr);
                case CONDEXPR:
                    JCConditional condTree = (JCConditional)tree;
                    return isBooleanOrNumeric(env, condTree.truepart) &&
                            isBooleanOrNumeric(env, condTree.falsepart);
                case APPLY:
                    JCMethodInvocation speculativeMethodTree =
                            (JCMethodInvocation)deferredAttr.attribSpeculative(
                                    tree, env, unknownExprInfo,
                                    argumentAttr.withLocalCacheContext());
                    Symbol msym = TreeInfo.symbol(speculativeMethodTree.meth);
                    Type receiverType = speculativeMethodTree.meth.hasTag(IDENT) ?
                            env.enclClass.type :
                            ((JCFieldAccess)speculativeMethodTree.meth).selected.type;
                    Type owntype = types.memberType(receiverType, msym).getReturnType();
                    return primitiveOrBoxed(owntype);
                case NEWCLASS:
                    JCExpression className =
                            removeClassParams.translate(((JCNewClass)tree).clazz);
                    JCExpression speculativeNewClassTree =
                            (JCExpression)deferredAttr.attribSpeculative(
                                    className, env, unknownTypeInfo,
                                    argumentAttr.withLocalCacheContext());
                    return primitiveOrBoxed(speculativeNewClassTree.type);
                default:
                    Type speculativeType = deferredAttr.attribSpeculative(tree, env, unknownExprInfo,
                            argumentAttr.withLocalCacheContext()).type;
                    return primitiveOrBoxed(speculativeType);
            }
        }
        //where
            boolean primitiveOrBoxed(Type t) {
                return (!t.hasTag(TYPEVAR) && !t.isErroneous() && types.unboxedTypeOrType(t).isPrimitive());
            }

            TreeTranslator removeClassParams = new TreeTranslator() {
                @Override
                public void visitTypeApply(JCTypeApply tree) {
                    result = translate(tree.clazz);
                }
            };

        CheckContext conditionalContext(CheckContext checkContext) {
            return new Check.NestedCheckContext(checkContext) {
                //this will use enclosing check context to check compatibility of
                //subexpression against target type; if we are in a method check context,
                //depending on whether boxing is allowed, we could have incompatibilities
                @Override
                public void report(DiagnosticPosition pos, JCDiagnostic details) {
                    enclosingContext.report(pos, diags.fragment(Fragments.IncompatibleTypeInConditional(details)));
                }
            };
        }

        /** Compute the type of a conditional expression, after
         *  checking that it exists.  See JLS 15.25. Does not take into
         *  account the special case where condition and both arms
         *  are constants.
         *
         *  @param pos      The source position to be used for error
         *                  diagnostics.
         *  @param thentype The type of the expression's then-part.
         *  @param elsetype The type of the expression's else-part.
         */
        Type condType(List<DiagnosticPosition> positions, List<Type> condTypes) {
            if (condTypes.isEmpty()) {
                return syms.objectType; //TODO: how to handle?
            }
            Type first = condTypes.head;
            // If same type, that is the result
            if (condTypes.tail.stream().allMatch(t -> types.isSameType(first, t)))
                return first.baseType();

            List<Type> unboxedTypes = condTypes.stream()
                                               .map(t -> t.isPrimitive() ? t : types.unboxedType(t))
                                               .collect(List.collector());

            // Otherwise, if both arms can be converted to a numeric
            // type, return the least numeric type that fits both arms
            // (i.e. return larger of the two, or return int if one
            // arm is short, the other is char).
            if (unboxedTypes.stream().allMatch(t -> t.isPrimitive())) {
                // If one arm has an integer subrange type (i.e., byte,
                // short, or char), and the other is an integer constant
                // that fits into the subrange, return the subrange type.
                for (Type type : unboxedTypes) {
                    if (!type.getTag().isStrictSubRangeOf(INT)) {
                        continue;
                    }
                    if (unboxedTypes.stream().filter(t -> t != type).allMatch(t -> t.hasTag(INT) && types.isAssignable(t, type)))
                        return type.baseType();
                }

                for (TypeTag tag : primitiveTags) {
                    Type candidate = syms.typeOfTag[tag.ordinal()];
                    if (unboxedTypes.stream().allMatch(t -> types.isSubtype(t, candidate))) {
                        return candidate;
                    }
                }
            }

            // Those were all the cases that could result in a primitive
            condTypes = condTypes.stream()
                                 .map(t -> t.isPrimitive() ? types.boxedClass(t).type : t)
                                 .collect(List.collector());

            for (Type type : condTypes) {
                if (condTypes.stream().filter(t -> t != type).allMatch(t -> types.isAssignable(t, type)))
                    return type.baseType();
            }

            Iterator<DiagnosticPosition> posIt = positions.iterator();

            condTypes = condTypes.stream()
                                 .map(t -> chk.checkNonVoid(posIt.next(), t))
                                 .collect(List.collector());

            // both are known to be reference types.  The result is
            // lub(thentype,elsetype). This cannot fail, as it will
            // always be possible to infer "Object" if nothing better.
            return types.lub(condTypes.stream()
                        .map(t -> t.baseType())
                        .filter(t -> !t.hasTag(BOT))
                        .collect(List.collector()));
        }

    static final TypeTag[] primitiveTags = new TypeTag[]{
        BYTE,
        CHAR,
        SHORT,
        INT,
        LONG,
        FLOAT,
        DOUBLE,
        BOOLEAN,
    };

    Env<AttrContext> bindingEnv(Env<AttrContext> env, List<BindingSymbol> bindings) {
        return bindingEnv(env, env.tree, bindings);
    }

    Env<AttrContext> bindingEnv(Env<AttrContext> env, JCTree newTree, List<BindingSymbol> bindings) {
        Env<AttrContext> env1 = env.dup(newTree, env.info.dup(env.info.scope.dup()));
        bindings.forEach(env1.info.scope::enter);
        return env1;
    }

    public void visitIf(JCIf tree) {
        attribExpr(tree.cond, env, syms.booleanType);

        // if (x) { y } [ else z ]
        // include x's bindings when true in y
        // include x's bindings when false in z

        MatchBindings condBindings = matchBindings;
        Env<AttrContext> thenEnv = bindingEnv(env, condBindings.bindingsWhenTrue);

        try {
            attribStat(tree.thenpart, thenEnv);
        } finally {
            thenEnv.info.scope.leave();
        }

        preFlow(tree.thenpart);
        boolean aliveAfterThen = flow.aliveAfter(env, tree.thenpart, make);
        boolean aliveAfterElse;

        if (tree.elsepart != null) {
            Env<AttrContext> elseEnv = bindingEnv(env, condBindings.bindingsWhenFalse);
            try {
                attribStat(tree.elsepart, elseEnv);
            } finally {
                elseEnv.info.scope.leave();
            }
            preFlow(tree.elsepart);
            aliveAfterElse = flow.aliveAfter(env, tree.elsepart, make);
        } else {
            aliveAfterElse = true;
        }

        chk.checkEmptyIf(tree);

        List<BindingSymbol> afterIfBindings = List.nil();

        if (aliveAfterThen && !aliveAfterElse) {
            afterIfBindings = condBindings.bindingsWhenTrue;
        } else if (aliveAfterElse && !aliveAfterThen) {
            afterIfBindings = condBindings.bindingsWhenFalse;
        }

        addBindings2Scope(tree, afterIfBindings);

        result = null;
    }

        void preFlow(JCTree tree) {
            attrRecover.doRecovery();
            new PostAttrAnalyzer() {
                @Override
                public void scan(JCTree tree) {
                    if (tree == null ||
                            (tree.type != null &&
                            tree.type == Type.stuckType)) {
                        //don't touch stuck expressions!
                        return;
                    }
                    super.scan(tree);
                }

                @Override
                public void visitClassDef(JCClassDecl that) {
                    if (that.sym != null) {
                        // Method preFlow shouldn't visit class definitions
                        // that have not been entered and attributed.
                        // See JDK-8254557 and JDK-8203277 for more details.
                        super.visitClassDef(that);
                    }
                }

                @Override
                public void visitLambda(JCLambda that) {
                    if (that.type != null) {
                        // Method preFlow shouldn't visit lambda expressions
                        // that have not been entered and attributed.
                        // See JDK-8254557 and JDK-8203277 for more details.
                        super.visitLambda(that);
                    }
                }
            }.scan(tree);
        }

    public void visitExec(JCExpressionStatement tree) {
        //a fresh environment is required for 292 inference to work properly ---
        //see Infer.instantiatePolymorphicSignatureInstance()
        Env<AttrContext> localEnv = env.dup(tree);
        attribExpr(tree.expr, localEnv);
        result = null;
    }

    public void visitBreak(JCBreak tree) {
        tree.target = findJumpTarget(tree.pos(), tree.getTag(), tree.label, env);
        result = null;
    }

    public void visitYield(JCYield tree) {
        if (env.info.yieldResult != null) {
            attribTree(tree.value, env, env.info.yieldResult);
            tree.target = findJumpTarget(tree.pos(), tree.getTag(), names.empty, env);
        } else {
            log.error(tree.pos(), tree.value.hasTag(PARENS)
                    ? Errors.NoSwitchExpressionQualify
                    : Errors.NoSwitchExpression);
            attribTree(tree.value, env, unknownExprInfo);
        }
        result = null;
    }

    public void visitContinue(JCContinue tree) {
        tree.target = findJumpTarget(tree.pos(), tree.getTag(), tree.label, env);
        result = null;
    }
    //where
        /** Return the target of a break, continue or yield statement,
         *  if it exists, report an error if not.
         *  Note: The target of a labelled break or continue is the
         *  (non-labelled) statement tree referred to by the label,
         *  not the tree representing the labelled statement itself.
         *
         *  @param pos     The position to be used for error diagnostics
         *  @param tag     The tag of the jump statement. This is either
         *                 Tree.BREAK or Tree.CONTINUE.
         *  @param label   The label of the jump statement, or null if no
         *                 label is given.
         *  @param env     The environment current at the jump statement.
         */
        private JCTree findJumpTarget(DiagnosticPosition pos,
                                                   JCTree.Tag tag,
                                                   Name label,
                                                   Env<AttrContext> env) {
            Pair<JCTree, Error> jumpTarget = findJumpTargetNoError(tag, label, env);

            if (jumpTarget.snd != null) {
                log.error(pos, jumpTarget.snd);
            }

            return jumpTarget.fst;
        }
        /** Return the target of a break or continue statement, if it exists,
         *  report an error if not.
         *  Note: The target of a labelled break or continue is the
         *  (non-labelled) statement tree referred to by the label,
         *  not the tree representing the labelled statement itself.
         *
         *  @param tag     The tag of the jump statement. This is either
         *                 Tree.BREAK or Tree.CONTINUE.
         *  @param label   The label of the jump statement, or null if no
         *                 label is given.
         *  @param env     The environment current at the jump statement.
         */
        private Pair<JCTree, JCDiagnostic.Error> findJumpTargetNoError(JCTree.Tag tag,
                                                                       Name label,
                                                                       Env<AttrContext> env) {
            // Search environments outwards from the point of jump.
            Env<AttrContext> env1 = env;
            JCDiagnostic.Error pendingError = null;
            LOOP:
            while (env1 != null) {
                switch (env1.tree.getTag()) {
                    case LABELLED:
                        JCLabeledStatement labelled = (JCLabeledStatement)env1.tree;
                        if (label == labelled.label) {
                            // If jump is a continue, check that target is a loop.
                            if (tag == CONTINUE) {
                                if (!labelled.body.hasTag(DOLOOP) &&
                                        !labelled.body.hasTag(WHILELOOP) &&
                                        !labelled.body.hasTag(FORLOOP) &&
                                        !labelled.body.hasTag(FOREACHLOOP)) {
                                    pendingError = Errors.NotLoopLabel(label);
                                }
                                // Found labelled statement target, now go inwards
                                // to next non-labelled tree.
                                return Pair.of(TreeInfo.referencedStatement(labelled), pendingError);
                            } else {
                                return Pair.of(labelled, pendingError);
                            }
                        }
                        break;
                    case DOLOOP:
                    case WHILELOOP:
                    case FORLOOP:
                    case FOREACHLOOP:
                        if (label == null) return Pair.of(env1.tree, pendingError);
                        break;
                    case SWITCH:
                        if (label == null && tag == BREAK) return Pair.of(env1.tree, null);
                        break;
                    case SWITCH_EXPRESSION:
                        if (tag == YIELD) {
                            return Pair.of(env1.tree, null);
                        } else if (tag == BREAK) {
                            pendingError = Errors.BreakOutsideSwitchExpression;
                        } else {
                            pendingError = Errors.ContinueOutsideSwitchExpression;
                        }
                        break;
                    case LAMBDA:
                    case METHODDEF:
                    case CLASSDEF:
                        break LOOP;
                    default:
                }
                env1 = env1.next;
            }
            if (label != null)
                return Pair.of(null, Errors.UndefLabel(label));
            else if (pendingError != null)
                return Pair.of(null, pendingError);
            else if (tag == CONTINUE)
                return Pair.of(null, Errors.ContOutsideLoop);
            else
                return Pair.of(null, Errors.BreakOutsideSwitchLoop);
        }

    public void visitReturn(JCReturn tree) {
        // Check that there is an enclosing method which is
        // nested within than the enclosing class.
        if (env.info.returnResult == null) {
            log.error(tree.pos(), Errors.RetOutsideMeth);
        } else if (env.info.yieldResult != null) {
            log.error(tree.pos(), Errors.ReturnOutsideSwitchExpression);
        } else if (!env.info.isLambda &&
                !env.info.isNewClass &&
                env.enclMethod != null &&
                TreeInfo.isCompactConstructor(env.enclMethod)) {
            log.error(env.enclMethod,
                    Errors.InvalidCanonicalConstructorInRecord(Fragments.Compact, env.enclMethod.sym.name, Fragments.CanonicalCantHaveReturnStatement));
        } else {
            // Attribute return expression, if it exists, and check that
            // it conforms to result type of enclosing method.
            if (tree.expr != null) {
                if (env.info.returnResult.pt.hasTag(VOID)) {
                    env.info.returnResult.checkContext.report(tree.expr.pos(),
                              diags.fragment(Fragments.UnexpectedRetVal));
                }
                attribTree(tree.expr, env, env.info.returnResult);
            } else if (!env.info.returnResult.pt.hasTag(VOID) &&
                    !env.info.returnResult.pt.hasTag(NONE)) {
                env.info.returnResult.checkContext.report(tree.pos(),
                              diags.fragment(Fragments.MissingRetVal(env.info.returnResult.pt)));
            }
        }
        result = null;
    }

    public void visitThrow(JCThrow tree) {
        Type owntype = attribExpr(tree.expr, env, Type.noType);
        chk.checkType(tree, owntype, syms.throwableType);
        result = null;
    }

    public void visitAssert(JCAssert tree) {
        attribExpr(tree.cond, env, syms.booleanType);
        if (tree.detail != null) {
            chk.checkNonVoid(tree.detail.pos(), attribExpr(tree.detail, env));
        }
        result = null;
    }

     /** Visitor method for method invocations.
     *  NOTE: The method part of an application will have in its type field
     *        the return type of the method, not the method's type itself!
     */
    public void visitApply(JCMethodInvocation tree) {
        // The local environment of a method application is
        // a new environment nested in the current one.
        Env<AttrContext> localEnv = env.dup(tree, env.info.dup());

        // The types of the actual method arguments.
        List<Type> argtypes;

        // The types of the actual method type arguments.
        List<Type> typeargtypes = null;

        Name methName = TreeInfo.name(tree.meth);

        boolean isConstructorCall =
            methName == names._this || methName == names._super;

        ListBuffer<Type> argtypesBuf = new ListBuffer<>();
        if (isConstructorCall) {
            // We are seeing a ...this(...) or ...super(...) call.
            // Check that this is the first statement in a constructor.
            checkFirstConstructorStat(tree, env.enclMethod, true);

            // Record the fact
            // that this is a constructor call (using isSelfCall).
            localEnv.info.isSelfCall = true;

            // Attribute arguments, yielding list of argument types.
            localEnv.info.constructorArgs = true;
            KindSelector kind = attribArgs(KindSelector.MTH, tree.args, localEnv, argtypesBuf);
            localEnv.info.constructorArgs = false;
            argtypes = argtypesBuf.toList();
            typeargtypes = attribTypes(tree.typeargs, localEnv);

            // Variable `site' points to the class in which the called
            // constructor is defined.
            Type site = env.enclClass.sym.type;
            if (methName == names._super) {
                if (site == syms.objectType) {
                    log.error(tree.meth.pos(), Errors.NoSuperclass(site));
                    site = types.createErrorType(syms.objectType);
                } else {
                    site = types.supertype(site);
                }
            }

            if (site.hasTag(CLASS)) {
                Type encl = site.getEnclosingType();
                while (encl != null && encl.hasTag(TYPEVAR))
                    encl = encl.getUpperBound();
                if (encl.hasTag(CLASS)) {
                    // we are calling a nested class

                    if (tree.meth.hasTag(SELECT)) {
                        JCTree qualifier = ((JCFieldAccess) tree.meth).selected;

                        // We are seeing a prefixed call, of the form
                        //     <expr>.super(...).
                        // Check that the prefix expression conforms
                        // to the outer instance type of the class.
                        chk.checkRefType(qualifier.pos(),
                                         attribExpr(qualifier, localEnv,
                                                    encl));
                    } else if (methName == names._super) {
                        // qualifier omitted; check for existence
                        // of an appropriate implicit qualifier.
                        rs.resolveImplicitThis(tree.meth.pos(),
                                               localEnv, site, true);
                    }
                } else if (tree.meth.hasTag(SELECT)) {
                    log.error(tree.meth.pos(),
                              Errors.IllegalQualNotIcls(site.tsym));
                    attribExpr(((JCFieldAccess) tree.meth).selected, localEnv, site);
                }

                // if we're calling a java.lang.Enum constructor,
                // prefix the implicit String and int parameters
                if (site.tsym == syms.enumSym)
                    argtypes = argtypes.prepend(syms.intType).prepend(syms.stringType);

                // Resolve the called constructor under the assumption
                // that we are referring to a superclass instance of the
                // current instance (JLS ???).
                boolean selectSuperPrev = localEnv.info.selectSuper;
                localEnv.info.selectSuper = true;
                localEnv.info.pendingResolutionPhase = null;
                Symbol sym = rs.resolveConstructor(
                    tree.meth.pos(), localEnv, site, argtypes, typeargtypes);
                localEnv.info.selectSuper = selectSuperPrev;

                // Set method symbol to resolved constructor...
                TreeInfo.setSymbol(tree.meth, sym);

                // ...and check that it is legal in the current context.
                // (this will also set the tree's type)
                Type mpt = newMethodTemplate(resultInfo.pt, argtypes, typeargtypes);
                checkId(tree.meth, site, sym, localEnv,
                        new ResultInfo(kind, mpt));
            } else if (site.hasTag(ERROR) && tree.meth.hasTag(SELECT)) {
                attribExpr(((JCFieldAccess) tree.meth).selected, localEnv, site);
            }
            // Otherwise, `site' is an error type and we do nothing
            result = tree.type = syms.voidType;
        } else {
            // Otherwise, we are seeing a regular method call.
            // Attribute the arguments, yielding list of argument types, ...
            KindSelector kind = attribArgs(KindSelector.VAL, tree.args, localEnv, argtypesBuf);
            argtypes = argtypesBuf.toList();
            typeargtypes = attribAnyTypes(tree.typeargs, localEnv);

            // ... and attribute the method using as a prototype a methodtype
            // whose formal argument types is exactly the list of actual
            // arguments (this will also set the method symbol).
            Type mpt = newMethodTemplate(resultInfo.pt, argtypes, typeargtypes);
            localEnv.info.pendingResolutionPhase = null;
            Type mtype = attribTree(tree.meth, localEnv, new ResultInfo(kind, mpt, resultInfo.checkContext));

            // Compute the result type.
            Type restype = mtype.getReturnType();
            if (restype.hasTag(WILDCARD))
                throw new AssertionError(mtype);

            Type qualifier = (tree.meth.hasTag(SELECT))
                    ? ((JCFieldAccess) tree.meth).selected.type
                    : env.enclClass.sym.type;
            Symbol msym = TreeInfo.symbol(tree.meth);
            restype = adjustMethodReturnType(msym, qualifier, methName, argtypes, restype);

            chk.checkRefTypes(tree.typeargs, typeargtypes);

            // Check that value of resulting type is admissible in the
            // current context.  Also, capture the return type
            Type capturedRes = resultInfo.checkContext.inferenceContext().cachedCapture(tree, restype, true);
            result = check(tree, capturedRes, KindSelector.VAL, resultInfo);
        }
        chk.validate(tree.typeargs, localEnv);
    }
    //where
        Type adjustMethodReturnType(Symbol msym, Type qualifierType, Name methodName, List<Type> argtypes, Type restype) {
            if (msym != null &&
                    (msym.owner == syms.objectType.tsym || msym.owner.isInterface()) &&
                    methodName == names.getClass &&
                    argtypes.isEmpty()) {
                // as a special case, x.getClass() has type Class<? extends |X|>
                return new ClassType(restype.getEnclosingType(),
                        List.of(new WildcardType(types.erasure(qualifierType.baseType()),
                                BoundKind.EXTENDS,
                                syms.boundClass)),
                        restype.tsym,
                        restype.getMetadata());
            } else if (msym != null &&
                    msym.owner == syms.arrayClass &&
                    methodName == names.clone &&
                    types.isArray(qualifierType)) {
                // as a special case, array.clone() has a result that is
                // the same as static type of the array being cloned
                return qualifierType;
            } else {
                return restype;
            }
        }

        /** Check that given application node appears as first statement
         *  in a constructor call.
         *  @param tree          The application node
         *  @param enclMethod    The enclosing method of the application.
         *  @param error         Should an error be issued?
         */
        boolean checkFirstConstructorStat(JCMethodInvocation tree, JCMethodDecl enclMethod, boolean error) {
            if (enclMethod != null && enclMethod.name == names.init) {
                JCBlock body = enclMethod.body;
                if (body.stats.head.hasTag(EXEC) &&
                    ((JCExpressionStatement) body.stats.head).expr == tree)
                    return true;
            }
            if (error) {
                log.error(tree.pos(),
                        Errors.CallMustBeFirstStmtInCtor(TreeInfo.name(tree.meth)));
            }
            return false;
        }

        /** Obtain a method type with given argument types.
         */
        Type newMethodTemplate(Type restype, List<Type> argtypes, List<Type> typeargtypes) {
            MethodType mt = new MethodType(argtypes, restype, List.nil(), syms.methodClass);
            return (typeargtypes == null) ? mt : (Type)new ForAll(typeargtypes, mt);
        }

    public void visitNewClass(final JCNewClass tree) {
        Type owntype = types.createErrorType(tree.type);

        // The local environment of a class creation is
        // a new environment nested in the current one.
        Env<AttrContext> localEnv = env.dup(tree, env.info.dup());

        // The anonymous inner class definition of the new expression,
        // if one is defined by it.
        JCClassDecl cdef = tree.def;

        // If enclosing class is given, attribute it, and
        // complete class name to be fully qualified
        JCExpression clazz = tree.clazz; // Class field following new
        JCExpression clazzid;            // Identifier in class field
        JCAnnotatedType annoclazzid;     // Annotated type enclosing clazzid
        annoclazzid = null;

        if (clazz.hasTag(TYPEAPPLY)) {
            clazzid = ((JCTypeApply) clazz).clazz;
            if (clazzid.hasTag(ANNOTATED_TYPE)) {
                annoclazzid = (JCAnnotatedType) clazzid;
                clazzid = annoclazzid.underlyingType;
            }
        } else {
            if (clazz.hasTag(ANNOTATED_TYPE)) {
                annoclazzid = (JCAnnotatedType) clazz;
                clazzid = annoclazzid.underlyingType;
            } else {
                clazzid = clazz;
            }
        }

        JCExpression clazzid1 = clazzid; // The same in fully qualified form

        if (tree.encl != null) {
            // We are seeing a qualified new, of the form
            //    <expr>.new C <...> (...) ...
            // In this case, we let clazz stand for the name of the
            // allocated class C prefixed with the type of the qualifier
            // expression, so that we can
            // resolve it with standard techniques later. I.e., if
            // <expr> has type T, then <expr>.new C <...> (...)
            // yields a clazz T.C.
            Type encltype = chk.checkRefType(tree.encl.pos(),
                                             attribExpr(tree.encl, env));
            // TODO 308: in <expr>.new C, do we also want to add the type annotations
            // from expr to the combined type, or not? Yes, do this.
            clazzid1 = make.at(clazz.pos).Select(make.Type(encltype),
                                                 ((JCIdent) clazzid).name);

            EndPosTable endPosTable = this.env.toplevel.endPositions;
            endPosTable.storeEnd(clazzid1, clazzid.getEndPosition(endPosTable));
            if (clazz.hasTag(ANNOTATED_TYPE)) {
                JCAnnotatedType annoType = (JCAnnotatedType) clazz;
                List<JCAnnotation> annos = annoType.annotations;

                if (annoType.underlyingType.hasTag(TYPEAPPLY)) {
                    clazzid1 = make.at(tree.pos).
                        TypeApply(clazzid1,
                                  ((JCTypeApply) clazz).arguments);
                }

                clazzid1 = make.at(tree.pos).
                    AnnotatedType(annos, clazzid1);
            } else if (clazz.hasTag(TYPEAPPLY)) {
                clazzid1 = make.at(tree.pos).
                    TypeApply(clazzid1,
                              ((JCTypeApply) clazz).arguments);
            }

            clazz = clazzid1;
        }

        // Attribute clazz expression and store
        // symbol + type back into the attributed tree.
        Type clazztype;

        try {
            env.info.isNewClass = true;
            clazztype = TreeInfo.isEnumInit(env.tree) ?
                attribIdentAsEnumType(env, (JCIdent)clazz) :
                attribType(clazz, env);
        } finally {
            env.info.isNewClass = false;
        }

        clazztype = chk.checkDiamond(tree, clazztype);
        chk.validate(clazz, localEnv);
        if (tree.encl != null) {
            // We have to work in this case to store
            // symbol + type back into the attributed tree.
            tree.clazz.type = clazztype;
            TreeInfo.setSymbol(clazzid, TreeInfo.symbol(clazzid1));
            clazzid.type = ((JCIdent) clazzid).sym.type;
            if (annoclazzid != null) {
                annoclazzid.type = clazzid.type;
            }
            if (!clazztype.isErroneous()) {
                if (cdef != null && clazztype.tsym.isInterface()) {
                    log.error(tree.encl.pos(), Errors.AnonClassImplIntfNoQualForNew);
                } else if (clazztype.tsym.isStatic()) {
                    log.error(tree.encl.pos(), Errors.QualifiedNewOfStaticClass(clazztype.tsym));
                }
            }
        } else if (!clazztype.tsym.isInterface() &&
                   clazztype.getEnclosingType().hasTag(CLASS)) {
            // Check for the existence of an apropos outer instance
            rs.resolveImplicitThis(tree.pos(), env, clazztype);
        }

        // Attribute constructor arguments.
        ListBuffer<Type> argtypesBuf = new ListBuffer<>();
        final KindSelector pkind =
            attribArgs(KindSelector.VAL, tree.args, localEnv, argtypesBuf);
        List<Type> argtypes = argtypesBuf.toList();
        List<Type> typeargtypes = attribTypes(tree.typeargs, localEnv);

        if (clazztype.hasTag(CLASS) || clazztype.hasTag(ERROR)) {
            // Enums may not be instantiated except implicitly
            if ((clazztype.tsym.flags_field & Flags.ENUM) != 0 &&
                (!env.tree.hasTag(VARDEF) ||
                 (((JCVariableDecl) env.tree).mods.flags & Flags.ENUM) == 0 ||
                 ((JCVariableDecl) env.tree).init != tree))
                log.error(tree.pos(), Errors.EnumCantBeInstantiated);

            boolean isSpeculativeDiamondInferenceRound = TreeInfo.isDiamond(tree) &&
                    resultInfo.checkContext.deferredAttrContext().mode == DeferredAttr.AttrMode.SPECULATIVE;
            boolean skipNonDiamondPath = false;
            // Check that class is not abstract
            if (cdef == null && !isSpeculativeDiamondInferenceRound && // class body may be nulled out in speculative tree copy
                (clazztype.tsym.flags() & (ABSTRACT | INTERFACE)) != 0) {
                log.error(tree.pos(),
                          Errors.AbstractCantBeInstantiated(clazztype.tsym));
                skipNonDiamondPath = true;
            } else if (cdef != null && clazztype.tsym.isInterface()) {
                // Check that no constructor arguments are given to
                // anonymous classes implementing an interface
                if (!argtypes.isEmpty())
                    log.error(tree.args.head.pos(), Errors.AnonClassImplIntfNoArgs);

                if (!typeargtypes.isEmpty())
                    log.error(tree.typeargs.head.pos(), Errors.AnonClassImplIntfNoTypeargs);

                // Error recovery: pretend no arguments were supplied.
                argtypes = List.nil();
                typeargtypes = List.nil();
                skipNonDiamondPath = true;
            }
            if (TreeInfo.isDiamond(tree)) {
                ClassType site = new ClassType(clazztype.getEnclosingType(),
                            clazztype.tsym.type.getTypeArguments(),
                                               clazztype.tsym,
                                               clazztype.getMetadata());

                Env<AttrContext> diamondEnv = localEnv.dup(tree);
                diamondEnv.info.selectSuper = cdef != null || tree.classDeclRemoved();
                diamondEnv.info.pendingResolutionPhase = null;

                //if the type of the instance creation expression is a class type
                //apply method resolution inference (JLS 15.12.2.7). The return type
                //of the resolved constructor will be a partially instantiated type
                Symbol constructor = rs.resolveDiamond(tree.pos(),
                            diamondEnv,
                            site,
                            argtypes,
                            typeargtypes);
                tree.constructor = constructor.baseSymbol();

                final TypeSymbol csym = clazztype.tsym;
                ResultInfo diamondResult = new ResultInfo(pkind, newMethodTemplate(resultInfo.pt, argtypes, typeargtypes),
                        diamondContext(tree, csym, resultInfo.checkContext), CheckMode.NO_TREE_UPDATE);
                Type constructorType = tree.constructorType = types.createErrorType(clazztype);
                constructorType = checkId(tree, site,
                        constructor,
                        diamondEnv,
                        diamondResult);

                tree.clazz.type = types.createErrorType(clazztype);
                if (!constructorType.isErroneous()) {
                    tree.clazz.type = clazz.type = constructorType.getReturnType();
                    tree.constructorType = types.createMethodTypeWithReturn(constructorType, syms.voidType);
                }
                clazztype = chk.checkClassType(tree.clazz, tree.clazz.type, true);
            }

            // Resolve the called constructor under the assumption
            // that we are referring to a superclass instance of the
            // current instance (JLS ???).
            else if (!skipNonDiamondPath) {
                //the following code alters some of the fields in the current
                //AttrContext - hence, the current context must be dup'ed in
                //order to avoid downstream failures
                Env<AttrContext> rsEnv = localEnv.dup(tree);
                rsEnv.info.selectSuper = cdef != null;
                rsEnv.info.pendingResolutionPhase = null;
                tree.constructor = rs.resolveConstructor(
                    tree.pos(), rsEnv, clazztype, argtypes, typeargtypes);
                if (cdef == null) { //do not check twice!
                    tree.constructorType = checkId(tree,
                            clazztype,
                            tree.constructor,
                            rsEnv,
                            new ResultInfo(pkind, newMethodTemplate(syms.voidType, argtypes, typeargtypes), CheckMode.NO_TREE_UPDATE));
                    if (rsEnv.info.lastResolveVarargs())
                        Assert.check(tree.constructorType.isErroneous() || tree.varargsElement != null);
                }
            }

            if (cdef != null) {
                visitAnonymousClassDefinition(tree, clazz, clazztype, cdef, localEnv, argtypes, typeargtypes, pkind);
                return;
            }

            if (tree.constructor != null && tree.constructor.kind == MTH)
                owntype = clazztype;
        }
        result = check(tree, owntype, KindSelector.VAL, resultInfo);
        InferenceContext inferenceContext = resultInfo.checkContext.inferenceContext();
        if (tree.constructorType != null && inferenceContext.free(tree.constructorType)) {
            //we need to wait for inference to finish and then replace inference vars in the constructor type
            inferenceContext.addFreeTypeListener(List.of(tree.constructorType),
                    instantiatedContext -> {
                        tree.constructorType = instantiatedContext.asInstType(tree.constructorType);
                    });
        }
        chk.validate(tree.typeargs, localEnv);
    }

        // where
        private void visitAnonymousClassDefinition(JCNewClass tree, JCExpression clazz, Type clazztype,
                                                   JCClassDecl cdef, Env<AttrContext> localEnv,
                                                   List<Type> argtypes, List<Type> typeargtypes,
                                                   KindSelector pkind) {
            // We are seeing an anonymous class instance creation.
            // In this case, the class instance creation
            // expression
            //
            //    E.new <typeargs1>C<typargs2>(args) { ... }
            //
            // is represented internally as
            //
            //    E . new <typeargs1>C<typargs2>(args) ( class <empty-name> { ... } )  .
            //
            // This expression is then *transformed* as follows:
            //
            // (1) add an extends or implements clause
            // (2) add a constructor.
            //
            // For instance, if C is a class, and ET is the type of E,
            // the expression
            //
            //    E.new <typeargs1>C<typargs2>(args) { ... }
            //
            // is translated to (where X is a fresh name and typarams is the
            // parameter list of the super constructor):
            //
            //   new <typeargs1>X(<*nullchk*>E, args) where
            //     X extends C<typargs2> {
            //       <typarams> X(ET e, args) {
            //         e.<typeargs1>super(args)
            //       }
            //       ...
            //     }
            InferenceContext inferenceContext = resultInfo.checkContext.inferenceContext();
            Type enclType = clazztype.getEnclosingType();
            if (enclType != null &&
                    enclType.hasTag(CLASS) &&
                    !chk.checkDenotable((ClassType)enclType)) {
                log.error(tree.encl, Errors.EnclosingClassTypeNonDenotable(enclType));
            }
            final boolean isDiamond = TreeInfo.isDiamond(tree);
            if (isDiamond
                    && ((tree.constructorType != null && inferenceContext.free(tree.constructorType))
                    || (tree.clazz.type != null && inferenceContext.free(tree.clazz.type)))) {
                final ResultInfo resultInfoForClassDefinition = this.resultInfo;
                Env<AttrContext> dupLocalEnv = copyEnv(localEnv);
                inferenceContext.addFreeTypeListener(List.of(tree.constructorType, tree.clazz.type),
                        instantiatedContext -> {
                            tree.constructorType = instantiatedContext.asInstType(tree.constructorType);
                            tree.clazz.type = clazz.type = instantiatedContext.asInstType(clazz.type);
                            ResultInfo prevResult = this.resultInfo;
                            try {
                                this.resultInfo = resultInfoForClassDefinition;
                                visitAnonymousClassDefinition(tree, clazz, clazz.type, cdef,
                                        dupLocalEnv, argtypes, typeargtypes, pkind);
                            } finally {
                                this.resultInfo = prevResult;
                            }
                        });
            } else {
                if (isDiamond && clazztype.hasTag(CLASS)) {
                    List<Type> invalidDiamondArgs = chk.checkDiamondDenotable((ClassType)clazztype);
                    if (!clazztype.isErroneous() && invalidDiamondArgs.nonEmpty()) {
                        // One or more types inferred in the previous steps is non-denotable.
                        Fragment fragment = Diamond(clazztype.tsym);
                        log.error(tree.clazz.pos(),
                                Errors.CantApplyDiamond1(
                                        fragment,
                                        invalidDiamondArgs.size() > 1 ?
                                                DiamondInvalidArgs(invalidDiamondArgs, fragment) :
                                                DiamondInvalidArg(invalidDiamondArgs, fragment)));
                    }
                    // For <>(){}, inferred types must also be accessible.
                    for (Type t : clazztype.getTypeArguments()) {
                        rs.checkAccessibleType(env, t);
                    }
                }

                // If we already errored, be careful to avoid a further avalanche. ErrorType answers
                // false for isInterface call even when the original type is an interface.
                boolean implementing = clazztype.tsym.isInterface() ||
                        clazztype.isErroneous() && !clazztype.getOriginalType().hasTag(NONE) &&
                        clazztype.getOriginalType().tsym.isInterface();

                if (implementing) {
                    cdef.implementing = List.of(clazz);
                } else {
                    cdef.extending = clazz;
                }

                if (resultInfo.checkContext.deferredAttrContext().mode == DeferredAttr.AttrMode.CHECK &&
                    rs.isSerializable(clazztype)) {
                    localEnv.info.isSerializable = true;
                }

                attribStat(cdef, localEnv);

                List<Type> finalargtypes;
                // If an outer instance is given,
                // prefix it to the constructor arguments
                // and delete it from the new expression
                if (tree.encl != null && !clazztype.tsym.isInterface()) {
                    finalargtypes = argtypes.prepend(tree.encl.type);
                } else {
                    finalargtypes = argtypes;
                }

                // Reassign clazztype and recompute constructor. As this necessarily involves
                // another attribution pass for deferred types in the case of <>, replicate
                // them. Original arguments have right decorations already.
                if (isDiamond && pkind.contains(KindSelector.POLY)) {
                    finalargtypes = finalargtypes.map(deferredAttr.deferredCopier);
                }

                clazztype = clazztype.hasTag(ERROR) ? types.createErrorType(cdef.sym.type)
                                                    : cdef.sym.type;
                Symbol sym = tree.constructor = rs.resolveConstructor(
                        tree.pos(), localEnv, clazztype, finalargtypes, typeargtypes);
                Assert.check(!sym.kind.isResolutionError());
                tree.constructor = sym;
                tree.constructorType = checkId(tree,
                        clazztype,
                        tree.constructor,
                        localEnv,
                        new ResultInfo(pkind, newMethodTemplate(syms.voidType, finalargtypes, typeargtypes), CheckMode.NO_TREE_UPDATE));
            }
            Type owntype = (tree.constructor != null && tree.constructor.kind == MTH) ?
                                clazztype : types.createErrorType(tree.type);
            result = check(tree, owntype, KindSelector.VAL, resultInfo.dup(CheckMode.NO_INFERENCE_HOOK));
            chk.validate(tree.typeargs, localEnv);
        }

        CheckContext diamondContext(JCNewClass clazz, TypeSymbol tsym, CheckContext checkContext) {
            return new Check.NestedCheckContext(checkContext) {
                @Override
                public void report(DiagnosticPosition _unused, JCDiagnostic details) {
                    enclosingContext.report(clazz.clazz,
                            diags.fragment(Fragments.CantApplyDiamond1(Fragments.Diamond(tsym), details)));
                }
            };
        }

    /** Make an attributed null check tree.
     */
    public JCExpression makeNullCheck(JCExpression arg) {
        // optimization: new Outer() can never be null; skip null check
        if (arg.getTag() == NEWCLASS)
            return arg;
        // optimization: X.this is never null; skip null check
        Name name = TreeInfo.name(arg);
        if (name == names._this || name == names._super) return arg;

        JCTree.Tag optag = NULLCHK;
        JCUnary tree = make.at(arg.pos).Unary(optag, arg);
        tree.operator = operators.resolveUnary(arg, optag, arg.type);
        tree.type = arg.type;
        return tree;
    }

    public void visitNewArray(JCNewArray tree) {
        Type owntype = types.createErrorType(tree.type);
        Env<AttrContext> localEnv = env.dup(tree);
        Type elemtype;
        if (tree.elemtype != null) {
            elemtype = attribType(tree.elemtype, localEnv);
            chk.validate(tree.elemtype, localEnv);
            owntype = elemtype;
            for (List<JCExpression> l = tree.dims; l.nonEmpty(); l = l.tail) {
                attribExpr(l.head, localEnv, syms.intType);
                owntype = new ArrayType(owntype, syms.arrayClass);
            }
        } else {
            // we are seeing an untyped aggregate { ... }
            // this is allowed only if the prototype is an array
            if (pt().hasTag(ARRAY)) {
                elemtype = types.elemtype(pt());
            } else {
                if (!pt().hasTag(ERROR) &&
                        (env.info.enclVar == null || !env.info.enclVar.type.isErroneous())) {
                    log.error(tree.pos(),
                              Errors.IllegalInitializerForType(pt()));
                }
                elemtype = types.createErrorType(pt());
            }
        }
        if (tree.elems != null) {
            attribExprs(tree.elems, localEnv, elemtype);
            owntype = new ArrayType(elemtype, syms.arrayClass);
        }
        if (!types.isReifiable(elemtype))
            log.error(tree.pos(), Errors.GenericArrayCreation);
        result = check(tree, owntype, KindSelector.VAL, resultInfo);
    }

    /*
     * A lambda expression can only be attributed when a target-type is available.
     * In addition, if the target-type is that of a functional interface whose
     * descriptor contains inference variables in argument position the lambda expression
     * is 'stuck' (see DeferredAttr).
     */
    @Override
    public void visitLambda(final JCLambda that) {
        boolean wrongContext = false;
        if (pt().isErroneous() || (pt().hasTag(NONE) && pt() != Type.recoveryType)) {
            if (pt().hasTag(NONE) && (env.info.enclVar == null || !env.info.enclVar.type.isErroneous())) {
                //lambda only allowed in assignment or method invocation/cast context
                log.error(that.pos(), Errors.UnexpectedLambda);
            }
            resultInfo = recoveryInfo;
            wrongContext = true;
        }
        //create an environment for attribution of the lambda expression
        final Env<AttrContext> localEnv = lambdaEnv(that, env);
        boolean needsRecovery =
                resultInfo.checkContext.deferredAttrContext().mode == DeferredAttr.AttrMode.CHECK;
        try {
            if (needsRecovery && rs.isSerializable(pt())) {
                localEnv.info.isSerializable = true;
                localEnv.info.isSerializableLambda = true;
            }
            List<Type> explicitParamTypes = null;
            if (that.paramKind == JCLambda.ParameterKind.EXPLICIT) {
                //attribute lambda parameters
                attribStats(that.params, localEnv);
                explicitParamTypes = TreeInfo.types(that.params);
            }

            TargetInfo targetInfo = getTargetInfo(that, resultInfo, explicitParamTypes);
            Type currentTarget = targetInfo.target;
            Type lambdaType = targetInfo.descriptor;

            if (currentTarget.isErroneous()) {
                result = that.type = currentTarget;
                return;
            }

            setFunctionalInfo(localEnv, that, pt(), lambdaType, currentTarget, resultInfo.checkContext);

            if (lambdaType.hasTag(FORALL)) {
                //lambda expression target desc cannot be a generic method
                Fragment msg = Fragments.InvalidGenericLambdaTarget(lambdaType,
                                                                    kindName(currentTarget.tsym),
                                                                    currentTarget.tsym);
                resultInfo.checkContext.report(that, diags.fragment(msg));
                result = that.type = types.createErrorType(pt());
                return;
            }

            if (that.paramKind == JCLambda.ParameterKind.IMPLICIT) {
                //add param type info in the AST
                List<Type> actuals = lambdaType.getParameterTypes();
                List<JCVariableDecl> params = that.params;

                boolean arityMismatch = false;

                while (params.nonEmpty()) {
                    if (actuals.isEmpty()) {
                        //not enough actuals to perform lambda parameter inference
                        arityMismatch = true;
                    }
                    //reset previously set info
                    Type argType = arityMismatch ?
                            syms.errType :
                            actuals.head;
                    if (params.head.isImplicitlyTyped()) {
                        setSyntheticVariableType(params.head, argType);
                    }
                    params.head.sym = null;
                    actuals = actuals.isEmpty() ?
                            actuals :
                            actuals.tail;
                    params = params.tail;
                }

                //attribute lambda parameters
                attribStats(that.params, localEnv);

                if (arityMismatch) {
                    resultInfo.checkContext.report(that, diags.fragment(Fragments.IncompatibleArgTypesInLambda));
                        result = that.type = types.createErrorType(currentTarget);
                        return;
                }
            }

            //from this point on, no recovery is needed; if we are in assignment context
            //we will be able to attribute the whole lambda body, regardless of errors;
            //if we are in a 'check' method context, and the lambda is not compatible
            //with the target-type, it will be recovered anyway in Attr.checkId
            needsRecovery = false;

            ResultInfo bodyResultInfo = localEnv.info.returnResult =
                    lambdaBodyResult(that, lambdaType, resultInfo);

            if (that.getBodyKind() == JCLambda.BodyKind.EXPRESSION) {
                attribTree(that.getBody(), localEnv, bodyResultInfo);
            } else {
                JCBlock body = (JCBlock)that.body;
                if (body == breakTree &&
                        resultInfo.checkContext.deferredAttrContext().mode == AttrMode.CHECK) {
                    breakTreeFound(copyEnv(localEnv));
                }
                attribStats(body.stats, localEnv);
            }

            result = check(that, currentTarget, KindSelector.VAL, resultInfo);

            boolean isSpeculativeRound =
                    resultInfo.checkContext.deferredAttrContext().mode == DeferredAttr.AttrMode.SPECULATIVE;

            preFlow(that);
            flow.analyzeLambda(env, that, make, isSpeculativeRound);

            that.type = currentTarget; //avoids recovery at this stage
            checkLambdaCompatible(that, lambdaType, resultInfo.checkContext);

            if (!isSpeculativeRound) {
                //add thrown types as bounds to the thrown types free variables if needed:
                if (resultInfo.checkContext.inferenceContext().free(lambdaType.getThrownTypes())) {
                    List<Type> inferredThrownTypes = flow.analyzeLambdaThrownTypes(env, that, make);
                    if(!checkExConstraints(inferredThrownTypes, lambdaType.getThrownTypes(), resultInfo.checkContext.inferenceContext())) {
                        log.error(that, Errors.IncompatibleThrownTypesInMref(lambdaType.getThrownTypes()));
                    }
                }

                checkAccessibleTypes(that, localEnv, resultInfo.checkContext.inferenceContext(), lambdaType, currentTarget);
            }
            result = wrongContext ? that.type = types.createErrorType(pt())
                                  : check(that, currentTarget, KindSelector.VAL, resultInfo);
        } catch (Types.FunctionDescriptorLookupError ex) {
            JCDiagnostic cause = ex.getDiagnostic();
            resultInfo.checkContext.report(that, cause);
            result = that.type = types.createErrorType(pt());
            return;
        } catch (CompletionFailure cf) {
            chk.completionError(that.pos(), cf);
        } catch (Throwable t) {
            //when an unexpected exception happens, avoid attempts to attribute the same tree again
            //as that would likely cause the same exception again.
            needsRecovery = false;
            throw t;
        } finally {
            localEnv.info.scope.leave();
            if (needsRecovery) {
                Type prevResult = result;
                try {
                    attribTree(that, env, recoveryInfo);
                } finally {
                    if (result == Type.recoveryType) {
                        result = prevResult;
                    }
                }
            }
        }
    }
    //where
        class TargetInfo {
            Type target;
            Type descriptor;

            public TargetInfo(Type target, Type descriptor) {
                this.target = target;
                this.descriptor = descriptor;
            }
        }

        TargetInfo getTargetInfo(JCPolyExpression that, ResultInfo resultInfo, List<Type> explicitParamTypes) {
            Type lambdaType;
            Type currentTarget = resultInfo.pt;
            if (resultInfo.pt != Type.recoveryType) {
                /* We need to adjust the target. If the target is an
                 * intersection type, for example: SAM & I1 & I2 ...
                 * the target will be updated to SAM
                 */
                currentTarget = targetChecker.visit(currentTarget, that);
                if (!currentTarget.isIntersection()) {
                    if (explicitParamTypes != null) {
                        currentTarget = infer.instantiateFunctionalInterface(that,
                                currentTarget, explicitParamTypes, resultInfo.checkContext);
                    }
                    currentTarget = types.removeWildcards(currentTarget);
                    lambdaType = types.findDescriptorType(currentTarget);
                } else {
                    IntersectionClassType ict = (IntersectionClassType)currentTarget;
                    ListBuffer<Type> components = new ListBuffer<>();
                    for (Type bound : ict.getExplicitComponents()) {
                        if (explicitParamTypes != null) {
                            try {
                                bound = infer.instantiateFunctionalInterface(that,
                                        bound, explicitParamTypes, resultInfo.checkContext);
                            } catch (FunctionDescriptorLookupError t) {
                                // do nothing
                            }
                        }
                        bound = types.removeWildcards(bound);
                        components.add(bound);
                    }
                    currentTarget = types.makeIntersectionType(components.toList());
                    currentTarget.tsym.flags_field |= INTERFACE;
                    lambdaType = types.findDescriptorType(currentTarget);
                }

            } else {
                currentTarget = Type.recoveryType;
                lambdaType = fallbackDescriptorType(that);
            }
            if (that.hasTag(LAMBDA) && lambdaType.hasTag(FORALL)) {
                //lambda expression target desc cannot be a generic method
                Fragment msg = Fragments.InvalidGenericLambdaTarget(lambdaType,
                                                                    kindName(currentTarget.tsym),
                                                                    currentTarget.tsym);
                resultInfo.checkContext.report(that, diags.fragment(msg));
                currentTarget = types.createErrorType(pt());
            }
            return new TargetInfo(currentTarget, lambdaType);
        }

        void preFlow(JCLambda tree) {
            attrRecover.doRecovery();
            new PostAttrAnalyzer() {
                @Override
                public void scan(JCTree tree) {
                    if (tree == null ||
                            (tree.type != null &&
                            tree.type == Type.stuckType)) {
                        //don't touch stuck expressions!
                        return;
                    }
                    super.scan(tree);
                }

                @Override
                public void visitClassDef(JCClassDecl that) {
                    // or class declaration trees!
                }

                public void visitLambda(JCLambda that) {
                    // or lambda expressions!
                }
            }.scan(tree.body);
        }

        Types.MapVisitor<DiagnosticPosition> targetChecker = new Types.MapVisitor<DiagnosticPosition>() {

            @Override
            public Type visitClassType(ClassType t, DiagnosticPosition pos) {
                return t.isIntersection() ?
                        visitIntersectionClassType((IntersectionClassType)t, pos) : t;
            }

            public Type visitIntersectionClassType(IntersectionClassType ict, DiagnosticPosition pos) {
                types.findDescriptorSymbol(makeNotionalInterface(ict, pos));
                return ict;
            }

            private TypeSymbol makeNotionalInterface(IntersectionClassType ict, DiagnosticPosition pos) {
                ListBuffer<Type> targs = new ListBuffer<>();
                ListBuffer<Type> supertypes = new ListBuffer<>();
                for (Type i : ict.interfaces_field) {
                    if (i.isParameterized()) {
                        targs.appendList(i.tsym.type.allparams());
                    }
                    supertypes.append(i.tsym.type);
                }
                IntersectionClassType notionalIntf = types.makeIntersectionType(supertypes.toList());
                notionalIntf.allparams_field = targs.toList();
                notionalIntf.tsym.flags_field |= INTERFACE;
                return notionalIntf.tsym;
            }
        };

        private Type fallbackDescriptorType(JCExpression tree) {
            switch (tree.getTag()) {
                case LAMBDA:
                    JCLambda lambda = (JCLambda)tree;
                    List<Type> argtypes = List.nil();
                    for (JCVariableDecl param : lambda.params) {
                        argtypes = param.vartype != null && param.vartype.type != null ?
                                argtypes.append(param.vartype.type) :
                                argtypes.append(syms.errType);
                    }
                    return new MethodType(argtypes, Type.recoveryType,
                            List.of(syms.throwableType), syms.methodClass);
                case REFERENCE:
                    return new MethodType(List.nil(), Type.recoveryType,
                            List.of(syms.throwableType), syms.methodClass);
                default:
                    Assert.error("Cannot get here!");
            }
            return null;
        }

        private void checkAccessibleTypes(final DiagnosticPosition pos, final Env<AttrContext> env,
                final InferenceContext inferenceContext, final Type... ts) {
            checkAccessibleTypes(pos, env, inferenceContext, List.from(ts));
        }

        private void checkAccessibleTypes(final DiagnosticPosition pos, final Env<AttrContext> env,
                final InferenceContext inferenceContext, final List<Type> ts) {
            if (inferenceContext.free(ts)) {
                inferenceContext.addFreeTypeListener(ts,
                        solvedContext -> checkAccessibleTypes(pos, env, solvedContext, solvedContext.asInstTypes(ts)));
            } else {
                for (Type t : ts) {
                    rs.checkAccessibleType(env, t);
                }
            }
        }

        /**
         * Lambda/method reference have a special check context that ensures
         * that i.e. a lambda return type is compatible with the expected
         * type according to both the inherited context and the assignment
         * context.
         */
        class FunctionalReturnContext extends Check.NestedCheckContext {

            FunctionalReturnContext(CheckContext enclosingContext) {
                super(enclosingContext);
            }

            @Override
            public boolean compatible(Type found, Type req, Warner warn) {
                //return type must be compatible in both current context and assignment context
                return chk.basicHandler.compatible(inferenceContext().asUndetVar(found), inferenceContext().asUndetVar(req), warn);
            }

            @Override
            public void report(DiagnosticPosition pos, JCDiagnostic details) {
                enclosingContext.report(pos, diags.fragment(Fragments.IncompatibleRetTypeInLambda(details)));
            }
        }

        class ExpressionLambdaReturnContext extends FunctionalReturnContext {

            JCExpression expr;
            boolean expStmtExpected;

            ExpressionLambdaReturnContext(JCExpression expr, CheckContext enclosingContext) {
                super(enclosingContext);
                this.expr = expr;
            }

            @Override
            public void report(DiagnosticPosition pos, JCDiagnostic details) {
                if (expStmtExpected) {
                    enclosingContext.report(pos, diags.fragment(Fragments.StatExprExpected));
                } else {
                    super.report(pos, details);
                }
            }

            @Override
            public boolean compatible(Type found, Type req, Warner warn) {
                //a void return is compatible with an expression statement lambda
                if (req.hasTag(VOID)) {
                    expStmtExpected = true;
                    return TreeInfo.isExpressionStatement(expr);
                } else {
                    return super.compatible(found, req, warn);
                }
            }
        }

        ResultInfo lambdaBodyResult(JCLambda that, Type descriptor, ResultInfo resultInfo) {
            FunctionalReturnContext funcContext = that.getBodyKind() == JCLambda.BodyKind.EXPRESSION ?
                    new ExpressionLambdaReturnContext((JCExpression)that.getBody(), resultInfo.checkContext) :
                    new FunctionalReturnContext(resultInfo.checkContext);

            return descriptor.getReturnType() == Type.recoveryType ?
                    recoveryInfo :
                    new ResultInfo(KindSelector.VAL,
                            descriptor.getReturnType(), funcContext);
        }

        /**
        * Lambda compatibility. Check that given return types, thrown types, parameter types
        * are compatible with the expected functional interface descriptor. This means that:
        * (i) parameter types must be identical to those of the target descriptor; (ii) return
        * types must be compatible with the return type of the expected descriptor.
        */
        void checkLambdaCompatible(JCLambda tree, Type descriptor, CheckContext checkContext) {
            Type returnType = checkContext.inferenceContext().asUndetVar(descriptor.getReturnType());

            //return values have already been checked - but if lambda has no return
            //values, we must ensure that void/value compatibility is correct;
            //this amounts at checking that, if a lambda body can complete normally,
            //the descriptor's return type must be void
            if (tree.getBodyKind() == JCLambda.BodyKind.STATEMENT && tree.canCompleteNormally &&
                    !returnType.hasTag(VOID) && returnType != Type.recoveryType) {
                Fragment msg =
                        Fragments.IncompatibleRetTypeInLambda(Fragments.MissingRetVal(returnType));
                checkContext.report(tree,
                                    diags.fragment(msg));
            }

            List<Type> argTypes = checkContext.inferenceContext().asUndetVars(descriptor.getParameterTypes());
            if (!types.isSameTypes(argTypes, TreeInfo.types(tree.params))) {
                checkContext.report(tree, diags.fragment(Fragments.IncompatibleArgTypesInLambda));
            }
        }

        /* Map to hold 'fake' clinit methods. If a lambda is used to initialize a
         * static field and that lambda has type annotations, these annotations will
         * also be stored at these fake clinit methods.
         *
         * LambdaToMethod also use fake clinit methods so they can be reused.
         * Also as LTM is a phase subsequent to attribution, the methods from
         * clinits can be safely removed by LTM to save memory.
         */
        private Map<ClassSymbol, MethodSymbol> clinits = new HashMap<>();

        public MethodSymbol removeClinit(ClassSymbol sym) {
            return clinits.remove(sym);
        }

        /* This method returns an environment to be used to attribute a lambda
         * expression.
         *
         * The owner of this environment is a method symbol. If the current owner
         * is not a method, for example if the lambda is used to initialize
         * a field, then if the field is:
         *
         * - an instance field, we use the first constructor.
         * - a static field, we create a fake clinit method.
         */
        public Env<AttrContext> lambdaEnv(JCLambda that, Env<AttrContext> env) {
            Env<AttrContext> lambdaEnv;
            Symbol owner = env.info.scope.owner;
            if (owner.kind == VAR && owner.owner.kind == TYP) {
                //field initializer
                ClassSymbol enclClass = owner.enclClass();
                Symbol newScopeOwner = env.info.scope.owner;
                /* if the field isn't static, then we can get the first constructor
                 * and use it as the owner of the environment. This is what
                 * LTM code is doing to look for type annotations so we are fine.
                 */
                if ((owner.flags() & STATIC) == 0) {
                    for (Symbol s : enclClass.members_field.getSymbolsByName(names.init)) {
                        newScopeOwner = s;
                        break;
                    }
                } else {
                    /* if the field is static then we need to create a fake clinit
                     * method, this method can later be reused by LTM.
                     */
                    MethodSymbol clinit = clinits.get(enclClass);
                    if (clinit == null) {
                        Type clinitType = new MethodType(List.nil(),
                                syms.voidType, List.nil(), syms.methodClass);
                        clinit = new MethodSymbol(STATIC | SYNTHETIC | PRIVATE,
                                names.clinit, clinitType, enclClass);
                        clinit.params = List.nil();
                        clinits.put(enclClass, clinit);
                    }
                    newScopeOwner = clinit;
                }
                lambdaEnv = env.dup(that, env.info.dup(env.info.scope.dupUnshared(newScopeOwner)));
            } else {
                lambdaEnv = env.dup(that, env.info.dup(env.info.scope.dup()));
            }
            lambdaEnv.info.yieldResult = null;
            lambdaEnv.info.isLambda = true;
            return lambdaEnv;
        }

    @Override
    public void visitReference(final JCMemberReference that) {
        if (pt().isErroneous() || (pt().hasTag(NONE) && pt() != Type.recoveryType)) {
            if (pt().hasTag(NONE) && (env.info.enclVar == null || !env.info.enclVar.type.isErroneous())) {
                //method reference only allowed in assignment or method invocation/cast context
                log.error(that.pos(), Errors.UnexpectedMref);
            }
            result = that.type = types.createErrorType(pt());
            return;
        }
        final Env<AttrContext> localEnv = env.dup(that);
        try {
            //attribute member reference qualifier - if this is a constructor
            //reference, the expected kind must be a type
            Type exprType = attribTree(that.expr, env, memberReferenceQualifierResult(that));

            if (that.getMode() == JCMemberReference.ReferenceMode.NEW) {
                exprType = chk.checkConstructorRefType(that.expr, exprType);
                if (!exprType.isErroneous() &&
                    exprType.isRaw() &&
                    that.typeargs != null) {
                    log.error(that.expr.pos(),
                              Errors.InvalidMref(Kinds.kindName(that.getMode()),
                                                 Fragments.MrefInferAndExplicitParams));
                    exprType = types.createErrorType(exprType);
                }
            }

            if (exprType.isErroneous()) {
                //if the qualifier expression contains problems,
                //give up attribution of method reference
                result = that.type = exprType;
                return;
            }

            if (TreeInfo.isStaticSelector(that.expr, names)) {
                //if the qualifier is a type, validate it; raw warning check is
                //omitted as we don't know at this stage as to whether this is a
                //raw selector (because of inference)
                chk.validate(that.expr, env, false);
            } else {
                Symbol lhsSym = TreeInfo.symbol(that.expr);
                localEnv.info.selectSuper = lhsSym != null && lhsSym.name == names._super;
            }
            //attrib type-arguments
            List<Type> typeargtypes = List.nil();
            if (that.typeargs != null) {
                typeargtypes = attribTypes(that.typeargs, localEnv);
            }

            boolean isTargetSerializable =
                    resultInfo.checkContext.deferredAttrContext().mode == DeferredAttr.AttrMode.CHECK &&
                    rs.isSerializable(pt());
            TargetInfo targetInfo = getTargetInfo(that, resultInfo, null);
            Type currentTarget = targetInfo.target;
            Type desc = targetInfo.descriptor;

            setFunctionalInfo(localEnv, that, pt(), desc, currentTarget, resultInfo.checkContext);
            List<Type> argtypes = desc.getParameterTypes();
            Resolve.MethodCheck referenceCheck = rs.resolveMethodCheck;

            if (resultInfo.checkContext.inferenceContext().free(argtypes)) {
                referenceCheck = rs.new MethodReferenceCheck(resultInfo.checkContext.inferenceContext());
            }

            Pair<Symbol, Resolve.ReferenceLookupHelper> refResult = null;
            List<Type> saved_undet = resultInfo.checkContext.inferenceContext().save();
            try {
                refResult = rs.resolveMemberReference(localEnv, that, that.expr.type,
                        that.name, argtypes, typeargtypes, targetInfo.descriptor, referenceCheck,
                        resultInfo.checkContext.inferenceContext(), rs.basicReferenceChooser);
            } finally {
                resultInfo.checkContext.inferenceContext().rollback(saved_undet);
            }

            Symbol refSym = refResult.fst;
            Resolve.ReferenceLookupHelper lookupHelper = refResult.snd;

            /** this switch will need to go away and be replaced by the new RESOLUTION_TARGET testing
             *  JDK-8075541
             */
            if (refSym.kind != MTH) {
                boolean targetError;
                switch (refSym.kind) {
                    case ABSENT_MTH:
                    case MISSING_ENCL:
                        targetError = false;
                        break;
                    case WRONG_MTH:
                    case WRONG_MTHS:
                    case AMBIGUOUS:
                    case HIDDEN:
                    case STATICERR:
                        targetError = true;
                        break;
                    default:
                        Assert.error("unexpected result kind " + refSym.kind);
                        targetError = false;
                }

                JCDiagnostic detailsDiag = ((Resolve.ResolveError)refSym.baseSymbol())
                        .getDiagnostic(JCDiagnostic.DiagnosticType.FRAGMENT,
                                that, exprType.tsym, exprType, that.name, argtypes, typeargtypes);

                JCDiagnostic diag = diags.create(log.currentSource(), that,
                        targetError ?
                            Fragments.InvalidMref(Kinds.kindName(that.getMode()), detailsDiag) :
                            Errors.InvalidMref(Kinds.kindName(that.getMode()), detailsDiag));

                if (targetError && currentTarget == Type.recoveryType) {
                    //a target error doesn't make sense during recovery stage
                    //as we don't know what actual parameter types are
                    result = that.type = currentTarget;
                    return;
                } else {
                    if (targetError) {
                        resultInfo.checkContext.report(that, diag);
                    } else {
                        log.report(diag);
                    }
                    result = that.type = types.createErrorType(currentTarget);
                    return;
                }
            }

            that.sym = refSym.isConstructor() ? refSym.baseSymbol() : refSym;
            that.kind = lookupHelper.referenceKind(that.sym);
            that.ownerAccessible = rs.isAccessible(localEnv, that.sym.enclClass());

            if (desc.getReturnType() == Type.recoveryType) {
                // stop here
                result = that.type = currentTarget;
                return;
            }

            if (!env.info.attributionMode.isSpeculative && that.getMode() == JCMemberReference.ReferenceMode.NEW) {
                Type enclosingType = exprType.getEnclosingType();
                if (enclosingType != null && enclosingType.hasTag(CLASS)) {
                    // Check for the existence of an appropriate outer instance
                    rs.resolveImplicitThis(that.pos(), env, exprType);
                }
            }

            if (resultInfo.checkContext.deferredAttrContext().mode == AttrMode.CHECK) {

                if (that.getMode() == ReferenceMode.INVOKE &&
                        TreeInfo.isStaticSelector(that.expr, names) &&
                        that.kind.isUnbound() &&
                        lookupHelper.site.isRaw()) {
                    chk.checkRaw(that.expr, localEnv);
                }

                if (that.sym.isStatic() && TreeInfo.isStaticSelector(that.expr, names) &&
                        exprType.getTypeArguments().nonEmpty()) {
                    //static ref with class type-args
                    log.error(that.expr.pos(),
                              Errors.InvalidMref(Kinds.kindName(that.getMode()),
                                                 Fragments.StaticMrefWithTargs));
                    result = that.type = types.createErrorType(currentTarget);
                    return;
                }

                if (!refSym.isStatic() && that.kind == JCMemberReference.ReferenceKind.SUPER) {
                    // Check that super-qualified symbols are not abstract (JLS)
                    rs.checkNonAbstract(that.pos(), that.sym);
                }

                if (isTargetSerializable) {
                    chk.checkAccessFromSerializableElement(that, true);
                }
            }

            ResultInfo checkInfo =
                    resultInfo.dup(newMethodTemplate(
                        desc.getReturnType().hasTag(VOID) ? Type.noType : desc.getReturnType(),
                        that.kind.isUnbound() ? argtypes.tail : argtypes, typeargtypes),
                        new FunctionalReturnContext(resultInfo.checkContext), CheckMode.NO_TREE_UPDATE);

            Type refType = checkId(that, lookupHelper.site, refSym, localEnv, checkInfo);

            if (that.kind.isUnbound() &&
                    resultInfo.checkContext.inferenceContext().free(argtypes.head)) {
                //re-generate inference constraints for unbound receiver
                if (!types.isSubtype(resultInfo.checkContext.inferenceContext().asUndetVar(argtypes.head), exprType)) {
                    //cannot happen as this has already been checked - we just need
                    //to regenerate the inference constraints, as that has been lost
                    //as a result of the call to inferenceContext.save()
                    Assert.error("Can't get here");
                }
            }

            if (!refType.isErroneous()) {
                refType = types.createMethodTypeWithReturn(refType,
                        adjustMethodReturnType(refSym, lookupHelper.site, that.name, checkInfo.pt.getParameterTypes(), refType.getReturnType()));
            }

            //go ahead with standard method reference compatibility check - note that param check
            //is a no-op (as this has been taken care during method applicability)
            boolean isSpeculativeRound =
                    resultInfo.checkContext.deferredAttrContext().mode == DeferredAttr.AttrMode.SPECULATIVE;

            that.type = currentTarget; //avoids recovery at this stage
            checkReferenceCompatible(that, desc, refType, resultInfo.checkContext, isSpeculativeRound);
            if (!isSpeculativeRound) {
                checkAccessibleTypes(that, localEnv, resultInfo.checkContext.inferenceContext(), desc, currentTarget);
            }
            result = check(that, currentTarget, KindSelector.VAL, resultInfo);
        } catch (Types.FunctionDescriptorLookupError ex) {
            JCDiagnostic cause = ex.getDiagnostic();
            resultInfo.checkContext.report(that, cause);
            result = that.type = types.createErrorType(pt());
            return;
        }
    }
    //where
        ResultInfo memberReferenceQualifierResult(JCMemberReference tree) {
            //if this is a constructor reference, the expected kind must be a type
            return new ResultInfo(tree.getMode() == ReferenceMode.INVOKE ?
                                  KindSelector.VAL_TYP : KindSelector.TYP,
                                  Type.noType);
        }


    @SuppressWarnings("fallthrough")
    void checkReferenceCompatible(JCMemberReference tree, Type descriptor, Type refType, CheckContext checkContext, boolean speculativeAttr) {
        InferenceContext inferenceContext = checkContext.inferenceContext();
        Type returnType = inferenceContext.asUndetVar(descriptor.getReturnType());

        Type resType;
        switch (tree.getMode()) {
            case NEW:
                if (!tree.expr.type.isRaw()) {
                    resType = tree.expr.type;
                    break;
                }
            default:
                resType = refType.getReturnType();
        }

        Type incompatibleReturnType = resType;

        if (returnType.hasTag(VOID)) {
            incompatibleReturnType = null;
        }

        if (!returnType.hasTag(VOID) && !resType.hasTag(VOID)) {
            if (resType.isErroneous() ||
                    new FunctionalReturnContext(checkContext).compatible(resType, returnType,
                            checkContext.checkWarner(tree, resType, returnType))) {
                incompatibleReturnType = null;
            }
        }

        if (incompatibleReturnType != null) {
            Fragment msg =
                    Fragments.IncompatibleRetTypeInMref(Fragments.InconvertibleTypes(resType, descriptor.getReturnType()));
            checkContext.report(tree, diags.fragment(msg));
        } else {
            if (inferenceContext.free(refType)) {
                // we need to wait for inference to finish and then replace inference vars in the referent type
                inferenceContext.addFreeTypeListener(List.of(refType),
                        instantiatedContext -> {
                            tree.referentType = instantiatedContext.asInstType(refType);
                        });
            } else {
                tree.referentType = refType;
            }
        }

        if (!speculativeAttr) {
            if (!checkExConstraints(refType.getThrownTypes(), descriptor.getThrownTypes(), inferenceContext)) {
                log.error(tree, Errors.IncompatibleThrownTypesInMref(refType.getThrownTypes()));
            }
        }
    }

    boolean checkExConstraints(
            List<Type> thrownByFuncExpr,
            List<Type> thrownAtFuncType,
            InferenceContext inferenceContext) {
        /** 18.2.5: Otherwise, let E1, ..., En be the types in the function type's throws clause that
         *  are not proper types
         */
        List<Type> nonProperList = thrownAtFuncType.stream()
                .filter(e -> inferenceContext.free(e)).collect(List.collector());
        List<Type> properList = thrownAtFuncType.diff(nonProperList);

        /** Let X1,...,Xm be the checked exception types that the lambda body can throw or
         *  in the throws clause of the invocation type of the method reference's compile-time
         *  declaration
         */
        List<Type> checkedList = thrownByFuncExpr.stream()
                .filter(e -> chk.isChecked(e)).collect(List.collector());

        /** If n = 0 (the function type's throws clause consists only of proper types), then
         *  if there exists some i (1 <= i <= m) such that Xi is not a subtype of any proper type
         *  in the throws clause, the constraint reduces to false; otherwise, the constraint
         *  reduces to true
         */
        ListBuffer<Type> uncaughtByProperTypes = new ListBuffer<>();
        for (Type checked : checkedList) {
            boolean isSubtype = false;
            for (Type proper : properList) {
                if (types.isSubtype(checked, proper)) {
                    isSubtype = true;
                    break;
                }
            }
            if (!isSubtype) {
                uncaughtByProperTypes.add(checked);
            }
        }

        if (nonProperList.isEmpty() && !uncaughtByProperTypes.isEmpty()) {
            return false;
        }

        /** If n > 0, the constraint reduces to a set of subtyping constraints:
         *  for all i (1 <= i <= m), if Xi is not a subtype of any proper type in the
         *  throws clause, then the constraints include, for all j (1 <= j <= n), <Xi <: Ej>
         */
        List<Type> nonProperAsUndet = inferenceContext.asUndetVars(nonProperList);
        uncaughtByProperTypes.forEach(checkedEx -> {
            nonProperAsUndet.forEach(nonProper -> {
                types.isSubtype(checkedEx, nonProper);
            });
        });

        /** In addition, for all j (1 <= j <= n), the constraint reduces to the bound throws Ej
         */
        nonProperAsUndet.stream()
                .filter(t -> t.hasTag(UNDETVAR))
                .forEach(t -> ((UndetVar)t).setThrow());
        return true;
    }

    /**
     * Set functional type info on the underlying AST. Note: as the target descriptor
     * might contain inference variables, we might need to register an hook in the
     * current inference context.
     */
    private void setFunctionalInfo(final Env<AttrContext> env, final JCFunctionalExpression fExpr,
            final Type pt, final Type descriptorType, final Type primaryTarget, final CheckContext checkContext) {
        if (checkContext.inferenceContext().free(descriptorType)) {
            checkContext.inferenceContext().addFreeTypeListener(List.of(pt, descriptorType),
                    inferenceContext -> setFunctionalInfo(env, fExpr, pt, inferenceContext.asInstType(descriptorType),
                    inferenceContext.asInstType(primaryTarget), checkContext));
        } else {
            if (pt.hasTag(CLASS)) {
                fExpr.target = primaryTarget;
            }
            if (checkContext.deferredAttrContext().mode == DeferredAttr.AttrMode.CHECK &&
                    pt != Type.recoveryType) {
                //check that functional interface class is well-formed
                try {
                    /* Types.makeFunctionalInterfaceClass() may throw an exception
                     * when it's executed post-inference. See the listener code
                     * above.
                     */
                    ClassSymbol csym = types.makeFunctionalInterfaceClass(env,
                            names.empty, fExpr.target, ABSTRACT);
                    if (csym != null) {
                        chk.checkImplementations(env.tree, csym, csym);
                        try {
                            //perform an additional functional interface check on the synthetic class,
                            //as there may be spurious errors for raw targets - because of existing issues
                            //with membership and inheritance (see JDK-8074570).
                            csym.flags_field |= INTERFACE;
                            types.findDescriptorType(csym.type);
                        } catch (FunctionDescriptorLookupError err) {
                            resultInfo.checkContext.report(fExpr,
                                    diags.fragment(Fragments.NoSuitableFunctionalIntfInst(fExpr.target)));
                        }
                    }
                } catch (Types.FunctionDescriptorLookupError ex) {
                    JCDiagnostic cause = ex.getDiagnostic();
                    resultInfo.checkContext.report(env.tree, cause);
                }
            }
        }
    }

    public void visitParens(JCParens tree) {
        Type owntype = attribTree(tree.expr, env, resultInfo);
        result = check(tree, owntype, pkind(), resultInfo);
        Symbol sym = TreeInfo.symbol(tree);
        if (sym != null && sym.kind.matches(KindSelector.TYP_PCK) && sym.kind != Kind.ERR)
            log.error(tree.pos(), Errors.IllegalParenthesizedExpression);
    }

    public void visitAssign(JCAssign tree) {
        Type owntype = attribTree(tree.lhs, env.dup(tree), varAssignmentInfo);
        Type capturedType = capture(owntype);
        attribExpr(tree.rhs, env, owntype);
        result = check(tree, capturedType, KindSelector.VAL, resultInfo);
    }

    public void visitAssignop(JCAssignOp tree) {
        // Attribute arguments.
        Type owntype = attribTree(tree.lhs, env, varAssignmentInfo);
        Type operand = attribExpr(tree.rhs, env);
        // Find operator.
        Symbol operator = tree.operator = operators.resolveBinary(tree, tree.getTag().noAssignOp(), owntype, operand);
        if (operator != operators.noOpSymbol &&
                !owntype.isErroneous() &&
                !operand.isErroneous()) {
            chk.checkDivZero(tree.rhs.pos(), operator, operand);
            chk.checkCastable(tree.rhs.pos(),
                              operator.type.getReturnType(),
                              owntype);
            chk.checkLossOfPrecision(tree.rhs.pos(), operand, owntype);
        }
        result = check(tree, owntype, KindSelector.VAL, resultInfo);
    }

    public void visitUnary(JCUnary tree) {
        // Attribute arguments.
        Type argtype = (tree.getTag().isIncOrDecUnaryOp())
            ? attribTree(tree.arg, env, varAssignmentInfo)
            : chk.checkNonVoid(tree.arg.pos(), attribExpr(tree.arg, env));

        // Find operator.
        OperatorSymbol operator = tree.operator = operators.resolveUnary(tree, tree.getTag(), argtype);
        Type owntype = types.createErrorType(tree.type);
        if (operator != operators.noOpSymbol &&
                !argtype.isErroneous()) {
            owntype = (tree.getTag().isIncOrDecUnaryOp())
                ? tree.arg.type
                : operator.type.getReturnType();
            int opc = operator.opcode;

            // If the argument is constant, fold it.
            if (argtype.constValue() != null) {
                Type ctype = cfolder.fold1(opc, argtype);
                if (ctype != null) {
                    owntype = cfolder.coerce(ctype, owntype);
                }
            }
        }
        result = check(tree, owntype, KindSelector.VAL, resultInfo);
        matchBindings = matchBindingsComputer.unary(tree, matchBindings);
    }

    public void visitBinary(JCBinary tree) {
        // Attribute arguments.
        Type left = chk.checkNonVoid(tree.lhs.pos(), attribExpr(tree.lhs, env));
        // x && y
        // include x's bindings when true in y

        // x || y
        // include x's bindings when false in y

        MatchBindings lhsBindings = matchBindings;
        List<BindingSymbol> propagatedBindings;
        switch (tree.getTag()) {
            case AND:
                propagatedBindings = lhsBindings.bindingsWhenTrue;
                break;
            case OR:
                propagatedBindings = lhsBindings.bindingsWhenFalse;
                break;
            default:
                propagatedBindings = List.nil();
                break;
        }
        Env<AttrContext> rhsEnv = bindingEnv(env, propagatedBindings);
        Type right;
        try {
            right = chk.checkNonVoid(tree.rhs.pos(), attribExpr(tree.rhs, rhsEnv));
        } finally {
            rhsEnv.info.scope.leave();
        }

        matchBindings = matchBindingsComputer.binary(tree, lhsBindings, matchBindings);

        // Find operator.
        OperatorSymbol operator = tree.operator = operators.resolveBinary(tree, tree.getTag(), left, right);
        Type owntype = types.createErrorType(tree.type);
        if (operator != operators.noOpSymbol &&
                !left.isErroneous() &&
                !right.isErroneous()) {
            owntype = operator.type.getReturnType();
            int opc = operator.opcode;
            // If both arguments are constants, fold them.
            if (left.constValue() != null && right.constValue() != null) {
                Type ctype = cfolder.fold2(opc, left, right);
                if (ctype != null) {
                    owntype = cfolder.coerce(ctype, owntype);
                }
            }

            // Check that argument types of a reference ==, != are
            // castable to each other, (JLS 15.21).  Note: unboxing
            // comparisons will not have an acmp* opc at this point.
            if ((opc == ByteCodes.if_acmpeq || opc == ByteCodes.if_acmpne)) {
                if (!types.isCastable(left, right, new Warner(tree.pos()))) {
                    log.error(tree.pos(), Errors.IncomparableTypes(left, right));
                }
            }

            chk.checkDivZero(tree.rhs.pos(), operator, right);
        }
        result = check(tree, owntype, KindSelector.VAL, resultInfo);
    }

    public void visitTypeCast(final JCTypeCast tree) {
        Type clazztype = attribType(tree.clazz, env);
        chk.validate(tree.clazz, env, false);
        //a fresh environment is required for 292 inference to work properly ---
        //see Infer.instantiatePolymorphicSignatureInstance()
        Env<AttrContext> localEnv = env.dup(tree);
        //should we propagate the target type?
        final ResultInfo castInfo;
        JCExpression expr = TreeInfo.skipParens(tree.expr);
        boolean isPoly = (expr.hasTag(LAMBDA) || expr.hasTag(REFERENCE));
        if (isPoly) {
            //expression is a poly - we need to propagate target type info
            castInfo = new ResultInfo(KindSelector.VAL, clazztype,
                                      new Check.NestedCheckContext(resultInfo.checkContext) {
                @Override
                public boolean compatible(Type found, Type req, Warner warn) {
                    return types.isCastable(found, req, warn);
                }
            });
        } else {
            //standalone cast - target-type info is not propagated
            castInfo = unknownExprInfo;
        }
        Type exprtype = attribTree(tree.expr, localEnv, castInfo);
        Type owntype = isPoly ? clazztype : chk.checkCastable(tree.expr.pos(), exprtype, clazztype);
        if (exprtype.constValue() != null)
            owntype = cfolder.coerce(exprtype, owntype);
        result = check(tree, capture(owntype), KindSelector.VAL, resultInfo);
        if (!isPoly)
            chk.checkRedundantCast(localEnv, tree);
    }

    public void visitTypeTest(JCInstanceOf tree) {
        Type exprtype = attribExpr(tree.expr, env);
        if(!allowPrimitivePatterns) {
            exprtype = chk.checkNullOrRefType(
                    tree.expr.pos(), exprtype);
        } else if (tree.pattern.type != null && exprtype.isPrimitive() && preview.isPreview(Feature.PRIMITIVE_PATTERNS)) {
            preview.warnPreview(tree.pattern.pos(), Feature.PRIMITIVE_PATTERNS);
        }
        Type clazztype;
        JCTree typeTree;
        if (tree.pattern.getTag() == BINDINGPATTERN ||
            tree.pattern.getTag() == RECORDPATTERN) {
            attribExpr(tree.pattern, env, exprtype);
            clazztype = tree.pattern.type;
            if (types.isSubtype(exprtype, clazztype) &&
                !exprtype.isErroneous() && !clazztype.isErroneous() &&
                tree.pattern.getTag() != RECORDPATTERN) {
                if (!allowUnconditionalPatternsInstanceOf) {
                    log.error(DiagnosticFlag.SOURCE_LEVEL, tree.pos(),
                              Feature.UNCONDITIONAL_PATTERN_IN_INSTANCEOF.error(this.sourceName));
                }
            }
            typeTree = TreeInfo.primaryPatternTypeTree((JCPattern) tree.pattern);
        } else {
            clazztype = attribType(tree.pattern, env);
            typeTree = tree.pattern;
            if (!clazztype.isPrimitive()  || !allowPrimitivePatterns) {
                chk.validate(typeTree, env, false);
            }
        }
        if(!clazztype.isPrimitive() || !allowPrimitivePatterns) {
            if (!clazztype.isErroneous() && !types.isReifiable(clazztype)) {
                boolean valid = false;
                if (allowReifiableTypesInInstanceof) {
                    valid = checkCastablePattern(tree.expr.pos(), exprtype, clazztype);
                } else {
                    log.error(DiagnosticFlag.SOURCE_LEVEL, tree.pos(),
                            Feature.REIFIABLE_TYPES_INSTANCEOF.error(this.sourceName));
                    allowReifiableTypesInInstanceof = true;
                }
                if (!valid) {
                    clazztype = types.createErrorType(clazztype);
                }
            }
        } else if (clazztype.isPrimitive() && preview.isPreview(Feature.PRIMITIVE_PATTERNS)) {
            preview.warnPreview(tree.pattern.pos(), Feature.PRIMITIVE_PATTERNS);
        }
        chk.checkCastable(tree.expr.pos(), exprtype, clazztype);

        result = check(tree, syms.booleanType, KindSelector.VAL, resultInfo);
    }

    private boolean checkCastablePattern(DiagnosticPosition pos,
                                         Type exprType,
                                         Type pattType) {
        Warner warner = new Warner();
        // if any type is erroneous, the problem is reported elsewhere
        if (exprType.isErroneous() || pattType.isErroneous()) {
            return false;
        }
        if (!types.isCastable(exprType, pattType, warner)) {
            chk.basicHandler.report(pos,
                    diags.fragment(Fragments.InconvertibleTypes(exprType, pattType)));
            return false;
        } else if (warner.hasLint(LintCategory.UNCHECKED)) {
            log.error(pos,
                    Errors.InstanceofReifiableNotSafe(exprType, pattType));
            return false;
        } else {
            return true;
        }
    }

    @Override
    public void visitAnyPattern(JCAnyPattern tree) {
        result = tree.type = resultInfo.pt;
    }

    public void visitBindingPattern(JCBindingPattern tree) {
        Type type;
        if (tree.var.vartype != null) {
            type = attribType(tree.var.vartype, env);
        } else {
            type = resultInfo.pt;
        }
        tree.type = tree.var.type = type;
        BindingSymbol v = new BindingSymbol(tree.var.mods.flags, tree.var.name, type, env.info.scope.owner);
        v.pos = tree.pos;
        tree.var.sym = v;
        if (chk.checkUnique(tree.var.pos(), v, env.info.scope)) {
            chk.checkTransparentVar(tree.var.pos(), v, env.info.scope);
        }
        if (tree.var.vartype != null) {
            annotate.annotateLater(tree.var.mods.annotations, env, v, tree.pos());
            annotate.queueScanTreeAndTypeAnnotate(tree.var.vartype, env, v, tree.var.pos());
            annotate.flush();
        }
        chk.validate(tree.var.vartype, env, true);
        result = tree.type;
        if (v.isUnnamedVariable()) {
            matchBindings = MatchBindingsComputer.EMPTY;
        } else {
            matchBindings = new MatchBindings(List.of(v), List.nil());
        }
    }

    @Override
    public void visitRecordPattern(JCRecordPattern tree) {
        Type site;

        if (tree.deconstructor == null) {
            log.error(tree.pos(), Errors.DeconstructionPatternVarNotAllowed);
            tree.record = syms.errSymbol;
            site = tree.type = types.createErrorType(tree.record.type);
        } else {
            Type type = attribType(tree.deconstructor, env);
            if (type.isRaw() && type.tsym.getTypeParameters().nonEmpty()) {
                Type inferred = infer.instantiatePatternType(resultInfo.pt, type.tsym);
                if (inferred == null) {
                    log.error(tree.pos(), Errors.PatternTypeCannotInfer);
                } else {
                    type = inferred;
                }
            }
            tree.type = tree.deconstructor.type = type;
            site = types.capture(tree.type);
        }

        List<Type> expectedRecordTypes;
        if (site.tsym.kind == Kind.TYP && ((ClassSymbol) site.tsym).isRecord()) {
            ClassSymbol record = (ClassSymbol) site.tsym;
            expectedRecordTypes = record.getRecordComponents()
                                        .stream()
                                        .map(rc -> types.memberType(site, rc))
                                        .map(t -> types.upward(t, types.captures(t)).baseType())
                                        .collect(List.collector());
            tree.record = record;
        } else {
            log.error(tree.pos(), Errors.DeconstructionPatternOnlyRecords(site.tsym));
            expectedRecordTypes = Stream.generate(() -> types.createErrorType(tree.type))
                                .limit(tree.nested.size())
                                .collect(List.collector());
            tree.record = syms.errSymbol;
        }
        ListBuffer<BindingSymbol> outBindings = new ListBuffer<>();
        List<Type> recordTypes = expectedRecordTypes;
        List<JCPattern> nestedPatterns = tree.nested;
        Env<AttrContext> localEnv = env.dup(tree, env.info.dup(env.info.scope.dup()));
        try {
            while (recordTypes.nonEmpty() && nestedPatterns.nonEmpty()) {
                attribExpr(nestedPatterns.head, localEnv, recordTypes.head);
                checkCastablePattern(nestedPatterns.head.pos(), recordTypes.head, nestedPatterns.head.type);
                outBindings.addAll(matchBindings.bindingsWhenTrue);
                matchBindings.bindingsWhenTrue.forEach(localEnv.info.scope::enter);
                nestedPatterns = nestedPatterns.tail;
                recordTypes = recordTypes.tail;
            }
            if (recordTypes.nonEmpty() || nestedPatterns.nonEmpty()) {
                while (nestedPatterns.nonEmpty()) {
                    attribExpr(nestedPatterns.head, localEnv, Type.noType);
                    nestedPatterns = nestedPatterns.tail;
                }
                List<Type> nestedTypes =
                        tree.nested.stream().map(p -> p.type).collect(List.collector());
                log.error(tree.pos(),
                          Errors.IncorrectNumberOfNestedPatterns(expectedRecordTypes,
                                                                 nestedTypes));
            }
        } finally {
            localEnv.info.scope.leave();
        }
        chk.validate(tree.deconstructor, env, true);
        result = tree.type;
        matchBindings = new MatchBindings(outBindings.toList(), List.nil());
    }

    public void visitIndexed(JCArrayAccess tree) {
        Type owntype = types.createErrorType(tree.type);
        Type atype = attribExpr(tree.indexed, env);
        attribExpr(tree.index, env, syms.intType);
        if (types.isArray(atype))
            owntype = types.elemtype(atype);
        else if (!atype.hasTag(ERROR))
            log.error(tree.pos(), Errors.ArrayReqButFound(atype));
        if (!pkind().contains(KindSelector.VAL))
            owntype = capture(owntype);
        result = check(tree, owntype, KindSelector.VAR, resultInfo);
    }

    public void visitIdent(JCIdent tree) {
        Symbol sym;

        // Find symbol
        if (pt().hasTag(METHOD) || pt().hasTag(FORALL)) {
            // If we are looking for a method, the prototype `pt' will be a
            // method type with the type of the call's arguments as parameters.
            env.info.pendingResolutionPhase = null;
            sym = rs.resolveMethod(tree.pos(), env, tree.name, pt().getParameterTypes(), pt().getTypeArguments());
        } else if (tree.sym != null && tree.sym.kind != VAR) {
            sym = tree.sym;
        } else {
            sym = rs.resolveIdent(tree.pos(), env, tree.name, pkind());
        }
        tree.sym = sym;

        // Also find the environment current for the class where
        // sym is defined (`symEnv').
        Env<AttrContext> symEnv = env;
        if (env.enclClass.sym.owner.kind != PCK && // we are in an inner class
            sym.kind.matches(KindSelector.VAL_MTH) &&
            sym.owner.kind == TYP &&
            tree.name != names._this && tree.name != names._super) {

            // Find environment in which identifier is defined.
            while (symEnv.outer != null &&
                   !sym.isMemberOf(symEnv.enclClass.sym, types)) {
                symEnv = symEnv.outer;
            }
        }

        // If symbol is a variable, ...
        if (sym.kind == VAR) {
            VarSymbol v = (VarSymbol)sym;

            // ..., evaluate its initializer, if it has one, and check for
            // illegal forward reference.
            checkInit(tree, env, v, false);

            // If we are expecting a variable (as opposed to a value), check
            // that the variable is assignable in the current environment.
            if (KindSelector.ASG.subset(pkind()))
                checkAssignable(tree.pos(), v, null, env);
        }

        // In a constructor body,
        // if symbol is a field or instance method, check that it is
        // not accessed before the supertype constructor is called.
        if (symEnv.info.isSelfCall &&
            sym.kind.matches(KindSelector.VAL_MTH) &&
            sym.owner.kind == TYP &&
            (sym.flags() & STATIC) == 0) {
            chk.earlyRefError(tree.pos(), sym.kind == VAR ?
                                          sym : thisSym(tree.pos(), env));
        }
        Env<AttrContext> env1 = env;
        if (sym.kind != ERR && sym.kind != TYP &&
            sym.owner != null && sym.owner != env1.enclClass.sym) {
            // If the found symbol is inaccessible, then it is
            // accessed through an enclosing instance.  Locate this
            // enclosing instance:
            while (env1.outer != null && !rs.isAccessible(env, env1.enclClass.sym.type, sym))
                env1 = env1.outer;
        }

        if (env.info.isSerializable) {
            chk.checkAccessFromSerializableElement(tree, env.info.isSerializableLambda);
        }

        result = checkId(tree, env1.enclClass.sym.type, sym, env, resultInfo);
    }

    public void visitSelect(JCFieldAccess tree) {
        // Determine the expected kind of the qualifier expression.
        KindSelector skind = KindSelector.NIL;
        if (tree.name == names._this || tree.name == names._super ||
                tree.name == names._class)
        {
            skind = KindSelector.TYP;
        } else {
            if (pkind().contains(KindSelector.PCK))
                skind = KindSelector.of(skind, KindSelector.PCK);
            if (pkind().contains(KindSelector.TYP))
                skind = KindSelector.of(skind, KindSelector.TYP, KindSelector.PCK);
            if (pkind().contains(KindSelector.VAL_MTH))
                skind = KindSelector.of(skind, KindSelector.VAL, KindSelector.TYP);
        }

        // Attribute the qualifier expression, and determine its symbol (if any).
        Type site = attribTree(tree.selected, env, new ResultInfo(skind, Type.noType));
        if (!pkind().contains(KindSelector.TYP_PCK))
            site = capture(site); // Capture field access

        // don't allow T.class T[].class, etc
        if (skind == KindSelector.TYP) {
            Type elt = site;
            while (elt.hasTag(ARRAY))
                elt = ((ArrayType)elt).elemtype;
            if (elt.hasTag(TYPEVAR)) {
                log.error(tree.pos(), Errors.TypeVarCantBeDeref);
                result = tree.type = types.createErrorType(tree.name, site.tsym, site);
                tree.sym = tree.type.tsym;
                return ;
            }
        }

        // If qualifier symbol is a type or `super', assert `selectSuper'
        // for the selection. This is relevant for determining whether
        // protected symbols are accessible.
        Symbol sitesym = TreeInfo.symbol(tree.selected);
        boolean selectSuperPrev = env.info.selectSuper;
        env.info.selectSuper =
            sitesym != null &&
            sitesym.name == names._super;

        // Determine the symbol represented by the selection.
        env.info.pendingResolutionPhase = null;
        Symbol sym = selectSym(tree, sitesym, site, env, resultInfo);
        if (sym.kind == VAR && sym.name != names._super && env.info.defaultSuperCallSite != null) {
            log.error(tree.selected.pos(), Errors.NotEnclClass(site.tsym));
            sym = syms.errSymbol;
        }
        if (sym.exists() && !isType(sym) && pkind().contains(KindSelector.TYP_PCK)) {
            site = capture(site);
            sym = selectSym(tree, sitesym, site, env, resultInfo);
        }
        boolean varArgs = env.info.lastResolveVarargs();
        tree.sym = sym;

        if (site.hasTag(TYPEVAR) && !isType(sym) && sym.kind != ERR) {
            site = types.skipTypeVars(site, true);
        }

        // If that symbol is a variable, ...
        if (sym.kind == VAR) {
            VarSymbol v = (VarSymbol)sym;

            // ..., evaluate its initializer, if it has one, and check for
            // illegal forward reference.
            checkInit(tree, env, v, true);

            // If we are expecting a variable (as opposed to a value), check
            // that the variable is assignable in the current environment.
            if (KindSelector.ASG.subset(pkind()))
                checkAssignable(tree.pos(), v, tree.selected, env);
        }

        if (sitesym != null &&
                sitesym.kind == VAR &&
                ((VarSymbol)sitesym).isResourceVariable() &&
                sym.kind == MTH &&
                sym.name.equals(names.close) &&
                sym.overrides(syms.autoCloseableClose, sitesym.type.tsym, types, true) &&
                env.info.lint.isEnabled(LintCategory.TRY)) {
            log.warning(LintCategory.TRY, tree, Warnings.TryExplicitCloseCall);
        }

        // Disallow selecting a type from an expression
        if (isType(sym) && (sitesym == null || !sitesym.kind.matches(KindSelector.TYP_PCK))) {
            tree.type = check(tree.selected, pt(),
                              sitesym == null ?
                                      KindSelector.VAL : sitesym.kind.toSelector(),
                              new ResultInfo(KindSelector.TYP_PCK, pt()));
        }

        if (isType(sitesym)) {
            if (sym.name == names._this || sym.name == names._super) {
                // If `C' is the currently compiled class, check that
                // `C.this' does not appear in an explicit call to a constructor
                // also make sure that `super` is not used in constructor invocations
                if (env.info.isSelfCall &&
                        ((sym.name == names._this &&
                        site.tsym == env.enclClass.sym) ||
                        sym.name == names._super && env.info.constructorArgs &&
                        (sitesym.isInterface() || site.tsym == env.enclClass.sym))) {
                    chk.earlyRefError(tree.pos(), sym);
                }
            } else {
                // Check if type-qualified fields or methods are static (JLS)
                if ((sym.flags() & STATIC) == 0 &&
                    sym.name != names._super &&
                    (sym.kind == VAR || sym.kind == MTH)) {
                    rs.accessBase(rs.new StaticError(sym),
                              tree.pos(), site, sym.name, true);
                }
            }
        } else if (sym.kind != ERR &&
                   (sym.flags() & STATIC) != 0 &&
                   sym.name != names._class) {
            // If the qualified item is not a type and the selected item is static, report
            // a warning. Make allowance for the class of an array type e.g. Object[].class)
            if (!sym.owner.isAnonymous()) {
                chk.warnStatic(tree, Warnings.StaticNotQualifiedByType(sym.kind.kindName(), sym.owner));
            } else {
                chk.warnStatic(tree, Warnings.StaticNotQualifiedByType2(sym.kind.kindName()));
            }
        }

        // If we are selecting an instance member via a `super', ...
        if (env.info.selectSuper && (sym.flags() & STATIC) == 0) {

            // Check that super-qualified symbols are not abstract (JLS)
            rs.checkNonAbstract(tree.pos(), sym);

            if (site.isRaw()) {
                // Determine argument types for site.
                Type site1 = types.asSuper(env.enclClass.sym.type, site.tsym);
                if (site1 != null) site = site1;
            }
        }

        if (env.info.isSerializable) {
            chk.checkAccessFromSerializableElement(tree, env.info.isSerializableLambda);
        }

        env.info.selectSuper = selectSuperPrev;
        result = checkId(tree, site, sym, env, resultInfo);
    }
    //where
        /** Determine symbol referenced by a Select expression,
         *
         *  @param tree   The select tree.
         *  @param site   The type of the selected expression,
         *  @param env    The current environment.
         *  @param resultInfo The current result.
         */
        private Symbol selectSym(JCFieldAccess tree,
                                 Symbol location,
                                 Type site,
                                 Env<AttrContext> env,
                                 ResultInfo resultInfo) {
            DiagnosticPosition pos = tree.pos();
            Name name = tree.name;
            switch (site.getTag()) {
            case PACKAGE:
                return rs.accessBase(
                    rs.findIdentInPackage(pos, env, site.tsym, name, resultInfo.pkind),
                    pos, location, site, name, true);
            case ARRAY:
            case CLASS:
                if (resultInfo.pt.hasTag(METHOD) || resultInfo.pt.hasTag(FORALL)) {
                    return rs.resolveQualifiedMethod(
                        pos, env, location, site, name, resultInfo.pt.getParameterTypes(), resultInfo.pt.getTypeArguments());
                } else if (name == names._this || name == names._super) {
                    return rs.resolveSelf(pos, env, site.tsym, name);
                } else if (name == names._class) {
                    // In this case, we have already made sure in
                    // visitSelect that qualifier expression is a type.
                    return syms.getClassField(site, types);
                } else {
                    // We are seeing a plain identifier as selector.
                    Symbol sym = rs.findIdentInType(pos, env, site, name, resultInfo.pkind);
                        sym = rs.accessBase(sym, pos, location, site, name, true);
                    return sym;
                }
            case WILDCARD:
                throw new AssertionError(tree);
            case TYPEVAR:
                // Normally, site.getUpperBound() shouldn't be null.
                // It should only happen during memberEnter/attribBase
                // when determining the supertype which *must* be
                // done before attributing the type variables.  In
                // other words, we are seeing this illegal program:
                // class B<T> extends A<T.foo> {}
                Symbol sym = (site.getUpperBound() != null)
                    ? selectSym(tree, location, capture(site.getUpperBound()), env, resultInfo)
                    : null;
                if (sym == null) {
                    log.error(pos, Errors.TypeVarCantBeDeref);
                    return syms.errSymbol;
                } else {
                    Symbol sym2 = (sym.flags() & Flags.PRIVATE) != 0 ?
                        rs.new AccessError(env, site, sym) :
                                sym;
                    rs.accessBase(sym2, pos, location, site, name, true);
                    return sym;
                }
            case ERROR:
                // preserve identifier names through errors
                return types.createErrorType(name, site.tsym, site).tsym;
            default:
                // The qualifier expression is of a primitive type -- only
                // .class is allowed for these.
                if (name == names._class) {
                    // In this case, we have already made sure in Select that
                    // qualifier expression is a type.
                    return syms.getClassField(site, types);
                } else {
                    log.error(pos, Errors.CantDeref(site));
                    return syms.errSymbol;
                }
            }
        }

        /** Determine type of identifier or select expression and check that
         *  (1) the referenced symbol is not deprecated
         *  (2) the symbol's type is safe (@see checkSafe)
         *  (3) if symbol is a variable, check that its type and kind are
         *      compatible with the prototype and protokind.
         *  (4) if symbol is an instance field of a raw type,
         *      which is being assigned to, issue an unchecked warning if its
         *      type changes under erasure.
         *  (5) if symbol is an instance method of a raw type, issue an
         *      unchecked warning if its argument types change under erasure.
         *  If checks succeed:
         *    If symbol is a constant, return its constant type
         *    else if symbol is a method, return its result type
         *    otherwise return its type.
         *  Otherwise return errType.
         *
         *  @param tree       The syntax tree representing the identifier
         *  @param site       If this is a select, the type of the selected
         *                    expression, otherwise the type of the current class.
         *  @param sym        The symbol representing the identifier.
         *  @param env        The current environment.
         *  @param resultInfo    The expected result
         */
        Type checkId(JCTree tree,
                     Type site,
                     Symbol sym,
                     Env<AttrContext> env,
                     ResultInfo resultInfo) {
            return (resultInfo.pt.hasTag(FORALL) || resultInfo.pt.hasTag(METHOD)) ?
                    checkMethodIdInternal(tree, site, sym, env, resultInfo) :
                    checkIdInternal(tree, site, sym, resultInfo.pt, env, resultInfo);
        }

        Type checkMethodIdInternal(JCTree tree,
                     Type site,
                     Symbol sym,
                     Env<AttrContext> env,
                     ResultInfo resultInfo) {
            if (resultInfo.pkind.contains(KindSelector.POLY)) {
                return attrRecover.recoverMethodInvocation(tree, site, sym, env, resultInfo);
            } else {
                return checkIdInternal(tree, site, sym, resultInfo.pt, env, resultInfo);
            }
        }

        Type checkIdInternal(JCTree tree,
                     Type site,
                     Symbol sym,
                     Type pt,
                     Env<AttrContext> env,
                     ResultInfo resultInfo) {
            if (pt.isErroneous()) {
                return types.createErrorType(site);
            }
            Type owntype; // The computed type of this identifier occurrence.
            switch (sym.kind) {
            case TYP:
                // For types, the computed type equals the symbol's type,
                // except for two situations:
                owntype = sym.type;
                if (owntype.hasTag(CLASS)) {
                    chk.checkForBadAuxiliaryClassAccess(tree.pos(), env, (ClassSymbol)sym);
                    Type ownOuter = owntype.getEnclosingType();

                    // (a) If the symbol's type is parameterized, erase it
                    // because no type parameters were given.
                    // We recover generic outer type later in visitTypeApply.
                    if (owntype.tsym.type.getTypeArguments().nonEmpty()) {
                        owntype = types.erasure(owntype);
                    }

                    // (b) If the symbol's type is an inner class, then
                    // we have to interpret its outer type as a superclass
                    // of the site type. Example:
                    //
                    // class Tree<A> { class Visitor { ... } }
                    // class PointTree extends Tree<Point> { ... }
                    // ...PointTree.Visitor...
                    //
                    // Then the type of the last expression above is
                    // Tree<Point>.Visitor.
                    else if (ownOuter.hasTag(CLASS) && site != ownOuter) {
                        Type normOuter = site;
                        if (normOuter.hasTag(CLASS)) {
                            normOuter = types.asEnclosingSuper(site, ownOuter.tsym);
                        }
                        if (normOuter == null) // perhaps from an import
                            normOuter = types.erasure(ownOuter);
                        if (normOuter != ownOuter)
                            owntype = new ClassType(
                                normOuter, List.nil(), owntype.tsym,
                                owntype.getMetadata());
                    }
                }
                break;
            case VAR:
                VarSymbol v = (VarSymbol)sym;

                if (env.info.enclVar != null
                        && v.type.hasTag(NONE)) {
                    //self reference to implicitly typed variable declaration
                    log.error(TreeInfo.positionFor(v, env.enclClass), Errors.CantInferLocalVarType(v.name, Fragments.LocalSelfRef));
                    return tree.type = v.type = types.createErrorType(v.type);
                }

                // Test (4): if symbol is an instance field of a raw type,
                // which is being assigned to, issue an unchecked warning if
                // its type changes under erasure.
                if (KindSelector.ASG.subset(pkind()) &&
                    v.owner.kind == TYP &&
                    (v.flags() & STATIC) == 0 &&
                    (site.hasTag(CLASS) || site.hasTag(TYPEVAR))) {
                    Type s = types.asOuterSuper(site, v.owner);
                    if (s != null &&
                        s.isRaw() &&
                        !types.isSameType(v.type, v.erasure(types))) {
                        chk.warnUnchecked(tree.pos(), Warnings.UncheckedAssignToVar(v, s));
                    }
                }
                // The computed type of a variable is the type of the
                // variable symbol, taken as a member of the site type.
                owntype = (sym.owner.kind == TYP &&
                           sym.name != names._this && sym.name != names._super)
                    ? types.memberType(site, sym)
                    : sym.type;

                // If the variable is a constant, record constant value in
                // computed type.
                if (v.getConstValue() != null && isStaticReference(tree))
                    owntype = owntype.constType(v.getConstValue());

                if (resultInfo.pkind == KindSelector.VAL) {
                    owntype = capture(owntype); // capture "names as expressions"
                }
                break;
            case MTH: {
                owntype = checkMethod(site, sym,
                        new ResultInfo(resultInfo.pkind, resultInfo.pt.getReturnType(), resultInfo.checkContext, resultInfo.checkMode),
                        env, TreeInfo.args(env.tree), resultInfo.pt.getParameterTypes(),
                        resultInfo.pt.getTypeArguments());
                break;
            }
            case PCK: case ERR:
                owntype = sym.type;
                break;
            default:
                throw new AssertionError("unexpected kind: " + sym.kind +
                                         " in tree " + tree);
            }

            // Emit a `deprecation' warning if symbol is deprecated.
            // (for constructors (but not for constructor references), the error
            // was given when the constructor was resolved)

            if (sym.name != names.init || tree.hasTag(REFERENCE)) {
                chk.checkDeprecated(tree.pos(), env.info.scope.owner, sym);
                chk.checkSunAPI(tree.pos(), sym);
                chk.checkProfile(tree.pos(), sym);
                chk.checkPreview(tree.pos(), env.info.scope.owner, sym);
            }

            // If symbol is a variable, check that its type and
            // kind are compatible with the prototype and protokind.
            return check(tree, owntype, sym.kind.toSelector(), resultInfo);
        }

        /** Check that variable is initialized and evaluate the variable's
         *  initializer, if not yet done. Also check that variable is not
         *  referenced before it is defined.
         *  @param tree    The tree making up the variable reference.
         *  @param env     The current environment.
         *  @param v       The variable's symbol.
         */
        private void checkInit(JCTree tree,
                               Env<AttrContext> env,
                               VarSymbol v,
                               boolean onlyWarning) {
            // A forward reference is diagnosed if the declaration position
            // of the variable is greater than the current tree position
            // and the tree and variable definition occur in the same class
            // definition.  Note that writes don't count as references.
            // This check applies only to class and instance
            // variables.  Local variables follow different scope rules,
            // and are subject to definite assignment checking.
            Env<AttrContext> initEnv = enclosingInitEnv(env);
            if (initEnv != null &&
                (initEnv.info.enclVar == v || v.pos > tree.pos) &&
                v.owner.kind == TYP &&
                v.owner == env.info.scope.owner.enclClass() &&
                ((v.flags() & STATIC) != 0) == Resolve.isStatic(env) &&
                (!env.tree.hasTag(ASSIGN) ||
                 TreeInfo.skipParens(((JCAssign) env.tree).lhs) != tree)) {
                if (!onlyWarning || isStaticEnumField(v)) {
                    Error errkey = (initEnv.info.enclVar == v) ?
                                Errors.IllegalSelfRef : Errors.IllegalForwardRef;
                    log.error(tree.pos(), errkey);
                } else if (useBeforeDeclarationWarning) {
                    Warning warnkey = (initEnv.info.enclVar == v) ?
                                Warnings.SelfRef(v) : Warnings.ForwardRef(v);
                    log.warning(tree.pos(), warnkey);
                }
            }

            v.getConstValue(); // ensure initializer is evaluated

            checkEnumInitializer(tree, env, v);
        }

        /**
         * Returns the enclosing init environment associated with this env (if any). An init env
         * can be either a field declaration env or a static/instance initializer env.
         */
        Env<AttrContext> enclosingInitEnv(Env<AttrContext> env) {
            while (true) {
                switch (env.tree.getTag()) {
                    case VARDEF:
                        JCVariableDecl vdecl = (JCVariableDecl)env.tree;
                        if (vdecl.sym.owner.kind == TYP) {
                            //field
                            return env;
                        }
                        break;
                    case BLOCK:
                        if (env.next.tree.hasTag(CLASSDEF)) {
                            //instance/static initializer
                            return env;
                        }
                        break;
                    case METHODDEF:
                    case CLASSDEF:
                    case TOPLEVEL:
                        return null;
                }
                Assert.checkNonNull(env.next);
                env = env.next;
            }
        }

        /**
         * Check for illegal references to static members of enum.  In
         * an enum type, constructors and initializers may not
         * reference its static members unless they are constant.
         *
         * @param tree    The tree making up the variable reference.
         * @param env     The current environment.
         * @param v       The variable's symbol.
         * @jls 8.9 Enum Types
         */
        private void checkEnumInitializer(JCTree tree, Env<AttrContext> env, VarSymbol v) {
            // JLS:
            //
            // "It is a compile-time error to reference a static field
            // of an enum type that is not a compile-time constant
            // (15.28) from constructors, instance initializer blocks,
            // or instance variable initializer expressions of that
            // type. It is a compile-time error for the constructors,
            // instance initializer blocks, or instance variable
            // initializer expressions of an enum constant e to refer
            // to itself or to an enum constant of the same type that
            // is declared to the right of e."
            if (isStaticEnumField(v)) {
                ClassSymbol enclClass = env.info.scope.owner.enclClass();

                if (enclClass == null || enclClass.owner == null)
                    return;

                // See if the enclosing class is the enum (or a
                // subclass thereof) declaring v.  If not, this
                // reference is OK.
                if (v.owner != enclClass && !types.isSubtype(enclClass.type, v.owner.type))
                    return;

                // If the reference isn't from an initializer, then
                // the reference is OK.
                if (!Resolve.isInitializer(env))
                    return;

                log.error(tree.pos(), Errors.IllegalEnumStaticRef);
            }
        }

        /** Is the given symbol a static, non-constant field of an Enum?
         *  Note: enum literals should not be regarded as such
         */
        private boolean isStaticEnumField(VarSymbol v) {
            return Flags.isEnum(v.owner) &&
                   Flags.isStatic(v) &&
                   !Flags.isConstant(v) &&
                   v.name != names._class;
        }

    /**
     * Check that method arguments conform to its instantiation.
     **/
    public Type checkMethod(Type site,
                            final Symbol sym,
                            ResultInfo resultInfo,
                            Env<AttrContext> env,
                            final List<JCExpression> argtrees,
                            List<Type> argtypes,
                            List<Type> typeargtypes) {
        // Test (5): if symbol is an instance method of a raw type, issue
        // an unchecked warning if its argument types change under erasure.
        if ((sym.flags() & STATIC) == 0 &&
            (site.hasTag(CLASS) || site.hasTag(TYPEVAR))) {
            Type s = types.asOuterSuper(site, sym.owner);
            if (s != null && s.isRaw() &&
                !types.isSameTypes(sym.type.getParameterTypes(),
                                   sym.erasure(types).getParameterTypes())) {
                chk.warnUnchecked(env.tree.pos(), Warnings.UncheckedCallMbrOfRawType(sym, s));
            }
        }

        if (env.info.defaultSuperCallSite != null) {
            for (Type sup : types.interfaces(env.enclClass.type).prepend(types.supertype((env.enclClass.type)))) {
                if (!sup.tsym.isSubClass(sym.enclClass(), types) ||
                        types.isSameType(sup, env.info.defaultSuperCallSite)) continue;
                List<MethodSymbol> icand_sup =
                        types.interfaceCandidates(sup, (MethodSymbol)sym);
                if (icand_sup.nonEmpty() &&
                        icand_sup.head != sym &&
                        icand_sup.head.overrides(sym, icand_sup.head.enclClass(), types, true)) {
                    log.error(env.tree.pos(),
                              Errors.IllegalDefaultSuperCall(env.info.defaultSuperCallSite, Fragments.OverriddenDefault(sym, sup)));
                    break;
                }
            }
            env.info.defaultSuperCallSite = null;
        }

        if (sym.isStatic() && site.isInterface() && env.tree.hasTag(APPLY)) {
            JCMethodInvocation app = (JCMethodInvocation)env.tree;
            if (app.meth.hasTag(SELECT) &&
                    !TreeInfo.isStaticSelector(((JCFieldAccess)app.meth).selected, names)) {
                log.error(env.tree.pos(), Errors.IllegalStaticIntfMethCall(site));
            }
        }

        // Compute the identifier's instantiated type.
        // For methods, we need to compute the instance type by
        // Resolve.instantiate from the symbol's type as well as
        // any type arguments and value arguments.
        Warner noteWarner = new Warner();
        try {
            Type owntype = rs.checkMethod(
                    env,
                    site,
                    sym,
                    resultInfo,
                    argtypes,
                    typeargtypes,
                    noteWarner);

            DeferredAttr.DeferredTypeMap<Void> checkDeferredMap =
                deferredAttr.new DeferredTypeMap<>(DeferredAttr.AttrMode.CHECK, sym, env.info.pendingResolutionPhase);

            argtypes = argtypes.map(checkDeferredMap);

            if (noteWarner.hasNonSilentLint(LintCategory.UNCHECKED)) {
                chk.warnUnchecked(env.tree.pos(), Warnings.UncheckedMethInvocationApplied(kindName(sym),
                        sym.name,
                        rs.methodArguments(sym.type.getParameterTypes()),
                        rs.methodArguments(argtypes.map(checkDeferredMap)),
                        kindName(sym.location()),
                        sym.location()));
                if (resultInfo.pt != Infer.anyPoly ||
                        !owntype.hasTag(METHOD) ||
                        !owntype.isPartial()) {
                    //if this is not a partially inferred method type, erase return type. Otherwise,
                    //erasure is carried out in PartiallyInferredMethodType.check().
                    owntype = new MethodType(owntype.getParameterTypes(),
                            types.erasure(owntype.getReturnType()),
                            types.erasure(owntype.getThrownTypes()),
                            syms.methodClass);
                }
            }

            PolyKind pkind = (sym.type.hasTag(FORALL) &&
                 sym.type.getReturnType().containsAny(((ForAll)sym.type).tvars)) ?
                 PolyKind.POLY : PolyKind.STANDALONE;
            TreeInfo.setPolyKind(env.tree, pkind);

            return (resultInfo.pt == Infer.anyPoly) ?
                    owntype :
                    chk.checkMethod(owntype, sym, env, argtrees, argtypes, env.info.lastResolveVarargs(),
                            resultInfo.checkContext.inferenceContext());
        } catch (Infer.InferenceException ex) {
            //invalid target type - propagate exception outwards or report error
            //depending on the current check context
            resultInfo.checkContext.report(env.tree.pos(), ex.getDiagnostic());
            return types.createErrorType(site);
        } catch (Resolve.InapplicableMethodException ex) {
            final JCDiagnostic diag = ex.getDiagnostic();
            Resolve.InapplicableSymbolError errSym = rs.new InapplicableSymbolError(null) {
                @Override
                protected Pair<Symbol, JCDiagnostic> errCandidate() {
                    return new Pair<>(sym, diag);
                }
            };
            List<Type> argtypes2 = argtypes.map(
                    rs.new ResolveDeferredRecoveryMap(AttrMode.CHECK, sym, env.info.pendingResolutionPhase));
            JCDiagnostic errDiag = errSym.getDiagnostic(JCDiagnostic.DiagnosticType.ERROR,
                    env.tree, sym, site, sym.name, argtypes2, typeargtypes);
            log.report(errDiag);
            return types.createErrorType(site);
        }
    }

    public void visitLiteral(JCLiteral tree) {
        result = check(tree, litType(tree.typetag).constType(tree.value),
                KindSelector.VAL, resultInfo);
    }
    //where
    /** Return the type of a literal with given type tag.
     */
    Type litType(TypeTag tag) {
        return (tag == CLASS) ? syms.stringType : syms.typeOfTag[tag.ordinal()];
    }

    public void visitStringTemplate(JCStringTemplate tree) {
        JCExpression processor = tree.processor;
        Type resultType = syms.stringTemplateType;

        if (processor != null) {
            resultType = attribTree(processor, env, new ResultInfo(KindSelector.VAL, Type.noType));
            resultType = chk.checkProcessorType(processor, resultType, env);
        }

        Env<AttrContext> localEnv = env.dup(tree, env.info.dup());

        for (JCExpression arg : tree.expressions) {
            chk.checkNonVoid(arg.pos(), attribExpr(arg, localEnv));
        }

        tree.type = resultType;
        result = resultType;

        check(tree, resultType, KindSelector.VAL, resultInfo);
    }

    public void visitTypeIdent(JCPrimitiveTypeTree tree) {
        result = check(tree, syms.typeOfTag[tree.typetag.ordinal()], KindSelector.TYP, resultInfo);
    }

    public void visitTypeArray(JCArrayTypeTree tree) {
        Type etype = attribType(tree.elemtype, env);
        Type type = new ArrayType(etype, syms.arrayClass);
        result = check(tree, type, KindSelector.TYP, resultInfo);
    }

    /** Visitor method for parameterized types.
     *  Bound checking is left until later, since types are attributed
     *  before supertype structure is completely known
     */
    public void visitTypeApply(JCTypeApply tree) {
        Type owntype = types.createErrorType(tree.type);

        // Attribute functor part of application and make sure it's a class.
        Type clazztype = chk.checkClassType(tree.clazz.pos(), attribType(tree.clazz, env));

        // Attribute type parameters
        List<Type> actuals = attribTypes(tree.arguments, env);

        if (clazztype.hasTag(CLASS)) {
            List<Type> formals = clazztype.tsym.type.getTypeArguments();
            if (actuals.isEmpty()) //diamond
                actuals = formals;

            if (actuals.length() == formals.length()) {
                List<Type> a = actuals;
                List<Type> f = formals;
                while (a.nonEmpty()) {
                    a.head = a.head.withTypeVar(f.head);
                    a = a.tail;
                    f = f.tail;
                }
                // Compute the proper generic outer
                Type clazzOuter = clazztype.getEnclosingType();
                if (clazzOuter.hasTag(CLASS)) {
                    Type site;
                    JCExpression clazz = TreeInfo.typeIn(tree.clazz);
                    if (clazz.hasTag(IDENT)) {
                        site = env.enclClass.sym.type;
                    } else if (clazz.hasTag(SELECT)) {
                        site = ((JCFieldAccess) clazz).selected.type;
                    } else throw new AssertionError(""+tree);
                    if (clazzOuter.hasTag(CLASS) && site != clazzOuter) {
                        if (site.hasTag(CLASS))
                            site = types.asOuterSuper(site, clazzOuter.tsym);
                        if (site == null)
                            site = types.erasure(clazzOuter);
                        clazzOuter = site;
                    }
                }
                owntype = new ClassType(clazzOuter, actuals, clazztype.tsym,
                                        clazztype.getMetadata());
            } else {
                if (formals.length() != 0) {
                    log.error(tree.pos(),
                              Errors.WrongNumberTypeArgs(Integer.toString(formals.length())));
                } else {
                    log.error(tree.pos(), Errors.TypeDoesntTakeParams(clazztype.tsym));
                }
                owntype = types.createErrorType(tree.type);
            }
        }
        result = check(tree, owntype, KindSelector.TYP, resultInfo);
    }

    public void visitTypeUnion(JCTypeUnion tree) {
        ListBuffer<Type> multicatchTypes = new ListBuffer<>();
        ListBuffer<Type> all_multicatchTypes = null; // lazy, only if needed
        for (JCExpression typeTree : tree.alternatives) {
            Type ctype = attribType(typeTree, env);
            ctype = chk.checkType(typeTree.pos(),
                          chk.checkClassType(typeTree.pos(), ctype),
                          syms.throwableType);
            if (!ctype.isErroneous()) {
                //check that alternatives of a union type are pairwise
                //unrelated w.r.t. subtyping
                if (chk.intersects(ctype,  multicatchTypes.toList())) {
                    for (Type t : multicatchTypes) {
                        boolean sub = types.isSubtype(ctype, t);
                        boolean sup = types.isSubtype(t, ctype);
                        if (sub || sup) {
                            //assume 'a' <: 'b'
                            Type a = sub ? ctype : t;
                            Type b = sub ? t : ctype;
                            log.error(typeTree.pos(), Errors.MulticatchTypesMustBeDisjoint(a, b));
                        }
                    }
                }
                multicatchTypes.append(ctype);
                if (all_multicatchTypes != null)
                    all_multicatchTypes.append(ctype);
            } else {
                if (all_multicatchTypes == null) {
                    all_multicatchTypes = new ListBuffer<>();
                    all_multicatchTypes.appendList(multicatchTypes);
                }
                all_multicatchTypes.append(ctype);
            }
        }
        Type t = check(tree, types.lub(multicatchTypes.toList()),
                KindSelector.TYP, resultInfo.dup(CheckMode.NO_TREE_UPDATE));
        if (t.hasTag(CLASS)) {
            List<Type> alternatives =
                ((all_multicatchTypes == null) ? multicatchTypes : all_multicatchTypes).toList();
            t = new UnionClassType((ClassType) t, alternatives);
        }
        tree.type = result = t;
    }

    public void visitTypeIntersection(JCTypeIntersection tree) {
        attribTypes(tree.bounds, env);
        tree.type = result = checkIntersection(tree, tree.bounds);
    }

    public void visitTypeParameter(JCTypeParameter tree) {
        TypeVar typeVar = (TypeVar) tree.type;

        if (tree.annotations != null && tree.annotations.nonEmpty()) {
            annotate.annotateTypeParameterSecondStage(tree, tree.annotations);
        }

        if (!typeVar.getUpperBound().isErroneous()) {
            //fixup type-parameter bound computed in 'attribTypeVariables'
            typeVar.setUpperBound(checkIntersection(tree, tree.bounds));
        }
    }

    Type checkIntersection(JCTree tree, List<JCExpression> bounds) {
        Set<Symbol> boundSet = new HashSet<>();
        if (bounds.nonEmpty()) {
            // accept class or interface or typevar as first bound.
            bounds.head.type = checkBase(bounds.head.type, bounds.head, env, false, false, false);
            boundSet.add(types.erasure(bounds.head.type).tsym);
            if (bounds.head.type.isErroneous()) {
                return bounds.head.type;
            }
            else if (bounds.head.type.hasTag(TYPEVAR)) {
                // if first bound was a typevar, do not accept further bounds.
                if (bounds.tail.nonEmpty()) {
                    log.error(bounds.tail.head.pos(),
                              Errors.TypeVarMayNotBeFollowedByOtherBounds);
                    return bounds.head.type;
                }
            } else {
                // if first bound was a class or interface, accept only interfaces
                // as further bounds.
                for (JCExpression bound : bounds.tail) {
                    bound.type = checkBase(bound.type, bound, env, false, true, false);
                    if (bound.type.isErroneous()) {
                        bounds = List.of(bound);
                    }
                    else if (bound.type.hasTag(CLASS)) {
                        chk.checkNotRepeated(bound.pos(), types.erasure(bound.type), boundSet);
                    }
                }
            }
        }

        if (bounds.length() == 0) {
            return syms.objectType;
        } else if (bounds.length() == 1) {
            return bounds.head.type;
        } else {
            Type owntype = types.makeIntersectionType(TreeInfo.types(bounds));
            // ... the variable's bound is a class type flagged COMPOUND
            // (see comment for TypeVar.bound).
            // In this case, generate a class tree that represents the
            // bound class, ...
            JCExpression extending;
            List<JCExpression> implementing;
            if (!bounds.head.type.isInterface()) {
                extending = bounds.head;
                implementing = bounds.tail;
            } else {
                extending = null;
                implementing = bounds;
            }
            JCClassDecl cd = make.at(tree).ClassDef(
                make.Modifiers(PUBLIC | ABSTRACT),
                names.empty, List.nil(),
                extending, implementing, List.nil());

            ClassSymbol c = (ClassSymbol)owntype.tsym;
            Assert.check((c.flags() & COMPOUND) != 0);
            cd.sym = c;
            c.sourcefile = env.toplevel.sourcefile;

            // ... and attribute the bound class
            c.flags_field |= UNATTRIBUTED;
            Env<AttrContext> cenv = enter.classEnv(cd, env);
            typeEnvs.put(c, cenv);
            attribClass(c);
            return owntype;
        }
    }

    public void visitWildcard(JCWildcard tree) {
        //- System.err.println("visitWildcard("+tree+");");//DEBUG
        Type type = (tree.kind.kind == BoundKind.UNBOUND)
            ? syms.objectType
            : attribType(tree.inner, env);
        result = check(tree, new WildcardType(chk.checkRefType(tree.pos(), type),
                                              tree.kind.kind,
                                              syms.boundClass),
                KindSelector.TYP, resultInfo);
    }

    public void visitAnnotation(JCAnnotation tree) {
        Assert.error("should be handled in annotate");
    }

    @Override
    public void visitModifiers(JCModifiers tree) {
        //error recovery only:
        Assert.check(resultInfo.pkind == KindSelector.ERR);

        attribAnnotationTypes(tree.annotations, env);
    }

    public void visitAnnotatedType(JCAnnotatedType tree) {
        attribAnnotationTypes(tree.annotations, env);
        Type underlyingType = attribType(tree.underlyingType, env);
        Type annotatedType = underlyingType.preannotatedType();

        if (!env.info.isNewClass)
            annotate.annotateTypeSecondStage(tree, tree.annotations, annotatedType);
        result = tree.type = annotatedType;
    }

    public void visitErroneous(JCErroneous tree) {
        if (tree.errs != null) {
            Env<AttrContext> errEnv = env.dup(env.tree, env.info.dup());
            errEnv.info.returnResult = unknownExprInfo;
            for (JCTree err : tree.errs)
                attribTree(err, errEnv, new ResultInfo(KindSelector.ERR, pt()));
        }
        result = tree.type = syms.errType;
    }

    /** Default visitor method for all other trees.
     */
    public void visitTree(JCTree tree) {
        throw new AssertionError();
    }

    /**
     * Attribute an env for either a top level tree or class or module declaration.
     */
    public void attrib(Env<AttrContext> env) {
        switch (env.tree.getTag()) {
            case MODULEDEF:
                attribModule(env.tree.pos(), ((JCModuleDecl)env.tree).sym);
                break;
            case PACKAGEDEF:
                attribPackage(env.tree.pos(), ((JCPackageDecl) env.tree).packge);
                break;
            default:
                attribClass(env.tree.pos(), env.enclClass.sym);
        }
    }

    public void attribPackage(DiagnosticPosition pos, PackageSymbol p) {
        try {
            annotate.flush();
            attribPackage(p);
        } catch (CompletionFailure ex) {
            chk.completionError(pos, ex);
        }
    }

    void attribPackage(PackageSymbol p) {
        attribWithLint(p,
                       env -> chk.checkDeprecatedAnnotation(((JCPackageDecl) env.tree).pid.pos(), p));
    }

    public void attribModule(DiagnosticPosition pos, ModuleSymbol m) {
        try {
            annotate.flush();
            attribModule(m);
        } catch (CompletionFailure ex) {
            chk.completionError(pos, ex);
        }
    }

    void attribModule(ModuleSymbol m) {
        attribWithLint(m, env -> attribStat(env.tree, env));
    }

    private void attribWithLint(TypeSymbol sym, Consumer<Env<AttrContext>> attrib) {
        Env<AttrContext> env = typeEnvs.get(sym);

        Env<AttrContext> lintEnv = env;
        while (lintEnv.info.lint == null)
            lintEnv = lintEnv.next;

        Lint lint = lintEnv.info.lint.augment(sym);

        Lint prevLint = chk.setLint(lint);
        JavaFileObject prev = log.useSource(env.toplevel.sourcefile);

        try {
            deferredLintHandler.flush(env.tree.pos());
            attrib.accept(env);
        } finally {
            log.useSource(prev);
            chk.setLint(prevLint);
        }
    }

    /** Main method: attribute class definition associated with given class symbol.
     *  reporting completion failures at the given position.
     *  @param pos The source position at which completion errors are to be
     *             reported.
     *  @param c   The class symbol whose definition will be attributed.
     */
    public void attribClass(DiagnosticPosition pos, ClassSymbol c) {
        try {
            annotate.flush();
            attribClass(c);
        } catch (CompletionFailure ex) {
            chk.completionError(pos, ex);
        }
    }

    /** Attribute class definition associated with given class symbol.
     *  @param c   The class symbol whose definition will be attributed.
     */
    void attribClass(ClassSymbol c) throws CompletionFailure {
        if (c.type.hasTag(ERROR)) return;

        // Check for cycles in the inheritance graph, which can arise from
        // ill-formed class files.
        chk.checkNonCyclic(null, c.type);

        Type st = types.supertype(c.type);
        if ((c.flags_field & Flags.COMPOUND) == 0 &&
            (c.flags_field & Flags.SUPER_OWNER_ATTRIBUTED) == 0) {
            // First, attribute superclass.
            if (st.hasTag(CLASS))
                attribClass((ClassSymbol)st.tsym);

            // Next attribute owner, if it is a class.
            if (c.owner.kind == TYP && c.owner.type.hasTag(CLASS))
                attribClass((ClassSymbol)c.owner);

            c.flags_field |= Flags.SUPER_OWNER_ATTRIBUTED;
        }

        // The previous operations might have attributed the current class
        // if there was a cycle. So we test first whether the class is still
        // UNATTRIBUTED.
        if ((c.flags_field & UNATTRIBUTED) != 0) {
            c.flags_field &= ~UNATTRIBUTED;

            // Get environment current at the point of class definition.
            Env<AttrContext> env = typeEnvs.get(c);

            if (c.isSealed() &&
                    !c.isEnum() &&
                    !c.isPermittedExplicit &&
                    c.permitted.isEmpty()) {
                log.error(TreeInfo.diagnosticPositionFor(c, env.tree), Errors.SealedClassMustHaveSubclasses);
            }

            if (c.isSealed()) {
                Set<Symbol> permittedTypes = new HashSet<>();
                boolean sealedInUnnamed = c.packge().modle == syms.unnamedModule || c.packge().modle == syms.noModule;
                for (Symbol subTypeSym : c.permitted) {
                    boolean isTypeVar = false;
                    if (subTypeSym.type.getTag() == TYPEVAR) {
                        isTypeVar = true; //error recovery
                        log.error(TreeInfo.diagnosticPositionFor(subTypeSym, env.tree),
                                Errors.InvalidPermitsClause(Fragments.IsATypeVariable(subTypeSym.type)));
                    }
                    if (subTypeSym.isAnonymous() && !c.isEnum()) {
                        log.error(TreeInfo.diagnosticPositionFor(subTypeSym, env.tree),  Errors.LocalClassesCantExtendSealed(Fragments.Anonymous));
                    }
                    if (permittedTypes.contains(subTypeSym)) {
                        DiagnosticPosition pos =
                                env.enclClass.permitting.stream()
                                        .filter(permittedExpr -> TreeInfo.diagnosticPositionFor(subTypeSym, permittedExpr, true) != null)
                                        .limit(2).collect(List.collector()).get(1);
                        log.error(pos, Errors.InvalidPermitsClause(Fragments.IsDuplicated(subTypeSym.type)));
                    } else {
                        permittedTypes.add(subTypeSym);
                    }
                    if (sealedInUnnamed) {
                        if (subTypeSym.packge() != c.packge()) {
                            log.error(TreeInfo.diagnosticPositionFor(subTypeSym, env.tree),
                                    Errors.ClassInUnnamedModuleCantExtendSealedInDiffPackage(c)
                            );
                        }
                    } else if (subTypeSym.packge().modle != c.packge().modle) {
                        log.error(TreeInfo.diagnosticPositionFor(subTypeSym, env.tree),
                                Errors.ClassInModuleCantExtendSealedInDiffModule(c, c.packge().modle)
                        );
                    }
                    if (subTypeSym == c.type.tsym || types.isSuperType(subTypeSym.type, c.type)) {
                        log.error(TreeInfo.diagnosticPositionFor(subTypeSym, ((JCClassDecl)env.tree).permitting),
                                Errors.InvalidPermitsClause(
                                        subTypeSym == c.type.tsym ?
                                                Fragments.MustNotBeSameClass :
                                                Fragments.MustNotBeSupertype(subTypeSym.type)
                                )
                        );
                    } else if (!isTypeVar) {
                        boolean thisIsASuper = types.directSupertypes(subTypeSym.type)
                                                    .stream()
                                                    .anyMatch(d -> d.tsym == c);
                        if (!thisIsASuper) {
                            log.error(TreeInfo.diagnosticPositionFor(subTypeSym, env.tree),
                                    Errors.InvalidPermitsClause(Fragments.DoesntExtendSealed(subTypeSym.type)));
                        }
                    }
                }
            }

            List<ClassSymbol> sealedSupers = types.directSupertypes(c.type)
                                                  .stream()
                                                  .filter(s -> s.tsym.isSealed())
                                                  .map(s -> (ClassSymbol) s.tsym)
                                                  .collect(List.collector());

            if (sealedSupers.isEmpty()) {
                if ((c.flags_field & Flags.NON_SEALED) != 0) {
                    boolean hasErrorSuper = false;

                    hasErrorSuper |= types.directSupertypes(c.type)
                                          .stream()
                                          .anyMatch(s -> s.tsym.kind == Kind.ERR);

                    ClassType ct = (ClassType) c.type;

                    hasErrorSuper |= !ct.isCompound() && ct.interfaces_field != ct.all_interfaces_field;

                    if (!hasErrorSuper) {
                        log.error(TreeInfo.diagnosticPositionFor(c, env.tree), Errors.NonSealedWithNoSealedSupertype(c));
                    }
                }
            } else {
                if (c.isDirectlyOrIndirectlyLocal() && !c.isEnum()) {
                    log.error(TreeInfo.diagnosticPositionFor(c, env.tree), Errors.LocalClassesCantExtendSealed(c.isAnonymous() ? Fragments.Anonymous : Fragments.Local));
                }

                if (!c.type.isCompound()) {
                    for (ClassSymbol supertypeSym : sealedSupers) {
                        if (!supertypeSym.permitted.contains(c.type.tsym)) {
                            log.error(TreeInfo.diagnosticPositionFor(c.type.tsym, env.tree), Errors.CantInheritFromSealed(supertypeSym));
                        }
                    }
                    if (!c.isNonSealed() && !c.isFinal() && !c.isSealed()) {
                        log.error(TreeInfo.diagnosticPositionFor(c, env.tree),
                                c.isInterface() ?
                                        Errors.NonSealedOrSealedExpected :
                                        Errors.NonSealedSealedOrFinalExpected);
                    }
                }
            }

            // The info.lint field in the envs stored in typeEnvs is deliberately uninitialized,
            // because the annotations were not available at the time the env was created. Therefore,
            // we look up the environment chain for the first enclosing environment for which the
            // lint value is set. Typically, this is the parent env, but might be further if there
            // are any envs created as a result of TypeParameter nodes.
            Env<AttrContext> lintEnv = env;
            while (lintEnv.info.lint == null)
                lintEnv = lintEnv.next;

            // Having found the enclosing lint value, we can initialize the lint value for this class
            env.info.lint = lintEnv.info.lint.augment(c);

            Lint prevLint = chk.setLint(env.info.lint);
            JavaFileObject prev = log.useSource(c.sourcefile);
            ResultInfo prevReturnRes = env.info.returnResult;

            try {
                deferredLintHandler.flush(env.tree);
                env.info.returnResult = null;
                // java.lang.Enum may not be subclassed by a non-enum
                if (st.tsym == syms.enumSym &&
                    ((c.flags_field & (Flags.ENUM|Flags.COMPOUND)) == 0))
                    log.error(env.tree.pos(), Errors.EnumNoSubclassing);

                // Enums may not be extended by source-level classes
                if (st.tsym != null &&
                    ((st.tsym.flags_field & Flags.ENUM) != 0) &&
                    ((c.flags_field & (Flags.ENUM | Flags.COMPOUND)) == 0)) {
                    log.error(env.tree.pos(), Errors.EnumTypesNotExtensible);
                }

                if (rs.isSerializable(c.type)) {
                    env.info.isSerializable = true;
                }

                attribClassBody(env, c);

                chk.checkDeprecatedAnnotation(env.tree.pos(), c);
                chk.checkClassOverrideEqualsAndHashIfNeeded(env.tree.pos(), c);
                chk.checkFunctionalInterface((JCClassDecl) env.tree, c);
                chk.checkLeaksNotAccessible(env, (JCClassDecl) env.tree);

                if ((c.flags_field & Flags.UNNAMED_CLASS) != 0) {
                    chk.checkHasMain(env.tree.pos(), c);
                }
            } finally {
                env.info.returnResult = prevReturnRes;
                log.useSource(prev);
                chk.setLint(prevLint);
            }

        }
    }

    public void visitImport(JCImport tree) {
        // nothing to do
    }

    public void visitModuleDef(JCModuleDecl tree) {
        tree.sym.completeUsesProvides();
        ModuleSymbol msym = tree.sym;
        Lint lint = env.outer.info.lint = env.outer.info.lint.augment(msym);
        Lint prevLint = chk.setLint(lint);
        chk.checkModuleName(tree);
        chk.checkDeprecatedAnnotation(tree, msym);

        try {
            deferredLintHandler.flush(tree.pos());
        } finally {
            chk.setLint(prevLint);
        }
    }

    /** Finish the attribution of a class. */
    private void attribClassBody(Env<AttrContext> env, ClassSymbol c) {
        JCClassDecl tree = (JCClassDecl)env.tree;
        Assert.check(c == tree.sym);

        // Validate type parameters, supertype and interfaces.
        attribStats(tree.typarams, env);
        if (!c.isAnonymous()) {
            //already checked if anonymous
            chk.validate(tree.typarams, env);
            chk.validate(tree.extending, env);
            chk.validate(tree.implementing, env);
        }

        c.markAbstractIfNeeded(types);

        // If this is a non-abstract class, check that it has no abstract
        // methods or unimplemented methods of an implemented interface.
        if ((c.flags() & (ABSTRACT | INTERFACE)) == 0) {
            chk.checkAllDefined(tree.pos(), c);
        }

        if ((c.flags() & ANNOTATION) != 0) {
            if (tree.implementing.nonEmpty())
                log.error(tree.implementing.head.pos(),
                          Errors.CantExtendIntfAnnotation);
            if (tree.typarams.nonEmpty()) {
                log.error(tree.typarams.head.pos(),
                          Errors.IntfAnnotationCantHaveTypeParams(c));
            }

            // If this annotation type has a @Repeatable, validate
            Attribute.Compound repeatable = c.getAnnotationTypeMetadata().getRepeatable();
            // If this annotation type has a @Repeatable, validate
            if (repeatable != null) {
                // get diagnostic position for error reporting
                DiagnosticPosition cbPos = getDiagnosticPosition(tree, repeatable.type);
                Assert.checkNonNull(cbPos);

                chk.validateRepeatable(c, repeatable, cbPos);
            }
        } else {
            // Check that all extended classes and interfaces
            // are compatible (i.e. no two define methods with same arguments
            // yet different return types).  (JLS 8.4.8.3)
            chk.checkCompatibleSupertypes(tree.pos(), c.type);
            chk.checkDefaultMethodClashes(tree.pos(), c.type);
            chk.checkPotentiallyAmbiguousOverloads(tree, c.type);
        }

        // Check that class does not import the same parameterized interface
        // with two different argument lists.
        chk.checkClassBounds(tree.pos(), c.type);

        tree.type = c.type;

        for (List<JCTypeParameter> l = tree.typarams;
             l.nonEmpty(); l = l.tail) {
             Assert.checkNonNull(env.info.scope.findFirst(l.head.name));
        }

        // Check that a generic class doesn't extend Throwable
        if (!c.type.allparams().isEmpty() && types.isSubtype(c.type, syms.throwableType))
            log.error(tree.extending.pos(), Errors.GenericThrowable);

        // Check that all methods which implement some
        // method conform to the method they implement.
        chk.checkImplementations(tree);

        //check that a resource implementing AutoCloseable cannot throw InterruptedException
        checkAutoCloseable(tree.pos(), env, c.type);

        for (List<JCTree> l = tree.defs; l.nonEmpty(); l = l.tail) {
            // Attribute declaration
            attribStat(l.head, env);
            // Check that declarations in inner classes are not static (JLS 8.1.2)
            // Make an exception for static constants.
            if (!allowRecords &&
                    c.owner.kind != PCK &&
                    ((c.flags() & STATIC) == 0 || c.name == names.empty) &&
                    (TreeInfo.flags(l.head) & (STATIC | INTERFACE)) != 0) {
                VarSymbol sym = null;
                if (l.head.hasTag(VARDEF)) sym = ((JCVariableDecl) l.head).sym;
                if (sym == null ||
                        sym.kind != VAR ||
                        sym.getConstValue() == null)
                    log.error(l.head.pos(), Errors.IclsCantHaveStaticDecl(c));
            }
        }

        // Check for cycles among non-initial constructors.
        chk.checkCyclicConstructors(tree);

        // Check for cycles among annotation elements.
        chk.checkNonCyclicElements(tree);

        // Check for proper use of serialVersionUID and other
        // serialization-related fields and methods
        if (env.info.lint.isEnabled(LintCategory.SERIAL)
                && rs.isSerializable(c.type)
                && !c.isAnonymous()) {
            chk.checkSerialStructure(tree, c);
        }
        // Correctly organize the positions of the type annotations
        typeAnnotations.organizeTypeAnnotationsBodies(tree);

        // Check type annotations applicability rules
        validateTypeAnnotations(tree, false);
    }
        // where
        /** get a diagnostic position for an attribute of Type t, or null if attribute missing */
        private DiagnosticPosition getDiagnosticPosition(JCClassDecl tree, Type t) {
            for(List<JCAnnotation> al = tree.mods.annotations; !al.isEmpty(); al = al.tail) {
                if (types.isSameType(al.head.annotationType.type, t))
                    return al.head.pos();
            }

            return null;
        }

    private Type capture(Type type) {
        return types.capture(type);
    }

    private void setSyntheticVariableType(JCVariableDecl tree, Type type) {
        if (type.isErroneous()) {
            tree.vartype = make.at(Position.NOPOS).Erroneous();
        } else {
            tree.vartype = make.at(Position.NOPOS).Type(type);
        }
    }

    public void validateTypeAnnotations(JCTree tree, boolean sigOnly) {
        tree.accept(new TypeAnnotationsValidator(sigOnly));
    }
    //where
    private final class TypeAnnotationsValidator extends TreeScanner {

        private final boolean sigOnly;
        public TypeAnnotationsValidator(boolean sigOnly) {
            this.sigOnly = sigOnly;
        }

        public void visitAnnotation(JCAnnotation tree) {
            chk.validateTypeAnnotation(tree, null, false);
            super.visitAnnotation(tree);
        }
        public void visitAnnotatedType(JCAnnotatedType tree) {
            if (!tree.underlyingType.type.isErroneous()) {
                super.visitAnnotatedType(tree);
            }
        }
        public void visitTypeParameter(JCTypeParameter tree) {
            chk.validateTypeAnnotations(tree.annotations, tree.type.tsym, true);
            scan(tree.bounds);
            // Don't call super.
            // This is needed because above we call validateTypeAnnotation with
            // false, which would forbid annotations on type parameters.
            // super.visitTypeParameter(tree);
        }
        public void visitMethodDef(JCMethodDecl tree) {
            if (tree.recvparam != null &&
                    !tree.recvparam.vartype.type.isErroneous()) {
                checkForDeclarationAnnotations(tree.recvparam.mods.annotations, tree.recvparam.sym);
            }
            if (tree.restype != null && tree.restype.type != null) {
                validateAnnotatedType(tree.restype, tree.restype.type);
            }
            if (sigOnly) {
                scan(tree.mods);
                scan(tree.restype);
                scan(tree.typarams);
                scan(tree.recvparam);
                scan(tree.params);
                scan(tree.thrown);
            } else {
                scan(tree.defaultValue);
                scan(tree.body);
            }
        }
        public void visitVarDef(final JCVariableDecl tree) {
            //System.err.println("validateTypeAnnotations.visitVarDef " + tree);
            if (tree.sym != null && tree.sym.type != null && !tree.isImplicitlyTyped())
                validateAnnotatedType(tree.vartype, tree.sym.type);
            scan(tree.mods);
            scan(tree.vartype);
            if (!sigOnly) {
                scan(tree.init);
            }
        }
        public void visitTypeCast(JCTypeCast tree) {
            if (tree.clazz != null && tree.clazz.type != null)
                validateAnnotatedType(tree.clazz, tree.clazz.type);
            super.visitTypeCast(tree);
        }
        public void visitTypeTest(JCInstanceOf tree) {
            if (tree.pattern != null && !(tree.pattern instanceof JCPattern) && tree.pattern.type != null)
                validateAnnotatedType(tree.pattern, tree.pattern.type);
            super.visitTypeTest(tree);
        }
        public void visitNewClass(JCNewClass tree) {
            if (tree.clazz != null && tree.clazz.type != null) {
                if (tree.clazz.hasTag(ANNOTATED_TYPE)) {
                    checkForDeclarationAnnotations(((JCAnnotatedType) tree.clazz).annotations,
                            tree.clazz.type.tsym);
                }
                if (tree.def != null) {
                    checkForDeclarationAnnotations(tree.def.mods.annotations, tree.clazz.type.tsym);
                }

                validateAnnotatedType(tree.clazz, tree.clazz.type);
            }
            super.visitNewClass(tree);
        }
        public void visitNewArray(JCNewArray tree) {
            if (tree.elemtype != null && tree.elemtype.type != null) {
                if (tree.elemtype.hasTag(ANNOTATED_TYPE)) {
                    checkForDeclarationAnnotations(((JCAnnotatedType) tree.elemtype).annotations,
                            tree.elemtype.type.tsym);
                }
                validateAnnotatedType(tree.elemtype, tree.elemtype.type);
            }
            super.visitNewArray(tree);
        }
        public void visitClassDef(JCClassDecl tree) {
            //System.err.println("validateTypeAnnotations.visitClassDef " + tree);
            if (sigOnly) {
                scan(tree.mods);
                scan(tree.typarams);
                scan(tree.extending);
                scan(tree.implementing);
            }
            for (JCTree member : tree.defs) {
                if (member.hasTag(Tag.CLASSDEF)) {
                    continue;
                }
                scan(member);
            }
        }
        public void visitBlock(JCBlock tree) {
            if (!sigOnly) {
                scan(tree.stats);
            }
        }

        /* I would want to model this after
         * com.sun.tools.javac.comp.Check.Validator.visitSelectInternal(JCFieldAccess)
         * and override visitSelect and visitTypeApply.
         * However, we only set the annotated type in the top-level type
         * of the symbol.
         * Therefore, we need to override each individual location where a type
         * can occur.
         */
        private void validateAnnotatedType(final JCTree errtree, final Type type) {
            //System.err.println("Attr.validateAnnotatedType: " + errtree + " type: " + type);

            if (type.isPrimitiveOrVoid()) {
                return;
            }

            JCTree enclTr = errtree;
            Type enclTy = type;

            boolean repeat = true;
            while (repeat) {
                if (enclTr.hasTag(TYPEAPPLY)) {
                    List<Type> tyargs = enclTy.getTypeArguments();
                    List<JCExpression> trargs = ((JCTypeApply)enclTr).getTypeArguments();
                    if (trargs.length() > 0) {
                        // Nothing to do for diamonds
                        if (tyargs.length() == trargs.length()) {
                            for (int i = 0; i < tyargs.length(); ++i) {
                                validateAnnotatedType(trargs.get(i), tyargs.get(i));
                            }
                        }
                        // If the lengths don't match, it's either a diamond
                        // or some nested type that redundantly provides
                        // type arguments in the tree.
                    }

                    // Look at the clazz part of a generic type
                    enclTr = ((JCTree.JCTypeApply)enclTr).clazz;
                }

                if (enclTr.hasTag(SELECT)) {
                    enclTr = ((JCTree.JCFieldAccess)enclTr).getExpression();
                    if (enclTy != null &&
                            !enclTy.hasTag(NONE)) {
                        enclTy = enclTy.getEnclosingType();
                    }
                } else if (enclTr.hasTag(ANNOTATED_TYPE)) {
                    JCAnnotatedType at = (JCTree.JCAnnotatedType) enclTr;
                    if (enclTy == null || enclTy.hasTag(NONE)) {
                        if (at.getAnnotations().size() == 1) {
                            log.error(at.underlyingType.pos(), Errors.CantTypeAnnotateScoping1(at.getAnnotations().head.attribute));
                        } else {
                            ListBuffer<Attribute.Compound> comps = new ListBuffer<>();
                            for (JCAnnotation an : at.getAnnotations()) {
                                comps.add(an.attribute);
                            }
                            log.error(at.underlyingType.pos(), Errors.CantTypeAnnotateScoping(comps.toList()));
                        }
                        repeat = false;
                    }
                    enclTr = at.underlyingType;
                    // enclTy doesn't need to be changed
                } else if (enclTr.hasTag(IDENT)) {
                    repeat = false;
                } else if (enclTr.hasTag(JCTree.Tag.WILDCARD)) {
                    JCWildcard wc = (JCWildcard) enclTr;
                    if (wc.getKind() == JCTree.Kind.EXTENDS_WILDCARD ||
                            wc.getKind() == JCTree.Kind.SUPER_WILDCARD) {
                        validateAnnotatedType(wc.getBound(), wc.getBound().type);
                    } else {
                        // Nothing to do for UNBOUND
                    }
                    repeat = false;
                } else if (enclTr.hasTag(TYPEARRAY)) {
                    JCArrayTypeTree art = (JCArrayTypeTree) enclTr;
                    validateAnnotatedType(art.getType(), art.elemtype.type);
                    repeat = false;
                } else if (enclTr.hasTag(TYPEUNION)) {
                    JCTypeUnion ut = (JCTypeUnion) enclTr;
                    for (JCTree t : ut.getTypeAlternatives()) {
                        validateAnnotatedType(t, t.type);
                    }
                    repeat = false;
                } else if (enclTr.hasTag(TYPEINTERSECTION)) {
                    JCTypeIntersection it = (JCTypeIntersection) enclTr;
                    for (JCTree t : it.getBounds()) {
                        validateAnnotatedType(t, t.type);
                    }
                    repeat = false;
                } else if (enclTr.getKind() == JCTree.Kind.PRIMITIVE_TYPE ||
                           enclTr.getKind() == JCTree.Kind.ERRONEOUS) {
                    repeat = false;
                } else {
                    Assert.error("Unexpected tree: " + enclTr + " with kind: " + enclTr.getKind() +
                            " within: "+ errtree + " with kind: " + errtree.getKind());
                }
            }
        }

        private void checkForDeclarationAnnotations(List<? extends JCAnnotation> annotations,
                Symbol sym) {
            // Ensure that no declaration annotations are present.
            // Note that a tree type might be an AnnotatedType with
            // empty annotations, if only declaration annotations were given.
            // This method will raise an error for such a type.
            for (JCAnnotation ai : annotations) {
                if (!ai.type.isErroneous() &&
                        typeAnnotations.annotationTargetType(ai, ai.attribute, sym) == TypeAnnotations.AnnotationType.DECLARATION) {
                    log.error(ai.pos(), Errors.AnnotationTypeNotApplicableToType(ai.type));
                }
            }
        }
    }

    // <editor-fold desc="post-attribution visitor">

    /**
     * Handle missing types/symbols in an AST. This routine is useful when
     * the compiler has encountered some errors (which might have ended up
     * terminating attribution abruptly); if the compiler is used in fail-over
     * mode (e.g. by an IDE) and the AST contains semantic errors, this routine
     * prevents NPE to be propagated during subsequent compilation steps.
     */
    public void postAttr(JCTree tree) {
        new PostAttrAnalyzer().scan(tree);
    }

    class PostAttrAnalyzer extends TreeScanner {

        private void initTypeIfNeeded(JCTree that) {
            if (that.type == null) {
                if (that.hasTag(METHODDEF)) {
                    that.type = dummyMethodType((JCMethodDecl)that);
                } else {
                    that.type = syms.unknownType;
                }
            }
        }

        /* Construct a dummy method type. If we have a method declaration,
         * and the declared return type is void, then use that return type
         * instead of UNKNOWN to avoid spurious error messages in lambda
         * bodies (see:JDK-8041704).
         */
        private Type dummyMethodType(JCMethodDecl md) {
            Type restype = syms.unknownType;
            if (md != null && md.restype != null && md.restype.hasTag(TYPEIDENT)) {
                JCPrimitiveTypeTree prim = (JCPrimitiveTypeTree)md.restype;
                if (prim.typetag == VOID)
                    restype = syms.voidType;
            }
            return new MethodType(List.nil(), restype,
                                  List.nil(), syms.methodClass);
        }
        private Type dummyMethodType() {
            return dummyMethodType(null);
        }

        @Override
        public void scan(JCTree tree) {
            if (tree == null) return;
            if (tree instanceof JCExpression) {
                initTypeIfNeeded(tree);
            }
            super.scan(tree);
        }

        @Override
        public void visitIdent(JCIdent that) {
            if (that.sym == null) {
                that.sym = syms.unknownSymbol;
            }
        }

        @Override
        public void visitSelect(JCFieldAccess that) {
            if (that.sym == null) {
                that.sym = syms.unknownSymbol;
            }
            super.visitSelect(that);
        }

        @Override
        public void visitClassDef(JCClassDecl that) {
            initTypeIfNeeded(that);
            if (that.sym == null) {
                that.sym = new ClassSymbol(0, that.name, that.type, syms.noSymbol);
            }
            super.visitClassDef(that);
        }

        @Override
        public void visitMethodDef(JCMethodDecl that) {
            initTypeIfNeeded(that);
            if (that.sym == null) {
                that.sym = new MethodSymbol(0, that.name, that.type, syms.noSymbol);
            }
            super.visitMethodDef(that);
        }

        @Override
        public void visitVarDef(JCVariableDecl that) {
            initTypeIfNeeded(that);
            if (that.sym == null) {
                that.sym = new VarSymbol(0, that.name, that.type, syms.noSymbol);
                that.sym.adr = 0;
            }
            if (that.vartype == null) {
                that.vartype = make.at(Position.NOPOS).Erroneous();
            }
            super.visitVarDef(that);
        }

        @Override
        public void visitBindingPattern(JCBindingPattern that) {
            initTypeIfNeeded(that);
            initTypeIfNeeded(that.var);
            if (that.var.sym == null) {
                that.var.sym = new BindingSymbol(0, that.var.name, that.var.type, syms.noSymbol);
                that.var.sym.adr = 0;
            }
            super.visitBindingPattern(that);
        }

        @Override
        public void visitNewClass(JCNewClass that) {
            if (that.constructor == null) {
                that.constructor = new MethodSymbol(0, names.init,
                        dummyMethodType(), syms.noSymbol);
            }
            if (that.constructorType == null) {
                that.constructorType = syms.unknownType;
            }
            super.visitNewClass(that);
        }

        @Override
        public void visitAssignop(JCAssignOp that) {
            if (that.operator == null) {
                that.operator = new OperatorSymbol(names.empty, dummyMethodType(),
                        -1, syms.noSymbol);
            }
            super.visitAssignop(that);
        }

        @Override
        public void visitBinary(JCBinary that) {
            if (that.operator == null) {
                that.operator = new OperatorSymbol(names.empty, dummyMethodType(),
                        -1, syms.noSymbol);
            }
            super.visitBinary(that);
        }

        @Override
        public void visitUnary(JCUnary that) {
            if (that.operator == null) {
                that.operator = new OperatorSymbol(names.empty, dummyMethodType(),
                        -1, syms.noSymbol);
            }
            super.visitUnary(that);
        }

        @Override
        public void visitReference(JCMemberReference that) {
            super.visitReference(that);
            if (that.sym == null) {
                that.sym = new MethodSymbol(0, names.empty, dummyMethodType(),
                        syms.noSymbol);
            }
        }
    }
    // </editor-fold>

    public void setPackageSymbols(JCExpression pid, Symbol pkg) {
        new TreeScanner() {
            Symbol packge = pkg;
            @Override
            public void visitIdent(JCIdent that) {
                that.sym = packge;
            }

            @Override
            public void visitSelect(JCFieldAccess that) {
                that.sym = packge;
                packge = packge.owner;
                super.visitSelect(that);
            }
        }.scan(pid);
    }

}<|MERGE_RESOLUTION|>--- conflicted
+++ resolved
@@ -170,15 +170,10 @@
         allowRecords = Feature.RECORDS.allowedInSource(source);
         allowPatternSwitch = (preview.isEnabled() || !preview.isPreview(Feature.PATTERN_SWITCH)) &&
                              Feature.PATTERN_SWITCH.allowedInSource(source);
-<<<<<<< HEAD
-        allowUnconditionalPatternsInstanceOf = (preview.isEnabled() || !preview.isPreview(Feature.UNCONDITIONAL_PATTERN_IN_INSTANCEOF)) &&
-                                     Feature.UNCONDITIONAL_PATTERN_IN_INSTANCEOF.allowedInSource(source);
+        allowUnconditionalPatternsInstanceOf =
+                             Feature.UNCONDITIONAL_PATTERN_IN_INSTANCEOF.allowedInSource(source);
         allowPrimitivePatterns = (preview.isEnabled() || !preview.isPreview(Feature.PRIMITIVE_PATTERNS)) &&
                 Feature.PRIMITIVE_PATTERNS.allowedInSource(source);
-=======
-        allowUnconditionalPatternsInstanceOf =
-                             Feature.UNCONDITIONAL_PATTERN_IN_INSTANCEOF.allowedInSource(source);
->>>>>>> 94eb44b1
         sourceName = source.name;
         useBeforeDeclarationWarning = options.isSet("useBeforeDeclarationWarning");
 
@@ -1692,6 +1687,7 @@
         try {
             boolean enumSwitch = (seltype.tsym.flags() & Flags.ENUM) != 0;
             boolean stringSwitch = types.isSameType(seltype, syms.stringType);
+            boolean booleanSwitch = types.isAssignable(seltype, syms.booleanType);
             boolean errorEnumSwitch = TreeInfo.isErrorEnumSwitch(selector, cases);
             boolean intSwitch = types.isAssignable(seltype, syms.intType);
             boolean patternSwitch;
@@ -1782,19 +1778,18 @@
                                     } else if (!constants.add(s)) {
                                         log.error(label.pos(), Errors.DuplicateCaseLabel);
                                     }
-<<<<<<< HEAD
                                 } else if ((types.isSameType(pattype, syms.longType) && !(types.isSameType(seltype, syms.longType) || types.isSameType(seltype, types.boxedTypeOrType(syms.longType)))) ||
                                         (types.isSameType(pattype, syms.floatType) && !(types.isSameType(seltype, syms.floatType) || types.isSameType(seltype, types.boxedTypeOrType(syms.floatType)))) ||
-                                        (types.isSameType(pattype, syms.doubleType) && !(types.isSameType(seltype, syms.doubleType) || types.isSameType(seltype, types.boxedTypeOrType(syms.doubleType)))) ||
-                                        (types.isSameType(pattype, syms.booleanType) && !(types.isSameType(seltype, syms.booleanType) || types.isSameType(seltype, types.boxedTypeOrType(syms.booleanType))))) {
+                                        (types.isSameType(pattype, syms.doubleType) && !(types.isSameType(seltype, syms.doubleType) || types.isSameType(seltype, types.boxedTypeOrType(syms.doubleType))))) {
                                     log.error(label.pos(), Errors.ConstantLabelNotCompatible(pattype, seltype));
-                                } else if (!stringSwitch && !(types.isSameType(pattype, syms.longType) ||
+                                } else if (!(stringSwitch || booleanSwitch) && !(types.isSameType(pattype, syms.longType) ||
                                         types.isSameType(pattype, syms.floatType) ||
-                                        types.isSameType(pattype, syms.doubleType) ||
-                                        types.isSameType(pattype, syms.booleanType)) && !types.isAssignable(seltype, syms.intType)) {
-=======
-                                } else if (!stringSwitch && !intSwitch) {
->>>>>>> 94eb44b1
+                                        types.isSameType(pattype, syms.doubleType)) && !intSwitch) {
+                                    log.error(label.pos(), Errors.ConstantLabelNotCompatible(pattype, seltype));
+                                }
+                                else if (booleanSwitch &&
+                                        types.isSameType(pattype, syms.booleanType) && (types.isSameType(seltype, syms.booleanType) || types.isSameType(seltype, types.boxedTypeOrType(syms.booleanType)))
+                                        && !allowPrimitivePatterns) {
                                     log.error(label.pos(), Errors.ConstantLabelNotCompatible(pattype, seltype));
                                 }
                                 else if (!constants.add(pattype.constValue())) {
@@ -1818,14 +1813,8 @@
 
                         if (!primaryType.hasTag(TYPEVAR) && !primaryType.isPrimitive() && !allowPrimitivePatterns) {
                             primaryType = chk.checkClassOrArrayType(pat.pos(), primaryType);
-                        } else if (preview.isPreview(Feature.PRIMITIVE_PATTERNS)) {
-                            if ((pat.hasTag(BINDINGPATTERN) &&
-                                    ((JCBindingPattern) pat).var.vartype == null)) {
-                                primaryType = types.createErrorType(syms.errType);
-                                if (preview.isPreview(Feature.PRIMITIVE_PATTERNS)) {
-                                    preview.warnPreview(pat.pos(), Feature.PRIMITIVE_PATTERNS);
-                                }
-                            }
+                        } else if (preview.isPreview(Feature.PRIMITIVE_PATTERNS) && primaryType.isPrimitive()) {
+                            preview.warnPreview(pat.pos(), Feature.PRIMITIVE_PATTERNS);
                         }
 
                         checkCastablePattern(pat.pos(), seltype, primaryType);
@@ -1847,20 +1836,12 @@
                                 log.error(guard.pos(), Errors.GuardHasConstantExpressionFalse);
                             }
                         }
-<<<<<<< HEAD
-                        boolean unguarded = TreeInfo.unguardedCaseLabel(label) && !pat.hasTag(RECORDPATTERN);
-                        boolean unconditional = unguarded && !patternType.isErroneous();
-
-                        unconditional &= types.checkUnconditionallyExact(seltype, patternType);
-
-=======
                         boolean unguarded = TreeInfo.unguardedCase(c) && !pat.hasTag(RECORDPATTERN);
                         boolean unconditional =
                                 unguarded &&
                                 !patternType.isErroneous() &&
                                 types.isSubtype(types.boxedTypeOrType(types.erasure(seltype)),
                                                 patternType);
->>>>>>> 94eb44b1
                         if (unconditional) {
                             if (hasUnconditionalPattern) {
                                 log.error(pat.pos(), Errors.DuplicateUnconditionalPattern);
