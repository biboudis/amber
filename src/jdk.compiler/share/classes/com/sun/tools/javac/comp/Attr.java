/*
 * Copyright (c) 1999, 2024, Oracle and/or its affiliates. All rights reserved.
 * DO NOT ALTER OR REMOVE COPYRIGHT NOTICES OR THIS FILE HEADER.
 *
 * This code is free software; you can redistribute it and/or modify it
 * under the terms of the GNU General Public License version 2 only, as
 * published by the Free Software Foundation.  Oracle designates this
 * particular file as subject to the "Classpath" exception as provided
 * by Oracle in the LICENSE file that accompanied this code.
 *
 * This code is distributed in the hope that it will be useful, but WITHOUT
 * ANY WARRANTY; without even the implied warranty of MERCHANTABILITY or
 * FITNESS FOR A PARTICULAR PURPOSE.  See the GNU General Public License
 * version 2 for more details (a copy is included in the LICENSE file that
 * accompanied this code).
 *
 * You should have received a copy of the GNU General Public License version
 * 2 along with this work; if not, write to the Free Software Foundation,
 * Inc., 51 Franklin St, Fifth Floor, Boston, MA 02110-1301 USA.
 *
 * Please contact Oracle, 500 Oracle Parkway, Redwood Shores, CA 94065 USA
 * or visit www.oracle.com if you need additional information or have any
 * questions.
 */

package com.sun.tools.javac.comp;

import java.util.*;
import java.util.function.BiConsumer;
import java.util.function.Consumer;
import java.util.stream.Stream;

import javax.lang.model.element.ElementKind;
import javax.tools.JavaFileObject;

import com.sun.source.tree.CaseTree;
import com.sun.source.tree.IdentifierTree;
import com.sun.source.tree.MemberReferenceTree.ReferenceMode;
import com.sun.source.tree.MemberSelectTree;
import com.sun.source.tree.TreeVisitor;
import com.sun.source.util.SimpleTreeVisitor;
import com.sun.tools.javac.code.*;
import com.sun.tools.javac.code.Lint.LintCategory;
import com.sun.tools.javac.code.Scope.WriteableScope;
import com.sun.tools.javac.code.Source.Feature;
import com.sun.tools.javac.code.Symbol.*;
import com.sun.tools.javac.code.Type.*;
import com.sun.tools.javac.code.Types.FunctionDescriptorLookupError;
import com.sun.tools.javac.comp.ArgumentAttr.LocalCacheContext;
import com.sun.tools.javac.comp.Check.CheckContext;
import com.sun.tools.javac.comp.DeferredAttr.AttrMode;
import com.sun.tools.javac.comp.MatchBindingsComputer.MatchBindings;
import com.sun.tools.javac.jvm.*;

import static com.sun.tools.javac.resources.CompilerProperties.Fragments.Diamond;
import static com.sun.tools.javac.resources.CompilerProperties.Fragments.DiamondInvalidArg;
import static com.sun.tools.javac.resources.CompilerProperties.Fragments.DiamondInvalidArgs;

import com.sun.tools.javac.resources.CompilerProperties.Errors;
import com.sun.tools.javac.resources.CompilerProperties.Fragments;
import com.sun.tools.javac.resources.CompilerProperties.Warnings;
import com.sun.tools.javac.tree.*;
import com.sun.tools.javac.tree.JCTree.*;
import com.sun.tools.javac.tree.JCTree.JCPolyExpression.*;
import com.sun.tools.javac.util.*;
import com.sun.tools.javac.util.DefinedBy.Api;
import com.sun.tools.javac.util.JCDiagnostic.DiagnosticPosition;
import com.sun.tools.javac.util.JCDiagnostic.Error;
import com.sun.tools.javac.util.JCDiagnostic.Fragment;
import com.sun.tools.javac.util.JCDiagnostic.Warning;
import com.sun.tools.javac.util.List;

import static com.sun.tools.javac.code.Flags.*;
import static com.sun.tools.javac.code.Flags.ANNOTATION;
import static com.sun.tools.javac.code.Flags.BLOCK;
import static com.sun.tools.javac.code.Kinds.*;
import static com.sun.tools.javac.code.Kinds.Kind.*;
import static com.sun.tools.javac.code.TypeTag.*;
import static com.sun.tools.javac.code.TypeTag.WILDCARD;
import static com.sun.tools.javac.tree.JCTree.Tag.*;
import com.sun.tools.javac.util.JCDiagnostic.DiagnosticFlag;

/** This is the main context-dependent analysis phase in GJC. It
 *  encompasses name resolution, type checking and constant folding as
 *  subtasks. Some subtasks involve auxiliary classes.
 *  @see Check
 *  @see Resolve
 *  @see ConstFold
 *  @see Infer
 *
 *  <p><b>This is NOT part of any supported API.
 *  If you write code that depends on this, you do so at your own risk.
 *  This code and its internal interfaces are subject to change or
 *  deletion without notice.</b>
 */
public class Attr extends JCTree.Visitor {
    protected static final Context.Key<Attr> attrKey = new Context.Key<>();

    final Names names;
    final Log log;
    final Symtab syms;
    final Resolve rs;
    final Operators operators;
    final Infer infer;
    final Analyzer analyzer;
    final DeferredAttr deferredAttr;
    final Check chk;
    final Flow flow;
    final MemberEnter memberEnter;
    final TypeEnter typeEnter;
    final TreeMaker make;
    final ConstFold cfolder;
    final Enter enter;
    final Target target;
    final Types types;
    final Preview preview;
    final JCDiagnostic.Factory diags;
    final TypeAnnotations typeAnnotations;
    final DeferredLintHandler deferredLintHandler;
    final TypeEnvs typeEnvs;
    final Dependencies dependencies;
    final Annotate annotate;
    final ArgumentAttr argumentAttr;
    final MatchBindingsComputer matchBindingsComputer;
    final AttrRecover attrRecover;

    public static Attr instance(Context context) {
        Attr instance = context.get(attrKey);
        if (instance == null)
            instance = new Attr(context);
        return instance;
    }

    @SuppressWarnings("this-escape")
    protected Attr(Context context) {
        context.put(attrKey, this);

        names = Names.instance(context);
        log = Log.instance(context);
        syms = Symtab.instance(context);
        rs = Resolve.instance(context);
        operators = Operators.instance(context);
        chk = Check.instance(context);
        flow = Flow.instance(context);
        memberEnter = MemberEnter.instance(context);
        typeEnter = TypeEnter.instance(context);
        make = TreeMaker.instance(context);
        enter = Enter.instance(context);
        infer = Infer.instance(context);
        analyzer = Analyzer.instance(context);
        deferredAttr = DeferredAttr.instance(context);
        cfolder = ConstFold.instance(context);
        target = Target.instance(context);
        types = Types.instance(context);
        preview = Preview.instance(context);
        diags = JCDiagnostic.Factory.instance(context);
        annotate = Annotate.instance(context);
        typeAnnotations = TypeAnnotations.instance(context);
        deferredLintHandler = DeferredLintHandler.instance(context);
        typeEnvs = TypeEnvs.instance(context);
        dependencies = Dependencies.instance(context);
        argumentAttr = ArgumentAttr.instance(context);
        matchBindingsComputer = MatchBindingsComputer.instance(context);
        attrRecover = AttrRecover.instance(context);

        Options options = Options.instance(context);

        Source source = Source.instance(context);
        allowReifiableTypesInInstanceof = Feature.REIFIABLE_TYPES_INSTANCEOF.allowedInSource(source);
        allowRecords = Feature.RECORDS.allowedInSource(source);
        allowPatternSwitch = (preview.isEnabled() || !preview.isPreview(Feature.PATTERN_SWITCH)) &&
                             Feature.PATTERN_SWITCH.allowedInSource(source);
        allowUnconditionalPatternsInstanceOf =
                             Feature.UNCONDITIONAL_PATTERN_IN_INSTANCEOF.allowedInSource(source);
        sourceName = source.name;
        useBeforeDeclarationWarning = options.isSet("useBeforeDeclarationWarning");

        statInfo = new ResultInfo(KindSelector.NIL, Type.noType);
        varAssignmentInfo = new ResultInfo(KindSelector.ASG, Type.noType);
        unknownExprInfo = new ResultInfo(KindSelector.VAL, Type.noType);
        methodAttrInfo = new MethodAttrInfo();
        unknownTypeInfo = new ResultInfo(KindSelector.TYP, Type.noType);
        unknownTypeExprInfo = new ResultInfo(KindSelector.VAL_TYP, Type.noType);
        recoveryInfo = new RecoveryInfo(deferredAttr.emptyDeferredAttrContext);
        initBlockType = new MethodType(List.nil(), syms.voidType, List.nil(), syms.methodClass);
    }

    /** Switch: reifiable types in instanceof enabled?
     */
    boolean allowReifiableTypesInInstanceof;

    /** Are records allowed
     */
    private final boolean allowRecords;

    /** Are patterns in switch allowed
     */
    private final boolean allowPatternSwitch;

    /** Are unconditional patterns in instanceof allowed
     */
    private final boolean allowUnconditionalPatternsInstanceOf;

    /**
     * Switch: warn about use of variable before declaration?
     * RFE: 6425594
     */
    boolean useBeforeDeclarationWarning;

    /**
     * Switch: name of source level; used for error reporting.
     */
    String sourceName;

    /** Check kind and type of given tree against protokind and prototype.
     *  If check succeeds, store type in tree and return it.
     *  If check fails, store errType in tree and return it.
     *  No checks are performed if the prototype is a method type.
     *  It is not necessary in this case since we know that kind and type
     *  are correct.
     *
     *  @param tree     The tree whose kind and type is checked
     *  @param found    The computed type of the tree
     *  @param ownkind  The computed kind of the tree
     *  @param resultInfo  The expected result of the tree
     */
    Type check(final JCTree tree,
               final Type found,
               final KindSelector ownkind,
               final ResultInfo resultInfo) {
        InferenceContext inferenceContext = resultInfo.checkContext.inferenceContext();
        Type owntype;
        boolean shouldCheck = !found.hasTag(ERROR) &&
                !resultInfo.pt.hasTag(METHOD) &&
                !resultInfo.pt.hasTag(FORALL);
        if (shouldCheck && !ownkind.subset(resultInfo.pkind)) {
            log.error(tree.pos(),
                      Errors.UnexpectedType(resultInfo.pkind.kindNames(),
                                            ownkind.kindNames()));
            owntype = types.createErrorType(found);
        } else if (inferenceContext.free(found)) {
            //delay the check if there are inference variables in the found type
            //this means we are dealing with a partially inferred poly expression
            owntype = shouldCheck ? resultInfo.pt : found;
            if (resultInfo.checkMode.installPostInferenceHook()) {
                inferenceContext.addFreeTypeListener(List.of(found),
                        instantiatedContext -> {
                            ResultInfo pendingResult =
                                    resultInfo.dup(inferenceContext.asInstType(resultInfo.pt));
                            check(tree, inferenceContext.asInstType(found), ownkind, pendingResult);
                        });
            }
        } else {
            owntype = shouldCheck ?
            resultInfo.check(tree, found) :
            found;
        }
        if (resultInfo.checkMode.updateTreeType()) {
            tree.type = owntype;
        }
        return owntype;
    }

    /** Is given blank final variable assignable, i.e. in a scope where it
     *  may be assigned to even though it is final?
     *  @param v      The blank final variable.
     *  @param env    The current environment.
     */
    boolean isAssignableAsBlankFinal(VarSymbol v, Env<AttrContext> env) {
        Symbol owner = env.info.scope.owner;
           // owner refers to the innermost variable, method or
           // initializer block declaration at this point.
        boolean isAssignable =
            v.owner == owner
            ||
            ((owner.name == names.init ||    // i.e. we are in a constructor
              owner.kind == VAR ||           // i.e. we are in a variable initializer
              (owner.flags() & BLOCK) != 0)  // i.e. we are in an initializer block
             &&
             v.owner == owner.owner
             &&
             ((v.flags() & STATIC) != 0) == Resolve.isStatic(env));
        boolean insideCompactConstructor = env.enclMethod != null && TreeInfo.isCompactConstructor(env.enclMethod);
        return isAssignable & !insideCompactConstructor;
    }

    /** Check that variable can be assigned to.
     *  @param pos    The current source code position.
     *  @param v      The assigned variable
     *  @param base   If the variable is referred to in a Select, the part
     *                to the left of the `.', null otherwise.
     *  @param env    The current environment.
     */
    void checkAssignable(DiagnosticPosition pos, VarSymbol v, JCTree base, Env<AttrContext> env) {
        if (v.name == names._this) {
            log.error(pos, Errors.CantAssignValToThis);
            return;
        }
        if ((v.flags() & FINAL) != 0 &&
            ((v.flags() & HASINIT) != 0
             ||
             !((base == null ||
               TreeInfo.isThisQualifier(base)) &&
               isAssignableAsBlankFinal(v, env)))) {
            if (v.isResourceVariable()) { //TWR resource
                log.error(pos, Errors.TryResourceMayNotBeAssigned(v));
            } else {
                log.error(pos, Errors.CantAssignValToVar(Flags.toSource(v.flags() & (STATIC | FINAL)), v));
            }
            return;
        }

        // Check instance field assignments that appear in constructor prologues
        if (rs.isEarlyReference(env, base, v)) {

            // Field may not be inherited from a superclass
            if (v.owner != env.enclClass.sym) {
                log.error(pos, Errors.CantRefBeforeCtorCalled(v));
                return;
            }

            // Field may not have an initializer
            if ((v.flags() & HASINIT) != 0) {
                log.error(pos, Errors.CantAssignInitializedBeforeCtorCalled(v));
                return;
            }
        }
    }

    /** Does tree represent a static reference to an identifier?
     *  It is assumed that tree is either a SELECT or an IDENT.
     *  We have to weed out selects from non-type names here.
     *  @param tree    The candidate tree.
     */
    boolean isStaticReference(JCTree tree) {
        if (tree.hasTag(SELECT)) {
            Symbol lsym = TreeInfo.symbol(((JCFieldAccess) tree).selected);
            if (lsym == null || lsym.kind != TYP) {
                return false;
            }
        }
        return true;
    }

    /** Is this symbol a type?
     */
    static boolean isType(Symbol sym) {
        return sym != null && sym.kind == TYP;
    }

    /** Attribute a parsed identifier.
     * @param tree Parsed identifier name
     * @param topLevel The toplevel to use
     */
    public Symbol attribIdent(JCTree tree, JCCompilationUnit topLevel) {
        Env<AttrContext> localEnv = enter.topLevelEnv(topLevel);
        localEnv.enclClass = make.ClassDef(make.Modifiers(0),
                                           syms.errSymbol.name,
                                           null, null, null, null);
        localEnv.enclClass.sym = syms.errSymbol;
        return attribIdent(tree, localEnv);
    }

    /** Attribute a parsed identifier.
     * @param tree Parsed identifier name
     * @param env The env to use
     */
    public Symbol attribIdent(JCTree tree, Env<AttrContext> env) {
        return tree.accept(identAttributer, env);
    }
    // where
        private TreeVisitor<Symbol,Env<AttrContext>> identAttributer = new IdentAttributer();
        private class IdentAttributer extends SimpleTreeVisitor<Symbol,Env<AttrContext>> {
            @Override @DefinedBy(Api.COMPILER_TREE)
            public Symbol visitMemberSelect(MemberSelectTree node, Env<AttrContext> env) {
                Symbol site = visit(node.getExpression(), env);
                if (site.kind == ERR || site.kind == ABSENT_TYP || site.kind == HIDDEN)
                    return site;
                Name name = (Name)node.getIdentifier();
                if (site.kind == PCK) {
                    env.toplevel.packge = (PackageSymbol)site;
                    return rs.findIdentInPackage(null, env, (TypeSymbol)site, name,
                            KindSelector.TYP_PCK);
                } else {
                    env.enclClass.sym = (ClassSymbol)site;
                    return rs.findMemberType(env, site.asType(), name, (TypeSymbol)site);
                }
            }

            @Override @DefinedBy(Api.COMPILER_TREE)
            public Symbol visitIdentifier(IdentifierTree node, Env<AttrContext> env) {
                return rs.findIdent(null, env, (Name)node.getName(), KindSelector.TYP_PCK);
            }
        }

    public Type coerce(Type etype, Type ttype) {
        return cfolder.coerce(etype, ttype);
    }

    public Type attribType(JCTree node, TypeSymbol sym) {
        Env<AttrContext> env = typeEnvs.get(sym);
        Env<AttrContext> localEnv = env.dup(node, env.info.dup());
        return attribTree(node, localEnv, unknownTypeInfo);
    }

    public Type attribImportQualifier(JCImport tree, Env<AttrContext> env) {
        // Attribute qualifying package or class.
        JCFieldAccess s = tree.qualid;
        return attribTree(s.selected, env,
                          new ResultInfo(tree.staticImport ?
                                         KindSelector.TYP : KindSelector.TYP_PCK,
                       Type.noType));
    }

    public Env<AttrContext> attribExprToTree(JCTree expr, Env<AttrContext> env, JCTree tree) {
        return attribToTree(expr, env, tree, unknownExprInfo);
    }

    public Env<AttrContext> attribStatToTree(JCTree stmt, Env<AttrContext> env, JCTree tree) {
        return attribToTree(stmt, env, tree, statInfo);
    }

    private Env<AttrContext> attribToTree(JCTree root, Env<AttrContext> env, JCTree tree, ResultInfo resultInfo) {
        breakTree = tree;
        JavaFileObject prev = log.useSource(env.toplevel.sourcefile);
        try {
            deferredAttr.attribSpeculative(root, env, resultInfo,
                    null, DeferredAttr.AttributionMode.ATTRIB_TO_TREE,
                    argumentAttr.withLocalCacheContext());
            attrRecover.doRecovery();
        } catch (BreakAttr b) {
            return b.env;
        } catch (AssertionError ae) {
            if (ae.getCause() instanceof BreakAttr breakAttr) {
                return breakAttr.env;
            } else {
                throw ae;
            }
        } finally {
            breakTree = null;
            log.useSource(prev);
        }
        return env;
    }

    private JCTree breakTree = null;

    private static class BreakAttr extends RuntimeException {
        static final long serialVersionUID = -6924771130405446405L;
        private transient Env<AttrContext> env;
        private BreakAttr(Env<AttrContext> env) {
            this.env = env;
        }
    }

    /**
     * Mode controlling behavior of Attr.Check
     */
    enum CheckMode {

        NORMAL,

        /**
         * Mode signalling 'fake check' - skip tree update. A side-effect of this mode is
         * that the captured var cache in {@code InferenceContext} will be used in read-only
         * mode when performing inference checks.
         */
        NO_TREE_UPDATE {
            @Override
            public boolean updateTreeType() {
                return false;
            }
        },
        /**
         * Mode signalling that caller will manage free types in tree decorations.
         */
        NO_INFERENCE_HOOK {
            @Override
            public boolean installPostInferenceHook() {
                return false;
            }
        };

        public boolean updateTreeType() {
            return true;
        }
        public boolean installPostInferenceHook() {
            return true;
        }
    }


    class ResultInfo {
        final KindSelector pkind;
        final Type pt;
        final CheckContext checkContext;
        final CheckMode checkMode;

        ResultInfo(KindSelector pkind, Type pt) {
            this(pkind, pt, chk.basicHandler, CheckMode.NORMAL);
        }

        ResultInfo(KindSelector pkind, Type pt, CheckMode checkMode) {
            this(pkind, pt, chk.basicHandler, checkMode);
        }

        protected ResultInfo(KindSelector pkind,
                             Type pt, CheckContext checkContext) {
            this(pkind, pt, checkContext, CheckMode.NORMAL);
        }

        protected ResultInfo(KindSelector pkind,
                             Type pt, CheckContext checkContext, CheckMode checkMode) {
            this.pkind = pkind;
            this.pt = pt;
            this.checkContext = checkContext;
            this.checkMode = checkMode;
        }

        /**
         * Should {@link Attr#attribTree} use the {@code ArgumentAttr} visitor instead of this one?
         * @param tree The tree to be type-checked.
         * @return true if {@code ArgumentAttr} should be used.
         */
        protected boolean needsArgumentAttr(JCTree tree) { return false; }

        protected Type check(final DiagnosticPosition pos, final Type found) {
            return chk.checkType(pos, found, pt, checkContext);
        }

        protected ResultInfo dup(Type newPt) {
            return new ResultInfo(pkind, newPt, checkContext, checkMode);
        }

        protected ResultInfo dup(CheckContext newContext) {
            return new ResultInfo(pkind, pt, newContext, checkMode);
        }

        protected ResultInfo dup(Type newPt, CheckContext newContext) {
            return new ResultInfo(pkind, newPt, newContext, checkMode);
        }

        protected ResultInfo dup(Type newPt, CheckContext newContext, CheckMode newMode) {
            return new ResultInfo(pkind, newPt, newContext, newMode);
        }

        protected ResultInfo dup(CheckMode newMode) {
            return new ResultInfo(pkind, pt, checkContext, newMode);
        }

        @Override
        public String toString() {
            if (pt != null) {
                return pt.toString();
            } else {
                return "";
            }
        }
    }

    class MethodAttrInfo extends ResultInfo {
        public MethodAttrInfo() {
            this(chk.basicHandler);
        }

        public MethodAttrInfo(CheckContext checkContext) {
            super(KindSelector.VAL, Infer.anyPoly, checkContext);
        }

        @Override
        protected boolean needsArgumentAttr(JCTree tree) {
            return true;
        }

        protected ResultInfo dup(Type newPt) {
            throw new IllegalStateException();
        }

        protected ResultInfo dup(CheckContext newContext) {
            return new MethodAttrInfo(newContext);
        }

        protected ResultInfo dup(Type newPt, CheckContext newContext) {
            throw new IllegalStateException();
        }

        protected ResultInfo dup(Type newPt, CheckContext newContext, CheckMode newMode) {
            throw new IllegalStateException();
        }

        protected ResultInfo dup(CheckMode newMode) {
            throw new IllegalStateException();
        }
    }

    class RecoveryInfo extends ResultInfo {

        public RecoveryInfo(final DeferredAttr.DeferredAttrContext deferredAttrContext) {
            this(deferredAttrContext, Type.recoveryType);
        }

        public RecoveryInfo(final DeferredAttr.DeferredAttrContext deferredAttrContext, Type pt) {
            super(KindSelector.VAL, pt, new Check.NestedCheckContext(chk.basicHandler) {
                @Override
                public DeferredAttr.DeferredAttrContext deferredAttrContext() {
                    return deferredAttrContext;
                }
                @Override
                public boolean compatible(Type found, Type req, Warner warn) {
                    return true;
                }
                @Override
                public void report(DiagnosticPosition pos, JCDiagnostic details) {
                    boolean needsReport = pt == Type.recoveryType ||
                            (details.getDiagnosticPosition() != null &&
                            details.getDiagnosticPosition().getTree().hasTag(LAMBDA));
                    if (needsReport) {
                        chk.basicHandler.report(pos, details);
                    }
                }
            });
        }
    }

    final ResultInfo statInfo;
    final ResultInfo varAssignmentInfo;
    final ResultInfo methodAttrInfo;
    final ResultInfo unknownExprInfo;
    final ResultInfo unknownTypeInfo;
    final ResultInfo unknownTypeExprInfo;
    final ResultInfo recoveryInfo;
    final MethodType initBlockType;

    Type pt() {
        return resultInfo.pt;
    }

    KindSelector pkind() {
        return resultInfo.pkind;
    }

/* ************************************************************************
 * Visitor methods
 *************************************************************************/

    /** Visitor argument: the current environment.
     */
    Env<AttrContext> env;

    /** Visitor argument: the currently expected attribution result.
     */
    ResultInfo resultInfo;

    /** Visitor result: the computed type.
     */
    Type result;

    MatchBindings matchBindings = MatchBindingsComputer.EMPTY;

    /** Visitor method: attribute a tree, catching any completion failure
     *  exceptions. Return the tree's type.
     *
     *  @param tree    The tree to be visited.
     *  @param env     The environment visitor argument.
     *  @param resultInfo   The result info visitor argument.
     */
    Type attribTree(JCTree tree, Env<AttrContext> env, ResultInfo resultInfo) {
        Env<AttrContext> prevEnv = this.env;
        ResultInfo prevResult = this.resultInfo;
        try {
            this.env = env;
            this.resultInfo = resultInfo;
            if (resultInfo.needsArgumentAttr(tree)) {
                result = argumentAttr.attribArg(tree, env);
            } else {
                tree.accept(this);
            }
            matchBindings = matchBindingsComputer.finishBindings(tree,
                                                                 matchBindings);
            if (tree == breakTree &&
                    resultInfo.checkContext.deferredAttrContext().mode == AttrMode.CHECK) {
                breakTreeFound(copyEnv(env));
            }
            return result;
        } catch (CompletionFailure ex) {
            tree.type = syms.errType;
            return chk.completionError(tree.pos(), ex);
        } finally {
            this.env = prevEnv;
            this.resultInfo = prevResult;
        }
    }

    protected void breakTreeFound(Env<AttrContext> env) {
        throw new BreakAttr(env);
    }

    Env<AttrContext> copyEnv(Env<AttrContext> env) {
        Env<AttrContext> newEnv =
                env.dup(env.tree, env.info.dup(copyScope(env.info.scope)));
        if (newEnv.outer != null) {
            newEnv.outer = copyEnv(newEnv.outer);
        }
        return newEnv;
    }

    WriteableScope copyScope(WriteableScope sc) {
        WriteableScope newScope = WriteableScope.create(sc.owner);
        List<Symbol> elemsList = List.nil();
        for (Symbol sym : sc.getSymbols()) {
            elemsList = elemsList.prepend(sym);
        }
        for (Symbol s : elemsList) {
            newScope.enter(s);
        }
        return newScope;
    }

    /** Derived visitor method: attribute an expression tree.
     */
    public Type attribExpr(JCTree tree, Env<AttrContext> env, Type pt) {
        return attribTree(tree, env, new ResultInfo(KindSelector.VAL, !pt.hasTag(ERROR) ? pt : Type.noType));
    }

    /** Derived visitor method: attribute an expression tree with
     *  no constraints on the computed type.
     */
    public Type attribExpr(JCTree tree, Env<AttrContext> env) {
        return attribTree(tree, env, unknownExprInfo);
    }

    /** Derived visitor method: attribute a type tree.
     */
    public Type attribType(JCTree tree, Env<AttrContext> env) {
        Type result = attribType(tree, env, Type.noType);
        return result;
    }

    /** Derived visitor method: attribute a type tree.
     */
    Type attribType(JCTree tree, Env<AttrContext> env, Type pt) {
        Type result = attribTree(tree, env, new ResultInfo(KindSelector.TYP, pt));
        return result;
    }

    /** Derived visitor method: attribute a statement or definition tree.
     */
    public Type attribStat(JCTree tree, Env<AttrContext> env) {
        Env<AttrContext> analyzeEnv = analyzer.copyEnvIfNeeded(tree, env);
        Type result = attribTree(tree, env, statInfo);
        analyzer.analyzeIfNeeded(tree, analyzeEnv);
        attrRecover.doRecovery();
        return result;
    }

    /** Attribute a list of expressions, returning a list of types.
     */
    List<Type> attribExprs(List<JCExpression> trees, Env<AttrContext> env, Type pt) {
        ListBuffer<Type> ts = new ListBuffer<>();
        for (List<JCExpression> l = trees; l.nonEmpty(); l = l.tail)
            ts.append(attribExpr(l.head, env, pt));
        return ts.toList();
    }

    /** Attribute a list of statements, returning nothing.
     */
    <T extends JCTree> void attribStats(List<T> trees, Env<AttrContext> env) {
        for (List<T> l = trees; l.nonEmpty(); l = l.tail)
            attribStat(l.head, env);
    }

    /** Attribute the arguments in a method call, returning the method kind.
     */
    KindSelector attribArgs(KindSelector initialKind, List<JCExpression> trees, Env<AttrContext> env, ListBuffer<Type> argtypes) {
        KindSelector kind = initialKind;
        for (JCExpression arg : trees) {
            Type argtype = chk.checkNonVoid(arg, attribTree(arg, env, methodAttrInfo));
            if (argtype.hasTag(DEFERRED)) {
                kind = KindSelector.of(KindSelector.POLY, kind);
            }
            argtypes.append(argtype);
        }
        return kind;
    }

    /** Attribute a type argument list, returning a list of types.
     *  Caller is responsible for calling checkRefTypes.
     */
    List<Type> attribAnyTypes(List<JCExpression> trees, Env<AttrContext> env) {
        ListBuffer<Type> argtypes = new ListBuffer<>();
        for (List<JCExpression> l = trees; l.nonEmpty(); l = l.tail)
            argtypes.append(attribType(l.head, env));
        return argtypes.toList();
    }

    /** Attribute a type argument list, returning a list of types.
     *  Check that all the types are references.
     */
    List<Type> attribTypes(List<JCExpression> trees, Env<AttrContext> env) {
        List<Type> types = attribAnyTypes(trees, env);
        return chk.checkRefTypes(trees, types);
    }

    /**
     * Attribute type variables (of generic classes or methods).
     * Compound types are attributed later in attribBounds.
     * @param typarams the type variables to enter
     * @param env      the current environment
     */
    void attribTypeVariables(List<JCTypeParameter> typarams, Env<AttrContext> env, boolean checkCyclic) {
        for (JCTypeParameter tvar : typarams) {
            TypeVar a = (TypeVar)tvar.type;
            a.tsym.flags_field |= UNATTRIBUTED;
            a.setUpperBound(Type.noType);
            if (!tvar.bounds.isEmpty()) {
                List<Type> bounds = List.of(attribType(tvar.bounds.head, env));
                for (JCExpression bound : tvar.bounds.tail)
                    bounds = bounds.prepend(attribType(bound, env));
                types.setBounds(a, bounds.reverse());
            } else {
                // if no bounds are given, assume a single bound of
                // java.lang.Object.
                types.setBounds(a, List.of(syms.objectType));
            }
            a.tsym.flags_field &= ~UNATTRIBUTED;
        }
        if (checkCyclic) {
            for (JCTypeParameter tvar : typarams) {
                chk.checkNonCyclic(tvar.pos(), (TypeVar)tvar.type);
            }
        }
    }

    /**
     * Attribute the type references in a list of annotations.
     */
    void attribAnnotationTypes(List<JCAnnotation> annotations,
                               Env<AttrContext> env) {
        for (List<JCAnnotation> al = annotations; al.nonEmpty(); al = al.tail) {
            JCAnnotation a = al.head;
            attribType(a.annotationType, env);
        }
    }

    /**
     * Attribute a "lazy constant value".
     *  @param env         The env for the const value
     *  @param variable    The initializer for the const value
     *  @param type        The expected type, or null
     *  @see VarSymbol#setLazyConstValue
     */
    public Object attribLazyConstantValue(Env<AttrContext> env,
                                      JCVariableDecl variable,
                                      Type type) {

        DiagnosticPosition prevLintPos
                = deferredLintHandler.setPos(variable.pos());

        final JavaFileObject prevSource = log.useSource(env.toplevel.sourcefile);
        try {
            Type itype = attribExpr(variable.init, env, type);
            if (variable.isImplicitlyTyped()) {
                //fixup local variable type
                type = variable.type = variable.sym.type = chk.checkLocalVarType(variable, itype, variable.name);
            }
            if (itype.constValue() != null) {
                return coerce(itype, type).constValue();
            } else {
                return null;
            }
        } finally {
            log.useSource(prevSource);
            deferredLintHandler.setPos(prevLintPos);
        }
    }

    /** Attribute type reference in an `extends' or `implements' clause.
     *  Supertypes of anonymous inner classes are usually already attributed.
     *
     *  @param tree              The tree making up the type reference.
     *  @param env               The environment current at the reference.
     *  @param classExpected     true if only a class is expected here.
     *  @param interfaceExpected true if only an interface is expected here.
     */
    Type attribBase(JCTree tree,
                    Env<AttrContext> env,
                    boolean classExpected,
                    boolean interfaceExpected,
                    boolean checkExtensible) {
        Type t = tree.type != null ?
            tree.type :
            attribType(tree, env);
        try {
            return checkBase(t, tree, env, classExpected, interfaceExpected, checkExtensible);
        } catch (CompletionFailure ex) {
            chk.completionError(tree.pos(), ex);
            return t;
        }
    }
    Type checkBase(Type t,
                   JCTree tree,
                   Env<AttrContext> env,
                   boolean classExpected,
                   boolean interfaceExpected,
                   boolean checkExtensible) {
        final DiagnosticPosition pos = tree.hasTag(TYPEAPPLY) ?
                (((JCTypeApply) tree).clazz).pos() : tree.pos();
        if (t.tsym.isAnonymous()) {
            log.error(pos, Errors.CantInheritFromAnon);
            return types.createErrorType(t);
        }
        if (t.isErroneous())
            return t;
        if (t.hasTag(TYPEVAR) && !classExpected && !interfaceExpected) {
            // check that type variable is already visible
            if (t.getUpperBound() == null) {
                log.error(pos, Errors.IllegalForwardRef);
                return types.createErrorType(t);
            }
        } else {
            t = chk.checkClassType(pos, t, checkExtensible);
        }
        if (interfaceExpected && (t.tsym.flags() & INTERFACE) == 0) {
            log.error(pos, Errors.IntfExpectedHere);
            // return errType is necessary since otherwise there might
            // be undetected cycles which cause attribution to loop
            return types.createErrorType(t);
        } else if (checkExtensible &&
                   classExpected &&
                   (t.tsym.flags() & INTERFACE) != 0) {
            log.error(pos, Errors.NoIntfExpectedHere);
            return types.createErrorType(t);
        }
        if (checkExtensible &&
            ((t.tsym.flags() & FINAL) != 0)) {
            log.error(pos,
                      Errors.CantInheritFromFinal(t.tsym));
        }
        chk.checkNonCyclic(pos, t);
        return t;
    }

    Type attribIdentAsEnumType(Env<AttrContext> env, JCIdent id) {
        Assert.check((env.enclClass.sym.flags() & ENUM) != 0);
        id.type = env.info.scope.owner.enclClass().type;
        id.sym = env.info.scope.owner.enclClass();
        return id.type;
    }

    public void visitClassDef(JCClassDecl tree) {
        Optional<ArgumentAttr.LocalCacheContext> localCacheContext =
                Optional.ofNullable(env.info.attributionMode.isSpeculative ?
                        argumentAttr.withLocalCacheContext() : null);
        boolean ctorProloguePrev = env.info.ctorPrologue;
        try {
            // Local and anonymous classes have not been entered yet, so we need to
            // do it now.
            if (env.info.scope.owner.kind.matches(KindSelector.VAL_MTH)) {
                enter.classEnter(tree, env);
            } else {
                // If this class declaration is part of a class level annotation,
                // as in @MyAnno(new Object() {}) class MyClass {}, enter it in
                // order to simplify later steps and allow for sensible error
                // messages.
                if (env.tree.hasTag(NEWCLASS) && TreeInfo.isInAnnotation(env, tree))
                    enter.classEnter(tree, env);
            }

            ClassSymbol c = tree.sym;
            if (c == null) {
                // exit in case something drastic went wrong during enter.
                result = null;
            } else {
                // make sure class has been completed:
                c.complete();

                // If a class declaration appears in a constructor prologue,
                // that means it's either a local class or an anonymous class.
                // Either way, there is no immediately enclosing instance.
                if (ctorProloguePrev) {
                    c.flags_field |= NOOUTERTHIS;
                }
                attribClass(tree.pos(), c);
                result = tree.type = c.type;
            }
        } finally {
            localCacheContext.ifPresent(LocalCacheContext::leave);
            env.info.ctorPrologue = ctorProloguePrev;
        }
    }

    public void visitMethodDef(JCMethodDecl tree) {
        MethodSymbol m = tree.sym;
        boolean isDefaultMethod = (m.flags() & DEFAULT) != 0;

        Lint lint = env.info.lint.augment(m);
        Lint prevLint = chk.setLint(lint);
        boolean ctorProloguePrev = env.info.ctorPrologue;
        Assert.check(!env.info.ctorPrologue);
        MethodSymbol prevMethod = chk.setMethod(m);
        try {
            deferredLintHandler.flush(tree.pos(), lint);
            chk.checkDeprecatedAnnotation(tree.pos(), m);


            // Create a new environment with local scope
            // for attributing the method.
            Env<AttrContext> localEnv = memberEnter.methodEnv(tree, env);
            localEnv.info.lint = lint;

            attribStats(tree.typarams, localEnv);

            // If we override any other methods, check that we do so properly.
            // JLS ???
            if (m.isStatic()) {
                chk.checkHideClashes(tree.pos(), env.enclClass.type, m);
            } else {
                chk.checkOverrideClashes(tree.pos(), env.enclClass.type, m);
            }
            chk.checkOverride(env, tree, m);

            if (isDefaultMethod && types.overridesObjectMethod(m.enclClass(), m)) {
                log.error(tree, Errors.DefaultOverridesObjectMember(m.name, Kinds.kindName(m.location()), m.location()));
            }

            // Enter all type parameters into the local method scope.
            for (List<JCTypeParameter> l = tree.typarams; l.nonEmpty(); l = l.tail)
                localEnv.info.scope.enterIfAbsent(l.head.type.tsym);

            ClassSymbol owner = env.enclClass.sym;
            if ((owner.flags() & ANNOTATION) != 0 &&
                    (tree.params.nonEmpty() ||
                    tree.recvparam != null))
                log.error(tree.params.nonEmpty() ?
                        tree.params.head.pos() :
                        tree.recvparam.pos(),
                        Errors.IntfAnnotationMembersCantHaveParams);

            // Attribute all value parameters.
            for (List<JCVariableDecl> l = tree.params; l.nonEmpty(); l = l.tail) {
                attribStat(l.head, localEnv);
            }

            // Attribute all bindings.
            // the bindings have no meaning in the body of the deconstructor,
            // so enter them in a temporary scope:
            Env<AttrContext> bindingEnv =
                    env.dup(tree, localEnv.info.dup(localEnv.info.scope.dup()));
            try {
                for (List<JCVariableDecl> l = tree.bindings; l != null && l.nonEmpty(); l = l.tail) {
                    attribStat(l.head, bindingEnv);
                }
            } finally {
                bindingEnv.info.scope.leave();
            }

            chk.checkVarargsMethodDecl(localEnv, tree);

            // Check that type parameters are well-formed.
            chk.validate(tree.typarams, localEnv);

            // Check that result type is well-formed.
            if (tree.restype != null && !tree.restype.type.hasTag(VOID))
                chk.validate(tree.restype, localEnv);

            // Check that receiver type is well-formed.
            if (tree.recvparam != null) {
                // Use a new environment to check the receiver parameter.
                // Otherwise I get "might not have been initialized" errors.
                // Is there a better way?
                Env<AttrContext> newEnv = memberEnter.methodEnv(tree, env);
                attribType(tree.recvparam, newEnv);
                chk.validate(tree.recvparam, newEnv);
            }

            // Is this method a constructor?
            boolean isConstructor = TreeInfo.isConstructor(tree);

            if (env.enclClass.sym.isRecord() && tree.sym.owner.kind == TYP) {
                // lets find if this method is an accessor
                Optional<? extends RecordComponent> recordComponent = env.enclClass.sym.getRecordComponents().stream()
                        .filter(rc -> rc.accessor == tree.sym && (rc.accessor.flags_field & GENERATED_MEMBER) == 0).findFirst();
                if (recordComponent.isPresent()) {
                    // the method is a user defined accessor lets check that everything is fine
                    if (!tree.sym.isPublic()) {
                        log.error(tree, Errors.InvalidAccessorMethodInRecord(env.enclClass.sym, Fragments.MethodMustBePublic));
                    }
                    if (!types.isSameType(tree.sym.type.getReturnType(), recordComponent.get().type)) {
                        log.error(tree, Errors.InvalidAccessorMethodInRecord(env.enclClass.sym,
                                Fragments.AccessorReturnTypeDoesntMatch(tree.sym, recordComponent.get())));
                    }
                    if (tree.sym.type.asMethodType().thrown != null && !tree.sym.type.asMethodType().thrown.isEmpty()) {
                        log.error(tree,
                                Errors.InvalidAccessorMethodInRecord(env.enclClass.sym, Fragments.AccessorMethodCantThrowException));
                    }
                    if (!tree.typarams.isEmpty()) {
                        log.error(tree,
                                Errors.InvalidAccessorMethodInRecord(env.enclClass.sym, Fragments.AccessorMethodMustNotBeGeneric));
                    }
                    if (tree.sym.isStatic()) {
                        log.error(tree,
                                Errors.InvalidAccessorMethodInRecord(env.enclClass.sym, Fragments.AccessorMethodMustNotBeStatic));
                    }
                }

                if (isConstructor) {
                    // if this a constructor other than the canonical one
                    if ((tree.sym.flags_field & RECORD) == 0) {
                        if (!TreeInfo.hasConstructorCall(tree, names._this)) {
                            log.error(tree, Errors.NonCanonicalConstructorInvokeAnotherConstructor(env.enclClass.sym));
                        }
                    } else {
                        // but if it is the canonical:

                        /* if user generated, then it shouldn't:
                         *     - have an accessibility stricter than that of the record type
                         *     - explicitly invoke any other constructor
                         */
                        if ((tree.sym.flags_field & GENERATEDCONSTR) == 0) {
                            if (Check.protection(m.flags()) > Check.protection(env.enclClass.sym.flags())) {
                                log.error(tree,
                                        (env.enclClass.sym.flags() & AccessFlags) == 0 ?
                                            Errors.InvalidCanonicalConstructorInRecord(
                                                Fragments.Canonical,
                                                env.enclClass.sym.name,
                                                Fragments.CanonicalMustNotHaveStrongerAccess("package")
                                            ) :
                                            Errors.InvalidCanonicalConstructorInRecord(
                                                    Fragments.Canonical,
                                                    env.enclClass.sym.name,
                                                    Fragments.CanonicalMustNotHaveStrongerAccess(asFlagSet(env.enclClass.sym.flags() & AccessFlags))
                                            )
                                );
                            }

                            if (TreeInfo.hasAnyConstructorCall(tree)) {
                                log.error(tree, Errors.InvalidCanonicalConstructorInRecord(
                                        Fragments.Canonical, env.enclClass.sym.name,
                                        Fragments.CanonicalMustNotContainExplicitConstructorInvocation));
                            }
                        }

                        // also we want to check that no type variables have been defined
                        if (!tree.typarams.isEmpty()) {
                            log.error(tree, Errors.InvalidCanonicalConstructorInRecord(
                                    Fragments.Canonical, env.enclClass.sym.name, Fragments.CanonicalMustNotDeclareTypeVariables));
                        }

                        /* and now we need to check that the constructor's arguments are exactly the same as those of the
                         * record components
                         */
                        List<? extends RecordComponent> recordComponents = env.enclClass.sym.getRecordComponents();
                        List<Type> recordFieldTypes = TreeInfo.recordFields(env.enclClass).map(vd -> vd.sym.type);
                        for (JCVariableDecl param: tree.params) {
                            boolean paramIsVarArgs = (param.sym.flags_field & VARARGS) != 0;
                            if (!types.isSameType(param.type, recordFieldTypes.head) ||
                                    (recordComponents.head.isVarargs() != paramIsVarArgs)) {
                                log.error(param, Errors.InvalidCanonicalConstructorInRecord(
                                        Fragments.Canonical, env.enclClass.sym.name,
                                        Fragments.TypeMustBeIdenticalToCorrespondingRecordComponentType));
                            }
                            recordComponents = recordComponents.tail;
                            recordFieldTypes = recordFieldTypes.tail;
                        }
                    }
                }

                if (tree.sym.isDeconstructor()) {
                    boolean isImplicitCanonicalDeconstructor = true;
                    List<? extends RecordComponent> recordComponents = env.enclClass.sym.getRecordComponents();
                    List<Type> recordFieldTypes = TreeInfo.recordFields(env.enclClass).map(vd -> vd.sym.type);

                    if (recordComponents.size() == tree.bindings.size()) {
                        for (JCVariableDecl param : tree.bindings) {
                            boolean paramIsVarArgs = (param.sym.flags_field & VARARGS) != 0;
                            if (!types.isSameType(param.type, recordFieldTypes.head) ||
                                    (recordComponents.head.isVarargs() != paramIsVarArgs)) {
                                isImplicitCanonicalDeconstructor = false;
                                break;
                            }
                            recordComponents = recordComponents.tail;
                            recordFieldTypes = recordFieldTypes.tail;
                        }
                    } else {
                        isImplicitCanonicalDeconstructor = false;
                    }
                    if (isImplicitCanonicalDeconstructor) {
                        log.error(tree, Errors.InvalidCanonicalDeconstructorInRecord(
                                env.enclClass.sym.name));
                    }
                }
            }

            if (m.isPattern() && tree.thrown.nonEmpty()) {
                log.error(tree.pos(), Errors.PatternDeclarationCantThrowException);
            }

            if (m.isDeconstructor()) {
                m.patternFlags.add(PatternFlags.DECONSTRUCTOR);
            }

            // annotation method checks
            if ((owner.flags() & ANNOTATION) != 0) {
                // annotation method cannot have throws clause
                if (tree.thrown.nonEmpty()) {
                    log.error(tree.thrown.head.pos(),
                              Errors.ThrowsNotAllowedInIntfAnnotation);
                }
                // annotation method cannot declare type-parameters
                if (tree.typarams.nonEmpty()) {
                    log.error(tree.typarams.head.pos(),
                              Errors.IntfAnnotationMembersCantHaveTypeParams);
                }
                // validate annotation method's return type (could be an annotation type)
                chk.validateAnnotationType(tree.restype);
                // ensure that annotation method does not clash with members of Object/Annotation
                chk.validateAnnotationMethod(tree.pos(), m);
            }

            for (List<JCExpression> l = tree.thrown; l.nonEmpty(); l = l.tail)
                chk.checkType(l.head.pos(), l.head.type, syms.throwableType);

            if (tree.body == null) {
                // Empty bodies are only allowed for
                // abstract, native, or interface methods, or for methods
                // in a retrofit signature class.
                if (tree.defaultValue != null) {
                    if ((owner.flags() & ANNOTATION) == 0)
                        log.error(tree.pos(),
                                  Errors.DefaultAllowedInIntfAnnotationMember);
                }
                if (isDefaultMethod || (tree.sym.flags() & (ABSTRACT | NATIVE)) == 0)
                    log.error(tree.pos(), Errors.MissingMethBodyOrDeclAbstract);
            } else {
                if ((tree.sym.flags() & (ABSTRACT|DEFAULT|PRIVATE)) == ABSTRACT && !m.isPattern()) {
                    if ((owner.flags() & INTERFACE) != 0) {
                        log.error(tree.body.pos(), Errors.IntfMethCantHaveBody);
                    } else {
                        log.error(tree.pos(), Errors.AbstractMethCantHaveBody);
                    }
                } else if ((tree.mods.flags & NATIVE) != 0) {
                    log.error(tree.pos(), Errors.NativeMethCantHaveBody);
                }
                // Add an implicit super() call unless an explicit call to
                // super(...) or this(...) is given
                // or we are compiling class java.lang.Object.
                if (isConstructor && owner.type != syms.objectType) {
                    if (!TreeInfo.hasAnyConstructorCall(tree)) {
                        JCStatement supCall = make.at(tree.body.pos).Exec(make.Apply(List.nil(),
                                make.Ident(names._super), make.Idents(List.nil())));
                        tree.body.stats = tree.body.stats.prepend(supCall);
                    } else if ((env.enclClass.sym.flags() & ENUM) != 0 &&
                            (tree.mods.flags & GENERATEDCONSTR) == 0 &&
                            TreeInfo.hasConstructorCall(tree, names._super)) {
                        // enum constructors are not allowed to call super
                        // directly, so make sure there aren't any super calls
                        // in enum constructors, except in the compiler
                        // generated one.
                        log.error(tree.body.stats.head.pos(),
                                  Errors.CallToSuperNotAllowedInEnumCtor(env.enclClass.sym));
                    }
                    if (env.enclClass.sym.isRecord() && (tree.sym.flags_field & RECORD) != 0) { // we are seeing the canonical constructor
                        List<Name> recordComponentNames = TreeInfo.recordFields(env.enclClass).map(vd -> vd.sym.name);
                        List<Name> initParamNames = tree.sym.params.map(p -> p.name);
                        if (!initParamNames.equals(recordComponentNames)) {
                            log.error(tree, Errors.InvalidCanonicalConstructorInRecord(
                                    Fragments.Canonical, env.enclClass.sym.name, Fragments.CanonicalWithNameMismatch));
                        }
                        if (tree.sym.type.asMethodType().thrown != null && !tree.sym.type.asMethodType().thrown.isEmpty()) {
                            log.error(tree,
                                    Errors.InvalidCanonicalConstructorInRecord(
                                            TreeInfo.isCompactConstructor(tree) ? Fragments.Compact : Fragments.Canonical,
                                            env.enclClass.sym.name,
                                            Fragments.ThrowsClauseNotAllowedForCanonicalConstructor(
                                                    TreeInfo.isCompactConstructor(tree) ? Fragments.Compact : Fragments.Canonical)));
                        }
                    }
                }

                // Attribute all type annotations in the body
                annotate.queueScanTreeAndTypeAnnotate(tree.body, localEnv, m, null);
                annotate.flush();

                // Start of constructor prologue
                localEnv.info.ctorPrologue = isConstructor;

                // Attribute method body.
                attribStat(tree.body, localEnv);
            }

            localEnv.info.scope.leave();
            result = tree.type = m.type;
        } finally {
            chk.setLint(prevLint);
            chk.setMethod(prevMethod);
            env.info.ctorPrologue = ctorProloguePrev;
        }
    }

    public void visitVarDef(JCVariableDecl tree) {
        // Local variables have not been entered yet, so we need to do it now:
        if (env.info.scope.owner.kind == MTH || env.info.scope.owner.kind == VAR) {
            if (tree.sym != null) {
                // parameters have already been entered
                env.info.scope.enter(tree.sym);
            } else {
                if (tree.isImplicitlyTyped() && (tree.getModifiers().flags & PARAMETER) == 0) {
                    if (tree.init == null) {
                        //cannot use 'var' without initializer
                        log.error(tree, Errors.CantInferLocalVarType(tree.name, Fragments.LocalMissingInit));
                        tree.vartype = make.Erroneous();
                    } else {
                        Fragment msg = canInferLocalVarType(tree);
                        if (msg != null) {
                            //cannot use 'var' with initializer which require an explicit target
                            //(e.g. lambda, method reference, array initializer).
                            log.error(tree, Errors.CantInferLocalVarType(tree.name, msg));
                            tree.vartype = make.Erroneous();
                        }
                    }
                }
                try {
                    annotate.blockAnnotations();
                    memberEnter.memberEnter(tree, env);
                } finally {
                    annotate.unblockAnnotations();
                }
            }
        } else {
            if (tree.init != null) {
                // Field initializer expression need to be entered.
                annotate.queueScanTreeAndTypeAnnotate(tree.init, env, tree.sym, tree.pos());
                annotate.flush();
            }
        }

        VarSymbol v = tree.sym;
        Lint lint = env.info.lint.augment(v);
        Lint prevLint = chk.setLint(lint);

        // Check that the variable's declared type is well-formed.
        boolean isImplicitLambdaParameter = env.tree.hasTag(LAMBDA) &&
                ((JCLambda)env.tree).paramKind == JCLambda.ParameterKind.IMPLICIT &&
                (tree.sym.flags() & PARAMETER) != 0;
        chk.validate(tree.vartype, env, !isImplicitLambdaParameter && !tree.isImplicitlyTyped());

        try {
            v.getConstValue(); // ensure compile-time constant initializer is evaluated
            deferredLintHandler.flush(tree.pos(), lint);
            chk.checkDeprecatedAnnotation(tree.pos(), v);

            if (tree.init != null) {
                if ((v.flags_field & FINAL) == 0 ||
                    !memberEnter.needsLazyConstValue(tree.init)) {
                    // Not a compile-time constant
                    // Attribute initializer in a new environment
                    // with the declared variable as owner.
                    // Check that initializer conforms to variable's declared type.
                    Env<AttrContext> initEnv = memberEnter.initEnv(tree, env);
                    initEnv.info.lint = lint;
                    // In order to catch self-references, we set the variable's
                    // declaration position to maximal possible value, effectively
                    // marking the variable as undefined.
                    initEnv.info.enclVar = v;
                    attribExpr(tree.init, initEnv, v.type);
                    if (tree.isImplicitlyTyped()) {
                        //fixup local variable type
                        v.type = chk.checkLocalVarType(tree, tree.init.type, tree.name);
                    }
                }
                if (tree.isImplicitlyTyped()) {
                    setSyntheticVariableType(tree, v.type);
                }
            }
            result = tree.type = v.type;
            if (env.enclClass.sym.isRecord() && tree.sym.owner.kind == TYP && !v.isStatic()) {
                if (isNonArgsMethodInObject(v.name)) {
                    log.error(tree, Errors.IllegalRecordComponentName(v));
                }
            }
        }
        finally {
            chk.setLint(prevLint);
        }
    }

    private boolean isNonArgsMethodInObject(Name name) {
        for (Symbol s : syms.objectType.tsym.members().getSymbolsByName(name, s -> s.kind == MTH)) {
            if (s.type.getParameterTypes().isEmpty()) {
                return true;
            }
        }
        return false;
    }

    Fragment canInferLocalVarType(JCVariableDecl tree) {
        LocalInitScanner lis = new LocalInitScanner();
        lis.scan(tree.init);
        return lis.badInferenceMsg;
    }

    static class LocalInitScanner extends TreeScanner {
        Fragment badInferenceMsg = null;
        boolean needsTarget = true;

        @Override
        public void visitNewArray(JCNewArray tree) {
            if (tree.elemtype == null && needsTarget) {
                badInferenceMsg = Fragments.LocalArrayMissingTarget;
            }
        }

        @Override
        public void visitLambda(JCLambda tree) {
            if (needsTarget) {
                badInferenceMsg = Fragments.LocalLambdaMissingTarget;
            }
        }

        @Override
        public void visitTypeCast(JCTypeCast tree) {
            boolean prevNeedsTarget = needsTarget;
            try {
                needsTarget = false;
                super.visitTypeCast(tree);
            } finally {
                needsTarget = prevNeedsTarget;
            }
        }

        @Override
        public void visitReference(JCMemberReference tree) {
            if (needsTarget) {
                badInferenceMsg = Fragments.LocalMrefMissingTarget;
            }
        }

        @Override
        public void visitNewClass(JCNewClass tree) {
            boolean prevNeedsTarget = needsTarget;
            try {
                needsTarget = false;
                super.visitNewClass(tree);
            } finally {
                needsTarget = prevNeedsTarget;
            }
        }

        @Override
        public void visitApply(JCMethodInvocation tree) {
            boolean prevNeedsTarget = needsTarget;
            try {
                needsTarget = false;
                super.visitApply(tree);
            } finally {
                needsTarget = prevNeedsTarget;
            }
        }
    }

    public void visitSkip(JCSkip tree) {
        result = null;
    }

    public void visitBlock(JCBlock tree) {
        if (env.info.scope.owner.kind == TYP || env.info.scope.owner.kind == ERR) {
            // Block is a static or instance initializer;
            // let the owner of the environment be a freshly
            // created BLOCK-method.
            Symbol fakeOwner =
                new MethodSymbol(tree.flags | BLOCK |
                    env.info.scope.owner.flags() & STRICTFP, names.empty, initBlockType,
                    env.info.scope.owner);
            final Env<AttrContext> localEnv =
                env.dup(tree, env.info.dup(env.info.scope.dupUnshared(fakeOwner)));

            if ((tree.flags & STATIC) != 0) localEnv.info.staticLevel++;
            // Attribute all type annotations in the block
            annotate.queueScanTreeAndTypeAnnotate(tree, localEnv, localEnv.info.scope.owner, null);
            annotate.flush();
            attribStats(tree.stats, localEnv);

            {
                // Store init and clinit type annotations with the ClassSymbol
                // to allow output in Gen.normalizeDefs.
                ClassSymbol cs = (ClassSymbol)env.info.scope.owner;
                List<Attribute.TypeCompound> tas = localEnv.info.scope.owner.getRawTypeAttributes();
                if ((tree.flags & STATIC) != 0) {
                    cs.appendClassInitTypeAttributes(tas);
                } else {
                    cs.appendInitTypeAttributes(tas);
                }
            }
        } else {
            // Create a new local environment with a local scope.
            Env<AttrContext> localEnv =
                env.dup(tree, env.info.dup(env.info.scope.dup()));
            try {
                attribStats(tree.stats, localEnv);
            } finally {
                localEnv.info.scope.leave();
            }
        }
        result = null;
    }

    public void visitDoLoop(JCDoWhileLoop tree) {
        attribStat(tree.body, env.dup(tree));
        attribExpr(tree.cond, env, syms.booleanType);
        handleLoopConditionBindings(matchBindings, tree, tree.body);
        result = null;
    }

    public void visitWhileLoop(JCWhileLoop tree) {
        attribExpr(tree.cond, env, syms.booleanType);
        MatchBindings condBindings = matchBindings;
        // include condition's bindings when true in the body:
        Env<AttrContext> whileEnv = bindingEnv(env, condBindings.bindingsWhenTrue);
        try {
            attribStat(tree.body, whileEnv.dup(tree));
        } finally {
            whileEnv.info.scope.leave();
        }
        handleLoopConditionBindings(condBindings, tree, tree.body);
        result = null;
    }

    public void visitForLoop(JCForLoop tree) {
        Env<AttrContext> loopEnv =
            env.dup(env.tree, env.info.dup(env.info.scope.dup()));
        MatchBindings condBindings = MatchBindingsComputer.EMPTY;
        try {
            attribStats(tree.init, loopEnv);
            if (tree.cond != null) {
                attribExpr(tree.cond, loopEnv, syms.booleanType);
                // include condition's bindings when true in the body and step:
                condBindings = matchBindings;
            }
            Env<AttrContext> bodyEnv = bindingEnv(loopEnv, condBindings.bindingsWhenTrue);
            try {
                bodyEnv.tree = tree; // before, we were not in loop!
                attribStats(tree.step, bodyEnv);
                attribStat(tree.body, bodyEnv);
            } finally {
                bodyEnv.info.scope.leave();
            }
            result = null;
        }
        finally {
            loopEnv.info.scope.leave();
        }
        handleLoopConditionBindings(condBindings, tree, tree.body);
    }

    /**
     * Include condition's bindings when false after the loop, if cannot get out of the loop
     */
    private void handleLoopConditionBindings(MatchBindings condBindings,
                                             JCStatement loop,
                                             JCStatement loopBody) {
        if (condBindings.bindingsWhenFalse.nonEmpty() &&
            !breaksTo(env, loop, loopBody)) {
            addBindings2Scope(loop, condBindings.bindingsWhenFalse);
        }
    }

    private boolean breaksTo(Env<AttrContext> env, JCTree loop, JCTree body) {
        preFlow(body);
        return flow.breaksToTree(env, loop, body, make);
    }

    /**
     * Add given bindings to the current scope, unless there's a break to
     * an immediately enclosing labeled statement.
     */
    private void addBindings2Scope(JCStatement introducingStatement,
                                   List<BindingSymbol> bindings) {
        if (bindings.isEmpty()) {
            return ;
        }

        var searchEnv = env;
        while (searchEnv.tree instanceof JCLabeledStatement labeled &&
               labeled.body == introducingStatement) {
            if (breaksTo(env, labeled, labeled.body)) {
                //breaking to an immediately enclosing labeled statement
                return ;
            }
            searchEnv = searchEnv.next;
            introducingStatement = labeled;
        }

        //include condition's body when false after the while, if cannot get out of the loop
        bindings.forEach(env.info.scope::enter);
        bindings.forEach(BindingSymbol::preserveBinding);
    }

    public void visitForeachLoop(JCEnhancedForLoop tree) {
        Env<AttrContext> loopEnv =
            env.dup(env.tree, env.info.dup(env.info.scope.dup()));
        try {
            //the Formal Parameter of a for-each loop is not in the scope when
            //attributing the for-each expression; we mimic this by attributing
            //the for-each expression first (against original scope).
            Type exprType = types.cvarUpperBound(attribExpr(tree.expr, loopEnv));
            chk.checkNonVoid(tree.pos(), exprType);
            Type elemtype = types.elemtype(exprType); // perhaps expr is an array?
            if (elemtype == null) {
                // or perhaps expr implements Iterable<T>?
                Type base = types.asSuper(exprType, syms.iterableType.tsym);
                if (base == null) {
                    log.error(tree.expr.pos(),
                              Errors.ForeachNotApplicableToType(exprType,
                                                                Fragments.TypeReqArrayOrIterable));
                    elemtype = types.createErrorType(exprType);
                } else {
                    List<Type> iterableParams = base.allparams();
                    elemtype = iterableParams.isEmpty()
                        ? syms.objectType
                        : types.wildUpperBound(iterableParams.head);

                    // Check the return type of the method iterator().
                    // This is the bare minimum we need to verify to make sure code generation doesn't crash.
                    Symbol iterSymbol = rs.resolveInternalMethod(tree.pos(),
                            loopEnv, types.skipTypeVars(exprType, false), names.iterator, List.nil(), List.nil());
                    if (types.asSuper(iterSymbol.type.getReturnType(), syms.iteratorType.tsym) == null) {
                        log.error(tree.pos(),
                                Errors.ForeachNotApplicableToType(exprType, Fragments.TypeReqArrayOrIterable));
                    }
                }
            }
            if (tree.var.isImplicitlyTyped()) {
                Type inferredType = chk.checkLocalVarType(tree.var, elemtype, tree.var.name);
                setSyntheticVariableType(tree.var, inferredType);
            }
            attribStat(tree.var, loopEnv);
            chk.checkType(tree.expr.pos(), elemtype, tree.var.sym.type);
            loopEnv.tree = tree; // before, we were not in loop!
            attribStat(tree.body, loopEnv);
            result = null;
        }
        finally {
            loopEnv.info.scope.leave();
        }
    }

    public void visitLabelled(JCLabeledStatement tree) {
        // Check that label is not used in an enclosing statement
        Env<AttrContext> env1 = env;
        while (env1 != null && !env1.tree.hasTag(CLASSDEF)) {
            if (env1.tree.hasTag(LABELLED) &&
                ((JCLabeledStatement) env1.tree).label == tree.label) {
                log.error(tree.pos(),
                          Errors.LabelAlreadyInUse(tree.label));
                break;
            }
            env1 = env1.next;
        }

        attribStat(tree.body, env.dup(tree));
        result = null;
    }

    public void visitSwitch(JCSwitch tree) {
        handleSwitch(tree, tree.selector, tree.cases, (c, caseEnv) -> {
            attribStats(c.stats, caseEnv);
        });
        result = null;
    }

    public void visitSwitchExpression(JCSwitchExpression tree) {
        boolean wrongContext = false;

        tree.polyKind = (pt().hasTag(NONE) && pt() != Type.recoveryType && pt() != Infer.anyPoly) ?
                PolyKind.STANDALONE : PolyKind.POLY;

        if (tree.polyKind == PolyKind.POLY && resultInfo.pt.hasTag(VOID)) {
            //this means we are returning a poly conditional from void-compatible lambda expression
            resultInfo.checkContext.report(tree, diags.fragment(Fragments.SwitchExpressionTargetCantBeVoid));
            resultInfo = recoveryInfo;
            wrongContext = true;
        }

        ResultInfo condInfo = tree.polyKind == PolyKind.STANDALONE ?
                unknownExprInfo :
                resultInfo.dup(switchExpressionContext(resultInfo.checkContext));

        ListBuffer<DiagnosticPosition> caseTypePositions = new ListBuffer<>();
        ListBuffer<Type> caseTypes = new ListBuffer<>();

        handleSwitch(tree, tree.selector, tree.cases, (c, caseEnv) -> {
            caseEnv.info.yieldResult = condInfo;
            attribStats(c.stats, caseEnv);
            new TreeScanner() {
                @Override
                public void visitYield(JCYield brk) {
                    if (brk.target == tree) {
                        caseTypePositions.append(brk.value != null ? brk.value.pos() : brk.pos());
                        caseTypes.append(brk.value != null ? brk.value.type : syms.errType);
                    }
                    super.visitYield(brk);
                }

                @Override public void visitClassDef(JCClassDecl tree) {}
                @Override public void visitLambda(JCLambda tree) {}
            }.scan(c.stats);
        });

        if (tree.cases.isEmpty()) {
            log.error(tree.pos(),
                      Errors.SwitchExpressionEmpty);
        } else if (caseTypes.isEmpty()) {
            log.error(tree.pos(),
                      Errors.SwitchExpressionNoResultExpressions);
        }

        Type owntype = (tree.polyKind == PolyKind.STANDALONE) ? condType(caseTypePositions.toList(), caseTypes.toList()) : pt();

        result = tree.type = wrongContext? types.createErrorType(pt()) : check(tree, owntype, KindSelector.VAL, resultInfo);
    }
    //where:
        CheckContext switchExpressionContext(CheckContext checkContext) {
            return new Check.NestedCheckContext(checkContext) {
                //this will use enclosing check context to check compatibility of
                //subexpression against target type; if we are in a method check context,
                //depending on whether boxing is allowed, we could have incompatibilities
                @Override
                public void report(DiagnosticPosition pos, JCDiagnostic details) {
                    enclosingContext.report(pos, diags.fragment(Fragments.IncompatibleTypeInSwitchExpression(details)));
                }
            };
        }

    private void handleSwitch(JCTree switchTree,
                              JCExpression selector,
                              List<JCCase> cases,
                              BiConsumer<JCCase, Env<AttrContext>> attribCase) {
        Type seltype = attribExpr(selector, env);

        Env<AttrContext> switchEnv =
            env.dup(switchTree, env.info.dup(env.info.scope.dup()));

        try {
            boolean enumSwitch = (seltype.tsym.flags() & Flags.ENUM) != 0;
            boolean stringSwitch = types.isSameType(seltype, syms.stringType);
            boolean booleanSwitch = types.isSameType(types.unboxedTypeOrType(seltype), syms.booleanType);
            boolean errorEnumSwitch = TreeInfo.isErrorEnumSwitch(selector, cases);
            boolean intSwitch = types.isAssignable(seltype, syms.intType);
            boolean patternSwitch;
            if (seltype.isPrimitive() && !intSwitch) {
                preview.checkSourceLevel(selector.pos(), Feature.PRIMITIVE_PATTERNS);
                patternSwitch = true;
            }
            if (!enumSwitch && !stringSwitch && !errorEnumSwitch &&
                !intSwitch) {
                preview.checkSourceLevel(selector.pos(), Feature.PATTERN_SWITCH);
                patternSwitch = true;
            } else {
                patternSwitch = cases.stream()
                                     .flatMap(c -> c.labels.stream())
                                     .anyMatch(l -> l.hasTag(PATTERNCASELABEL) ||
                                                    TreeInfo.isNullCaseLabel(l));
            }

            // Attribute all cases and
            // check that there are no duplicate case labels or default clauses.
            Set<Object> constants = new HashSet<>(); // The set of case constants.
            boolean hasDefault = false;           // Is there a default label?
            boolean hasUnconditionalPattern = false; // Is there a unconditional pattern?
            boolean lastPatternErroneous = false; // Has the last pattern erroneous type?
            boolean hasNullPattern = false;       // Is there a null pattern?
            CaseTree.CaseKind caseKind = null;
            boolean wasError = false;
            JCCaseLabel unconditionalCaseLabel = null;
            for (List<JCCase> l = cases; l.nonEmpty(); l = l.tail) {
                JCCase c = l.head;
                if (caseKind == null) {
                    caseKind = c.caseKind;
                } else if (caseKind != c.caseKind && !wasError) {
                    log.error(c.pos(),
                              Errors.SwitchMixingCaseTypes);
                    wasError = true;
                }
                MatchBindings currentBindings = null;
                MatchBindings guardBindings = null;
                for (List<JCCaseLabel> labels = c.labels; labels.nonEmpty(); labels = labels.tail) {
                    JCCaseLabel label = labels.head;
                    if (label instanceof JCConstantCaseLabel constLabel) {
                        JCExpression expr = constLabel.expr;
                        if (TreeInfo.isNull(expr)) {
                            preview.checkSourceLevel(expr.pos(), Feature.CASE_NULL);
                            if (hasNullPattern) {
                                log.error(label.pos(), Errors.DuplicateCaseLabel);
                            }
                            hasNullPattern = true;
                            attribExpr(expr, switchEnv, seltype);
                            matchBindings = new MatchBindings(matchBindings.bindingsWhenTrue, matchBindings.bindingsWhenFalse, true);
                        } else if (enumSwitch) {
                            Symbol sym = enumConstant(expr, seltype);
                            if (sym == null) {
                                if (allowPatternSwitch) {
                                    attribTree(expr, switchEnv, caseLabelResultInfo(seltype));
                                    Symbol enumSym = TreeInfo.symbol(expr);
                                    if (enumSym == null || !enumSym.isEnum() || enumSym.kind != VAR) {
                                        log.error(expr.pos(), Errors.EnumLabelMustBeEnumConstant);
                                    } else if (!constants.add(enumSym)) {
                                        log.error(label.pos(), Errors.DuplicateCaseLabel);
                                    }
                                } else {
                                    log.error(expr.pos(), Errors.EnumLabelMustBeUnqualifiedEnum);
                                }
                            } else if (!constants.add(sym)) {
                                log.error(label.pos(), Errors.DuplicateCaseLabel);
                            }
                        } else if (errorEnumSwitch) {
                            //error recovery: the selector is erroneous, and all the case labels
                            //are identifiers. This could be an enum switch - don't report resolve
                            //error for the case label:
                            var prevResolveHelper = rs.basicLogResolveHelper;
                            try {
                                rs.basicLogResolveHelper = rs.silentLogResolveHelper;
                                attribExpr(expr, switchEnv, seltype);
                            } finally {
                                rs.basicLogResolveHelper = prevResolveHelper;
                            }
                        } else {
                            Type pattype = attribTree(expr, switchEnv, caseLabelResultInfo(seltype));
                            if (!pattype.hasTag(ERROR)) {
                                if (pattype.constValue() == null) {
                                    Symbol s = TreeInfo.symbol(expr);
                                    if (s != null && s.kind == TYP) {
                                        log.error(expr.pos(),
                                                  Errors.PatternExpected);
                                    } else if (s == null || !s.isEnum()) {
                                        log.error(expr.pos(),
                                                  (stringSwitch ? Errors.StringConstReq
                                                                : intSwitch ? Errors.ConstExprReq
                                                                            : Errors.PatternOrEnumReq));
                                    } else if (!constants.add(s)) {
                                        log.error(label.pos(), Errors.DuplicateCaseLabel);
                                    }
                                }
                                else {
                                    if (!stringSwitch && !intSwitch &&
                                            !((pattype.getTag().isInSuperClassesOf(LONG) || pattype.getTag().equals(BOOLEAN)) &&
                                              types.isSameType(types.unboxedTypeOrType(seltype), pattype))) {
                                        log.error(label.pos(), Errors.ConstantLabelNotCompatible(pattype, seltype));
                                    } else if (!constants.add(pattype.constValue())) {
                                        log.error(c.pos(), Errors.DuplicateCaseLabel);
                                    }
                                }
                            }
                        }
                    } else if (label instanceof JCDefaultCaseLabel def) {
                        if (hasDefault) {
                            log.error(label.pos(), Errors.DuplicateDefaultLabel);
                        } else if (hasUnconditionalPattern) {
                            log.error(label.pos(), Errors.UnconditionalPatternAndDefault);
                        }  else if (booleanSwitch && constants.containsAll(Set.of(0, 1))) {
                            log.error(label.pos(), Errors.DefaultAndBothBooleanValues);
                        }
                        hasDefault = true;
                        matchBindings = MatchBindingsComputer.EMPTY;
                    } else if (label instanceof JCPatternCaseLabel patternlabel) {
                        //pattern
                        JCPattern pat = patternlabel.pat;
                        attribExpr(pat, switchEnv, seltype);
                        Type primaryType = TreeInfo.primaryPatternType(pat);

                        if (primaryType.isPrimitive()) {
                            preview.checkSourceLevel(pat.pos(), Feature.PRIMITIVE_PATTERNS);
                        } else if (!primaryType.hasTag(TYPEVAR)) {
                            primaryType = chk.checkClassOrArrayType(pat.pos(), primaryType);
                        }
                        checkCastablePattern(pat.pos(), seltype, primaryType);
                        Type patternType = types.erasure(primaryType);
                        JCExpression guard = c.guard;
                        if (guardBindings == null && guard != null) {
                            MatchBindings afterPattern = matchBindings;
                            Env<AttrContext> bodyEnv = bindingEnv(switchEnv, matchBindings.bindingsWhenTrue);
                            try {
                                attribExpr(guard, bodyEnv, syms.booleanType);
                            } finally {
                                bodyEnv.info.scope.leave();
                            }

                            guardBindings = matchBindings;
                            matchBindings = afterPattern;

                            if (TreeInfo.isBooleanWithValue(guard, 0)) {
                                log.error(guard.pos(), Errors.GuardHasConstantExpressionFalse);
                            }
                        }
                        boolean unguarded = TreeInfo.unguardedCase(c) && !pat.hasTag(RECORDPATTERN);
                        boolean unconditional =
                                unguarded &&
                                !patternType.isErroneous() &&
                                types.isUnconditionallyExact(seltype, patternType);
                        if (unconditional) {
                            if (hasUnconditionalPattern) {
                                log.error(pat.pos(), Errors.DuplicateUnconditionalPattern);
                            } else if (hasDefault) {
                                log.error(pat.pos(), Errors.UnconditionalPatternAndDefault);
                            } else if (booleanSwitch && constants.containsAll(Set.of(0, 1))) {
                                log.error(pat.pos(), Errors.UnconditionalPatternAndBothBooleanValues);
                            }
                            hasUnconditionalPattern = true;
                            unconditionalCaseLabel = label;
                        }
                        lastPatternErroneous = patternType.isErroneous();
                    } else {
                        Assert.error();
                    }
                    currentBindings = matchBindingsComputer.switchCase(label, currentBindings, matchBindings);
                }

                if (guardBindings != null) {
                    currentBindings = matchBindingsComputer.caseGuard(c, currentBindings, guardBindings);
                }

                Env<AttrContext> caseEnv =
                        bindingEnv(switchEnv, c, currentBindings.bindingsWhenTrue);
                try {
                    attribCase.accept(c, caseEnv);
                } finally {
                    caseEnv.info.scope.leave();
                }
                addVars(c.stats, switchEnv.info.scope);

                preFlow(c);
                c.completesNormally = flow.aliveAfter(caseEnv, c, make);
            }
            if (patternSwitch) {
                chk.checkSwitchCaseStructure(cases);
                chk.checkSwitchCaseLabelDominated(unconditionalCaseLabel, cases);
            }
            if (switchTree.hasTag(SWITCH)) {
                ((JCSwitch) switchTree).hasUnconditionalPattern =
                        hasDefault || hasUnconditionalPattern || lastPatternErroneous;
                ((JCSwitch) switchTree).patternSwitch = patternSwitch;
            } else if (switchTree.hasTag(SWITCH_EXPRESSION)) {
                ((JCSwitchExpression) switchTree).hasUnconditionalPattern =
                        hasDefault || hasUnconditionalPattern || lastPatternErroneous;
                ((JCSwitchExpression) switchTree).patternSwitch = patternSwitch;
            } else {
                Assert.error(switchTree.getTag().name());
            }
        } finally {
            switchEnv.info.scope.leave();
        }
    }
    // where
        private ResultInfo caseLabelResultInfo(Type seltype) {
            return new ResultInfo(KindSelector.VAL_TYP,
                                  !seltype.hasTag(ERROR) ? seltype
                                                         : Type.noType);
        }
        /** Add any variables defined in stats to the switch scope. */
        private static void addVars(List<JCStatement> stats, WriteableScope switchScope) {
            for (;stats.nonEmpty(); stats = stats.tail) {
                JCTree stat = stats.head;
                if (stat.hasTag(VARDEF))
                    switchScope.enter(((JCVariableDecl) stat).sym);
            }
        }
    // where
    /** Return the selected enumeration constant symbol, or null. */
    private Symbol enumConstant(JCTree tree, Type enumType) {
        if (tree.hasTag(IDENT)) {
            JCIdent ident = (JCIdent)tree;
            Name name = ident.name;
            for (Symbol sym : enumType.tsym.members().getSymbolsByName(name)) {
                if (sym.kind == VAR) {
                    Symbol s = ident.sym = sym;
                    ((VarSymbol)s).getConstValue(); // ensure initializer is evaluated
                    ident.type = s.type;
                    return ((s.flags_field & Flags.ENUM) == 0)
                        ? null : s;
                }
            }
        }
        return null;
    }

    public void visitSynchronized(JCSynchronized tree) {
        chk.checkRefType(tree.pos(), attribExpr(tree.lock, env));
        if (env.info.lint.isEnabled(LintCategory.SYNCHRONIZATION) && isValueBased(tree.lock.type)) {
            log.warning(LintCategory.SYNCHRONIZATION, tree.pos(), Warnings.AttemptToSynchronizeOnInstanceOfValueBasedClass);
        }
        attribStat(tree.body, env);
        result = null;
    }
        // where
        private boolean isValueBased(Type t) {
            return t != null && t.tsym != null && (t.tsym.flags() & VALUE_BASED) != 0;
        }


    public void visitTry(JCTry tree) {
        // Create a new local environment with a local
        Env<AttrContext> localEnv = env.dup(tree, env.info.dup(env.info.scope.dup()));
        try {
            boolean isTryWithResource = tree.resources.nonEmpty();
            // Create a nested environment for attributing the try block if needed
            Env<AttrContext> tryEnv = isTryWithResource ?
                env.dup(tree, localEnv.info.dup(localEnv.info.scope.dup())) :
                localEnv;
            try {
                // Attribute resource declarations
                for (JCTree resource : tree.resources) {
                    CheckContext twrContext = new Check.NestedCheckContext(resultInfo.checkContext) {
                        @Override
                        public void report(DiagnosticPosition pos, JCDiagnostic details) {
                            chk.basicHandler.report(pos, diags.fragment(Fragments.TryNotApplicableToType(details)));
                        }
                    };
                    ResultInfo twrResult =
                        new ResultInfo(KindSelector.VAR,
                                       syms.autoCloseableType,
                                       twrContext);
                    if (resource.hasTag(VARDEF)) {
                        attribStat(resource, tryEnv);
                        twrResult.check(resource, resource.type);

                        //check that resource type cannot throw InterruptedException
                        checkAutoCloseable(resource.pos(), localEnv, resource.type);

                        VarSymbol var = ((JCVariableDecl) resource).sym;

                        var.flags_field |= Flags.FINAL;
                        var.setData(ElementKind.RESOURCE_VARIABLE);
                    } else {
                        attribTree(resource, tryEnv, twrResult);
                    }
                }
                // Attribute body
                attribStat(tree.body, tryEnv);
            } finally {
                if (isTryWithResource)
                    tryEnv.info.scope.leave();
            }

            // Attribute catch clauses
            for (List<JCCatch> l = tree.catchers; l.nonEmpty(); l = l.tail) {
                JCCatch c = l.head;
                Env<AttrContext> catchEnv =
                    localEnv.dup(c, localEnv.info.dup(localEnv.info.scope.dup()));
                try {
                    Type ctype = attribStat(c.param, catchEnv);
                    if (TreeInfo.isMultiCatch(c)) {
                        //multi-catch parameter is implicitly marked as final
                        c.param.sym.flags_field |= FINAL | UNION;
                    }
                    if (c.param.sym.kind == VAR) {
                        c.param.sym.setData(ElementKind.EXCEPTION_PARAMETER);
                    }
                    chk.checkType(c.param.vartype.pos(),
                                  chk.checkClassType(c.param.vartype.pos(), ctype),
                                  syms.throwableType);
                    attribStat(c.body, catchEnv);
                } finally {
                    catchEnv.info.scope.leave();
                }
            }

            // Attribute finalizer
            if (tree.finalizer != null) attribStat(tree.finalizer, localEnv);
            result = null;
        }
        finally {
            localEnv.info.scope.leave();
        }
    }

    void checkAutoCloseable(DiagnosticPosition pos, Env<AttrContext> env, Type resource) {
        if (!resource.isErroneous() &&
            types.asSuper(resource, syms.autoCloseableType.tsym) != null &&
            !types.isSameType(resource, syms.autoCloseableType)) { // Don't emit warning for AutoCloseable itself
            Symbol close = syms.noSymbol;
            Log.DiagnosticHandler discardHandler = new Log.DiscardDiagnosticHandler(log);
            try {
                close = rs.resolveQualifiedMethod(pos,
                        env,
                        types.skipTypeVars(resource, false),
                        names.close,
                        List.nil(),
                        List.nil());
            }
            finally {
                log.popDiagnosticHandler(discardHandler);
            }
            if (close.kind == MTH &&
                    close.overrides(syms.autoCloseableClose, resource.tsym, types, true) &&
                    chk.isHandled(syms.interruptedExceptionType, types.memberType(resource, close).getThrownTypes()) &&
                    env.info.lint.isEnabled(LintCategory.TRY)) {
                log.warning(LintCategory.TRY, pos, Warnings.TryResourceThrowsInterruptedExc(resource));
            }
        }
    }

    public void visitConditional(JCConditional tree) {
        Type condtype = attribExpr(tree.cond, env, syms.booleanType);
        MatchBindings condBindings = matchBindings;

        tree.polyKind = (pt().hasTag(NONE) && pt() != Type.recoveryType && pt() != Infer.anyPoly ||
                isBooleanOrNumeric(env, tree)) ?
                PolyKind.STANDALONE : PolyKind.POLY;

        if (tree.polyKind == PolyKind.POLY && resultInfo.pt.hasTag(VOID)) {
            //this means we are returning a poly conditional from void-compatible lambda expression
            resultInfo.checkContext.report(tree, diags.fragment(Fragments.ConditionalTargetCantBeVoid));
            result = tree.type = types.createErrorType(resultInfo.pt);
            return;
        }

        ResultInfo condInfo = tree.polyKind == PolyKind.STANDALONE ?
                unknownExprInfo :
                resultInfo.dup(conditionalContext(resultInfo.checkContext));


        // x ? y : z
        // include x's bindings when true in y
        // include x's bindings when false in z

        Type truetype;
        Env<AttrContext> trueEnv = bindingEnv(env, condBindings.bindingsWhenTrue);
        try {
            truetype = attribTree(tree.truepart, trueEnv, condInfo);
        } finally {
            trueEnv.info.scope.leave();
        }

        MatchBindings trueBindings = matchBindings;

        Type falsetype;
        Env<AttrContext> falseEnv = bindingEnv(env, condBindings.bindingsWhenFalse);
        try {
            falsetype = attribTree(tree.falsepart, falseEnv, condInfo);
        } finally {
            falseEnv.info.scope.leave();
        }

        MatchBindings falseBindings = matchBindings;

        Type owntype = (tree.polyKind == PolyKind.STANDALONE) ?
                condType(List.of(tree.truepart.pos(), tree.falsepart.pos()),
                         List.of(truetype, falsetype)) : pt();
        if (condtype.constValue() != null &&
                truetype.constValue() != null &&
                falsetype.constValue() != null &&
                !owntype.hasTag(NONE)) {
            //constant folding
            owntype = cfolder.coerce(condtype.isTrue() ? truetype : falsetype, owntype);
        }
        result = check(tree, owntype, KindSelector.VAL, resultInfo);
        matchBindings = matchBindingsComputer.conditional(tree, condBindings, trueBindings, falseBindings);
    }
    //where
        private boolean isBooleanOrNumeric(Env<AttrContext> env, JCExpression tree) {
            switch (tree.getTag()) {
                case LITERAL: return ((JCLiteral)tree).typetag.isSubRangeOf(DOUBLE) ||
                              ((JCLiteral)tree).typetag == BOOLEAN ||
                              ((JCLiteral)tree).typetag == BOT;
                case LAMBDA: case REFERENCE: return false;
                case PARENS: return isBooleanOrNumeric(env, ((JCParens)tree).expr);
                case CONDEXPR:
                    JCConditional condTree = (JCConditional)tree;
                    return isBooleanOrNumeric(env, condTree.truepart) &&
                            isBooleanOrNumeric(env, condTree.falsepart);
                case APPLY:
                    JCMethodInvocation speculativeMethodTree =
                            (JCMethodInvocation)deferredAttr.attribSpeculative(
                                    tree, env, unknownExprInfo,
                                    argumentAttr.withLocalCacheContext());
                    Symbol msym = TreeInfo.symbol(speculativeMethodTree.meth);
                    Type receiverType = speculativeMethodTree.meth.hasTag(IDENT) ?
                            env.enclClass.type :
                            ((JCFieldAccess)speculativeMethodTree.meth).selected.type;
                    Type owntype = types.memberType(receiverType, msym).getReturnType();
                    return primitiveOrBoxed(owntype);
                case NEWCLASS:
                    JCExpression className =
                            removeClassParams.translate(((JCNewClass)tree).clazz);
                    JCExpression speculativeNewClassTree =
                            (JCExpression)deferredAttr.attribSpeculative(
                                    className, env, unknownTypeInfo,
                                    argumentAttr.withLocalCacheContext());
                    return primitiveOrBoxed(speculativeNewClassTree.type);
                default:
                    Type speculativeType = deferredAttr.attribSpeculative(tree, env, unknownExprInfo,
                            argumentAttr.withLocalCacheContext()).type;
                    return primitiveOrBoxed(speculativeType);
            }
        }
        //where
            boolean primitiveOrBoxed(Type t) {
                return (!t.hasTag(TYPEVAR) && !t.isErroneous() && types.unboxedTypeOrType(t).isPrimitive());
            }

            TreeTranslator removeClassParams = new TreeTranslator() {
                @Override
                public void visitTypeApply(JCTypeApply tree) {
                    result = translate(tree.clazz);
                }
            };

        CheckContext conditionalContext(CheckContext checkContext) {
            return new Check.NestedCheckContext(checkContext) {
                //this will use enclosing check context to check compatibility of
                //subexpression against target type; if we are in a method check context,
                //depending on whether boxing is allowed, we could have incompatibilities
                @Override
                public void report(DiagnosticPosition pos, JCDiagnostic details) {
                    enclosingContext.report(pos, diags.fragment(Fragments.IncompatibleTypeInConditional(details)));
                }
            };
        }

        /** Compute the type of a conditional expression, after
         *  checking that it exists.  See JLS 15.25. Does not take into
         *  account the special case where condition and both arms
         *  are constants.
         *
         *  @param pos      The source position to be used for error
         *                  diagnostics.
         *  @param thentype The type of the expression's then-part.
         *  @param elsetype The type of the expression's else-part.
         */
        Type condType(List<DiagnosticPosition> positions, List<Type> condTypes) {
            if (condTypes.isEmpty()) {
                return syms.objectType; //TODO: how to handle?
            }
            Type first = condTypes.head;
            // If same type, that is the result
            if (condTypes.tail.stream().allMatch(t -> types.isSameType(first, t)))
                return first.baseType();

            List<Type> unboxedTypes = condTypes.stream()
                                               .map(t -> t.isPrimitive() ? t : types.unboxedType(t))
                                               .collect(List.collector());

            // Otherwise, if both arms can be converted to a numeric
            // type, return the least numeric type that fits both arms
            // (i.e. return larger of the two, or return int if one
            // arm is short, the other is char).
            if (unboxedTypes.stream().allMatch(t -> t.isPrimitive())) {
                // If one arm has an integer subrange type (i.e., byte,
                // short, or char), and the other is an integer constant
                // that fits into the subrange, return the subrange type.
                for (Type type : unboxedTypes) {
                    if (!type.getTag().isStrictSubRangeOf(INT)) {
                        continue;
                    }
                    if (unboxedTypes.stream().filter(t -> t != type).allMatch(t -> t.hasTag(INT) && types.isAssignable(t, type)))
                        return type.baseType();
                }

                for (TypeTag tag : primitiveTags) {
                    Type candidate = syms.typeOfTag[tag.ordinal()];
                    if (unboxedTypes.stream().allMatch(t -> types.isSubtype(t, candidate))) {
                        return candidate;
                    }
                }
            }

            // Those were all the cases that could result in a primitive
            condTypes = condTypes.stream()
                                 .map(t -> t.isPrimitive() ? types.boxedClass(t).type : t)
                                 .collect(List.collector());

            for (Type type : condTypes) {
                if (condTypes.stream().filter(t -> t != type).allMatch(t -> types.isAssignable(t, type)))
                    return type.baseType();
            }

            Iterator<DiagnosticPosition> posIt = positions.iterator();

            condTypes = condTypes.stream()
                                 .map(t -> chk.checkNonVoid(posIt.next(), t))
                                 .collect(List.collector());

            // both are known to be reference types.  The result is
            // lub(thentype,elsetype). This cannot fail, as it will
            // always be possible to infer "Object" if nothing better.
            return types.lub(condTypes.stream()
                        .map(t -> t.baseType())
                        .filter(t -> !t.hasTag(BOT))
                        .collect(List.collector()));
        }

    static final TypeTag[] primitiveTags = new TypeTag[]{
        BYTE,
        CHAR,
        SHORT,
        INT,
        LONG,
        FLOAT,
        DOUBLE,
        BOOLEAN,
    };

    Env<AttrContext> bindingEnv(Env<AttrContext> env, List<BindingSymbol> bindings) {
        return bindingEnv(env, env.tree, bindings);
    }

    Env<AttrContext> bindingEnv(Env<AttrContext> env, JCTree newTree, List<BindingSymbol> bindings) {
        Env<AttrContext> env1 = env.dup(newTree, env.info.dup(env.info.scope.dup()));
        bindings.forEach(env1.info.scope::enter);
        return env1;
    }

    public void visitIf(JCIf tree) {
        attribExpr(tree.cond, env, syms.booleanType);

        // if (x) { y } [ else z ]
        // include x's bindings when true in y
        // include x's bindings when false in z

        MatchBindings condBindings = matchBindings;
        Env<AttrContext> thenEnv = bindingEnv(env, condBindings.bindingsWhenTrue);

        try {
            attribStat(tree.thenpart, thenEnv);
        } finally {
            thenEnv.info.scope.leave();
        }

        preFlow(tree.thenpart);
        boolean aliveAfterThen = flow.aliveAfter(env, tree.thenpart, make);
        boolean aliveAfterElse;

        if (tree.elsepart != null) {
            Env<AttrContext> elseEnv = bindingEnv(env, condBindings.bindingsWhenFalse);
            try {
                attribStat(tree.elsepart, elseEnv);
            } finally {
                elseEnv.info.scope.leave();
            }
            preFlow(tree.elsepart);
            aliveAfterElse = flow.aliveAfter(env, tree.elsepart, make);
        } else {
            aliveAfterElse = true;
        }

        chk.checkEmptyIf(tree);

        List<BindingSymbol> afterIfBindings = List.nil();

        if (aliveAfterThen && !aliveAfterElse) {
            afterIfBindings = condBindings.bindingsWhenTrue;
        } else if (aliveAfterElse && !aliveAfterThen) {
            afterIfBindings = condBindings.bindingsWhenFalse;
        }

        addBindings2Scope(tree, afterIfBindings);

        result = null;
    }

        void preFlow(JCTree tree) {
            attrRecover.doRecovery();
            new PostAttrAnalyzer() {
                @Override
                public void scan(JCTree tree) {
                    if (tree == null ||
                            (tree.type != null &&
                            tree.type == Type.stuckType)) {
                        //don't touch stuck expressions!
                        return;
                    }
                    super.scan(tree);
                }

                @Override
                public void visitClassDef(JCClassDecl that) {
                    if (that.sym != null) {
                        // Method preFlow shouldn't visit class definitions
                        // that have not been entered and attributed.
                        // See JDK-8254557 and JDK-8203277 for more details.
                        super.visitClassDef(that);
                    }
                }

                @Override
                public void visitLambda(JCLambda that) {
                    if (that.type != null) {
                        // Method preFlow shouldn't visit lambda expressions
                        // that have not been entered and attributed.
                        // See JDK-8254557 and JDK-8203277 for more details.
                        super.visitLambda(that);
                    }
                }
            }.scan(tree);
        }

    public void visitExec(JCExpressionStatement tree) {
        //a fresh environment is required for 292 inference to work properly ---
        //see Infer.instantiatePolymorphicSignatureInstance()
        Env<AttrContext> localEnv = env.dup(tree);
        attribExpr(tree.expr, localEnv);
        result = null;
    }

    public void visitBreak(JCBreak tree) {
        tree.target = findJumpTarget(tree.pos(), tree.getTag(), tree.label, env);
        result = null;
    }

    public void visitYield(JCYield tree) {
        if (env.info.yieldResult != null) {
            attribTree(tree.value, env, env.info.yieldResult);
            tree.target = findJumpTarget(tree.pos(), tree.getTag(), names.empty, env);
        } else {
            log.error(tree.pos(), tree.value.hasTag(PARENS)
                    ? Errors.NoSwitchExpressionQualify
                    : Errors.NoSwitchExpression);
            attribTree(tree.value, env, unknownExprInfo);
        }
        result = null;
    }

    public void visitMatch(JCMatch tree) {
        Env<AttrContext> localEnv = env.dup(tree, env.info.dup());
        tree.meth = localEnv.enclMethod;

        List<Type> bindingTypes = tree.meth.sym.type.getBindingTypes();
        List<JCExpression>   args = tree.args;

        if (!tree.meth.sym.isPattern()) {
            log.error(tree.pos(), Errors.MatchOutsidePatternDeclaration);
            return;
        }

        if (bindingTypes.size() != args.size()) {
            log.error(tree.pos(), Errors.MatchNotMatchingPatternDeclarationSignature);
        }

        while (bindingTypes.nonEmpty() && args.nonEmpty()) {
            attribExpr(args.head, localEnv, bindingTypes.head);

            bindingTypes = bindingTypes.tail;
            args = args.tail;
        }

        if (tree.clazz != null && tree.clazz != tree.meth.name) {
            log.error(tree.pos(), Errors.MatchPatternNameWrong);
        }

        result = null;
    }

    public void visitTypeTestStatement(JCInstanceOfStatement tree) {
        attribExpr(tree.expr, env);
        attribExpr(tree.pattern, env);

        matchBindings.bindingsWhenTrue.forEach(env.info.scope::enter);
        matchBindings.bindingsWhenTrue.forEach(BindingSymbol::preserveBinding);

        Type clazztype = tree.pattern.type;
        checkCastablePattern(tree.expr.pos(), tree.expr.type, clazztype);

        result = null;
    }

    public void visitContinue(JCContinue tree) {
        tree.target = findJumpTarget(tree.pos(), tree.getTag(), tree.label, env);
        result = null;
    }
    //where
        /** Return the target of a break, continue or yield statement,
         *  if it exists, report an error if not.
         *  Note: The target of a labelled break or continue is the
         *  (non-labelled) statement tree referred to by the label,
         *  not the tree representing the labelled statement itself.
         *
         *  @param pos     The position to be used for error diagnostics
         *  @param tag     The tag of the jump statement. This is either
         *                 Tree.BREAK or Tree.CONTINUE.
         *  @param label   The label of the jump statement, or null if no
         *                 label is given.
         *  @param env     The environment current at the jump statement.
         */
        private JCTree findJumpTarget(DiagnosticPosition pos,
                                                   JCTree.Tag tag,
                                                   Name label,
                                                   Env<AttrContext> env) {
            Pair<JCTree, Error> jumpTarget = findJumpTargetNoError(tag, label, env);

            if (jumpTarget.snd != null) {
                log.error(pos, jumpTarget.snd);
            }

            return jumpTarget.fst;
        }
        /** Return the target of a break or continue statement, if it exists,
         *  report an error if not.
         *  Note: The target of a labelled break or continue is the
         *  (non-labelled) statement tree referred to by the label,
         *  not the tree representing the labelled statement itself.
         *
         *  @param tag     The tag of the jump statement. This is either
         *                 Tree.BREAK or Tree.CONTINUE.
         *  @param label   The label of the jump statement, or null if no
         *                 label is given.
         *  @param env     The environment current at the jump statement.
         */
        private Pair<JCTree, JCDiagnostic.Error> findJumpTargetNoError(JCTree.Tag tag,
                                                                       Name label,
                                                                       Env<AttrContext> env) {
            // Search environments outwards from the point of jump.
            Env<AttrContext> env1 = env;
            JCDiagnostic.Error pendingError = null;
            LOOP:
            while (env1 != null) {
                switch (env1.tree.getTag()) {
                    case LABELLED:
                        JCLabeledStatement labelled = (JCLabeledStatement)env1.tree;
                        if (label == labelled.label) {
                            // If jump is a continue, check that target is a loop.
                            if (tag == CONTINUE) {
                                if (!labelled.body.hasTag(DOLOOP) &&
                                        !labelled.body.hasTag(WHILELOOP) &&
                                        !labelled.body.hasTag(FORLOOP) &&
                                        !labelled.body.hasTag(FOREACHLOOP)) {
                                    pendingError = Errors.NotLoopLabel(label);
                                }
                                // Found labelled statement target, now go inwards
                                // to next non-labelled tree.
                                return Pair.of(TreeInfo.referencedStatement(labelled), pendingError);
                            } else {
                                return Pair.of(labelled, pendingError);
                            }
                        }
                        break;
                    case DOLOOP:
                    case WHILELOOP:
                    case FORLOOP:
                    case FOREACHLOOP:
                        if (label == null) return Pair.of(env1.tree, pendingError);
                        break;
                    case SWITCH:
                        if (label == null && tag == BREAK) return Pair.of(env1.tree, null);
                        break;
                    case SWITCH_EXPRESSION:
                        if (tag == YIELD) {
                            return Pair.of(env1.tree, null);
                        } else if (tag == BREAK) {
                            pendingError = Errors.BreakOutsideSwitchExpression;
                        } else {
                            pendingError = Errors.ContinueOutsideSwitchExpression;
                        }
                        break;
                    case LAMBDA:
                    case METHODDEF:
                    case CLASSDEF:
                        break LOOP;
                    default:
                }
                env1 = env1.next;
            }
            if (label != null)
                return Pair.of(null, Errors.UndefLabel(label));
            else if (pendingError != null)
                return Pair.of(null, pendingError);
            else if (tag == CONTINUE)
                return Pair.of(null, Errors.ContOutsideLoop);
            else
                return Pair.of(null, Errors.BreakOutsideSwitchLoop);
        }

    public void visitReturn(JCReturn tree) {
        // Check that there is an enclosing method (not a pattern declaration)
        // which is nested within than the enclosing class.
        if (env.enclMethod != null && env.info.returnResult != null && env.enclMethod.sym.isPattern()) {
            log.error(tree.pos(), Errors.RetOutsideMeth);
        }
        else if (env.info.returnResult == null) {
            log.error(tree.pos(), Errors.RetOutsideMeth);
        } else if (env.info.yieldResult != null) {
            log.error(tree.pos(), Errors.ReturnOutsideSwitchExpression);
            if (tree.expr != null) {
                attribExpr(tree.expr, env, env.info.yieldResult.pt);
            }
        } else if (!env.info.isLambda &&
                !env.info.isNewClass &&
                env.enclMethod != null &&
                TreeInfo.isCompactConstructor(env.enclMethod)) {
            log.error(env.enclMethod,
                    Errors.InvalidCanonicalConstructorInRecord(Fragments.Compact, env.enclMethod.sym.name, Fragments.CanonicalCantHaveReturnStatement));
        } else {
            // Attribute return expression, if it exists, and check that
            // it conforms to result type of enclosing method.
            if (tree.expr != null) {
                if (env.info.returnResult.pt.hasTag(VOID)) {
                    env.info.returnResult.checkContext.report(tree.expr.pos(),
                              diags.fragment(Fragments.UnexpectedRetVal));
                }
                attribTree(tree.expr, env, env.info.returnResult);
            } else if (!env.info.returnResult.pt.hasTag(VOID) &&
                    !env.info.returnResult.pt.hasTag(NONE)) {
                env.info.returnResult.checkContext.report(tree.pos(),
                              diags.fragment(Fragments.MissingRetVal(env.info.returnResult.pt)));
            }
        }
        result = null;
    }

    public void visitThrow(JCThrow tree) {
        Type owntype = attribExpr(tree.expr, env, Type.noType);
        if (env.info.returnResult != null && env.enclMethod !=null && env.enclMethod.sym.isPattern()) {
            log.error(tree.pos(), Errors.PatternDeclarationNoThrows);
        } else {
            chk.checkType(tree, owntype, syms.throwableType);
        }
        result = null;
    }

    public void visitAssert(JCAssert tree) {
        attribExpr(tree.cond, env, syms.booleanType);
        if (tree.detail != null) {
            chk.checkNonVoid(tree.detail.pos(), attribExpr(tree.detail, env));
        }
        result = null;
    }

     /** Visitor method for method invocations.
     *  NOTE: The method part of an application will have in its type field
     *        the return type of the method, not the method's type itself!
     */
    public void visitApply(JCMethodInvocation tree) {
        // The local environment of a method application is
        // a new environment nested in the current one.
        Env<AttrContext> localEnv = env.dup(tree, env.info.dup());

        // The types of the actual method arguments.
        List<Type> argtypes;

        // The types of the actual method type arguments.
        List<Type> typeargtypes = null;

        Name methName = TreeInfo.name(tree.meth);

        boolean isConstructorCall =
            methName == names._this || methName == names._super;

        ListBuffer<Type> argtypesBuf = new ListBuffer<>();
        if (isConstructorCall) {

            // Attribute arguments, yielding list of argument types.
            KindSelector kind = attribArgs(KindSelector.MTH, tree.args, localEnv, argtypesBuf);
            argtypes = argtypesBuf.toList();
            typeargtypes = attribTypes(tree.typeargs, localEnv);

            // Done with this()/super() parameters. End of constructor prologue.
            env.info.ctorPrologue = false;

            // Variable `site' points to the class in which the called
            // constructor is defined.
            Type site = env.enclClass.sym.type;
            if (methName == names._super) {
                if (site == syms.objectType) {
                    log.error(tree.meth.pos(), Errors.NoSuperclass(site));
                    site = types.createErrorType(syms.objectType);
                } else {
                    site = types.supertype(site);
                }
            }

            if (site.hasTag(CLASS)) {
                Type encl = site.getEnclosingType();
                while (encl != null && encl.hasTag(TYPEVAR))
                    encl = encl.getUpperBound();
                if (encl.hasTag(CLASS)) {
                    // we are calling a nested class

                    if (tree.meth.hasTag(SELECT)) {
                        JCTree qualifier = ((JCFieldAccess) tree.meth).selected;

                        // We are seeing a prefixed call, of the form
                        //     <expr>.super(...).
                        // Check that the prefix expression conforms
                        // to the outer instance type of the class.
                        chk.checkRefType(qualifier.pos(),
                                         attribExpr(qualifier, localEnv,
                                                    encl));
                    } else if (methName == names._super) {
                        // qualifier omitted; check for existence
                        // of an appropriate implicit qualifier.
                        checkNewInnerClass(tree.meth.pos(), localEnv, site, true);
                    }
                } else if (tree.meth.hasTag(SELECT)) {
                    log.error(tree.meth.pos(),
                              Errors.IllegalQualNotIcls(site.tsym));
                    attribExpr(((JCFieldAccess) tree.meth).selected, localEnv, site);
                }

                // if we're calling a java.lang.Enum constructor,
                // prefix the implicit String and int parameters
                if (site.tsym == syms.enumSym)
                    argtypes = argtypes.prepend(syms.intType).prepend(syms.stringType);

                // Resolve the called constructor under the assumption
                // that we are referring to a superclass instance of the
                // current instance (JLS ???).
                boolean selectSuperPrev = localEnv.info.selectSuper;
                localEnv.info.selectSuper = true;
                localEnv.info.pendingResolutionPhase = null;
                Symbol sym = rs.resolveConstructor(
                    tree.meth.pos(), localEnv, site, argtypes, typeargtypes);
                localEnv.info.selectSuper = selectSuperPrev;

                // Set method symbol to resolved constructor...
                TreeInfo.setSymbol(tree.meth, sym);

                // ...and check that it is legal in the current context.
                // (this will also set the tree's type)
                Type mpt = newMethodTemplate(resultInfo.pt, argtypes, typeargtypes);
                checkId(tree.meth, site, sym, localEnv,
                        new ResultInfo(kind, mpt));
            } else if (site.hasTag(ERROR) && tree.meth.hasTag(SELECT)) {
                attribExpr(((JCFieldAccess) tree.meth).selected, localEnv, site);
            }
            // Otherwise, `site' is an error type and we do nothing
            result = tree.type = syms.voidType;
        } else {
            // Otherwise, we are seeing a regular method call.
            // Attribute the arguments, yielding list of argument types, ...
            KindSelector kind = attribArgs(KindSelector.VAL, tree.args, localEnv, argtypesBuf);
            argtypes = argtypesBuf.toList();
            typeargtypes = attribAnyTypes(tree.typeargs, localEnv);

            // ... and attribute the method using as a prototype a methodtype
            // whose formal argument types is exactly the list of actual
            // arguments (this will also set the method symbol).
            Type mpt = newMethodTemplate(resultInfo.pt, argtypes, typeargtypes);
            localEnv.info.pendingResolutionPhase = null;
            Type mtype = attribTree(tree.meth, localEnv, new ResultInfo(kind, mpt, resultInfo.checkContext));

            // Compute the result type.
            Type restype = mtype.getReturnType();
            if (restype.hasTag(WILDCARD))
                throw new AssertionError(mtype);

            Type qualifier = (tree.meth.hasTag(SELECT))
                    ? ((JCFieldAccess) tree.meth).selected.type
                    : env.enclClass.sym.type;
            Symbol msym = TreeInfo.symbol(tree.meth);
            restype = adjustMethodReturnType(msym, qualifier, methName, argtypes, restype);

            chk.checkRefTypes(tree.typeargs, typeargtypes);

            // Check that value of resulting type is admissible in the
            // current context.  Also, capture the return type
            Type capturedRes = resultInfo.checkContext.inferenceContext().cachedCapture(tree, restype, true);
            result = check(tree, capturedRes, KindSelector.VAL, resultInfo);
        }
        chk.validate(tree.typeargs, localEnv);
    }
    //where
        Type adjustMethodReturnType(Symbol msym, Type qualifierType, Name methodName, List<Type> argtypes, Type restype) {
            if (msym != null &&
                    (msym.owner == syms.objectType.tsym || msym.owner.isInterface()) &&
                    methodName == names.getClass &&
                    argtypes.isEmpty()) {
                // as a special case, x.getClass() has type Class<? extends |X|>
                return new ClassType(restype.getEnclosingType(),
                        List.of(new WildcardType(types.erasure(qualifierType.baseType()),
                                BoundKind.EXTENDS,
                                syms.boundClass)),
                        restype.tsym,
                        restype.getMetadata());
            } else if (msym != null &&
                    msym.owner == syms.arrayClass &&
                    methodName == names.clone &&
                    types.isArray(qualifierType)) {
                // as a special case, array.clone() has a result that is
                // the same as static type of the array being cloned
                return qualifierType;
            } else {
                return restype;
            }
        }

        /** Obtain a method type with given argument types.
         */
        Type newMethodTemplate(Type restype, List<Type> argtypes, List<Type> typeargtypes) {
            MethodType mt = new MethodType(argtypes, restype, List.nil(), syms.methodClass);
            return (typeargtypes == null) ? mt : (Type)new ForAll(typeargtypes, mt);
        }

    public void visitNewClass(final JCNewClass tree) {
        Type owntype = types.createErrorType(tree.type);

        // The local environment of a class creation is
        // a new environment nested in the current one.
        Env<AttrContext> localEnv = env.dup(tree, env.info.dup());

        // The anonymous inner class definition of the new expression,
        // if one is defined by it.
        JCClassDecl cdef = tree.def;

        // If enclosing class is given, attribute it, and
        // complete class name to be fully qualified
        JCExpression clazz = tree.clazz; // Class field following new
        JCExpression clazzid;            // Identifier in class field
        JCAnnotatedType annoclazzid;     // Annotated type enclosing clazzid
        annoclazzid = null;

        if (clazz.hasTag(TYPEAPPLY)) {
            clazzid = ((JCTypeApply) clazz).clazz;
            if (clazzid.hasTag(ANNOTATED_TYPE)) {
                annoclazzid = (JCAnnotatedType) clazzid;
                clazzid = annoclazzid.underlyingType;
            }
        } else {
            if (clazz.hasTag(ANNOTATED_TYPE)) {
                annoclazzid = (JCAnnotatedType) clazz;
                clazzid = annoclazzid.underlyingType;
            } else {
                clazzid = clazz;
            }
        }

        JCExpression clazzid1 = clazzid; // The same in fully qualified form

        if (tree.encl != null) {
            // We are seeing a qualified new, of the form
            //    <expr>.new C <...> (...) ...
            // In this case, we let clazz stand for the name of the
            // allocated class C prefixed with the type of the qualifier
            // expression, so that we can
            // resolve it with standard techniques later. I.e., if
            // <expr> has type T, then <expr>.new C <...> (...)
            // yields a clazz T.C.
            Type encltype = chk.checkRefType(tree.encl.pos(),
                                             attribExpr(tree.encl, env));
            // TODO 308: in <expr>.new C, do we also want to add the type annotations
            // from expr to the combined type, or not? Yes, do this.
            clazzid1 = make.at(clazz.pos).Select(make.Type(encltype),
                                                 ((JCIdent) clazzid).name);

            EndPosTable endPosTable = this.env.toplevel.endPositions;
            endPosTable.storeEnd(clazzid1, clazzid.getEndPosition(endPosTable));
            if (clazz.hasTag(ANNOTATED_TYPE)) {
                JCAnnotatedType annoType = (JCAnnotatedType) clazz;
                List<JCAnnotation> annos = annoType.annotations;

                if (annoType.underlyingType.hasTag(TYPEAPPLY)) {
                    clazzid1 = make.at(tree.pos).
                        TypeApply(clazzid1,
                                  ((JCTypeApply) clazz).arguments);
                }

                clazzid1 = make.at(tree.pos).
                    AnnotatedType(annos, clazzid1);
            } else if (clazz.hasTag(TYPEAPPLY)) {
                clazzid1 = make.at(tree.pos).
                    TypeApply(clazzid1,
                              ((JCTypeApply) clazz).arguments);
            }

            clazz = clazzid1;
        }

        // Attribute clazz expression and store
        // symbol + type back into the attributed tree.
        Type clazztype;

        try {
            env.info.isNewClass = true;
            clazztype = TreeInfo.isEnumInit(env.tree) ?
                attribIdentAsEnumType(env, (JCIdent)clazz) :
                attribType(clazz, env);
        } finally {
            env.info.isNewClass = false;
        }

        clazztype = chk.checkDiamond(tree, clazztype);
        chk.validate(clazz, localEnv);
        if (tree.encl != null) {
            // We have to work in this case to store
            // symbol + type back into the attributed tree.
            tree.clazz.type = clazztype;
            TreeInfo.setSymbol(clazzid, TreeInfo.symbol(clazzid1));
            clazzid.type = ((JCIdent) clazzid).sym.type;
            if (annoclazzid != null) {
                annoclazzid.type = clazzid.type;
            }
            if (!clazztype.isErroneous()) {
                if (cdef != null && clazztype.tsym.isInterface()) {
                    log.error(tree.encl.pos(), Errors.AnonClassImplIntfNoQualForNew);
                } else if (clazztype.tsym.isStatic()) {
                    log.error(tree.encl.pos(), Errors.QualifiedNewOfStaticClass(clazztype.tsym));
                }
            }
        } else {
            // Check for the existence of an apropos outer instance
            checkNewInnerClass(tree.pos(), env, clazztype, false);
        }

        // Attribute constructor arguments.
        ListBuffer<Type> argtypesBuf = new ListBuffer<>();
        final KindSelector pkind =
            attribArgs(KindSelector.VAL, tree.args, localEnv, argtypesBuf);
        List<Type> argtypes = argtypesBuf.toList();
        List<Type> typeargtypes = attribTypes(tree.typeargs, localEnv);

        if (clazztype.hasTag(CLASS) || clazztype.hasTag(ERROR)) {
            // Enums may not be instantiated except implicitly
            if ((clazztype.tsym.flags_field & Flags.ENUM) != 0 &&
                (!env.tree.hasTag(VARDEF) ||
                 (((JCVariableDecl) env.tree).mods.flags & Flags.ENUM) == 0 ||
                 ((JCVariableDecl) env.tree).init != tree))
                log.error(tree.pos(), Errors.EnumCantBeInstantiated);

            boolean isSpeculativeDiamondInferenceRound = TreeInfo.isDiamond(tree) &&
                    resultInfo.checkContext.deferredAttrContext().mode == DeferredAttr.AttrMode.SPECULATIVE;
            boolean skipNonDiamondPath = false;
            // Check that class is not abstract
            if (cdef == null && !isSpeculativeDiamondInferenceRound && // class body may be nulled out in speculative tree copy
                (clazztype.tsym.flags() & (ABSTRACT | INTERFACE)) != 0) {
                log.error(tree.pos(),
                          Errors.AbstractCantBeInstantiated(clazztype.tsym));
                skipNonDiamondPath = true;
            } else if (cdef != null && clazztype.tsym.isInterface()) {
                // Check that no constructor arguments are given to
                // anonymous classes implementing an interface
                if (!argtypes.isEmpty())
                    log.error(tree.args.head.pos(), Errors.AnonClassImplIntfNoArgs);

                if (!typeargtypes.isEmpty())
                    log.error(tree.typeargs.head.pos(), Errors.AnonClassImplIntfNoTypeargs);

                // Error recovery: pretend no arguments were supplied.
                argtypes = List.nil();
                typeargtypes = List.nil();
                skipNonDiamondPath = true;
            }
            if (TreeInfo.isDiamond(tree)) {
                ClassType site = new ClassType(clazztype.getEnclosingType(),
                            clazztype.tsym.type.getTypeArguments(),
                                               clazztype.tsym,
                                               clazztype.getMetadata());

                Env<AttrContext> diamondEnv = localEnv.dup(tree);
                diamondEnv.info.selectSuper = cdef != null || tree.classDeclRemoved();
                diamondEnv.info.pendingResolutionPhase = null;

                //if the type of the instance creation expression is a class type
                //apply method resolution inference (JLS 15.12.2.7). The return type
                //of the resolved constructor will be a partially instantiated type
                Symbol constructor = rs.resolveDiamond(tree.pos(),
                            diamondEnv,
                            site,
                            argtypes,
                            typeargtypes);
                tree.constructor = constructor.baseSymbol();

                final TypeSymbol csym = clazztype.tsym;
                ResultInfo diamondResult = new ResultInfo(pkind, newMethodTemplate(resultInfo.pt, argtypes, typeargtypes),
                        diamondContext(tree, csym, resultInfo.checkContext), CheckMode.NO_TREE_UPDATE);
                Type constructorType = tree.constructorType = types.createErrorType(clazztype);
                constructorType = checkId(tree, site,
                        constructor,
                        diamondEnv,
                        diamondResult);

                tree.clazz.type = types.createErrorType(clazztype);
                if (!constructorType.isErroneous()) {
                    tree.clazz.type = clazz.type = constructorType.getReturnType();
                    tree.constructorType = types.createMethodTypeWithReturn(constructorType, syms.voidType);
                }
                clazztype = chk.checkClassType(tree.clazz, tree.clazz.type, true);
            }

            // Resolve the called constructor under the assumption
            // that we are referring to a superclass instance of the
            // current instance (JLS ???).
            else if (!skipNonDiamondPath) {
                //the following code alters some of the fields in the current
                //AttrContext - hence, the current context must be dup'ed in
                //order to avoid downstream failures
                Env<AttrContext> rsEnv = localEnv.dup(tree);
                rsEnv.info.selectSuper = cdef != null;
                rsEnv.info.pendingResolutionPhase = null;
                tree.constructor = rs.resolveConstructor(
                    tree.pos(), rsEnv, clazztype, argtypes, typeargtypes);
                if (cdef == null) { //do not check twice!
                    tree.constructorType = checkId(tree,
                            clazztype,
                            tree.constructor,
                            rsEnv,
                            new ResultInfo(pkind, newMethodTemplate(syms.voidType, argtypes, typeargtypes), CheckMode.NO_TREE_UPDATE));
                    if (rsEnv.info.lastResolveVarargs())
                        Assert.check(tree.constructorType.isErroneous() || tree.varargsElement != null);
                }
            }

            if (cdef != null) {
                visitAnonymousClassDefinition(tree, clazz, clazztype, cdef, localEnv, argtypes, typeargtypes, pkind);
                return;
            }

            if (tree.constructor != null && tree.constructor.kind == MTH)
                owntype = clazztype;
        }
        result = check(tree, owntype, KindSelector.VAL, resultInfo);
        InferenceContext inferenceContext = resultInfo.checkContext.inferenceContext();
        if (tree.constructorType != null && inferenceContext.free(tree.constructorType)) {
            //we need to wait for inference to finish and then replace inference vars in the constructor type
            inferenceContext.addFreeTypeListener(List.of(tree.constructorType),
                    instantiatedContext -> {
                        tree.constructorType = instantiatedContext.asInstType(tree.constructorType);
                    });
        }
        chk.validate(tree.typeargs, localEnv);
    }

        // where
        private void visitAnonymousClassDefinition(JCNewClass tree, JCExpression clazz, Type clazztype,
                                                   JCClassDecl cdef, Env<AttrContext> localEnv,
                                                   List<Type> argtypes, List<Type> typeargtypes,
                                                   KindSelector pkind) {
            // We are seeing an anonymous class instance creation.
            // In this case, the class instance creation
            // expression
            //
            //    E.new <typeargs1>C<typargs2>(args) { ... }
            //
            // is represented internally as
            //
            //    E . new <typeargs1>C<typargs2>(args) ( class <empty-name> { ... } )  .
            //
            // This expression is then *transformed* as follows:
            //
            // (1) add an extends or implements clause
            // (2) add a constructor.
            //
            // For instance, if C is a class, and ET is the type of E,
            // the expression
            //
            //    E.new <typeargs1>C<typargs2>(args) { ... }
            //
            // is translated to (where X is a fresh name and typarams is the
            // parameter list of the super constructor):
            //
            //   new <typeargs1>X(<*nullchk*>E, args) where
            //     X extends C<typargs2> {
            //       <typarams> X(ET e, args) {
            //         e.<typeargs1>super(args)
            //       }
            //       ...
            //     }
            InferenceContext inferenceContext = resultInfo.checkContext.inferenceContext();
            Type enclType = clazztype.getEnclosingType();
            if (enclType != null &&
                    enclType.hasTag(CLASS) &&
                    !chk.checkDenotable((ClassType)enclType)) {
                log.error(tree.encl, Errors.EnclosingClassTypeNonDenotable(enclType));
            }
            final boolean isDiamond = TreeInfo.isDiamond(tree);
            if (isDiamond
                    && ((tree.constructorType != null && inferenceContext.free(tree.constructorType))
                    || (tree.clazz.type != null && inferenceContext.free(tree.clazz.type)))) {
                final ResultInfo resultInfoForClassDefinition = this.resultInfo;
                Env<AttrContext> dupLocalEnv = copyEnv(localEnv);
                inferenceContext.addFreeTypeListener(List.of(tree.constructorType, tree.clazz.type),
                        instantiatedContext -> {
                            tree.constructorType = instantiatedContext.asInstType(tree.constructorType);
                            tree.clazz.type = clazz.type = instantiatedContext.asInstType(clazz.type);
                            ResultInfo prevResult = this.resultInfo;
                            try {
                                this.resultInfo = resultInfoForClassDefinition;
                                visitAnonymousClassDefinition(tree, clazz, clazz.type, cdef,
                                        dupLocalEnv, argtypes, typeargtypes, pkind);
                            } finally {
                                this.resultInfo = prevResult;
                            }
                        });
            } else {
                if (isDiamond && clazztype.hasTag(CLASS)) {
                    List<Type> invalidDiamondArgs = chk.checkDiamondDenotable((ClassType)clazztype);
                    if (!clazztype.isErroneous() && invalidDiamondArgs.nonEmpty()) {
                        // One or more types inferred in the previous steps is non-denotable.
                        Fragment fragment = Diamond(clazztype.tsym);
                        log.error(tree.clazz.pos(),
                                Errors.CantApplyDiamond1(
                                        fragment,
                                        invalidDiamondArgs.size() > 1 ?
                                                DiamondInvalidArgs(invalidDiamondArgs, fragment) :
                                                DiamondInvalidArg(invalidDiamondArgs, fragment)));
                    }
                    // For <>(){}, inferred types must also be accessible.
                    for (Type t : clazztype.getTypeArguments()) {
                        rs.checkAccessibleType(env, t);
                    }
                }

                // If we already errored, be careful to avoid a further avalanche. ErrorType answers
                // false for isInterface call even when the original type is an interface.
                boolean implementing = clazztype.tsym.isInterface() ||
                        clazztype.isErroneous() && !clazztype.getOriginalType().hasTag(NONE) &&
                        clazztype.getOriginalType().tsym.isInterface();

                if (implementing) {
                    cdef.implementing = List.of(clazz);
                } else {
                    cdef.extending = clazz;
                }

                if (resultInfo.checkContext.deferredAttrContext().mode == DeferredAttr.AttrMode.CHECK &&
                    rs.isSerializable(clazztype)) {
                    localEnv.info.isSerializable = true;
                }

                attribStat(cdef, localEnv);

                List<Type> finalargtypes;
                // If an outer instance is given,
                // prefix it to the constructor arguments
                // and delete it from the new expression
                if (tree.encl != null && !clazztype.tsym.isInterface()) {
                    finalargtypes = argtypes.prepend(tree.encl.type);
                } else {
                    finalargtypes = argtypes;
                }

                // Reassign clazztype and recompute constructor. As this necessarily involves
                // another attribution pass for deferred types in the case of <>, replicate
                // them. Original arguments have right decorations already.
                if (isDiamond && pkind.contains(KindSelector.POLY)) {
                    finalargtypes = finalargtypes.map(deferredAttr.deferredCopier);
                }

                clazztype = clazztype.hasTag(ERROR) ? types.createErrorType(cdef.sym.type)
                                                    : cdef.sym.type;
                Symbol sym = tree.constructor = rs.resolveConstructor(
                        tree.pos(), localEnv, clazztype, finalargtypes, typeargtypes);
                Assert.check(!sym.kind.isResolutionError());
                tree.constructor = sym;
                tree.constructorType = checkId(tree,
                        clazztype,
                        tree.constructor,
                        localEnv,
                        new ResultInfo(pkind, newMethodTemplate(syms.voidType, finalargtypes, typeargtypes), CheckMode.NO_TREE_UPDATE));
            }
            Type owntype = (tree.constructor != null && tree.constructor.kind == MTH) ?
                                clazztype : types.createErrorType(tree.type);
            result = check(tree, owntype, KindSelector.VAL, resultInfo.dup(CheckMode.NO_INFERENCE_HOOK));
            chk.validate(tree.typeargs, localEnv);
        }

        CheckContext diamondContext(JCNewClass clazz, TypeSymbol tsym, CheckContext checkContext) {
            return new Check.NestedCheckContext(checkContext) {
                @Override
                public void report(DiagnosticPosition _unused, JCDiagnostic details) {
                    enclosingContext.report(clazz.clazz,
                            diags.fragment(Fragments.CantApplyDiamond1(Fragments.Diamond(tsym), details)));
                }
            };
        }

        void checkNewInnerClass(DiagnosticPosition pos, Env<AttrContext> env, Type type, boolean isSuper) {
            boolean isLocal = type.tsym.owner.kind == MTH;
            if ((type.tsym.flags() & (INTERFACE | ENUM | RECORD)) != 0 ||
                    (!isLocal && !type.tsym.isInner()) ||
                    (isSuper && env.enclClass.sym.isAnonymous())) {
                // nothing to check
                return;
            }
            Symbol res = isLocal ?
                    rs.findLocalClassOwner(env, type.tsym) :
                    rs.findSelfContaining(pos, env, type.getEnclosingType().tsym, isSuper);
            if (res.exists()) {
                rs.accessBase(res, pos, env.enclClass.sym.type, names._this, true);
            } else {
                log.error(pos, Errors.EnclClassRequired(type.tsym));
            }
        }

    /** Make an attributed null check tree.
     */
    public JCExpression makeNullCheck(JCExpression arg) {
        // optimization: new Outer() can never be null; skip null check
        if (arg.getTag() == NEWCLASS)
            return arg;
        // optimization: X.this is never null; skip null check
        Name name = TreeInfo.name(arg);
        if (name == names._this || name == names._super) return arg;

        JCTree.Tag optag = NULLCHK;
        JCUnary tree = make.at(arg.pos).Unary(optag, arg);
        tree.operator = operators.resolveUnary(arg, optag, arg.type);
        tree.type = arg.type;
        return tree;
    }

    public void visitNewArray(JCNewArray tree) {
        Type owntype = types.createErrorType(tree.type);
        Env<AttrContext> localEnv = env.dup(tree);
        Type elemtype;
        if (tree.elemtype != null) {
            elemtype = attribType(tree.elemtype, localEnv);
            chk.validate(tree.elemtype, localEnv);
            owntype = elemtype;
            for (List<JCExpression> l = tree.dims; l.nonEmpty(); l = l.tail) {
                attribExpr(l.head, localEnv, syms.intType);
                owntype = new ArrayType(owntype, syms.arrayClass);
            }
        } else {
            // we are seeing an untyped aggregate { ... }
            // this is allowed only if the prototype is an array
            if (pt().hasTag(ARRAY)) {
                elemtype = types.elemtype(pt());
            } else {
                if (!pt().hasTag(ERROR) &&
                        (env.info.enclVar == null || !env.info.enclVar.type.isErroneous())) {
                    log.error(tree.pos(),
                              Errors.IllegalInitializerForType(pt()));
                }
                elemtype = types.createErrorType(pt());
            }
        }
        if (tree.elems != null) {
            attribExprs(tree.elems, localEnv, elemtype);
            owntype = new ArrayType(elemtype, syms.arrayClass);
        }
        if (!types.isReifiable(elemtype))
            log.error(tree.pos(), Errors.GenericArrayCreation);
        result = check(tree, owntype, KindSelector.VAL, resultInfo);
    }

    /*
     * A lambda expression can only be attributed when a target-type is available.
     * In addition, if the target-type is that of a functional interface whose
     * descriptor contains inference variables in argument position the lambda expression
     * is 'stuck' (see DeferredAttr).
     */
    @Override
    public void visitLambda(final JCLambda that) {
        boolean wrongContext = false;
        if (pt().isErroneous() || (pt().hasTag(NONE) && pt() != Type.recoveryType)) {
            if (pt().hasTag(NONE) && (env.info.enclVar == null || !env.info.enclVar.type.isErroneous())) {
                //lambda only allowed in assignment or method invocation/cast context
                log.error(that.pos(), Errors.UnexpectedLambda);
            }
            resultInfo = recoveryInfo;
            wrongContext = true;
        }
        //create an environment for attribution of the lambda expression
        final Env<AttrContext> localEnv = lambdaEnv(that, env);
        boolean needsRecovery =
                resultInfo.checkContext.deferredAttrContext().mode == DeferredAttr.AttrMode.CHECK;
        try {
            if (needsRecovery && rs.isSerializable(pt())) {
                localEnv.info.isSerializable = true;
                localEnv.info.isSerializableLambda = true;
            }
            List<Type> explicitParamTypes = null;
            if (that.paramKind == JCLambda.ParameterKind.EXPLICIT) {
                //attribute lambda parameters
                attribStats(that.params, localEnv);
                explicitParamTypes = TreeInfo.types(that.params);
            }

            TargetInfo targetInfo = getTargetInfo(that, resultInfo, explicitParamTypes);
            Type currentTarget = targetInfo.target;
            Type lambdaType = targetInfo.descriptor;

            if (currentTarget.isErroneous()) {
                result = that.type = currentTarget;
                return;
            }

            setFunctionalInfo(localEnv, that, pt(), lambdaType, currentTarget, resultInfo.checkContext);

            if (lambdaType.hasTag(FORALL)) {
                //lambda expression target desc cannot be a generic method
                Fragment msg = Fragments.InvalidGenericLambdaTarget(lambdaType,
                                                                    kindName(currentTarget.tsym),
                                                                    currentTarget.tsym);
                resultInfo.checkContext.report(that, diags.fragment(msg));
                result = that.type = types.createErrorType(pt());
                return;
            }

            if (that.paramKind == JCLambda.ParameterKind.IMPLICIT) {
                //add param type info in the AST
                List<Type> actuals = lambdaType.getParameterTypes();
                List<JCVariableDecl> params = that.params;

                boolean arityMismatch = false;

                while (params.nonEmpty()) {
                    if (actuals.isEmpty()) {
                        //not enough actuals to perform lambda parameter inference
                        arityMismatch = true;
                    }
                    //reset previously set info
                    Type argType = arityMismatch ?
                            syms.errType :
                            actuals.head;
                    if (params.head.isImplicitlyTyped()) {
                        setSyntheticVariableType(params.head, argType);
                    }
                    params.head.sym = null;
                    actuals = actuals.isEmpty() ?
                            actuals :
                            actuals.tail;
                    params = params.tail;
                }

                //attribute lambda parameters
                attribStats(that.params, localEnv);

                if (arityMismatch) {
                    resultInfo.checkContext.report(that, diags.fragment(Fragments.IncompatibleArgTypesInLambda));
                        result = that.type = types.createErrorType(currentTarget);
                        return;
                }
            }

            //from this point on, no recovery is needed; if we are in assignment context
            //we will be able to attribute the whole lambda body, regardless of errors;
            //if we are in a 'check' method context, and the lambda is not compatible
            //with the target-type, it will be recovered anyway in Attr.checkId
            needsRecovery = false;

            ResultInfo bodyResultInfo = localEnv.info.returnResult =
                    lambdaBodyResult(that, lambdaType, resultInfo);

            if (that.getBodyKind() == JCLambda.BodyKind.EXPRESSION) {
                attribTree(that.getBody(), localEnv, bodyResultInfo);
            } else {
                JCBlock body = (JCBlock)that.body;
                if (body == breakTree &&
                        resultInfo.checkContext.deferredAttrContext().mode == AttrMode.CHECK) {
                    breakTreeFound(copyEnv(localEnv));
                }
                attribStats(body.stats, localEnv);
            }

            result = check(that, currentTarget, KindSelector.VAL, resultInfo);

            boolean isSpeculativeRound =
                    resultInfo.checkContext.deferredAttrContext().mode == DeferredAttr.AttrMode.SPECULATIVE;

            preFlow(that);
            flow.analyzeLambda(env, that, make, isSpeculativeRound);

            that.type = currentTarget; //avoids recovery at this stage
            checkLambdaCompatible(that, lambdaType, resultInfo.checkContext);

            if (!isSpeculativeRound) {
                //add thrown types as bounds to the thrown types free variables if needed:
                if (resultInfo.checkContext.inferenceContext().free(lambdaType.getThrownTypes())) {
                    List<Type> inferredThrownTypes = flow.analyzeLambdaThrownTypes(env, that, make);
                    if(!checkExConstraints(inferredThrownTypes, lambdaType.getThrownTypes(), resultInfo.checkContext.inferenceContext())) {
                        log.error(that, Errors.IncompatibleThrownTypesInMref(lambdaType.getThrownTypes()));
                    }
                }

                checkAccessibleTypes(that, localEnv, resultInfo.checkContext.inferenceContext(), lambdaType, currentTarget);
            }
            result = wrongContext ? that.type = types.createErrorType(pt())
                                  : check(that, currentTarget, KindSelector.VAL, resultInfo);
        } catch (Types.FunctionDescriptorLookupError ex) {
            JCDiagnostic cause = ex.getDiagnostic();
            resultInfo.checkContext.report(that, cause);
            result = that.type = types.createErrorType(pt());
            return;
        } catch (CompletionFailure cf) {
            chk.completionError(that.pos(), cf);
        } catch (Throwable t) {
            //when an unexpected exception happens, avoid attempts to attribute the same tree again
            //as that would likely cause the same exception again.
            needsRecovery = false;
            throw t;
        } finally {
            localEnv.info.scope.leave();
            if (needsRecovery) {
                Type prevResult = result;
                try {
                    attribTree(that, env, recoveryInfo);
                } finally {
                    if (result == Type.recoveryType) {
                        result = prevResult;
                    }
                }
            }
        }
    }
    //where
        class TargetInfo {
            Type target;
            Type descriptor;

            public TargetInfo(Type target, Type descriptor) {
                this.target = target;
                this.descriptor = descriptor;
            }
        }

        TargetInfo getTargetInfo(JCPolyExpression that, ResultInfo resultInfo, List<Type> explicitParamTypes) {
            Type lambdaType;
            Type currentTarget = resultInfo.pt;
            if (resultInfo.pt != Type.recoveryType) {
                /* We need to adjust the target. If the target is an
                 * intersection type, for example: SAM & I1 & I2 ...
                 * the target will be updated to SAM
                 */
                currentTarget = targetChecker.visit(currentTarget, that);
                if (!currentTarget.isIntersection()) {
                    if (explicitParamTypes != null) {
                        currentTarget = infer.instantiateFunctionalInterface(that,
                                currentTarget, explicitParamTypes, resultInfo.checkContext);
                    }
                    currentTarget = types.removeWildcards(currentTarget);
                    lambdaType = types.findDescriptorType(currentTarget);
                } else {
                    IntersectionClassType ict = (IntersectionClassType)currentTarget;
                    ListBuffer<Type> components = new ListBuffer<>();
                    for (Type bound : ict.getExplicitComponents()) {
                        if (explicitParamTypes != null) {
                            try {
                                bound = infer.instantiateFunctionalInterface(that,
                                        bound, explicitParamTypes, resultInfo.checkContext);
                            } catch (FunctionDescriptorLookupError t) {
                                // do nothing
                            }
                        }
                        bound = types.removeWildcards(bound);
                        components.add(bound);
                    }
                    currentTarget = types.makeIntersectionType(components.toList());
                    currentTarget.tsym.flags_field |= INTERFACE;
                    lambdaType = types.findDescriptorType(currentTarget);
                }

            } else {
                currentTarget = Type.recoveryType;
                lambdaType = fallbackDescriptorType(that);
            }
            if (that.hasTag(LAMBDA) && lambdaType.hasTag(FORALL)) {
                //lambda expression target desc cannot be a generic method
                Fragment msg = Fragments.InvalidGenericLambdaTarget(lambdaType,
                                                                    kindName(currentTarget.tsym),
                                                                    currentTarget.tsym);
                resultInfo.checkContext.report(that, diags.fragment(msg));
                currentTarget = types.createErrorType(pt());
            }
            return new TargetInfo(currentTarget, lambdaType);
        }

        void preFlow(JCLambda tree) {
            attrRecover.doRecovery();
            new PostAttrAnalyzer() {
                @Override
                public void scan(JCTree tree) {
                    if (tree == null ||
                            (tree.type != null &&
                            tree.type == Type.stuckType)) {
                        //don't touch stuck expressions!
                        return;
                    }
                    super.scan(tree);
                }

                @Override
                public void visitClassDef(JCClassDecl that) {
                    // or class declaration trees!
                }

                public void visitLambda(JCLambda that) {
                    // or lambda expressions!
                }
            }.scan(tree.body);
        }

        Types.MapVisitor<DiagnosticPosition> targetChecker = new Types.MapVisitor<DiagnosticPosition>() {

            @Override
            public Type visitClassType(ClassType t, DiagnosticPosition pos) {
                return t.isIntersection() ?
                        visitIntersectionClassType((IntersectionClassType)t, pos) : t;
            }

            public Type visitIntersectionClassType(IntersectionClassType ict, DiagnosticPosition pos) {
                types.findDescriptorSymbol(makeNotionalInterface(ict, pos));
                return ict;
            }

            private TypeSymbol makeNotionalInterface(IntersectionClassType ict, DiagnosticPosition pos) {
                ListBuffer<Type> targs = new ListBuffer<>();
                ListBuffer<Type> supertypes = new ListBuffer<>();
                for (Type i : ict.interfaces_field) {
                    if (i.isParameterized()) {
                        targs.appendList(i.tsym.type.allparams());
                    }
                    supertypes.append(i.tsym.type);
                }
                IntersectionClassType notionalIntf = types.makeIntersectionType(supertypes.toList());
                notionalIntf.allparams_field = targs.toList();
                notionalIntf.tsym.flags_field |= INTERFACE;
                return notionalIntf.tsym;
            }
        };

        private Type fallbackDescriptorType(JCExpression tree) {
            switch (tree.getTag()) {
                case LAMBDA:
                    JCLambda lambda = (JCLambda)tree;
                    List<Type> argtypes = List.nil();
                    for (JCVariableDecl param : lambda.params) {
                        argtypes = param.vartype != null && param.vartype.type != null ?
                                argtypes.append(param.vartype.type) :
                                argtypes.append(syms.errType);
                    }
                    return new MethodType(argtypes, Type.recoveryType,
                            List.of(syms.throwableType), syms.methodClass);
                case REFERENCE:
                    return new MethodType(List.nil(), Type.recoveryType,
                            List.of(syms.throwableType), syms.methodClass);
                default:
                    Assert.error("Cannot get here!");
            }
            return null;
        }

        private void checkAccessibleTypes(final DiagnosticPosition pos, final Env<AttrContext> env,
                final InferenceContext inferenceContext, final Type... ts) {
            checkAccessibleTypes(pos, env, inferenceContext, List.from(ts));
        }

        private void checkAccessibleTypes(final DiagnosticPosition pos, final Env<AttrContext> env,
                final InferenceContext inferenceContext, final List<Type> ts) {
            if (inferenceContext.free(ts)) {
                inferenceContext.addFreeTypeListener(ts,
                        solvedContext -> checkAccessibleTypes(pos, env, solvedContext, solvedContext.asInstTypes(ts)));
            } else {
                for (Type t : ts) {
                    rs.checkAccessibleType(env, t);
                }
            }
        }

        /**
         * Lambda/method reference have a special check context that ensures
         * that i.e. a lambda return type is compatible with the expected
         * type according to both the inherited context and the assignment
         * context.
         */
        class FunctionalReturnContext extends Check.NestedCheckContext {

            FunctionalReturnContext(CheckContext enclosingContext) {
                super(enclosingContext);
            }

            @Override
            public boolean compatible(Type found, Type req, Warner warn) {
                //return type must be compatible in both current context and assignment context
                return chk.basicHandler.compatible(inferenceContext().asUndetVar(found), inferenceContext().asUndetVar(req), warn);
            }

            @Override
            public void report(DiagnosticPosition pos, JCDiagnostic details) {
                enclosingContext.report(pos, diags.fragment(Fragments.IncompatibleRetTypeInLambda(details)));
            }
        }

        class ExpressionLambdaReturnContext extends FunctionalReturnContext {

            JCExpression expr;
            boolean expStmtExpected;

            ExpressionLambdaReturnContext(JCExpression expr, CheckContext enclosingContext) {
                super(enclosingContext);
                this.expr = expr;
            }

            @Override
            public void report(DiagnosticPosition pos, JCDiagnostic details) {
                if (expStmtExpected) {
                    enclosingContext.report(pos, diags.fragment(Fragments.StatExprExpected));
                } else {
                    super.report(pos, details);
                }
            }

            @Override
            public boolean compatible(Type found, Type req, Warner warn) {
                //a void return is compatible with an expression statement lambda
                if (req.hasTag(VOID)) {
                    expStmtExpected = true;
                    return TreeInfo.isExpressionStatement(expr);
                } else {
                    return super.compatible(found, req, warn);
                }
            }
        }

        ResultInfo lambdaBodyResult(JCLambda that, Type descriptor, ResultInfo resultInfo) {
            FunctionalReturnContext funcContext = that.getBodyKind() == JCLambda.BodyKind.EXPRESSION ?
                    new ExpressionLambdaReturnContext((JCExpression)that.getBody(), resultInfo.checkContext) :
                    new FunctionalReturnContext(resultInfo.checkContext);

            return descriptor.getReturnType() == Type.recoveryType ?
                    recoveryInfo :
                    new ResultInfo(KindSelector.VAL,
                            descriptor.getReturnType(), funcContext);
        }

        /**
        * Lambda compatibility. Check that given return types, thrown types, parameter types
        * are compatible with the expected functional interface descriptor. This means that:
        * (i) parameter types must be identical to those of the target descriptor; (ii) return
        * types must be compatible with the return type of the expected descriptor.
        */
        void checkLambdaCompatible(JCLambda tree, Type descriptor, CheckContext checkContext) {
            Type returnType = checkContext.inferenceContext().asUndetVar(descriptor.getReturnType());

            //return values have already been checked - but if lambda has no return
            //values, we must ensure that void/value compatibility is correct;
            //this amounts at checking that, if a lambda body can complete normally,
            //the descriptor's return type must be void
            if (tree.getBodyKind() == JCLambda.BodyKind.STATEMENT && tree.canCompleteNormally &&
                    !returnType.hasTag(VOID) && returnType != Type.recoveryType) {
                Fragment msg =
                        Fragments.IncompatibleRetTypeInLambda(Fragments.MissingRetVal(returnType));
                checkContext.report(tree,
                                    diags.fragment(msg));
            }

            List<Type> argTypes = checkContext.inferenceContext().asUndetVars(descriptor.getParameterTypes());
            if (!types.isSameTypes(argTypes, TreeInfo.types(tree.params))) {
                checkContext.report(tree, diags.fragment(Fragments.IncompatibleArgTypesInLambda));
            }
        }

        /* This method returns an environment to be used to attribute a lambda
         * expression.
         *
         * The owner of this environment is a method symbol. If the current owner
         * is not a method (e.g. if the lambda occurs in a field initializer), then
         * a synthetic method symbol owner is created.
         */
        public Env<AttrContext> lambdaEnv(JCLambda that, Env<AttrContext> env) {
            Env<AttrContext> lambdaEnv;
            Symbol owner = env.info.scope.owner;
            if (owner.kind == VAR && owner.owner.kind == TYP) {
                // If the lambda is nested in a field initializer, we need to create a fake init method.
                // Uniqueness of this symbol is not important (as e.g. annotations will be added on the
                // init symbol's owner).
                ClassSymbol enclClass = owner.enclClass();
                Name initName = owner.isStatic() ? names.clinit : names.init;
                MethodSymbol initSym = new MethodSymbol(BLOCK | (owner.isStatic() ? STATIC : 0) | SYNTHETIC | PRIVATE,
                        initName, initBlockType, enclClass);
                initSym.params = List.nil();
                lambdaEnv = env.dup(that, env.info.dup(env.info.scope.dupUnshared(initSym)));
            } else {
                lambdaEnv = env.dup(that, env.info.dup(env.info.scope.dup()));
            }
            lambdaEnv.info.yieldResult = null;
            lambdaEnv.info.isLambda = true;
            return lambdaEnv;
        }

    @Override
    public void visitReference(final JCMemberReference that) {
        if (pt().isErroneous() || (pt().hasTag(NONE) && pt() != Type.recoveryType)) {
            if (pt().hasTag(NONE) && (env.info.enclVar == null || !env.info.enclVar.type.isErroneous())) {
                //method reference only allowed in assignment or method invocation/cast context
                log.error(that.pos(), Errors.UnexpectedMref);
            }
            result = that.type = types.createErrorType(pt());
            return;
        }
        final Env<AttrContext> localEnv = env.dup(that);
        try {
            //attribute member reference qualifier - if this is a constructor
            //reference, the expected kind must be a type
            Type exprType = attribTree(that.expr, env, memberReferenceQualifierResult(that));

            if (that.getMode() == JCMemberReference.ReferenceMode.NEW) {
                exprType = chk.checkConstructorRefType(that.expr, exprType);
                if (!exprType.isErroneous() &&
                    exprType.isRaw() &&
                    that.typeargs != null) {
                    log.error(that.expr.pos(),
                              Errors.InvalidMref(Kinds.kindName(that.getMode()),
                                                 Fragments.MrefInferAndExplicitParams));
                    exprType = types.createErrorType(exprType);
                }
            }

            if (exprType.isErroneous()) {
                //if the qualifier expression contains problems,
                //give up attribution of method reference
                result = that.type = exprType;
                return;
            }

            if (TreeInfo.isStaticSelector(that.expr, names)) {
                //if the qualifier is a type, validate it; raw warning check is
                //omitted as we don't know at this stage as to whether this is a
                //raw selector (because of inference)
                chk.validate(that.expr, env, false);
            } else {
                Symbol lhsSym = TreeInfo.symbol(that.expr);
                localEnv.info.selectSuper = lhsSym != null && lhsSym.name == names._super;
            }
            //attrib type-arguments
            List<Type> typeargtypes = List.nil();
            if (that.typeargs != null) {
                typeargtypes = attribTypes(that.typeargs, localEnv);
            }

            boolean isTargetSerializable =
                    resultInfo.checkContext.deferredAttrContext().mode == DeferredAttr.AttrMode.CHECK &&
                    rs.isSerializable(pt());
            TargetInfo targetInfo = getTargetInfo(that, resultInfo, null);
            Type currentTarget = targetInfo.target;
            Type desc = targetInfo.descriptor;

            setFunctionalInfo(localEnv, that, pt(), desc, currentTarget, resultInfo.checkContext);
            List<Type> argtypes = desc.getParameterTypes();
            Resolve.MethodCheck referenceCheck = rs.resolveMethodCheck;

            if (resultInfo.checkContext.inferenceContext().free(argtypes)) {
                referenceCheck = rs.new MethodReferenceCheck(resultInfo.checkContext.inferenceContext());
            }

            Pair<Symbol, Resolve.ReferenceLookupHelper> refResult = null;
            List<Type> saved_undet = resultInfo.checkContext.inferenceContext().save();
            try {
                refResult = rs.resolveMemberReference(localEnv, that, that.expr.type,
                        that.name, argtypes, typeargtypes, targetInfo.descriptor, referenceCheck,
                        resultInfo.checkContext.inferenceContext(), rs.basicReferenceChooser);
            } finally {
                resultInfo.checkContext.inferenceContext().rollback(saved_undet);
            }

            Symbol refSym = refResult.fst;
            Resolve.ReferenceLookupHelper lookupHelper = refResult.snd;

            /** this switch will need to go away and be replaced by the new RESOLUTION_TARGET testing
             *  JDK-8075541
             */
            if (refSym.kind != MTH) {
                boolean targetError;
                switch (refSym.kind) {
                    case ABSENT_MTH:
                        targetError = false;
                        break;
                    case WRONG_MTH:
                    case WRONG_MTHS:
                    case AMBIGUOUS:
                    case HIDDEN:
                    case STATICERR:
                        targetError = true;
                        break;
                    default:
                        Assert.error("unexpected result kind " + refSym.kind);
                        targetError = false;
                }

                JCDiagnostic detailsDiag = ((Resolve.ResolveError)refSym.baseSymbol())
                        .getDiagnostic(JCDiagnostic.DiagnosticType.FRAGMENT,
                                that, exprType.tsym, exprType, that.name, argtypes, typeargtypes);

                JCDiagnostic diag = diags.create(log.currentSource(), that,
                        targetError ?
                            Fragments.InvalidMref(Kinds.kindName(that.getMode()), detailsDiag) :
                            Errors.InvalidMref(Kinds.kindName(that.getMode()), detailsDiag));

                if (targetError && currentTarget == Type.recoveryType) {
                    //a target error doesn't make sense during recovery stage
                    //as we don't know what actual parameter types are
                    result = that.type = currentTarget;
                    return;
                } else {
                    if (targetError) {
                        resultInfo.checkContext.report(that, diag);
                    } else {
                        log.report(diag);
                    }
                    result = that.type = types.createErrorType(currentTarget);
                    return;
                }
            }

            that.sym = refSym.isConstructor() ? refSym.baseSymbol() : refSym;
            that.kind = lookupHelper.referenceKind(that.sym);
            that.ownerAccessible = rs.isAccessible(localEnv, that.sym.enclClass());

            if (desc.getReturnType() == Type.recoveryType) {
                // stop here
                result = that.type = currentTarget;
                return;
            }

            if (!env.info.attributionMode.isSpeculative && that.getMode() == JCMemberReference.ReferenceMode.NEW) {
                checkNewInnerClass(that.pos(), env, exprType, false);
            }

            if (resultInfo.checkContext.deferredAttrContext().mode == AttrMode.CHECK) {

                if (that.getMode() == ReferenceMode.INVOKE &&
                        TreeInfo.isStaticSelector(that.expr, names) &&
                        that.kind.isUnbound() &&
                        lookupHelper.site.isRaw()) {
                    chk.checkRaw(that.expr, localEnv);
                }

                if (that.sym.isStatic() && TreeInfo.isStaticSelector(that.expr, names) &&
                        exprType.getTypeArguments().nonEmpty()) {
                    //static ref with class type-args
                    log.error(that.expr.pos(),
                              Errors.InvalidMref(Kinds.kindName(that.getMode()),
                                                 Fragments.StaticMrefWithTargs));
                    result = that.type = types.createErrorType(currentTarget);
                    return;
                }

                if (!refSym.isStatic() && that.kind == JCMemberReference.ReferenceKind.SUPER) {
                    // Check that super-qualified symbols are not abstract (JLS)
                    rs.checkNonAbstract(that.pos(), that.sym);
                }

                if (isTargetSerializable) {
                    chk.checkAccessFromSerializableElement(that, true);
                }
            }

            ResultInfo checkInfo =
                    resultInfo.dup(newMethodTemplate(
                        desc.getReturnType().hasTag(VOID) ? Type.noType : desc.getReturnType(),
                        that.kind.isUnbound() ? argtypes.tail : argtypes, typeargtypes),
                        new FunctionalReturnContext(resultInfo.checkContext), CheckMode.NO_TREE_UPDATE);

            Type refType = checkId(that, lookupHelper.site, refSym, localEnv, checkInfo);

            if (that.kind.isUnbound() &&
                    resultInfo.checkContext.inferenceContext().free(argtypes.head)) {
                //re-generate inference constraints for unbound receiver
                if (!types.isSubtype(resultInfo.checkContext.inferenceContext().asUndetVar(argtypes.head), exprType)) {
                    //cannot happen as this has already been checked - we just need
                    //to regenerate the inference constraints, as that has been lost
                    //as a result of the call to inferenceContext.save()
                    Assert.error("Can't get here");
                }
            }

            if (!refType.isErroneous()) {
                refType = types.createMethodTypeWithReturn(refType,
                        adjustMethodReturnType(refSym, lookupHelper.site, that.name, checkInfo.pt.getParameterTypes(), refType.getReturnType()));
            }

            //go ahead with standard method reference compatibility check - note that param check
            //is a no-op (as this has been taken care during method applicability)
            boolean isSpeculativeRound =
                    resultInfo.checkContext.deferredAttrContext().mode == DeferredAttr.AttrMode.SPECULATIVE;

            that.type = currentTarget; //avoids recovery at this stage
            checkReferenceCompatible(that, desc, refType, resultInfo.checkContext, isSpeculativeRound);
            if (!isSpeculativeRound) {
                checkAccessibleTypes(that, localEnv, resultInfo.checkContext.inferenceContext(), desc, currentTarget);
            }
            result = check(that, currentTarget, KindSelector.VAL, resultInfo);
        } catch (Types.FunctionDescriptorLookupError ex) {
            JCDiagnostic cause = ex.getDiagnostic();
            resultInfo.checkContext.report(that, cause);
            result = that.type = types.createErrorType(pt());
            return;
        }
    }
    //where
        ResultInfo memberReferenceQualifierResult(JCMemberReference tree) {
            //if this is a constructor reference, the expected kind must be a type
            return new ResultInfo(tree.getMode() == ReferenceMode.INVOKE ?
                                  KindSelector.VAL_TYP : KindSelector.TYP,
                                  Type.noType);
        }


    @SuppressWarnings("fallthrough")
    void checkReferenceCompatible(JCMemberReference tree, Type descriptor, Type refType, CheckContext checkContext, boolean speculativeAttr) {
        InferenceContext inferenceContext = checkContext.inferenceContext();
        Type returnType = inferenceContext.asUndetVar(descriptor.getReturnType());

        Type resType;
        switch (tree.getMode()) {
            case NEW:
                if (!tree.expr.type.isRaw()) {
                    resType = tree.expr.type;
                    break;
                }
            default:
                resType = refType.getReturnType();
        }

        Type incompatibleReturnType = resType;

        if (returnType.hasTag(VOID)) {
            incompatibleReturnType = null;
        }

        if (!returnType.hasTag(VOID) && !resType.hasTag(VOID)) {
            if (resType.isErroneous() ||
                    new FunctionalReturnContext(checkContext).compatible(resType, returnType,
                            checkContext.checkWarner(tree, resType, returnType))) {
                incompatibleReturnType = null;
            }
        }

        if (incompatibleReturnType != null) {
            Fragment msg =
                    Fragments.IncompatibleRetTypeInMref(Fragments.InconvertibleTypes(resType, descriptor.getReturnType()));
            checkContext.report(tree, diags.fragment(msg));
        } else {
            if (inferenceContext.free(refType)) {
                // we need to wait for inference to finish and then replace inference vars in the referent type
                inferenceContext.addFreeTypeListener(List.of(refType),
                        instantiatedContext -> {
                            tree.referentType = instantiatedContext.asInstType(refType);
                        });
            } else {
                tree.referentType = refType;
            }
        }

        if (!speculativeAttr) {
            if (!checkExConstraints(refType.getThrownTypes(), descriptor.getThrownTypes(), inferenceContext)) {
                log.error(tree, Errors.IncompatibleThrownTypesInMref(refType.getThrownTypes()));
            }
        }
    }

    boolean checkExConstraints(
            List<Type> thrownByFuncExpr,
            List<Type> thrownAtFuncType,
            InferenceContext inferenceContext) {
        /** 18.2.5: Otherwise, let E1, ..., En be the types in the function type's throws clause that
         *  are not proper types
         */
        List<Type> nonProperList = thrownAtFuncType.stream()
                .filter(e -> inferenceContext.free(e)).collect(List.collector());
        List<Type> properList = thrownAtFuncType.diff(nonProperList);

        /** Let X1,...,Xm be the checked exception types that the lambda body can throw or
         *  in the throws clause of the invocation type of the method reference's compile-time
         *  declaration
         */
        List<Type> checkedList = thrownByFuncExpr.stream()
                .filter(e -> chk.isChecked(e)).collect(List.collector());

        /** If n = 0 (the function type's throws clause consists only of proper types), then
         *  if there exists some i (1 <= i <= m) such that Xi is not a subtype of any proper type
         *  in the throws clause, the constraint reduces to false; otherwise, the constraint
         *  reduces to true
         */
        ListBuffer<Type> uncaughtByProperTypes = new ListBuffer<>();
        for (Type checked : checkedList) {
            boolean isSubtype = false;
            for (Type proper : properList) {
                if (types.isSubtype(checked, proper)) {
                    isSubtype = true;
                    break;
                }
            }
            if (!isSubtype) {
                uncaughtByProperTypes.add(checked);
            }
        }

        if (nonProperList.isEmpty() && !uncaughtByProperTypes.isEmpty()) {
            return false;
        }

        /** If n > 0, the constraint reduces to a set of subtyping constraints:
         *  for all i (1 <= i <= m), if Xi is not a subtype of any proper type in the
         *  throws clause, then the constraints include, for all j (1 <= j <= n), <Xi <: Ej>
         */
        List<Type> nonProperAsUndet = inferenceContext.asUndetVars(nonProperList);
        uncaughtByProperTypes.forEach(checkedEx -> {
            nonProperAsUndet.forEach(nonProper -> {
                types.isSubtype(checkedEx, nonProper);
            });
        });

        /** In addition, for all j (1 <= j <= n), the constraint reduces to the bound throws Ej
         */
        nonProperAsUndet.stream()
                .filter(t -> t.hasTag(UNDETVAR))
                .forEach(t -> ((UndetVar)t).setThrow());
        return true;
    }

    /**
     * Set functional type info on the underlying AST. Note: as the target descriptor
     * might contain inference variables, we might need to register an hook in the
     * current inference context.
     */
    private void setFunctionalInfo(final Env<AttrContext> env, final JCFunctionalExpression fExpr,
            final Type pt, final Type descriptorType, final Type primaryTarget, final CheckContext checkContext) {
        if (checkContext.inferenceContext().free(descriptorType)) {
            checkContext.inferenceContext().addFreeTypeListener(List.of(pt, descriptorType),
                    inferenceContext -> setFunctionalInfo(env, fExpr, pt, inferenceContext.asInstType(descriptorType),
                    inferenceContext.asInstType(primaryTarget), checkContext));
        } else {
            fExpr.owner = env.info.scope.owner;
            if (pt.hasTag(CLASS)) {
                fExpr.target = primaryTarget;
            }
            if (checkContext.deferredAttrContext().mode == DeferredAttr.AttrMode.CHECK &&
                    pt != Type.recoveryType) {
                //check that functional interface class is well-formed
                try {
                    /* Types.makeFunctionalInterfaceClass() may throw an exception
                     * when it's executed post-inference. See the listener code
                     * above.
                     */
                    ClassSymbol csym = types.makeFunctionalInterfaceClass(env,
                            names.empty, fExpr.target, ABSTRACT);
                    if (csym != null) {
                        chk.checkImplementations(env.tree, csym, csym);
                        try {
                            //perform an additional functional interface check on the synthetic class,
                            //as there may be spurious errors for raw targets - because of existing issues
                            //with membership and inheritance (see JDK-8074570).
                            csym.flags_field |= INTERFACE;
                            types.findDescriptorType(csym.type);
                        } catch (FunctionDescriptorLookupError err) {
                            resultInfo.checkContext.report(fExpr,
                                    diags.fragment(Fragments.NoSuitableFunctionalIntfInst(fExpr.target)));
                        }
                    }
                } catch (Types.FunctionDescriptorLookupError ex) {
                    JCDiagnostic cause = ex.getDiagnostic();
                    resultInfo.checkContext.report(env.tree, cause);
                }
            }
        }
    }

    public void visitParens(JCParens tree) {
        Type owntype = attribTree(tree.expr, env, resultInfo);
        result = check(tree, owntype, pkind(), resultInfo);
        Symbol sym = TreeInfo.symbol(tree);
        if (sym != null && sym.kind.matches(KindSelector.TYP_PCK) && sym.kind != Kind.ERR)
            log.error(tree.pos(), Errors.IllegalParenthesizedExpression);
    }

    public void visitAssign(JCAssign tree) {
        Type owntype = attribTree(tree.lhs, env.dup(tree), varAssignmentInfo);
        Type capturedType = capture(owntype);
        attribExpr(tree.rhs, env, owntype);
        result = check(tree, capturedType, KindSelector.VAL, resultInfo);
    }

    public void visitAssignop(JCAssignOp tree) {
        // Attribute arguments.
        Type owntype = attribTree(tree.lhs, env, varAssignmentInfo);
        Type operand = attribExpr(tree.rhs, env);
        // Find operator.
        Symbol operator = tree.operator = operators.resolveBinary(tree, tree.getTag().noAssignOp(), owntype, operand);
        if (operator != operators.noOpSymbol &&
                !owntype.isErroneous() &&
                !operand.isErroneous()) {
            chk.checkDivZero(tree.rhs.pos(), operator, operand);
            chk.checkCastable(tree.rhs.pos(),
                              operator.type.getReturnType(),
                              owntype);
            chk.checkLossOfPrecision(tree.rhs.pos(), operand, owntype);
        }
        result = check(tree, owntype, KindSelector.VAL, resultInfo);
    }

    public void visitUnary(JCUnary tree) {
        // Attribute arguments.
        Type argtype = (tree.getTag().isIncOrDecUnaryOp())
            ? attribTree(tree.arg, env, varAssignmentInfo)
            : chk.checkNonVoid(tree.arg.pos(), attribExpr(tree.arg, env));

        // Find operator.
        OperatorSymbol operator = tree.operator = operators.resolveUnary(tree, tree.getTag(), argtype);
        Type owntype = types.createErrorType(tree.type);
        if (operator != operators.noOpSymbol &&
                !argtype.isErroneous()) {
            owntype = (tree.getTag().isIncOrDecUnaryOp())
                ? tree.arg.type
                : operator.type.getReturnType();
            int opc = operator.opcode;

            // If the argument is constant, fold it.
            if (argtype.constValue() != null) {
                Type ctype = cfolder.fold1(opc, argtype);
                if (ctype != null) {
                    owntype = cfolder.coerce(ctype, owntype);
                }
            }
        }
        result = check(tree, owntype, KindSelector.VAL, resultInfo);
        matchBindings = matchBindingsComputer.unary(tree, matchBindings);
    }

    public void visitBinary(JCBinary tree) {
        // Attribute arguments.
        Type left = chk.checkNonVoid(tree.lhs.pos(), attribExpr(tree.lhs, env));
        // x && y
        // include x's bindings when true in y

        // x || y
        // include x's bindings when false in y

        MatchBindings lhsBindings = matchBindings;
        List<BindingSymbol> propagatedBindings;
        switch (tree.getTag()) {
            case AND:
                propagatedBindings = lhsBindings.bindingsWhenTrue;
                break;
            case OR:
                propagatedBindings = lhsBindings.bindingsWhenFalse;
                break;
            default:
                propagatedBindings = List.nil();
                break;
        }
        Env<AttrContext> rhsEnv = bindingEnv(env, propagatedBindings);
        Type right;
        try {
            right = chk.checkNonVoid(tree.rhs.pos(), attribExpr(tree.rhs, rhsEnv));
        } finally {
            rhsEnv.info.scope.leave();
        }

        matchBindings = matchBindingsComputer.binary(tree, lhsBindings, matchBindings);

        // Find operator.
        OperatorSymbol operator = tree.operator = operators.resolveBinary(tree, tree.getTag(), left, right);
        Type owntype = types.createErrorType(tree.type);
        if (operator != operators.noOpSymbol &&
                !left.isErroneous() &&
                !right.isErroneous()) {
            owntype = operator.type.getReturnType();
            int opc = operator.opcode;
            // If both arguments are constants, fold them.
            if (left.constValue() != null && right.constValue() != null) {
                Type ctype = cfolder.fold2(opc, left, right);
                if (ctype != null) {
                    owntype = cfolder.coerce(ctype, owntype);
                }
            }

            // Check that argument types of a reference ==, != are
            // castable to each other, (JLS 15.21).  Note: unboxing
            // comparisons will not have an acmp* opc at this point.
            if ((opc == ByteCodes.if_acmpeq || opc == ByteCodes.if_acmpne)) {
                if (!types.isCastable(left, right, new Warner(tree.pos()))) {
                    log.error(tree.pos(), Errors.IncomparableTypes(left, right));
                }
            }

            chk.checkDivZero(tree.rhs.pos(), operator, right);
        }
        result = check(tree, owntype, KindSelector.VAL, resultInfo);
    }

    public void visitTypeCast(final JCTypeCast tree) {
        Type clazztype = attribType(tree.clazz, env);
        chk.validate(tree.clazz, env, false);
        //a fresh environment is required for 292 inference to work properly ---
        //see Infer.instantiatePolymorphicSignatureInstance()
        Env<AttrContext> localEnv = env.dup(tree);
        //should we propagate the target type?
        final ResultInfo castInfo;
        JCExpression expr = TreeInfo.skipParens(tree.expr);
        boolean isPoly = (expr.hasTag(LAMBDA) || expr.hasTag(REFERENCE));
        if (isPoly) {
            //expression is a poly - we need to propagate target type info
            castInfo = new ResultInfo(KindSelector.VAL, clazztype,
                                      new Check.NestedCheckContext(resultInfo.checkContext) {
                @Override
                public boolean compatible(Type found, Type req, Warner warn) {
                    return types.isCastable(found, req, warn);
                }
            });
        } else {
            //standalone cast - target-type info is not propagated
            castInfo = unknownExprInfo;
        }
        Type exprtype = attribTree(tree.expr, localEnv, castInfo);
        Type owntype = isPoly ? clazztype : chk.checkCastable(tree.expr.pos(), exprtype, clazztype);
        if (exprtype.constValue() != null)
            owntype = cfolder.coerce(exprtype, owntype);
        result = check(tree, capture(owntype), KindSelector.VAL, resultInfo);
        if (!isPoly)
            chk.checkRedundantCast(localEnv, tree);
    }

    public void visitTypeTest(JCInstanceOf tree) {
        Type exprtype = attribExpr(tree.expr, env);
        if (exprtype.isPrimitive()) {
            preview.checkSourceLevel(tree.expr.pos(), Feature.PRIMITIVE_PATTERNS);
        } else {
            exprtype = chk.checkNullOrRefType(
                    tree.expr.pos(), exprtype);
        }
        Type clazztype;
        JCTree typeTree;
        if (tree.pattern.getTag() == BINDINGPATTERN ||
            tree.pattern.getTag() == RECORDPATTERN) {
            attribExpr(tree.pattern, env, exprtype);
            clazztype = tree.pattern.type;
            if (types.isSubtype(exprtype, clazztype) &&
                !exprtype.isErroneous() && !clazztype.isErroneous() &&
                tree.pattern.getTag() != RECORDPATTERN) {
                if (!allowUnconditionalPatternsInstanceOf) {
                    log.error(DiagnosticFlag.SOURCE_LEVEL, tree.pos(),
                              Feature.UNCONDITIONAL_PATTERN_IN_INSTANCEOF.error(this.sourceName));
                }
            }
            typeTree = TreeInfo.primaryPatternTypeTree((JCPattern) tree.pattern);
        } else {
            clazztype = attribType(tree.pattern, env);
            typeTree = tree.pattern;
            chk.validate(typeTree, env, false);
        }
        if (clazztype.isPrimitive()) {
            preview.checkSourceLevel(tree.pattern.pos(), Feature.PRIMITIVE_PATTERNS);
        } else {
            if (!clazztype.hasTag(TYPEVAR)) {
                clazztype = chk.checkClassOrArrayType(typeTree.pos(), clazztype);
            }
            if (!clazztype.isErroneous() && !types.isReifiable(clazztype)) {
                boolean valid = false;
                if (allowReifiableTypesInInstanceof) {
                    valid = checkCastablePattern(tree.expr.pos(), exprtype, clazztype);
                } else {
                    log.error(DiagnosticFlag.SOURCE_LEVEL, tree.pos(),
                            Feature.REIFIABLE_TYPES_INSTANCEOF.error(this.sourceName));
                    allowReifiableTypesInInstanceof = true;
                }
                if (!valid) {
                    clazztype = types.createErrorType(clazztype);
                }
            }
        }
        chk.checkCastable(tree.expr.pos(), exprtype, clazztype);
        result = check(tree, syms.booleanType, KindSelector.VAL, resultInfo);
    }

    private boolean checkCastablePattern(DiagnosticPosition pos,
                                         Type exprType,
                                         Type pattType) {
        Warner warner = new Warner();
        // if any type is erroneous, the problem is reported elsewhere
        if (exprType.isErroneous() || pattType.isErroneous()) {
            return false;
        }
        if (!types.isCastable(exprType, pattType, warner)) {
            chk.basicHandler.report(pos,
                    diags.fragment(Fragments.InconvertibleTypes(exprType, pattType)));
            return false;
        } else if ((exprType.isPrimitive() || pattType.isPrimitive()) &&
                (!exprType.isPrimitive() || !pattType.isPrimitive() || !types.isSameType(exprType, pattType))) {
            preview.checkSourceLevel(pos, Feature.PRIMITIVE_PATTERNS);
            return true;
        } else if (warner.hasLint(LintCategory.UNCHECKED)) {
            log.error(pos,
                    Errors.InstanceofReifiableNotSafe(exprType, pattType));
            return false;
        } else {
            return true;
        }
    }

    @Override
    public void visitAnyPattern(JCAnyPattern tree) {
        result = tree.type = resultInfo.pt;
    }

    public void visitBindingPattern(JCBindingPattern tree) {
        Type type;
        if (tree.var.vartype != null) {
            type = attribType(tree.var.vartype, env);
        } else {
            type = resultInfo.pt;
        }
        tree.type = tree.var.type = type;
        BindingSymbol v = new BindingSymbol(tree.var.mods.flags, tree.var.name, type, env.info.scope.owner);
        v.pos = tree.pos;
        tree.var.sym = v;
        if (chk.checkUnique(tree.var.pos(), v, env.info.scope)) {
            chk.checkTransparentVar(tree.var.pos(), v, env.info.scope);
        }
        chk.validate(tree.var.vartype, env, true);
        if (tree.var.isImplicitlyTyped()) {
            setSyntheticVariableType(tree.var, type == Type.noType ? syms.errType
                                                                   : type);
        }
        annotate.annotateLater(tree.var.mods.annotations, env, v, tree.pos());
        if (!tree.var.isImplicitlyTyped()) {
            annotate.queueScanTreeAndTypeAnnotate(tree.var.vartype, env, v, tree.var.pos());
        }
        annotate.flush();
        result = tree.type;
        if (v.isUnnamedVariable()) {
            matchBindings = MatchBindingsComputer.EMPTY;
        } else {
            matchBindings = new MatchBindings(List.of(v), List.nil());
        }
    }

    @Override
    public void visitRecordPattern(JCRecordPattern tree) {
        Type site;

        if (tree.deconstructor == null) {
            log.error(tree.pos(), Errors.DeconstructionPatternVarNotAllowed);
            tree.record = syms.errSymbol;
            site = tree.type = types.createErrorType(tree.record.type);
        } else {
            Type type = attribType(tree.deconstructor, env);
            if (type.isRaw() && type.tsym.getTypeParameters().nonEmpty()) {
                Type inferred = infer.instantiatePatternType(resultInfo.pt, type.tsym);
                if (inferred == null) {
                    log.error(tree.pos(), Errors.PatternTypeCannotInfer);
                } else {
                    type = inferred;
                }
            }
            tree.type = tree.deconstructor.type = type;
            site = types.capture(tree.type);
        }

        List<Type> expectedRecordTypes = null;

        if (site.tsym.kind == Kind.TYP) {
            int nestedPatternCount = tree.nested.size();

            // Resolve deconstructor call for pattern-use side
            // If site refers to a record, then synthesize a MT/MethodSymbol with the signature of the implicitely declared pattern declaration
            List<MethodSymbol> patternDeclarations = getPatternDeclarationCandidates(site, nestedPatternCount);

            if (patternDeclarations.size() >= 1) {
                MethodSymbol resolvedPatternDeclaration = null;

                if (patternDeclarations.size() > 1) {
                    // precalculate types of pattern components (as in method invocation)
                    ListBuffer<Type> patternTypesBuffer = new ListBuffer<>();
                    for (JCTree arg : tree.nested.map(p -> p.getTree())) {
                        Type argtype = chk.checkNonVoid(arg, attribTree(arg, env, resultInfo));
                        patternTypesBuffer.append(argtype);
                    }
                    List<Type> patternTypes = patternTypesBuffer.toList();

                    resolvedPatternDeclaration = selectBestPatternDeclarationInScope(tree, site, patternDeclarations, patternTypes);
                } else {
                    // only one applicable declaration is discovered
                    resolvedPatternDeclaration = patternDeclarations.getFirst();
                }

                if (resolvedPatternDeclaration != null) {
                    expectedRecordTypes = types.memberType(site, resolvedPatternDeclaration).getBindingTypes();
                    tree.patternDeclaration = resolvedPatternDeclaration;
                }
            }
        }

        if (expectedRecordTypes == null) {
            log.error(tree.pos(), Errors.CantApplyDeconstructionPattern(site.tsym));
            expectedRecordTypes = Stream.generate(() -> types.createErrorType(tree.type))
                                .limit(tree.nested.size())
                                .collect(List.collector());
            tree.record = syms.errSymbol;
        } else {
            tree.fullComponentTypes = expectedRecordTypes;
        }

        ListBuffer<BindingSymbol> outBindings = new ListBuffer<>();
        List<Type> recordTypes = expectedRecordTypes;
        List<JCPattern> nestedPatterns = tree.nested;
        Env<AttrContext> localEnv = env.dup(tree, env.info.dup(env.info.scope.dup()));
        try {
            while (recordTypes.nonEmpty() && nestedPatterns.nonEmpty()) {
                attribExpr(nestedPatterns.head, localEnv, recordTypes.head);
                checkCastablePattern(nestedPatterns.head.pos(), recordTypes.head, nestedPatterns.head.type);
                outBindings.addAll(matchBindings.bindingsWhenTrue);
                matchBindings.bindingsWhenTrue.forEach(localEnv.info.scope::enter);
                nestedPatterns = nestedPatterns.tail;
                recordTypes = recordTypes.tail;
            }
        } finally {
            localEnv.info.scope.leave();
        }
        chk.validate(tree.deconstructor, env, true);
        result = tree.type;
        matchBindings = new MatchBindings(outBindings.toList(), List.nil());
    }

    private MethodSymbol selectBestPatternDeclarationInScope(JCRecordPattern tree,
                                                           Type site,
                                                           List<MethodSymbol> patternDeclarations,
                                                           List<Type> patternTypes) {
        List<Type> expectedRecordTypes = null;
        ListBuffer<Integer> score = new ListBuffer<Integer>();

        ArrayList<List<Type>> typesMatrix = new ArrayList<>();
        for (int j = 0; j < patternDeclarations.size(); j++) {
            MethodSymbol matcher = patternDeclarations.get(j);

            List<Type> matcherComponentTypes = matcher.bindings()
                    .stream()
                    .map(rc -> types.memberType(site, rc))
                    .map(t -> types.upward(t, types.captures(t)).baseType())
                    .collect(List.collector());

            typesMatrix.add(matcherComponentTypes);
        }

        int selected = -1;
        boolean atLeastOne = false;
        for (int n = 0; n < patternDeclarations.size(); n++) {
            List<Type> matcherComponentTypes = typesMatrix.get(n);
            boolean applicable = true;

            for (int i = 0; applicable && i < patternTypes.size(); i++) {
                applicable &= types.isCastable(patternTypes.get(i), matcherComponentTypes.get(i));
            }

            if (applicable) {
                boolean found = true;
                atLeastOne = true;
                // for all pattern components
                for (int i = 0; found && i < patternTypes.size(); i++) {
                    if (!types.isSameType(patternTypes.get(i), matcherComponentTypes.get(i)) &&
                            !sameBindingTypeInAllCandidateDtors(typesMatrix, n, i, matcherComponentTypes)) {
                        found = false;
                    }
                }
                if (found && selected < 0) {
                    selected = n;
                }
            }

            applicable = true;
        }

        if (atLeastOne && selected < 0) {
            log.error(tree.pos(),
                    Errors.MatcherOverloadingAmbiguity);
            return null;
        } else if (!atLeastOne) {
            log.error(tree.pos(),
                    Errors.NoCompatibleMatcherFound);
            return null;
        }

        return patternDeclarations.get(selected);
    }

    private boolean sameBindingTypeInAllCandidateDtors(ArrayList<List<Type>> typesMatrix, int n, int i, List<Type> matcherComponentTypes) {
        boolean allSame = true;
        for (int n_prime = 0; n_prime < typesMatrix.size(); n_prime++) {
            if (n_prime != n) {
                allSame &= types.isSameType(typesMatrix.get(n_prime).get(i), matcherComponentTypes.get(i));
            }
        }
        return allSame;
    }

    private List<MethodSymbol> getPatternDeclarationCandidates(Type site, int nestedPatternCount) {
        var matchersIt = site.tsym.members()
                .getSymbols(sym -> sym.isPattern() && sym.type.getBindingTypes().size() == nestedPatternCount)
                .iterator();
        List<MethodSymbol> patternDeclarations = Stream.generate(() -> null)
                .takeWhile(x -> matchersIt.hasNext())
                .map(n -> (MethodSymbol) matchersIt.next())
                .collect(List.collector());

        if (((ClassSymbol) site.tsym).isRecord()) {
            ClassSymbol record = (ClassSymbol) site.tsym;

            if (record.getRecordComponents().size() == nestedPatternCount) {
                List<Type> recordComponents = ((ClassSymbol) record.type.tsym).getRecordComponents()
                        .stream()
                        .map(rc -> types.memberType(site, rc))
                        .collect(List.collector());

<<<<<<< HEAD
                PatternType pt = new PatternType(recordComponents, syms.voidType, syms.methodClass);
                patternDeclarations = patternDeclarations.prepend(new MethodSymbol(PUBLIC | SYNTHETIC, ((ClassSymbol) site.tsym).name, pt, site.tsym));
=======
                MethodType mt = new MethodType(List.nil(), syms.voidType, List.nil(), syms.methodClass);
                mt.bindingtypes = recordComponents;
                patternDeclarations = patternDeclarations.prepend(new MethodSymbol(PUBLIC | SYNTHETIC | PATTERN, ((ClassSymbol) site.tsym).name, mt, site.tsym));
>>>>>>> a78ebd99
            }
        }

        return patternDeclarations;
    }

    public void visitIndexed(JCArrayAccess tree) {
        Type owntype = types.createErrorType(tree.type);
        Type atype = attribExpr(tree.indexed, env);
        attribExpr(tree.index, env, syms.intType);
        if (types.isArray(atype))
            owntype = types.elemtype(atype);
        else if (!atype.hasTag(ERROR))
            log.error(tree.pos(), Errors.ArrayReqButFound(atype));
        if (!pkind().contains(KindSelector.VAL))
            owntype = capture(owntype);
        result = check(tree, owntype, KindSelector.VAR, resultInfo);
    }

    public void visitIdent(JCIdent tree) {
        Symbol sym;

        // Find symbol
        if (pt().hasTag(METHOD) || pt().hasTag(FORALL)) {
            // If we are looking for a method, the prototype `pt' will be a
            // method type with the type of the call's arguments as parameters.
            env.info.pendingResolutionPhase = null;
            sym = rs.resolveMethod(tree.pos(), env, tree.name, pt().getParameterTypes(), pt().getTypeArguments());
        } else if (tree.sym != null && tree.sym.kind != VAR) {
            sym = tree.sym;
        } else {
            sym = rs.resolveIdent(tree.pos(), env, tree.name, pkind());
        }
        tree.sym = sym;

        // Also find the environment current for the class where
        // sym is defined (`symEnv').
        Env<AttrContext> symEnv = env;
        if (env.enclClass.sym.owner.kind != PCK && // we are in an inner class
            sym.kind.matches(KindSelector.VAL_MTH) &&
            sym.owner.kind == TYP &&
            tree.name != names._this && tree.name != names._super) {

            // Find environment in which identifier is defined.
            while (symEnv.outer != null &&
                   !sym.isMemberOf(symEnv.enclClass.sym, types)) {
                symEnv = symEnv.outer;
            }
        }

        // If symbol is a variable, ...
        if (sym.kind == VAR) {
            VarSymbol v = (VarSymbol)sym;

            // ..., evaluate its initializer, if it has one, and check for
            // illegal forward reference.
            checkInit(tree, env, v, false);

            // If we are expecting a variable (as opposed to a value), check
            // that the variable is assignable in the current environment.
            if (KindSelector.ASG.subset(pkind()))
                checkAssignable(tree.pos(), v, null, env);
        }

        Env<AttrContext> env1 = env;
        if (sym.kind != ERR && sym.kind != TYP &&
            sym.owner != null && sym.owner != env1.enclClass.sym) {
            // If the found symbol is inaccessible, then it is
            // accessed through an enclosing instance.  Locate this
            // enclosing instance:
            while (env1.outer != null && !rs.isAccessible(env, env1.enclClass.sym.type, sym))
                env1 = env1.outer;
        }

        if (env.info.isSerializable) {
            chk.checkAccessFromSerializableElement(tree, env.info.isSerializableLambda);
        }

        result = checkId(tree, env1.enclClass.sym.type, sym, env, resultInfo);
    }

    public void visitSelect(JCFieldAccess tree) {
        // Determine the expected kind of the qualifier expression.
        KindSelector skind = KindSelector.NIL;
        if (tree.name == names._this || tree.name == names._super ||
                tree.name == names._class)
        {
            skind = KindSelector.TYP;
        } else {
            if (pkind().contains(KindSelector.PCK))
                skind = KindSelector.of(skind, KindSelector.PCK);
            if (pkind().contains(KindSelector.TYP))
                skind = KindSelector.of(skind, KindSelector.TYP, KindSelector.PCK);
            if (pkind().contains(KindSelector.VAL_MTH))
                skind = KindSelector.of(skind, KindSelector.VAL, KindSelector.TYP);
        }

        // Attribute the qualifier expression, and determine its symbol (if any).
        Type site = attribTree(tree.selected, env, new ResultInfo(skind, Type.noType));
        if (!pkind().contains(KindSelector.TYP_PCK))
            site = capture(site); // Capture field access

        // don't allow T.class T[].class, etc
        if (skind == KindSelector.TYP) {
            Type elt = site;
            while (elt.hasTag(ARRAY))
                elt = ((ArrayType)elt).elemtype;
            if (elt.hasTag(TYPEVAR)) {
                log.error(tree.pos(), Errors.TypeVarCantBeDeref);
                result = tree.type = types.createErrorType(tree.name, site.tsym, site);
                tree.sym = tree.type.tsym;
                return ;
            }
        }

        // If qualifier symbol is a type or `super', assert `selectSuper'
        // for the selection. This is relevant for determining whether
        // protected symbols are accessible.
        Symbol sitesym = TreeInfo.symbol(tree.selected);
        boolean selectSuperPrev = env.info.selectSuper;
        env.info.selectSuper =
            sitesym != null &&
            sitesym.name == names._super;

        // Determine the symbol represented by the selection.
        env.info.pendingResolutionPhase = null;
        Symbol sym = selectSym(tree, sitesym, site, env, resultInfo);
        if (sym.kind == VAR && sym.name != names._super && env.info.defaultSuperCallSite != null) {
            log.error(tree.selected.pos(), Errors.NotEnclClass(site.tsym));
            sym = syms.errSymbol;
        }
        if (sym.exists() && !isType(sym) && pkind().contains(KindSelector.TYP_PCK)) {
            site = capture(site);
            sym = selectSym(tree, sitesym, site, env, resultInfo);
        }
        boolean varArgs = env.info.lastResolveVarargs();
        tree.sym = sym;

        if (site.hasTag(TYPEVAR) && !isType(sym) && sym.kind != ERR) {
            site = types.skipTypeVars(site, true);
        }

        // If that symbol is a variable, ...
        if (sym.kind == VAR) {
            VarSymbol v = (VarSymbol)sym;

            // ..., evaluate its initializer, if it has one, and check for
            // illegal forward reference.
            checkInit(tree, env, v, true);

            // If we are expecting a variable (as opposed to a value), check
            // that the variable is assignable in the current environment.
            if (KindSelector.ASG.subset(pkind()))
                checkAssignable(tree.pos(), v, tree.selected, env);
        }

        if (sitesym != null &&
                sitesym.kind == VAR &&
                ((VarSymbol)sitesym).isResourceVariable() &&
                sym.kind == MTH &&
                sym.name.equals(names.close) &&
                sym.overrides(syms.autoCloseableClose, sitesym.type.tsym, types, true) &&
                env.info.lint.isEnabled(LintCategory.TRY)) {
            log.warning(LintCategory.TRY, tree, Warnings.TryExplicitCloseCall);
        }

        // Disallow selecting a type from an expression
        if (isType(sym) && (sitesym == null || !sitesym.kind.matches(KindSelector.TYP_PCK))) {
            tree.type = check(tree.selected, pt(),
                              sitesym == null ?
                                      KindSelector.VAL : sitesym.kind.toSelector(),
                              new ResultInfo(KindSelector.TYP_PCK, pt()));
        }

        if (isType(sitesym)) {
            if (sym.name != names._this && sym.name != names._super) {
                // Check if type-qualified fields or methods are static (JLS)
                if ((sym.flags() & STATIC) == 0 &&
                    sym.name != names._super &&
                    (sym.kind == VAR || sym.kind == MTH)) {
                    rs.accessBase(rs.new StaticError(sym),
                              tree.pos(), site, sym.name, true);
                }
            }
        } else if (sym.kind != ERR &&
                   (sym.flags() & STATIC) != 0 &&
                   sym.name != names._class) {
            // If the qualified item is not a type and the selected item is static, report
            // a warning. Make allowance for the class of an array type e.g. Object[].class)
            if (!sym.owner.isAnonymous()) {
                chk.warnStatic(tree, Warnings.StaticNotQualifiedByType(sym.kind.kindName(), sym.owner));
            } else {
                chk.warnStatic(tree, Warnings.StaticNotQualifiedByType2(sym.kind.kindName()));
            }
        }

        // If we are selecting an instance member via a `super', ...
        if (env.info.selectSuper && (sym.flags() & STATIC) == 0) {

            // Check that super-qualified symbols are not abstract (JLS)
            rs.checkNonAbstract(tree.pos(), sym);

            if (site.isRaw()) {
                // Determine argument types for site.
                Type site1 = types.asSuper(env.enclClass.sym.type, site.tsym);
                if (site1 != null) site = site1;
            }
        }

        if (env.info.isSerializable) {
            chk.checkAccessFromSerializableElement(tree, env.info.isSerializableLambda);
        }

        env.info.selectSuper = selectSuperPrev;
        result = checkId(tree, site, sym, env, resultInfo);
    }
    //where
        /** Determine symbol referenced by a Select expression,
         *
         *  @param tree   The select tree.
         *  @param site   The type of the selected expression,
         *  @param env    The current environment.
         *  @param resultInfo The current result.
         */
        private Symbol selectSym(JCFieldAccess tree,
                                 Symbol location,
                                 Type site,
                                 Env<AttrContext> env,
                                 ResultInfo resultInfo) {
            DiagnosticPosition pos = tree.pos();
            Name name = tree.name;
            switch (site.getTag()) {
            case PACKAGE:
                return rs.accessBase(
                    rs.findIdentInPackage(pos, env, site.tsym, name, resultInfo.pkind),
                    pos, location, site, name, true);
            case ARRAY:
            case CLASS:
                if (resultInfo.pt.hasTag(METHOD) || resultInfo.pt.hasTag(FORALL)) {
                    return rs.resolveQualifiedMethod(
                        pos, env, location, site, name, resultInfo.pt.getParameterTypes(), resultInfo.pt.getTypeArguments());
                } else if (name == names._this || name == names._super) {
                    return rs.resolveSelf(pos, env, site.tsym, name);
                } else if (name == names._class) {
                    // In this case, we have already made sure in
                    // visitSelect that qualifier expression is a type.
                    return syms.getClassField(site, types);
                } else {
                    // We are seeing a plain identifier as selector.
                    Symbol sym = rs.findIdentInType(pos, env, site, name, resultInfo.pkind);
                        sym = rs.accessBase(sym, pos, location, site, name, true);
                    return sym;
                }
            case WILDCARD:
                throw new AssertionError(tree);
            case TYPEVAR:
                // Normally, site.getUpperBound() shouldn't be null.
                // It should only happen during memberEnter/attribBase
                // when determining the supertype which *must* be
                // done before attributing the type variables.  In
                // other words, we are seeing this illegal program:
                // class B<T> extends A<T.foo> {}
                Symbol sym = (site.getUpperBound() != null)
                    ? selectSym(tree, location, capture(site.getUpperBound()), env, resultInfo)
                    : null;
                if (sym == null) {
                    log.error(pos, Errors.TypeVarCantBeDeref);
                    return syms.errSymbol;
                } else {
                    Symbol sym2 = (sym.flags() & Flags.PRIVATE) != 0 ?
                        rs.new AccessError(env, site, sym) :
                                sym;
                    rs.accessBase(sym2, pos, location, site, name, true);
                    return sym;
                }
            case ERROR:
                // preserve identifier names through errors
                return types.createErrorType(name, site.tsym, site).tsym;
            default:
                // The qualifier expression is of a primitive type -- only
                // .class is allowed for these.
                if (name == names._class) {
                    // In this case, we have already made sure in Select that
                    // qualifier expression is a type.
                    return syms.getClassField(site, types);
                } else {
                    log.error(pos, Errors.CantDeref(site));
                    return syms.errSymbol;
                }
            }
        }

        /** Determine type of identifier or select expression and check that
         *  (1) the referenced symbol is not deprecated
         *  (2) the symbol's type is safe (@see checkSafe)
         *  (3) if symbol is a variable, check that its type and kind are
         *      compatible with the prototype and protokind.
         *  (4) if symbol is an instance field of a raw type,
         *      which is being assigned to, issue an unchecked warning if its
         *      type changes under erasure.
         *  (5) if symbol is an instance method of a raw type, issue an
         *      unchecked warning if its argument types change under erasure.
         *  If checks succeed:
         *    If symbol is a constant, return its constant type
         *    else if symbol is a method, return its result type
         *    otherwise return its type.
         *  Otherwise return errType.
         *
         *  @param tree       The syntax tree representing the identifier
         *  @param site       If this is a select, the type of the selected
         *                    expression, otherwise the type of the current class.
         *  @param sym        The symbol representing the identifier.
         *  @param env        The current environment.
         *  @param resultInfo    The expected result
         */
        Type checkId(JCTree tree,
                     Type site,
                     Symbol sym,
                     Env<AttrContext> env,
                     ResultInfo resultInfo) {
            return (resultInfo.pt.hasTag(FORALL) || resultInfo.pt.hasTag(METHOD)) ?
                    checkMethodIdInternal(tree, site, sym, env, resultInfo) :
                    checkIdInternal(tree, site, sym, resultInfo.pt, env, resultInfo);
        }

        Type checkMethodIdInternal(JCTree tree,
                     Type site,
                     Symbol sym,
                     Env<AttrContext> env,
                     ResultInfo resultInfo) {
            if (resultInfo.pkind.contains(KindSelector.POLY)) {
                return attrRecover.recoverMethodInvocation(tree, site, sym, env, resultInfo);
            } else {
                return checkIdInternal(tree, site, sym, resultInfo.pt, env, resultInfo);
            }
        }

        Type checkIdInternal(JCTree tree,
                     Type site,
                     Symbol sym,
                     Type pt,
                     Env<AttrContext> env,
                     ResultInfo resultInfo) {
            Type owntype; // The computed type of this identifier occurrence.
            switch (sym.kind) {
            case TYP:
                // For types, the computed type equals the symbol's type,
                // except for two situations:
                owntype = sym.type;
                if (owntype.hasTag(CLASS)) {
                    chk.checkForBadAuxiliaryClassAccess(tree.pos(), env, (ClassSymbol)sym);
                    Type ownOuter = owntype.getEnclosingType();

                    // (a) If the symbol's type is parameterized, erase it
                    // because no type parameters were given.
                    // We recover generic outer type later in visitTypeApply.
                    if (owntype.tsym.type.getTypeArguments().nonEmpty()) {
                        owntype = types.erasure(owntype);
                    }

                    // (b) If the symbol's type is an inner class, then
                    // we have to interpret its outer type as a superclass
                    // of the site type. Example:
                    //
                    // class Tree<A> { class Visitor { ... } }
                    // class PointTree extends Tree<Point> { ... }
                    // ...PointTree.Visitor...
                    //
                    // Then the type of the last expression above is
                    // Tree<Point>.Visitor.
                    else if (ownOuter.hasTag(CLASS) && site != ownOuter) {
                        Type normOuter = site;
                        if (normOuter.hasTag(CLASS)) {
                            normOuter = types.asEnclosingSuper(site, ownOuter.tsym);
                        }
                        if (normOuter == null) // perhaps from an import
                            normOuter = types.erasure(ownOuter);
                        if (normOuter != ownOuter)
                            owntype = new ClassType(
                                normOuter, List.nil(), owntype.tsym,
                                owntype.getMetadata());
                    }
                }
                break;
            case VAR:
                VarSymbol v = (VarSymbol)sym;

                if (env.info.enclVar != null
                        && v.type.hasTag(NONE)) {
                    //self reference to implicitly typed variable declaration
                    log.error(TreeInfo.positionFor(v, env.enclClass), Errors.CantInferLocalVarType(v.name, Fragments.LocalSelfRef));
                    return tree.type = v.type = types.createErrorType(v.type);
                }

                // Test (4): if symbol is an instance field of a raw type,
                // which is being assigned to, issue an unchecked warning if
                // its type changes under erasure.
                if (KindSelector.ASG.subset(pkind()) &&
                    v.owner.kind == TYP &&
                    (v.flags() & STATIC) == 0 &&
                    (site.hasTag(CLASS) || site.hasTag(TYPEVAR))) {
                    Type s = types.asOuterSuper(site, v.owner);
                    if (s != null &&
                        s.isRaw() &&
                        !types.isSameType(v.type, v.erasure(types))) {
                        chk.warnUnchecked(tree.pos(), Warnings.UncheckedAssignToVar(v, s));
                    }
                }
                // The computed type of a variable is the type of the
                // variable symbol, taken as a member of the site type.
                owntype = (sym.owner.kind == TYP &&
                           sym.name != names._this && sym.name != names._super)
                    ? types.memberType(site, sym)
                    : sym.type;

                // If the variable is a constant, record constant value in
                // computed type.
                if (v.getConstValue() != null && isStaticReference(tree))
                    owntype = owntype.constType(v.getConstValue());

                if (resultInfo.pkind == KindSelector.VAL) {
                    owntype = capture(owntype); // capture "names as expressions"
                }
                break;
            case MTH: {
                owntype = checkMethod(site, sym,
                        new ResultInfo(resultInfo.pkind, resultInfo.pt.getReturnType(), resultInfo.checkContext, resultInfo.checkMode),
                        env, TreeInfo.args(env.tree), resultInfo.pt.getParameterTypes(),
                        resultInfo.pt.getTypeArguments());
                chk.checkRestricted(tree.pos(), sym);
                break;
            }
            case PCK: case ERR:
                owntype = sym.type;
                break;
            default:
                throw new AssertionError("unexpected kind: " + sym.kind +
                                         " in tree " + tree);
            }

            // Emit a `deprecation' warning if symbol is deprecated.
            // (for constructors (but not for constructor references), the error
            // was given when the constructor was resolved)

            if (sym.name != names.init || tree.hasTag(REFERENCE)) {
                chk.checkDeprecated(tree.pos(), env.info.scope.owner, sym);
                chk.checkSunAPI(tree.pos(), sym);
                chk.checkProfile(tree.pos(), sym);
                chk.checkPreview(tree.pos(), env.info.scope.owner, site, sym);
            }

            if (pt.isErroneous()) {
                owntype = types.createErrorType(owntype);
            }

            // If symbol is a variable, check that its type and
            // kind are compatible with the prototype and protokind.
            return check(tree, owntype, sym.kind.toSelector(), resultInfo);
        }

        /** Check that variable is initialized and evaluate the variable's
         *  initializer, if not yet done. Also check that variable is not
         *  referenced before it is defined.
         *  @param tree    The tree making up the variable reference.
         *  @param env     The current environment.
         *  @param v       The variable's symbol.
         */
        private void checkInit(JCTree tree,
                               Env<AttrContext> env,
                               VarSymbol v,
                               boolean onlyWarning) {
            // A forward reference is diagnosed if the declaration position
            // of the variable is greater than the current tree position
            // and the tree and variable definition occur in the same class
            // definition.  Note that writes don't count as references.
            // This check applies only to class and instance
            // variables.  Local variables follow different scope rules,
            // and are subject to definite assignment checking.
            Env<AttrContext> initEnv = enclosingInitEnv(env);
            if (initEnv != null &&
                (initEnv.info.enclVar == v || v.pos > tree.pos) &&
                v.owner.kind == TYP &&
                v.owner == env.info.scope.owner.enclClass() &&
                ((v.flags() & STATIC) != 0) == Resolve.isStatic(env) &&
                (!env.tree.hasTag(ASSIGN) ||
                 TreeInfo.skipParens(((JCAssign) env.tree).lhs) != tree)) {
                if (!onlyWarning || isStaticEnumField(v)) {
                    Error errkey = (initEnv.info.enclVar == v) ?
                                Errors.IllegalSelfRef : Errors.IllegalForwardRef;
                    log.error(tree.pos(), errkey);
                } else if (useBeforeDeclarationWarning) {
                    Warning warnkey = (initEnv.info.enclVar == v) ?
                                Warnings.SelfRef(v) : Warnings.ForwardRef(v);
                    log.warning(tree.pos(), warnkey);
                }
            }

            v.getConstValue(); // ensure initializer is evaluated

            checkEnumInitializer(tree, env, v);
        }

        /**
         * Returns the enclosing init environment associated with this env (if any). An init env
         * can be either a field declaration env or a static/instance initializer env.
         */
        Env<AttrContext> enclosingInitEnv(Env<AttrContext> env) {
            while (true) {
                switch (env.tree.getTag()) {
                    case VARDEF:
                        JCVariableDecl vdecl = (JCVariableDecl)env.tree;
                        if (vdecl.sym.owner.kind == TYP) {
                            //field
                            return env;
                        }
                        break;
                    case BLOCK:
                        if (env.next.tree.hasTag(CLASSDEF)) {
                            //instance/static initializer
                            return env;
                        }
                        break;
                    case METHODDEF:
                    case CLASSDEF:
                    case TOPLEVEL:
                        return null;
                }
                Assert.checkNonNull(env.next);
                env = env.next;
            }
        }

        /**
         * Check for illegal references to static members of enum.  In
         * an enum type, constructors and initializers may not
         * reference its static members unless they are constant.
         *
         * @param tree    The tree making up the variable reference.
         * @param env     The current environment.
         * @param v       The variable's symbol.
         * @jls 8.9 Enum Types
         */
        private void checkEnumInitializer(JCTree tree, Env<AttrContext> env, VarSymbol v) {
            // JLS:
            //
            // "It is a compile-time error to reference a static field
            // of an enum type that is not a compile-time constant
            // (15.28) from constructors, instance initializer blocks,
            // or instance variable initializer expressions of that
            // type. It is a compile-time error for the constructors,
            // instance initializer blocks, or instance variable
            // initializer expressions of an enum constant e to refer
            // to itself or to an enum constant of the same type that
            // is declared to the right of e."
            if (isStaticEnumField(v)) {
                ClassSymbol enclClass = env.info.scope.owner.enclClass();

                if (enclClass == null || enclClass.owner == null)
                    return;

                // See if the enclosing class is the enum (or a
                // subclass thereof) declaring v.  If not, this
                // reference is OK.
                if (v.owner != enclClass && !types.isSubtype(enclClass.type, v.owner.type))
                    return;

                // If the reference isn't from an initializer, then
                // the reference is OK.
                if (!Resolve.isInitializer(env))
                    return;

                log.error(tree.pos(), Errors.IllegalEnumStaticRef);
            }
        }

        /** Is the given symbol a static, non-constant field of an Enum?
         *  Note: enum literals should not be regarded as such
         */
        private boolean isStaticEnumField(VarSymbol v) {
            return Flags.isEnum(v.owner) &&
                   Flags.isStatic(v) &&
                   !Flags.isConstant(v) &&
                   v.name != names._class;
        }

    /**
     * Check that method arguments conform to its instantiation.
     **/
    public Type checkMethod(Type site,
                            final Symbol sym,
                            ResultInfo resultInfo,
                            Env<AttrContext> env,
                            final List<JCExpression> argtrees,
                            List<Type> argtypes,
                            List<Type> typeargtypes) {
        // Test (5): if symbol is an instance method of a raw type, issue
        // an unchecked warning if its argument types change under erasure.
        if ((sym.flags() & STATIC) == 0 &&
            (site.hasTag(CLASS) || site.hasTag(TYPEVAR))) {
            Type s = types.asOuterSuper(site, sym.owner);
            if (s != null && s.isRaw() &&
                !types.isSameTypes(sym.type.getParameterTypes(),
                                   sym.erasure(types).getParameterTypes())) {
                chk.warnUnchecked(env.tree.pos(), Warnings.UncheckedCallMbrOfRawType(sym, s));
            }
        }

        if (env.info.defaultSuperCallSite != null) {
            for (Type sup : types.interfaces(env.enclClass.type).prepend(types.supertype((env.enclClass.type)))) {
                if (!sup.tsym.isSubClass(sym.enclClass(), types) ||
                        types.isSameType(sup, env.info.defaultSuperCallSite)) continue;
                List<MethodSymbol> icand_sup =
                        types.interfaceCandidates(sup, (MethodSymbol)sym);
                if (icand_sup.nonEmpty() &&
                        icand_sup.head != sym &&
                        icand_sup.head.overrides(sym, icand_sup.head.enclClass(), types, true)) {
                    log.error(env.tree.pos(),
                              Errors.IllegalDefaultSuperCall(env.info.defaultSuperCallSite, Fragments.OverriddenDefault(sym, sup)));
                    break;
                }
            }
            env.info.defaultSuperCallSite = null;
        }

        if (sym.isStatic() && site.isInterface() && env.tree.hasTag(APPLY)) {
            JCMethodInvocation app = (JCMethodInvocation)env.tree;
            if (app.meth.hasTag(SELECT) &&
                    !TreeInfo.isStaticSelector(((JCFieldAccess)app.meth).selected, names)) {
                log.error(env.tree.pos(), Errors.IllegalStaticIntfMethCall(site));
            }
        }

        // Compute the identifier's instantiated type.
        // For methods, we need to compute the instance type by
        // Resolve.instantiate from the symbol's type as well as
        // any type arguments and value arguments.
        Warner noteWarner = new Warner();
        try {
            Type owntype = rs.checkMethod(
                    env,
                    site,
                    sym,
                    resultInfo,
                    argtypes,
                    typeargtypes,
                    noteWarner);

            DeferredAttr.DeferredTypeMap<Void> checkDeferredMap =
                deferredAttr.new DeferredTypeMap<>(DeferredAttr.AttrMode.CHECK, sym, env.info.pendingResolutionPhase);

            argtypes = argtypes.map(checkDeferredMap);

            if (noteWarner.hasNonSilentLint(LintCategory.UNCHECKED)) {
                chk.warnUnchecked(env.tree.pos(), Warnings.UncheckedMethInvocationApplied(kindName(sym),
                        sym.name,
                        rs.methodArguments(sym.type.getParameterTypes()),
                        rs.methodArguments(argtypes.map(checkDeferredMap)),
                        kindName(sym.location()),
                        sym.location()));
                if (resultInfo.pt != Infer.anyPoly ||
                        !owntype.hasTag(METHOD) ||
                        !owntype.isPartial()) {
                    //if this is not a partially inferred method type, erase return type. Otherwise,
                    //erasure is carried out in PartiallyInferredMethodType.check().
                    owntype = new MethodType(owntype.getParameterTypes(),
                            types.erasure(owntype.getReturnType()),
                            types.erasure(owntype.getThrownTypes()),
                            syms.methodClass);
                }
            }

            PolyKind pkind = (sym.type.hasTag(FORALL) &&
                 sym.type.getReturnType().containsAny(((ForAll)sym.type).tvars)) ?
                 PolyKind.POLY : PolyKind.STANDALONE;
            TreeInfo.setPolyKind(env.tree, pkind);

            return (resultInfo.pt == Infer.anyPoly) ?
                    owntype :
                    chk.checkMethod(owntype, sym, env, argtrees, argtypes, env.info.lastResolveVarargs(),
                            resultInfo.checkContext.inferenceContext());
        } catch (Infer.InferenceException ex) {
            //invalid target type - propagate exception outwards or report error
            //depending on the current check context
            resultInfo.checkContext.report(env.tree.pos(), ex.getDiagnostic());
            return types.createErrorType(site);
        } catch (Resolve.InapplicableMethodException ex) {
            final JCDiagnostic diag = ex.getDiagnostic();
            Resolve.InapplicableSymbolError errSym = rs.new InapplicableSymbolError(null) {
                @Override
                protected Pair<Symbol, JCDiagnostic> errCandidate() {
                    return new Pair<>(sym, diag);
                }
            };
            List<Type> argtypes2 = argtypes.map(
                    rs.new ResolveDeferredRecoveryMap(AttrMode.CHECK, sym, env.info.pendingResolutionPhase));
            JCDiagnostic errDiag = errSym.getDiagnostic(JCDiagnostic.DiagnosticType.ERROR,
                    env.tree, sym, site, sym.name, argtypes2, typeargtypes);
            log.report(errDiag);
            return types.createErrorType(site);
        }
    }

    public void visitLiteral(JCLiteral tree) {
        result = check(tree, litType(tree.typetag).constType(tree.value),
                KindSelector.VAL, resultInfo);
    }
    //where
    /** Return the type of a literal with given type tag.
     */
    Type litType(TypeTag tag) {
        return (tag == CLASS) ? syms.stringType : syms.typeOfTag[tag.ordinal()];
    }

    public void visitTypeIdent(JCPrimitiveTypeTree tree) {
        result = check(tree, syms.typeOfTag[tree.typetag.ordinal()], KindSelector.TYP, resultInfo);
    }

    public void visitTypeArray(JCArrayTypeTree tree) {
        Type etype = attribType(tree.elemtype, env);
        Type type = new ArrayType(etype, syms.arrayClass);
        result = check(tree, type, KindSelector.TYP, resultInfo);
    }

    /** Visitor method for parameterized types.
     *  Bound checking is left until later, since types are attributed
     *  before supertype structure is completely known
     */
    public void visitTypeApply(JCTypeApply tree) {
        Type owntype = types.createErrorType(tree.type);

        // Attribute functor part of application and make sure it's a class.
        Type clazztype = chk.checkClassType(tree.clazz.pos(), attribType(tree.clazz, env));

        // Attribute type parameters
        List<Type> actuals = attribTypes(tree.arguments, env);

        if (clazztype.hasTag(CLASS)) {
            List<Type> formals = clazztype.tsym.type.getTypeArguments();
            if (actuals.isEmpty()) //diamond
                actuals = formals;

            if (actuals.length() == formals.length()) {
                List<Type> a = actuals;
                List<Type> f = formals;
                while (a.nonEmpty()) {
                    a.head = a.head.withTypeVar(f.head);
                    a = a.tail;
                    f = f.tail;
                }
                // Compute the proper generic outer
                Type clazzOuter = clazztype.getEnclosingType();
                if (clazzOuter.hasTag(CLASS)) {
                    Type site;
                    JCExpression clazz = TreeInfo.typeIn(tree.clazz);
                    if (clazz.hasTag(IDENT)) {
                        site = env.enclClass.sym.type;
                    } else if (clazz.hasTag(SELECT)) {
                        site = ((JCFieldAccess) clazz).selected.type;
                    } else throw new AssertionError(""+tree);
                    if (clazzOuter.hasTag(CLASS) && site != clazzOuter) {
                        if (site.hasTag(CLASS))
                            site = types.asOuterSuper(site, clazzOuter.tsym);
                        if (site == null)
                            site = types.erasure(clazzOuter);
                        clazzOuter = site;
                    }
                }
                owntype = new ClassType(clazzOuter, actuals, clazztype.tsym,
                                        clazztype.getMetadata());
            } else {
                if (formals.length() != 0) {
                    log.error(tree.pos(),
                              Errors.WrongNumberTypeArgs(Integer.toString(formals.length())));
                } else {
                    log.error(tree.pos(), Errors.TypeDoesntTakeParams(clazztype.tsym));
                }
                owntype = types.createErrorType(tree.type);
            }
        } else if (clazztype.hasTag(ERROR)) {
            ErrorType parameterizedErroneous =
                    new ErrorType(clazztype.getOriginalType(),
                                  clazztype.tsym,
                                  clazztype.getMetadata());

            parameterizedErroneous.typarams_field = actuals;
            owntype = parameterizedErroneous;
        }
        result = check(tree, owntype, KindSelector.TYP, resultInfo);
    }

    public void visitTypeUnion(JCTypeUnion tree) {
        ListBuffer<Type> multicatchTypes = new ListBuffer<>();
        ListBuffer<Type> all_multicatchTypes = null; // lazy, only if needed
        for (JCExpression typeTree : tree.alternatives) {
            Type ctype = attribType(typeTree, env);
            ctype = chk.checkType(typeTree.pos(),
                          chk.checkClassType(typeTree.pos(), ctype),
                          syms.throwableType);
            if (!ctype.isErroneous()) {
                //check that alternatives of a union type are pairwise
                //unrelated w.r.t. subtyping
                if (chk.intersects(ctype,  multicatchTypes.toList())) {
                    for (Type t : multicatchTypes) {
                        boolean sub = types.isSubtype(ctype, t);
                        boolean sup = types.isSubtype(t, ctype);
                        if (sub || sup) {
                            //assume 'a' <: 'b'
                            Type a = sub ? ctype : t;
                            Type b = sub ? t : ctype;
                            log.error(typeTree.pos(), Errors.MulticatchTypesMustBeDisjoint(a, b));
                        }
                    }
                }
                multicatchTypes.append(ctype);
                if (all_multicatchTypes != null)
                    all_multicatchTypes.append(ctype);
            } else {
                if (all_multicatchTypes == null) {
                    all_multicatchTypes = new ListBuffer<>();
                    all_multicatchTypes.appendList(multicatchTypes);
                }
                all_multicatchTypes.append(ctype);
            }
        }
        Type t = check(tree, types.lub(multicatchTypes.toList()),
                KindSelector.TYP, resultInfo.dup(CheckMode.NO_TREE_UPDATE));
        if (t.hasTag(CLASS)) {
            List<Type> alternatives =
                ((all_multicatchTypes == null) ? multicatchTypes : all_multicatchTypes).toList();
            t = new UnionClassType((ClassType) t, alternatives);
        }
        tree.type = result = t;
    }

    public void visitTypeIntersection(JCTypeIntersection tree) {
        attribTypes(tree.bounds, env);
        tree.type = result = checkIntersection(tree, tree.bounds);
    }

    public void visitTypeParameter(JCTypeParameter tree) {
        TypeVar typeVar = (TypeVar) tree.type;

        if (tree.annotations != null && tree.annotations.nonEmpty()) {
            annotate.annotateTypeParameterSecondStage(tree, tree.annotations);
        }

        if (!typeVar.getUpperBound().isErroneous()) {
            //fixup type-parameter bound computed in 'attribTypeVariables'
            typeVar.setUpperBound(checkIntersection(tree, tree.bounds));
        }
    }

    Type checkIntersection(JCTree tree, List<JCExpression> bounds) {
        Set<Symbol> boundSet = new HashSet<>();
        if (bounds.nonEmpty()) {
            // accept class or interface or typevar as first bound.
            bounds.head.type = checkBase(bounds.head.type, bounds.head, env, false, false, false);
            boundSet.add(types.erasure(bounds.head.type).tsym);
            if (bounds.head.type.isErroneous()) {
                return bounds.head.type;
            }
            else if (bounds.head.type.hasTag(TYPEVAR)) {
                // if first bound was a typevar, do not accept further bounds.
                if (bounds.tail.nonEmpty()) {
                    log.error(bounds.tail.head.pos(),
                              Errors.TypeVarMayNotBeFollowedByOtherBounds);
                    return bounds.head.type;
                }
            } else {
                // if first bound was a class or interface, accept only interfaces
                // as further bounds.
                for (JCExpression bound : bounds.tail) {
                    bound.type = checkBase(bound.type, bound, env, false, true, false);
                    if (bound.type.isErroneous()) {
                        bounds = List.of(bound);
                    }
                    else if (bound.type.hasTag(CLASS)) {
                        chk.checkNotRepeated(bound.pos(), types.erasure(bound.type), boundSet);
                    }
                }
            }
        }

        if (bounds.length() == 0) {
            return syms.objectType;
        } else if (bounds.length() == 1) {
            return bounds.head.type;
        } else {
            Type owntype = types.makeIntersectionType(TreeInfo.types(bounds));
            // ... the variable's bound is a class type flagged COMPOUND
            // (see comment for TypeVar.bound).
            // In this case, generate a class tree that represents the
            // bound class, ...
            JCExpression extending;
            List<JCExpression> implementing;
            if (!bounds.head.type.isInterface()) {
                extending = bounds.head;
                implementing = bounds.tail;
            } else {
                extending = null;
                implementing = bounds;
            }
            JCClassDecl cd = make.at(tree).ClassDef(
                make.Modifiers(PUBLIC | ABSTRACT),
                names.empty, List.nil(),
                extending, implementing, List.nil());

            ClassSymbol c = (ClassSymbol)owntype.tsym;
            Assert.check((c.flags() & COMPOUND) != 0);
            cd.sym = c;
            c.sourcefile = env.toplevel.sourcefile;

            // ... and attribute the bound class
            c.flags_field |= UNATTRIBUTED;
            Env<AttrContext> cenv = enter.classEnv(cd, env);
            typeEnvs.put(c, cenv);
            attribClass(c);
            return owntype;
        }
    }

    public void visitWildcard(JCWildcard tree) {
        //- System.err.println("visitWildcard("+tree+");");//DEBUG
        Type type = (tree.kind.kind == BoundKind.UNBOUND)
            ? syms.objectType
            : attribType(tree.inner, env);
        result = check(tree, new WildcardType(chk.checkRefType(tree.pos(), type),
                                              tree.kind.kind,
                                              syms.boundClass),
                KindSelector.TYP, resultInfo);
    }

    public void visitAnnotation(JCAnnotation tree) {
        Assert.error("should be handled in annotate");
    }

    @Override
    public void visitModifiers(JCModifiers tree) {
        //error recovery only:
        Assert.check(resultInfo.pkind == KindSelector.ERR);

        attribAnnotationTypes(tree.annotations, env);
    }

    public void visitAnnotatedType(JCAnnotatedType tree) {
        attribAnnotationTypes(tree.annotations, env);
        Type underlyingType = attribType(tree.underlyingType, env);
        Type annotatedType = underlyingType.preannotatedType();

        if (!env.info.isNewClass)
            annotate.annotateTypeSecondStage(tree, tree.annotations, annotatedType);
        result = tree.type = annotatedType;
    }

    public void visitErroneous(JCErroneous tree) {
        if (tree.errs != null) {
            WriteableScope newScope = env.info.scope;

            if (env.tree instanceof JCClassDecl) {
                Symbol fakeOwner =
                    new MethodSymbol(BLOCK, names.empty, null,
                        env.info.scope.owner);
                newScope = newScope.dupUnshared(fakeOwner);
            }

            Env<AttrContext> errEnv =
                    env.dup(env.tree,
                            env.info.dup(newScope));
            errEnv.info.returnResult = unknownExprInfo;
            for (JCTree err : tree.errs)
                attribTree(err, errEnv, new ResultInfo(KindSelector.ERR, pt()));
        }
        result = tree.type = syms.errType;
    }

    /** Default visitor method for all other trees.
     */
    public void visitTree(JCTree tree) {
        throw new AssertionError();
    }

    /**
     * Attribute an env for either a top level tree or class or module declaration.
     */
    public void attrib(Env<AttrContext> env) {
        switch (env.tree.getTag()) {
            case MODULEDEF:
                attribModule(env.tree.pos(), ((JCModuleDecl)env.tree).sym);
                break;
            case PACKAGEDEF:
                attribPackage(env.tree.pos(), ((JCPackageDecl) env.tree).packge);
                break;
            default:
                attribClass(env.tree.pos(), env.enclClass.sym);
        }

        annotate.flush();
    }

    public void attribPackage(DiagnosticPosition pos, PackageSymbol p) {
        try {
            annotate.flush();
            attribPackage(p);
        } catch (CompletionFailure ex) {
            chk.completionError(pos, ex);
        }
    }

    void attribPackage(PackageSymbol p) {
        attribWithLint(p,
                       env -> chk.checkDeprecatedAnnotation(((JCPackageDecl) env.tree).pid.pos(), p));
    }

    public void attribModule(DiagnosticPosition pos, ModuleSymbol m) {
        try {
            annotate.flush();
            attribModule(m);
        } catch (CompletionFailure ex) {
            chk.completionError(pos, ex);
        }
    }

    void attribModule(ModuleSymbol m) {
        attribWithLint(m, env -> attribStat(env.tree, env));
    }

    private void attribWithLint(TypeSymbol sym, Consumer<Env<AttrContext>> attrib) {
        Env<AttrContext> env = typeEnvs.get(sym);

        Env<AttrContext> lintEnv = env;
        while (lintEnv.info.lint == null)
            lintEnv = lintEnv.next;

        Lint lint = lintEnv.info.lint.augment(sym);

        Lint prevLint = chk.setLint(lint);
        JavaFileObject prev = log.useSource(env.toplevel.sourcefile);

        try {
            deferredLintHandler.flush(env.tree.pos(), lint);
            attrib.accept(env);
        } finally {
            log.useSource(prev);
            chk.setLint(prevLint);
        }
    }

    /** Main method: attribute class definition associated with given class symbol.
     *  reporting completion failures at the given position.
     *  @param pos The source position at which completion errors are to be
     *             reported.
     *  @param c   The class symbol whose definition will be attributed.
     */
    public void attribClass(DiagnosticPosition pos, ClassSymbol c) {
        try {
            annotate.flush();
            attribClass(c);
        } catch (CompletionFailure ex) {
            chk.completionError(pos, ex);
        }
    }

    /** Attribute class definition associated with given class symbol.
     *  @param c   The class symbol whose definition will be attributed.
     */
    void attribClass(ClassSymbol c) throws CompletionFailure {
        if (c.type.hasTag(ERROR)) return;

        // Check for cycles in the inheritance graph, which can arise from
        // ill-formed class files.
        chk.checkNonCyclic(null, c.type);

        Type st = types.supertype(c.type);
        if ((c.flags_field & Flags.COMPOUND) == 0 &&
            (c.flags_field & Flags.SUPER_OWNER_ATTRIBUTED) == 0) {
            // First, attribute superclass.
            if (st.hasTag(CLASS))
                attribClass((ClassSymbol)st.tsym);

            // Next attribute owner, if it is a class.
            if (c.owner.kind == TYP && c.owner.type.hasTag(CLASS))
                attribClass((ClassSymbol)c.owner);

            c.flags_field |= Flags.SUPER_OWNER_ATTRIBUTED;
        }

        // The previous operations might have attributed the current class
        // if there was a cycle. So we test first whether the class is still
        // UNATTRIBUTED.
        if ((c.flags_field & UNATTRIBUTED) != 0) {
            c.flags_field &= ~UNATTRIBUTED;

            // Get environment current at the point of class definition.
            Env<AttrContext> env = typeEnvs.get(c);

            // The info.lint field in the envs stored in typeEnvs is deliberately uninitialized,
            // because the annotations were not available at the time the env was created. Therefore,
            // we look up the environment chain for the first enclosing environment for which the
            // lint value is set. Typically, this is the parent env, but might be further if there
            // are any envs created as a result of TypeParameter nodes.
            Env<AttrContext> lintEnv = env;
            while (lintEnv.info.lint == null)
                lintEnv = lintEnv.next;

            // Having found the enclosing lint value, we can initialize the lint value for this class
            env.info.lint = lintEnv.info.lint.augment(c);

            Lint prevLint = chk.setLint(env.info.lint);
            JavaFileObject prev = log.useSource(c.sourcefile);
            ResultInfo prevReturnRes = env.info.returnResult;

            try {
                if (c.isSealed() &&
                        !c.isEnum() &&
                        !c.isPermittedExplicit &&
                        c.getPermittedSubclasses().isEmpty()) {
                    log.error(TreeInfo.diagnosticPositionFor(c, env.tree), Errors.SealedClassMustHaveSubclasses);
                }

                if (c.isSealed()) {
                    Set<Symbol> permittedTypes = new HashSet<>();
                    boolean sealedInUnnamed = c.packge().modle == syms.unnamedModule || c.packge().modle == syms.noModule;
                    for (Type subType : c.getPermittedSubclasses()) {
                        boolean isTypeVar = false;
                        if (subType.getTag() == TYPEVAR) {
                            isTypeVar = true; //error recovery
                            log.error(TreeInfo.diagnosticPositionFor(subType.tsym, env.tree),
                                    Errors.InvalidPermitsClause(Fragments.IsATypeVariable(subType)));
                        }
                        if (subType.tsym.isAnonymous() && !c.isEnum()) {
                            log.error(TreeInfo.diagnosticPositionFor(subType.tsym, env.tree),  Errors.LocalClassesCantExtendSealed(Fragments.Anonymous));
                        }
                        if (permittedTypes.contains(subType.tsym)) {
                            DiagnosticPosition pos =
                                    env.enclClass.permitting.stream()
                                            .filter(permittedExpr -> TreeInfo.diagnosticPositionFor(subType.tsym, permittedExpr, true) != null)
                                            .limit(2).collect(List.collector()).get(1);
                            log.error(pos, Errors.InvalidPermitsClause(Fragments.IsDuplicated(subType)));
                        } else {
                            permittedTypes.add(subType.tsym);
                        }
                        if (sealedInUnnamed) {
                            if (subType.tsym.packge() != c.packge()) {
                                log.error(TreeInfo.diagnosticPositionFor(subType.tsym, env.tree),
                                        Errors.ClassInUnnamedModuleCantExtendSealedInDiffPackage(c)
                                );
                            }
                        } else if (subType.tsym.packge().modle != c.packge().modle) {
                            log.error(TreeInfo.diagnosticPositionFor(subType.tsym, env.tree),
                                    Errors.ClassInModuleCantExtendSealedInDiffModule(c, c.packge().modle)
                            );
                        }
                        if (subType.tsym == c.type.tsym || types.isSuperType(subType, c.type)) {
                            log.error(TreeInfo.diagnosticPositionFor(subType.tsym, ((JCClassDecl)env.tree).permitting),
                                    Errors.InvalidPermitsClause(
                                            subType.tsym == c.type.tsym ?
                                                    Fragments.MustNotBeSameClass :
                                                    Fragments.MustNotBeSupertype(subType)
                                    )
                            );
                        } else if (!isTypeVar) {
                            boolean thisIsASuper = types.directSupertypes(subType)
                                                        .stream()
                                                        .anyMatch(d -> d.tsym == c);
                            if (!thisIsASuper) {
                                log.error(TreeInfo.diagnosticPositionFor(subType.tsym, env.tree),
                                        Errors.InvalidPermitsClause(Fragments.DoesntExtendSealed(subType)));
                            }
                        }
                    }
                }

                List<ClassSymbol> sealedSupers = types.directSupertypes(c.type)
                                                      .stream()
                                                      .filter(s -> s.tsym.isSealed())
                                                      .map(s -> (ClassSymbol) s.tsym)
                                                      .collect(List.collector());

                if (sealedSupers.isEmpty()) {
                    if ((c.flags_field & Flags.NON_SEALED) != 0) {
                        boolean hasErrorSuper = false;

                        hasErrorSuper |= types.directSupertypes(c.type)
                                              .stream()
                                              .anyMatch(s -> s.tsym.kind == Kind.ERR);

                        ClassType ct = (ClassType) c.type;

                        hasErrorSuper |= !ct.isCompound() && ct.interfaces_field != ct.all_interfaces_field;

                        if (!hasErrorSuper) {
                            log.error(TreeInfo.diagnosticPositionFor(c, env.tree), Errors.NonSealedWithNoSealedSupertype(c));
                        }
                    }
                } else {
                    if (c.isDirectlyOrIndirectlyLocal() && !c.isEnum()) {
                        log.error(TreeInfo.diagnosticPositionFor(c, env.tree), Errors.LocalClassesCantExtendSealed(c.isAnonymous() ? Fragments.Anonymous : Fragments.Local));
                    }

                    if (!c.type.isCompound()) {
                        for (ClassSymbol supertypeSym : sealedSupers) {
                            if (!supertypeSym.isPermittedSubclass(c.type.tsym)) {
                                log.error(TreeInfo.diagnosticPositionFor(c.type.tsym, env.tree), Errors.CantInheritFromSealed(supertypeSym));
                            }
                        }
                        if (!c.isNonSealed() && !c.isFinal() && !c.isSealed()) {
                            log.error(TreeInfo.diagnosticPositionFor(c, env.tree),
                                    c.isInterface() ?
                                            Errors.NonSealedOrSealedExpected :
                                            Errors.NonSealedSealedOrFinalExpected);
                        }
                    }
                }

                deferredLintHandler.flush(env.tree, env.info.lint);
                env.info.returnResult = null;
                // java.lang.Enum may not be subclassed by a non-enum
                if (st.tsym == syms.enumSym &&
                    ((c.flags_field & (Flags.ENUM|Flags.COMPOUND)) == 0))
                    log.error(env.tree.pos(), Errors.EnumNoSubclassing);

                // Enums may not be extended by source-level classes
                if (st.tsym != null &&
                    ((st.tsym.flags_field & Flags.ENUM) != 0) &&
                    ((c.flags_field & (Flags.ENUM | Flags.COMPOUND)) == 0)) {
                    log.error(env.tree.pos(), Errors.EnumTypesNotExtensible);
                }

                if (rs.isSerializable(c.type)) {
                    env.info.isSerializable = true;
                }

                attribClassBody(env, c);

                chk.checkDeprecatedAnnotation(env.tree.pos(), c);
                chk.checkClassOverrideEqualsAndHashIfNeeded(env.tree.pos(), c);
                chk.checkFunctionalInterface((JCClassDecl) env.tree, c);
                chk.checkLeaksNotAccessible(env, (JCClassDecl) env.tree);

                if (c.isImplicit()) {
                    chk.checkHasMain(env.tree.pos(), c);
                }
            } finally {
                env.info.returnResult = prevReturnRes;
                log.useSource(prev);
                chk.setLint(prevLint);
            }

        }
    }

    public void visitImport(JCImport tree) {
        // nothing to do
    }

    public void visitModuleDef(JCModuleDecl tree) {
        tree.sym.completeUsesProvides();
        ModuleSymbol msym = tree.sym;
        Lint lint = env.outer.info.lint = env.outer.info.lint.augment(msym);
        Lint prevLint = chk.setLint(lint);
        chk.checkModuleName(tree);
        chk.checkDeprecatedAnnotation(tree, msym);

        try {
            deferredLintHandler.flush(tree.pos(), lint);
        } finally {
            chk.setLint(prevLint);
        }
    }

    /** Finish the attribution of a class. */
    private void attribClassBody(Env<AttrContext> env, ClassSymbol c) {
        JCClassDecl tree = (JCClassDecl)env.tree;
        Assert.check(c == tree.sym);

        // Validate type parameters, supertype and interfaces.
        attribStats(tree.typarams, env);
        if (!c.isAnonymous()) {
            //already checked if anonymous
            chk.validate(tree.typarams, env);
            chk.validate(tree.extending, env);
            chk.validate(tree.implementing, env);
        }

        c.markAbstractIfNeeded(types);

        // If this is a non-abstract class, check that it has no abstract
        // methods or unimplemented methods of an implemented interface.
        if ((c.flags() & (ABSTRACT | INTERFACE)) == 0) {
            chk.checkAllDefined(tree.pos(), c);
        }

        if ((c.flags() & ANNOTATION) != 0) {
            if (tree.implementing.nonEmpty())
                log.error(tree.implementing.head.pos(),
                          Errors.CantExtendIntfAnnotation);
            if (tree.typarams.nonEmpty()) {
                log.error(tree.typarams.head.pos(),
                          Errors.IntfAnnotationCantHaveTypeParams(c));
            }

            // If this annotation type has a @Repeatable, validate
            Attribute.Compound repeatable = c.getAnnotationTypeMetadata().getRepeatable();
            // If this annotation type has a @Repeatable, validate
            if (repeatable != null) {
                // get diagnostic position for error reporting
                DiagnosticPosition cbPos = getDiagnosticPosition(tree, repeatable.type);
                Assert.checkNonNull(cbPos);

                chk.validateRepeatable(c, repeatable, cbPos);
            }
        } else {
            // Check that all extended classes and interfaces
            // are compatible (i.e. no two define methods with same arguments
            // yet different return types).  (JLS 8.4.8.3)
            chk.checkCompatibleSupertypes(tree.pos(), c.type);
            chk.checkDefaultMethodClashes(tree.pos(), c.type);
            chk.checkPotentiallyAmbiguousOverloads(tree, c.type);
        }

        // Check that class does not import the same parameterized interface
        // with two different argument lists.
        chk.checkClassBounds(tree.pos(), c.type);

        tree.type = c.type;

        for (List<JCTypeParameter> l = tree.typarams;
             l.nonEmpty(); l = l.tail) {
             Assert.checkNonNull(env.info.scope.findFirst(l.head.name));
        }

        // Check that a generic class doesn't extend Throwable
        if (!c.type.allparams().isEmpty() && types.isSubtype(c.type, syms.throwableType))
            log.error(tree.extending.pos(), Errors.GenericThrowable);

        // Check that all methods which implement some
        // method conform to the method they implement.
        chk.checkImplementations(tree);

        //check that a resource implementing AutoCloseable cannot throw InterruptedException
        checkAutoCloseable(tree.pos(), env, c.type);

        for (List<JCTree> l = tree.defs; l.nonEmpty(); l = l.tail) {
            // Attribute declaration
            attribStat(l.head, env);
            // Check that declarations in inner classes are not static (JLS 8.1.2)
            // Make an exception for static constants.
            if (!allowRecords &&
                    c.owner.kind != PCK &&
                    ((c.flags() & STATIC) == 0 || c.name == names.empty) &&
                    (TreeInfo.flags(l.head) & (STATIC | INTERFACE)) != 0) {
                VarSymbol sym = null;
                if (l.head.hasTag(VARDEF)) sym = ((JCVariableDecl) l.head).sym;
                if (sym == null ||
                        sym.kind != VAR ||
                        sym.getConstValue() == null)
                    log.error(l.head.pos(), Errors.IclsCantHaveStaticDecl(c));
            }
        }

        // Check for proper placement of super()/this() calls.
        chk.checkSuperInitCalls(tree);

        // Check for cycles among non-initial constructors.
        chk.checkCyclicConstructors(tree);

        // Check for cycles among annotation elements.
        chk.checkNonCyclicElements(tree);

        // Check for proper use of serialVersionUID and other
        // serialization-related fields and methods
        if (env.info.lint.isEnabled(LintCategory.SERIAL)
                && rs.isSerializable(c.type)
                && !c.isAnonymous()) {
            chk.checkSerialStructure(tree, c);
        }
        // Correctly organize the positions of the type annotations
        typeAnnotations.organizeTypeAnnotationsBodies(tree);

        // Check type annotations applicability rules
        validateTypeAnnotations(tree, false);
    }
        // where
        /** get a diagnostic position for an attribute of Type t, or null if attribute missing */
        private DiagnosticPosition getDiagnosticPosition(JCClassDecl tree, Type t) {
            for(List<JCAnnotation> al = tree.mods.annotations; !al.isEmpty(); al = al.tail) {
                if (types.isSameType(al.head.annotationType.type, t))
                    return al.head.pos();
            }

            return null;
        }

    private Type capture(Type type) {
        return types.capture(type);
    }

    private void setSyntheticVariableType(JCVariableDecl tree, Type type) {
        if (type.isErroneous()) {
            tree.vartype = make.at(Position.NOPOS).Erroneous();
        } else {
            tree.vartype = make.at(Position.NOPOS).Type(type);
        }
    }

    public void validateTypeAnnotations(JCTree tree, boolean sigOnly) {
        tree.accept(new TypeAnnotationsValidator(sigOnly));
    }
    //where
    private final class TypeAnnotationsValidator extends TreeScanner {

        private final boolean sigOnly;
        public TypeAnnotationsValidator(boolean sigOnly) {
            this.sigOnly = sigOnly;
        }

        public void visitAnnotation(JCAnnotation tree) {
            chk.validateTypeAnnotation(tree, null, false);
            super.visitAnnotation(tree);
        }
        public void visitAnnotatedType(JCAnnotatedType tree) {
            if (!tree.underlyingType.type.isErroneous()) {
                super.visitAnnotatedType(tree);
            }
        }
        public void visitTypeParameter(JCTypeParameter tree) {
            chk.validateTypeAnnotations(tree.annotations, tree.type.tsym, true);
            scan(tree.bounds);
            // Don't call super.
            // This is needed because above we call validateTypeAnnotation with
            // false, which would forbid annotations on type parameters.
            // super.visitTypeParameter(tree);
        }
        public void visitMethodDef(JCMethodDecl tree) {
            if (tree.recvparam != null &&
                    !tree.recvparam.vartype.type.isErroneous()) {
                checkForDeclarationAnnotations(tree.recvparam.mods.annotations, tree.recvparam.sym);
            }
            if (tree.restype != null && tree.restype.type != null) {
                validateAnnotatedType(tree.restype, tree.restype.type);
            }
            if (sigOnly) {
                scan(tree.mods);
                scan(tree.restype);
                scan(tree.typarams);
                scan(tree.recvparam);
                scan(tree.params);
                scan(tree.thrown);
            } else {
                scan(tree.defaultValue);
                scan(tree.body);
            }
        }
        public void visitVarDef(final JCVariableDecl tree) {
            //System.err.println("validateTypeAnnotations.visitVarDef " + tree);
            if (tree.sym != null && tree.sym.type != null && !tree.isImplicitlyTyped())
                validateAnnotatedType(tree.vartype, tree.sym.type);
            scan(tree.mods);
            scan(tree.vartype);
            if (!sigOnly) {
                scan(tree.init);
            }
        }
        public void visitTypeCast(JCTypeCast tree) {
            if (tree.clazz != null && tree.clazz.type != null)
                validateAnnotatedType(tree.clazz, tree.clazz.type);
            super.visitTypeCast(tree);
        }
        public void visitTypeTest(JCInstanceOf tree) {
            if (tree.pattern != null && !(tree.pattern instanceof JCPattern) && tree.pattern.type != null)
                validateAnnotatedType(tree.pattern, tree.pattern.type);
            super.visitTypeTest(tree);
        }
        public void visitNewClass(JCNewClass tree) {
            if (tree.clazz != null && tree.clazz.type != null) {
                if (tree.clazz.hasTag(ANNOTATED_TYPE)) {
                    checkForDeclarationAnnotations(((JCAnnotatedType) tree.clazz).annotations,
                            tree.clazz.type.tsym);
                }
                if (tree.def != null) {
                    checkForDeclarationAnnotations(tree.def.mods.annotations, tree.clazz.type.tsym);
                }

                validateAnnotatedType(tree.clazz, tree.clazz.type);
            }
            super.visitNewClass(tree);
        }
        public void visitNewArray(JCNewArray tree) {
            if (tree.elemtype != null && tree.elemtype.type != null) {
                if (tree.elemtype.hasTag(ANNOTATED_TYPE)) {
                    checkForDeclarationAnnotations(((JCAnnotatedType) tree.elemtype).annotations,
                            tree.elemtype.type.tsym);
                }
                validateAnnotatedType(tree.elemtype, tree.elemtype.type);
            }
            super.visitNewArray(tree);
        }
        public void visitClassDef(JCClassDecl tree) {
            //System.err.println("validateTypeAnnotations.visitClassDef " + tree);
            if (sigOnly) {
                scan(tree.mods);
                scan(tree.typarams);
                scan(tree.extending);
                scan(tree.implementing);
            }
            for (JCTree member : tree.defs) {
                if (member.hasTag(Tag.CLASSDEF)) {
                    continue;
                }
                scan(member);
            }
        }
        public void visitBlock(JCBlock tree) {
            if (!sigOnly) {
                scan(tree.stats);
            }
        }

        /* I would want to model this after
         * com.sun.tools.javac.comp.Check.Validator.visitSelectInternal(JCFieldAccess)
         * and override visitSelect and visitTypeApply.
         * However, we only set the annotated type in the top-level type
         * of the symbol.
         * Therefore, we need to override each individual location where a type
         * can occur.
         */
        private void validateAnnotatedType(final JCTree errtree, final Type type) {
            //System.err.println("Attr.validateAnnotatedType: " + errtree + " type: " + type);

            if (type.isPrimitiveOrVoid()) {
                return;
            }

            JCTree enclTr = errtree;
            Type enclTy = type;

            boolean repeat = true;
            while (repeat) {
                if (enclTr.hasTag(TYPEAPPLY)) {
                    List<Type> tyargs = enclTy.getTypeArguments();
                    List<JCExpression> trargs = ((JCTypeApply)enclTr).getTypeArguments();
                    if (trargs.length() > 0) {
                        // Nothing to do for diamonds
                        if (tyargs.length() == trargs.length()) {
                            for (int i = 0; i < tyargs.length(); ++i) {
                                validateAnnotatedType(trargs.get(i), tyargs.get(i));
                            }
                        }
                        // If the lengths don't match, it's either a diamond
                        // or some nested type that redundantly provides
                        // type arguments in the tree.
                    }

                    // Look at the clazz part of a generic type
                    enclTr = ((JCTree.JCTypeApply)enclTr).clazz;
                }

                if (enclTr.hasTag(SELECT)) {
                    enclTr = ((JCTree.JCFieldAccess)enclTr).getExpression();
                    if (enclTy != null &&
                            !enclTy.hasTag(NONE)) {
                        enclTy = enclTy.getEnclosingType();
                    }
                } else if (enclTr.hasTag(ANNOTATED_TYPE)) {
                    JCAnnotatedType at = (JCTree.JCAnnotatedType) enclTr;
                    if (enclTy == null || enclTy.hasTag(NONE)) {
                        ListBuffer<Attribute.TypeCompound> onlyTypeAnnotationsBuf = new ListBuffer<>();
                        for (JCAnnotation an : at.getAnnotations()) {
                            if (chk.isTypeAnnotation(an, false)) {
                                onlyTypeAnnotationsBuf.add((Attribute.TypeCompound) an.attribute);
                            }
                        }
                        List<Attribute.TypeCompound> onlyTypeAnnotations = onlyTypeAnnotationsBuf.toList();
                        if (!onlyTypeAnnotations.isEmpty()) {
                            Fragment annotationFragment = onlyTypeAnnotations.size() == 1 ?
                                    Fragments.TypeAnnotation1(onlyTypeAnnotations.head) :
                                    Fragments.TypeAnnotation(onlyTypeAnnotations);
                            JCDiagnostic.AnnotatedType annotatedType = new JCDiagnostic.AnnotatedType(
                                    type.stripMetadata().annotatedType(onlyTypeAnnotations));
                            log.error(at.underlyingType.pos(), Errors.TypeAnnotationInadmissible(annotationFragment,
                                    type.tsym.owner, annotatedType));
                        }
                        repeat = false;
                    }
                    enclTr = at.underlyingType;
                    // enclTy doesn't need to be changed
                } else if (enclTr.hasTag(IDENT)) {
                    repeat = false;
                } else if (enclTr.hasTag(JCTree.Tag.WILDCARD)) {
                    JCWildcard wc = (JCWildcard) enclTr;
                    if (wc.getKind() == JCTree.Kind.EXTENDS_WILDCARD ||
                            wc.getKind() == JCTree.Kind.SUPER_WILDCARD) {
                        validateAnnotatedType(wc.getBound(), wc.getBound().type);
                    } else {
                        // Nothing to do for UNBOUND
                    }
                    repeat = false;
                } else if (enclTr.hasTag(TYPEARRAY)) {
                    JCArrayTypeTree art = (JCArrayTypeTree) enclTr;
                    validateAnnotatedType(art.getType(), art.elemtype.type);
                    repeat = false;
                } else if (enclTr.hasTag(TYPEUNION)) {
                    JCTypeUnion ut = (JCTypeUnion) enclTr;
                    for (JCTree t : ut.getTypeAlternatives()) {
                        validateAnnotatedType(t, t.type);
                    }
                    repeat = false;
                } else if (enclTr.hasTag(TYPEINTERSECTION)) {
                    JCTypeIntersection it = (JCTypeIntersection) enclTr;
                    for (JCTree t : it.getBounds()) {
                        validateAnnotatedType(t, t.type);
                    }
                    repeat = false;
                } else if (enclTr.getKind() == JCTree.Kind.PRIMITIVE_TYPE ||
                           enclTr.getKind() == JCTree.Kind.ERRONEOUS) {
                    repeat = false;
                } else {
                    Assert.error("Unexpected tree: " + enclTr + " with kind: " + enclTr.getKind() +
                            " within: "+ errtree + " with kind: " + errtree.getKind());
                }
            }
        }

        private void checkForDeclarationAnnotations(List<? extends JCAnnotation> annotations,
                Symbol sym) {
            // Ensure that no declaration annotations are present.
            // Note that a tree type might be an AnnotatedType with
            // empty annotations, if only declaration annotations were given.
            // This method will raise an error for such a type.
            for (JCAnnotation ai : annotations) {
                if (!ai.type.isErroneous() &&
                        typeAnnotations.annotationTargetType(ai, ai.attribute, sym) == TypeAnnotations.AnnotationType.DECLARATION) {
                    log.error(ai.pos(), Errors.AnnotationTypeNotApplicableToType(ai.type));
                }
            }
        }
    }

    // <editor-fold desc="post-attribution visitor">

    /**
     * Handle missing types/symbols in an AST. This routine is useful when
     * the compiler has encountered some errors (which might have ended up
     * terminating attribution abruptly); if the compiler is used in fail-over
     * mode (e.g. by an IDE) and the AST contains semantic errors, this routine
     * prevents NPE to be propagated during subsequent compilation steps.
     */
    public void postAttr(JCTree tree) {
        new PostAttrAnalyzer().scan(tree);
    }

    class PostAttrAnalyzer extends TreeScanner {

        private void initTypeIfNeeded(JCTree that) {
            if (that.type == null) {
                if (that.hasTag(METHODDEF)) {
                    that.type = dummyMethodType((JCMethodDecl)that);
                } else {
                    that.type = syms.unknownType;
                }
            }
        }

        /* Construct a dummy method type. If we have a method declaration,
         * and the declared return type is void, then use that return type
         * instead of UNKNOWN to avoid spurious error messages in lambda
         * bodies (see:JDK-8041704).
         */
        private Type dummyMethodType(JCMethodDecl md) {
            Type restype = syms.unknownType;
            if (md != null && md.restype != null && md.restype.hasTag(TYPEIDENT)) {
                JCPrimitiveTypeTree prim = (JCPrimitiveTypeTree)md.restype;
                if (prim.typetag == VOID)
                    restype = syms.voidType;
            }
            return new MethodType(List.nil(), restype,
                                  List.nil(), syms.methodClass);
        }
        private Type dummyMethodType() {
            return dummyMethodType(null);
        }

        @Override
        public void scan(JCTree tree) {
            if (tree == null) return;
            if (tree instanceof JCExpression) {
                initTypeIfNeeded(tree);
            }
            super.scan(tree);
        }

        @Override
        public void visitIdent(JCIdent that) {
            if (that.sym == null) {
                that.sym = syms.unknownSymbol;
            }
        }

        @Override
        public void visitSelect(JCFieldAccess that) {
            if (that.sym == null) {
                that.sym = syms.unknownSymbol;
            }
            super.visitSelect(that);
        }

        @Override
        public void visitClassDef(JCClassDecl that) {
            initTypeIfNeeded(that);
            if (that.sym == null) {
                that.sym = new ClassSymbol(0, that.name, that.type, syms.noSymbol);
            }
            super.visitClassDef(that);
        }

        @Override
        public void visitMethodDef(JCMethodDecl that) {
            initTypeIfNeeded(that);
            if (that.sym == null) {
                that.sym = new MethodSymbol(0, that.name, that.type, syms.noSymbol);
            }
            super.visitMethodDef(that);
        }

        @Override
        public void visitVarDef(JCVariableDecl that) {
            initTypeIfNeeded(that);
            if (that.sym == null) {
                that.sym = new VarSymbol(0, that.name, that.type, syms.noSymbol);
                that.sym.adr = 0;
            }
            if (that.vartype == null) {
                that.vartype = make.at(Position.NOPOS).Erroneous();
            }
            super.visitVarDef(that);
        }

        @Override
        public void visitBindingPattern(JCBindingPattern that) {
            initTypeIfNeeded(that);
            initTypeIfNeeded(that.var);
            if (that.var.sym == null) {
                that.var.sym = new BindingSymbol(0, that.var.name, that.var.type, syms.noSymbol);
                that.var.sym.adr = 0;
            }
            super.visitBindingPattern(that);
        }

        @Override
        public void visitRecordPattern(JCRecordPattern that) {
            initTypeIfNeeded(that);
            if (that.record == null) {
                that.record = new ClassSymbol(0, TreeInfo.name(that.deconstructor),
                                              that.type, syms.noSymbol);
            }
            if (that.fullComponentTypes == null) {
                that.fullComponentTypes = List.nil();
            }
            super.visitRecordPattern(that);
        }

        @Override
        public void visitNewClass(JCNewClass that) {
            if (that.constructor == null) {
                that.constructor = new MethodSymbol(0, names.init,
                        dummyMethodType(), syms.noSymbol);
            }
            if (that.constructorType == null) {
                that.constructorType = syms.unknownType;
            }
            super.visitNewClass(that);
        }

        @Override
        public void visitAssignop(JCAssignOp that) {
            if (that.operator == null) {
                that.operator = new OperatorSymbol(names.empty, dummyMethodType(),
                        -1, syms.noSymbol);
            }
            super.visitAssignop(that);
        }

        @Override
        public void visitBinary(JCBinary that) {
            if (that.operator == null) {
                that.operator = new OperatorSymbol(names.empty, dummyMethodType(),
                        -1, syms.noSymbol);
            }
            super.visitBinary(that);
        }

        @Override
        public void visitUnary(JCUnary that) {
            if (that.operator == null) {
                that.operator = new OperatorSymbol(names.empty, dummyMethodType(),
                        -1, syms.noSymbol);
            }
            super.visitUnary(that);
        }

        @Override
        public void visitReference(JCMemberReference that) {
            super.visitReference(that);
            if (that.sym == null) {
                that.sym = new MethodSymbol(0, names.empty, dummyMethodType(),
                        syms.noSymbol);
            }
        }
    }
    // </editor-fold>

    public void setPackageSymbols(JCExpression pid, Symbol pkg) {
        new TreeScanner() {
            Symbol packge = pkg;
            @Override
            public void visitIdent(JCIdent that) {
                that.sym = packge;
            }

            @Override
            public void visitSelect(JCFieldAccess that) {
                that.sym = packge;
                packge = packge.owner;
                super.visitSelect(that);
            }
        }.scan(pid);
    }

}<|MERGE_RESOLUTION|>--- conflicted
+++ resolved
@@ -73,6 +73,7 @@
 import static com.sun.tools.javac.code.Flags.*;
 import static com.sun.tools.javac.code.Flags.ANNOTATION;
 import static com.sun.tools.javac.code.Flags.BLOCK;
+import static com.sun.tools.javac.code.Flags.PATTERN;
 import static com.sun.tools.javac.code.Kinds.*;
 import static com.sun.tools.javac.code.Kinds.Kind.*;
 import static com.sun.tools.javac.code.TypeTag.*;
@@ -4488,14 +4489,8 @@
                         .map(rc -> types.memberType(site, rc))
                         .collect(List.collector());
 
-<<<<<<< HEAD
                 PatternType pt = new PatternType(recordComponents, syms.voidType, syms.methodClass);
-                patternDeclarations = patternDeclarations.prepend(new MethodSymbol(PUBLIC | SYNTHETIC, ((ClassSymbol) site.tsym).name, pt, site.tsym));
-=======
-                MethodType mt = new MethodType(List.nil(), syms.voidType, List.nil(), syms.methodClass);
-                mt.bindingtypes = recordComponents;
-                patternDeclarations = patternDeclarations.prepend(new MethodSymbol(PUBLIC | SYNTHETIC | PATTERN, ((ClassSymbol) site.tsym).name, mt, site.tsym));
->>>>>>> a78ebd99
+                patternDeclarations = patternDeclarations.prepend(new MethodSymbol(PUBLIC | SYNTHETIC | PATTERN, ((ClassSymbol) site.tsym).name, pt, site.tsym));
             }
         }
 
