--- conflicted
+++ resolved
@@ -1803,12 +1803,8 @@
                         c.labels.stream().filter(label -> label.isPattern()).findAny();
 
                 if (patternCandidate.isPresent()) {
-<<<<<<< HEAD
                     boolean unconditional = TreeInfo.unconditionalCase(c) &&
                                             TreeInfo.primaryPatternType(patternCandidate.get()).total();
-=======
-                    boolean unconditional = TreeInfo.unconditionalCase(c);
->>>>>>> 5e0f5587
                     JCPattern pat = (JCPattern) patternCandidate.get();
                     var primary = TreeInfo.primaryPatternType(pat);
                     Type patternType = types.erasure(primary.type());
