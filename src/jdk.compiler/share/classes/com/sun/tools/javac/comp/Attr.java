--- conflicted
+++ resolved
@@ -1712,11 +1712,7 @@
             boolean hasNullPattern = false;       // Is there a null pattern?
             CaseTree.CaseKind caseKind = null;
             boolean wasError = false;
-<<<<<<< HEAD
-            MatchBindings prevBindings = null;
             JCCaseLabel unconditionalCaseLabel = null;
-=======
->>>>>>> ed8a2120
             for (List<JCCase> l = cases; l.nonEmpty(); l = l.tail) {
                 JCCase c = l.head;
                 if (caseKind == null) {
