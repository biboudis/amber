--- conflicted
+++ resolved
@@ -1069,7 +1069,6 @@
                 }
 
                 if (tree.name == names.init) {
-<<<<<<< HEAD
                     // if this a constructor other than the canonical one
                     if ((tree.sym.flags_field & RECORD) == 0) {
                         JCMethodInvocation app = TreeInfo.firstConstructorCall(tree);
@@ -1080,10 +1079,6 @@
                         }
                     } else {
                         // but if it is the canonical:
-=======
-                    if ((tree.sym.flags_field & RECORD) != 0) {
-                        // if it is the canonical constructor:
->>>>>>> 6c25a9da
 
                         /* if user generated, then it shouldn't:
                          *     - have an accessibility stricter than that of the record type
