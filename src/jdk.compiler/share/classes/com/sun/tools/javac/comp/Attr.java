--- conflicted
+++ resolved
@@ -3989,34 +3989,25 @@
     }
 
     public void visitBindingPattern(JCBindingPattern tree) {
-<<<<<<< HEAD
-        if (tree.vartype != null) {
+        Type type;
+        if (tree.var.vartype != null) {
             ResultInfo varInfo = new ResultInfo(KindSelector.TYP, resultInfo.pt, resultInfo.checkContext);
-            tree.type = attribTree(tree.vartype, env, varInfo);
+            type = attribTree(tree.var.vartype, env, varInfo);
         } else {
-            tree.type = resultInfo.pt;
-        }
-        VarSymbol v = tree.symbol = new BindingSymbol(tree.name, tree.vartype != null ? tree.vartype.type : (tree.type.hasTag(BOT) ? syms.objectType : tree.type), env.info.scope.owner);
-        if (chk.checkUnique(tree.pos(), v, env.info.scope)) {
-            chk.checkTransparentVar(tree.pos(), v, env.info.scope);
-        }
-        if (tree.vartype != null) {
-            annotate.queueScanTreeAndTypeAnnotate(tree.vartype, env, v, tree.pos());
-            annotate.flush();
-        }
-=======
-        ResultInfo varInfo = new ResultInfo(KindSelector.TYP, resultInfo.pt, resultInfo.checkContext);
-        tree.type = tree.var.type = attribTree(tree.var.vartype, env, varInfo);
-        BindingSymbol v = new BindingSymbol(tree.var.mods.flags, tree.var.name, tree.var.vartype.type, env.info.scope.owner);
+            type = resultInfo.pt;
+        }
+        tree.type = tree.var.type = type;
+        BindingSymbol v = new BindingSymbol(tree.var.mods.flags, tree.var.name, type, env.info.scope.owner);
         v.pos = tree.pos;
         tree.var.sym = v;
         if (chk.checkUnique(tree.var.pos(), v, env.info.scope)) {
             chk.checkTransparentVar(tree.var.pos(), v, env.info.scope);
         }
-        annotate.annotateLater(tree.var.mods.annotations, env, v, tree.pos());
-        annotate.queueScanTreeAndTypeAnnotate(tree.var.vartype, env, v, tree.var.pos());
-        annotate.flush();
->>>>>>> 555641ed
+        if (tree.var.vartype != null) {
+            annotate.annotateLater(tree.var.mods.annotations, env, v, tree.pos());
+            annotate.queueScanTreeAndTypeAnnotate(tree.var.vartype, env, v, tree.var.pos());
+            annotate.flush();
+        }
         result = tree.type;
         matchBindings = new MatchBindings(List.of(v), List.nil());
     }
@@ -4041,7 +4032,7 @@
         List<JCPattern> nestedPatterns = tree.nested;
         while (recordTypes.nonEmpty() && nestedPatterns.nonEmpty()) {
             boolean nestedIsVarPattern = nestedPatterns.head.hasTag(BINDINGPATTERN) &&
-                                         ((JCBindingPattern) nestedPatterns.head).vartype == null;
+                                         ((JCBindingPattern) nestedPatterns.head).var.vartype == null;
             attribExpr(nestedPatterns.head, env, nestedIsVarPattern ? recordTypes.head : Type.noType);
             verifyCastable(nestedPatterns.head.pos(), recordTypes.head, nestedPatterns.head.type);
             outBindings.addAll(matchBindings.bindingsWhenTrue);
