--- conflicted
+++ resolved
@@ -142,13 +142,8 @@
     public MatchBindings finishBindings(JCTree tree, MatchBindings matchBindings) {
         switch (tree.getTag()) {
             case NOT: case AND: case OR: case BINDINGPATTERN:
-<<<<<<< HEAD
             case PARENTHESIZEDPATTERN: case TYPETEST:
             case PARENS: case DECONSTRUCTIONPATTERN:
-=======
-            case PARENTHESIZEDPATTERN: /*XXX: case CASEPATTERNLABEL:*/
-            case PARENS: case TYPETEST:
->>>>>>> 5e0f5587
             case CONDEXPR: //error recovery:
                 return matchBindings;
             default:
