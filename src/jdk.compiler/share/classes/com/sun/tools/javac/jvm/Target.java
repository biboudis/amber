--- conflicted
+++ resolved
@@ -178,10 +178,6 @@
     /** Does the target VM support sealed types
      */
     public boolean hasSealedTypes() {
-<<<<<<< HEAD
-        return compareTo(JDK1_12) >= 0;
-=======
         return compareTo(JDK1_14) >= 0;
->>>>>>> ecc066e1
     }
 }