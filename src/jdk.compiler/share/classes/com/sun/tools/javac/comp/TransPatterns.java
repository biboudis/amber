--- conflicted
+++ resolved
@@ -237,8 +237,8 @@
                 }
                 idx++;
             }
-<<<<<<< HEAD
             result = make.at(tree.pos).LetExpr(statements.toList(), (JCExpression)result).setType(syms.booleanType);
+            ((LetExpr) result).needsCond = true;
         } else {
             super.visitTypeTest(tree);
         }
@@ -316,25 +316,6 @@
                 if (nested.hasTag(Tag.BINDINGPATTERN)) {
                     bindingVars.appendList(nestedBindings[i].toList());
                     nestedBindings[i].clear();
-=======
-            result = make.at(tree.pos).LetExpr(make.VarDef(temp, translatedExpr), (JCExpression)result).setType(syms.booleanType);
-            ((LetExpr) result).needsCond = true;
-        } else if (tree.pattern.hasTag(Tag.LITERALPATTERN)) {
-            //XXX: should this be here, or do we change switch desugaring?
-            JCLiteralPattern patt = (JCLiteralPattern)tree.pattern;
-            if (patt.patternKind == LiteralPatternKind.TYPE) {
-                result = makeTypeTest(tree.expr, patt.value);
-            } else {
-                JCExpression ce = patt.value;
-                JCExpression lhs = ce.type.hasTag(BOT) ?
-                        tree.expr
-                        : make.TypeCast(make.Type(ce.type), tree.expr).setType(ce.type.baseType());
-                if (!ce.type.hasTag(BOT) && tree.expr.type.isReference()) {
-                    result = translate(makeBinary(
-                            Tag.AND,
-                            makeTypeTest(tree.expr, make.Type(types.boxedTypeOrType(ce.type))),
-                            makeBinary(JCTree.Tag.EQ, lhs, ce)));
->>>>>>> 62335d96
                 } else {
                     bindingVars.append(syms.lengthVar);
                 }
@@ -877,15 +858,11 @@
             this.parent = bindingContext;
             this.hoistedVarMap = matchBindings.stream()
                     .filter(v -> parent.getBindingFor(v) == null)
-<<<<<<< HEAD
-                    .collect(Collectors.toMap(v -> v, v -> new VarSymbol(v.flags() & ~Flags.MATCH_BINDING, v.name, v.type, v.owner)));
-=======
                     .collect(Collectors.toMap(v -> v, v -> {
-                        VarSymbol res = new VarSymbol(v.flags(), v.name, v.type, v.owner);
+                        VarSymbol res = new VarSymbol(v.flags() & ~Flags.MATCH_BINDING, v.name, v.type, v.owner);
                         res.setTypeAttributes(v.getRawTypeAttributes());
                         return res;
                     }));
->>>>>>> 62335d96
         }
 
         @Override
