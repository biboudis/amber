/*
 * Copyright (c) 2017, 2022, Oracle and/or its affiliates. All rights reserved.
 * DO NOT ALTER OR REMOVE COPYRIGHT NOTICES OR THIS FILE HEADER.
 *
 * This code is free software; you can redistribute it and/or modify it
 * under the terms of the GNU General Public License version 2 only, as
 * published by the Free Software Foundation.  Oracle designates this
 * particular file as subject to the "Classpath" exception as provided
 * by Oracle in the LICENSE file that accompanied this code.
 *
 * This code is distributed in the hope that it will be useful, but WITHOUT
 * ANY WARRANTY; without even the implied warranty of MERCHANTABILITY or
 * FITNESS FOR A PARTICULAR PURPOSE.  See the GNU General Public License
 * version 2 for more details (a copy is included in the LICENSE file that
 * accompanied this code).
 *
 * You should have received a copy of the GNU General Public License version
 * 2 along with this work; if not, write to the Free Software Foundation,
 * Inc., 51 Franklin St, Fifth Floor, Boston, MA 02110-1301 USA.
 *
 * Please contact Oracle, 500 Oracle Parkway, Redwood Shores, CA 94065 USA
 * or visit www.oracle.com if you need additional information or have any
 * questions.
 */

package com.sun.tools.javac.comp;

import com.sun.source.tree.CaseTree;
<<<<<<< HEAD
import com.sun.source.tree.DefaultCaseLabelTree;
=======
import com.sun.source.tree.CaseTree.CaseKind;
>>>>>>> ed8a2120
import com.sun.tools.javac.code.BoundKind;
import com.sun.tools.javac.code.Flags;
import com.sun.tools.javac.code.Kinds;
import com.sun.tools.javac.code.Kinds.Kind;
import com.sun.tools.javac.code.Preview;
import com.sun.tools.javac.code.Symbol;
import com.sun.tools.javac.code.Symbol.BindingSymbol;
import com.sun.tools.javac.code.Symbol.ClassSymbol;
import com.sun.tools.javac.code.Symbol.DynamicMethodSymbol;
import com.sun.tools.javac.code.Symbol.VarSymbol;
import com.sun.tools.javac.code.Symtab;
import com.sun.tools.javac.code.Type.ClassType;
import com.sun.tools.javac.code.Type.MethodType;
import com.sun.tools.javac.code.Type.WildcardType;
import com.sun.tools.javac.code.Types;
import com.sun.tools.javac.tree.JCTree.JCAssign;
import com.sun.tools.javac.tree.JCTree.JCBinary;
import com.sun.tools.javac.tree.JCTree.JCConditional;
import com.sun.tools.javac.tree.JCTree.JCExpression;
import com.sun.tools.javac.tree.JCTree.JCForLoop;
import com.sun.tools.javac.tree.JCTree.JCIdent;
import com.sun.tools.javac.tree.JCTree.JCIf;
import com.sun.tools.javac.tree.JCTree.JCInstanceOf;
import com.sun.tools.javac.tree.JCTree.JCMethodDecl;
import com.sun.tools.javac.tree.JCTree.JCSwitch;
import com.sun.tools.javac.tree.JCTree.JCVariableDecl;
import com.sun.tools.javac.tree.JCTree.JCBindingPattern;
import com.sun.tools.javac.tree.JCTree.JCWhileLoop;
import com.sun.tools.javac.tree.JCTree.JCThrow;
import com.sun.tools.javac.tree.JCTree.Tag;
import com.sun.tools.javac.tree.TreeMaker;
import com.sun.tools.javac.tree.TreeTranslator;
import com.sun.tools.javac.util.Context;
import com.sun.tools.javac.util.ListBuffer;
import com.sun.tools.javac.util.Name;
import com.sun.tools.javac.util.Names;

import java.util.Collections;
import java.util.Map;
import java.util.Map.Entry;
import java.util.HashMap;
import java.util.IdentityHashMap;
import java.util.LinkedHashMap;
<<<<<<< HEAD
import java.util.stream.Stream;
=======
import java.util.Set;
>>>>>>> ed8a2120

import com.sun.tools.javac.code.Symbol.MethodSymbol;
import com.sun.tools.javac.code.Symbol.RecordComponent;
import com.sun.tools.javac.code.Type;
import static com.sun.tools.javac.code.TypeTag.BOT;
import com.sun.tools.javac.jvm.PoolConstant.LoadableConstant;
import com.sun.tools.javac.jvm.Target;
import com.sun.tools.javac.tree.JCTree;
import com.sun.tools.javac.tree.JCTree.JCBlock;
import com.sun.tools.javac.tree.JCTree.JCBlock.PatternMatchingCatch;
import com.sun.tools.javac.tree.JCTree.JCBreak;
import com.sun.tools.javac.tree.JCTree.JCCase;
import com.sun.tools.javac.tree.JCTree.JCCaseLabel;
import com.sun.tools.javac.tree.JCTree.JCCatch;
import com.sun.tools.javac.tree.JCTree.JCClassDecl;
import com.sun.tools.javac.tree.JCTree.JCContinue;
import com.sun.tools.javac.tree.JCTree.JCDoWhileLoop;
import com.sun.tools.javac.tree.JCTree.JCConstantCaseLabel;
import com.sun.tools.javac.tree.JCTree.JCExpressionStatement;
import com.sun.tools.javac.tree.JCTree.JCFieldAccess;
import com.sun.tools.javac.tree.JCTree.JCLambda;
import com.sun.tools.javac.tree.JCTree.JCMethodInvocation;
import com.sun.tools.javac.tree.JCTree.JCNewClass;
import com.sun.tools.javac.tree.JCTree.JCParenthesizedPattern;
import com.sun.tools.javac.tree.JCTree.JCPattern;
import com.sun.tools.javac.tree.JCTree.JCPatternCaseLabel;
import com.sun.tools.javac.tree.JCTree.JCRecordPattern;
import com.sun.tools.javac.tree.JCTree.JCStatement;
import com.sun.tools.javac.tree.JCTree.JCSwitchExpression;
import com.sun.tools.javac.tree.JCTree.JCTry;
import com.sun.tools.javac.tree.JCTree.LetExpr;
import com.sun.tools.javac.tree.TreeInfo;
import com.sun.tools.javac.tree.TreeScanner;
import com.sun.tools.javac.util.Assert;
import com.sun.tools.javac.util.List;

/**
 * This pass translates pattern-matching constructs, such as instanceof <pattern>.
 */
public class TransPatterns extends TreeTranslator {

    protected static final Context.Key<TransPatterns> transPatternsKey = new Context.Key<>();

    public static TransPatterns instance(Context context) {
        TransPatterns instance = context.get(transPatternsKey);
        if (instance == null)
            instance = new TransPatterns(context);
        return instance;
    }

    private final Symtab syms;
    private final Attr attr;
    private final Resolve rs;
    private final Types types;
    private final Operators operators;
    private final Names names;
    private final Target target;
    private final Preview preview;
    private TreeMaker make;
    private Env<AttrContext> env;

    BindingContext bindingContext = new BindingContext() {
        @Override
        VarSymbol bindingDeclared(BindingSymbol varSymbol) {
            return null;
        }

        @Override
        VarSymbol getBindingFor(BindingSymbol varSymbol) {
            return null;
        }

        @Override
        List<JCStatement> bindingVars(int diagPos) {
            return List.nil();
        }

        @Override
        JCStatement decorateStatement(JCStatement stat) {
            return stat;
        }

        @Override
        JCExpression decorateExpression(JCExpression expr) {
            return expr;
        }

        @Override
        BindingContext pop() {
            //do nothing
            return this;
        }

        @Override
        boolean tryPrepend(BindingSymbol binding, JCVariableDecl var) {
            return false;
        }
    };

    private ClassSymbol currentClass = null;
    private JCClassDecl currentClassTree = null;
    private ListBuffer<JCTree> pendingMethods = null;
    private MethodSymbol currentMethodSym = null;
    private VarSymbol currentValue = null;
    private Map<RecordComponent, MethodSymbol> component2Proxy = null;
    private Set<JCMethodInvocation> deconstructorCalls;
    private int variableIndex = 0;

    protected TransPatterns(Context context) {
        context.put(transPatternsKey, this);
        syms = Symtab.instance(context);
        attr = Attr.instance(context);
        rs = Resolve.instance(context);
        make = TreeMaker.instance(context);
        types = Types.instance(context);
        operators = Operators.instance(context);
        names = Names.instance(context);
        target = Target.instance(context);
        preview = Preview.instance(context);
    }

    @Override
    public void visitTypeTest(JCInstanceOf tree) {
        if (tree.pattern instanceof JCPattern pattern) {
            //first, resolve any parenthesized and record patterns:
            pattern = TreeInfo.skipParens(pattern);
            JCExpression extraConditions = null;
            if (pattern instanceof JCRecordPattern recordPattern) {
                UnrolledRecordPattern unrolledRecordPattern = unrollRecordPattern(recordPattern);
                pattern = unrolledRecordPattern.primaryPattern();
                extraConditions = unrolledRecordPattern.newGuard();
            }
            //$pattern is now always a binding pattern, $extraConditions are possibly additional tests
            //implementing to the record pattern
            //
            //E instanceof $patternType $patternName && $extraConditions
            //=>
            //(let $patternType N$temp = E; N$temp instanceof $patternType &&
            //                              (let $patternName = ($patternType) N$temp; true) &&
            //                              $extraConditions)
            Type tempType = tree.expr.type.hasTag(BOT) ?
                    syms.objectType
                    : tree.expr.type;
            VarSymbol prevCurrentValue = currentValue;
            bindingContext = new BasicBindingContext();
            try {
                JCExpression translatedExpr = translate(tree.expr);
                Symbol exprSym = TreeInfo.symbol(translatedExpr);

                if (exprSym != null &&
                    exprSym.kind == Kind.VAR &&
                    exprSym.owner.kind.matches(Kinds.KindSelector.VAL_MTH)) {
                    currentValue = (VarSymbol) exprSym;
                } else {
                    currentValue = new VarSymbol(Flags.FINAL | Flags.SYNTHETIC,
                            names.fromString("patt" + variableIndex++ + target.syntheticNameChar() + "temp"),
                            tempType,
                            currentMethodSym);
                }

                Type principalType = types.erasure(TreeInfo.primaryPatternType((pattern)));
                 JCExpression resultExpression= (JCExpression) this.<JCTree>translate(pattern);
                if (!tree.allowNull || !types.isSubtype(currentValue.type, principalType)) {
                    resultExpression =
                            makeBinary(Tag.AND,
                                       makeTypeTest(make.Ident(currentValue), make.Type(principalType)),
                                       resultExpression);
                }
                if (extraConditions != null) {
                    extraConditions = translate(extraConditions);
                    resultExpression = makeBinary(Tag.AND, resultExpression, extraConditions);
                }
                if (currentValue != exprSym) {
                    resultExpression =
                            make.at(tree.pos).LetExpr(make.VarDef(currentValue, translatedExpr),
                                                      resultExpression).setType(syms.booleanType);
                    ((LetExpr) resultExpression).needsCond = true;
                }
                result = bindingContext.decorateExpression(resultExpression);
            } finally {
                currentValue = prevCurrentValue;
                bindingContext.pop();
            }
        } else {
            super.visitTypeTest(tree);
        }
    }

    @Override
    public void visitBindingPattern(JCBindingPattern tree) {
        //it is assumed the primary type has already been checked:
        BindingSymbol binding = (BindingSymbol) tree.var.sym;
        Type castTargetType = types.erasure(TreeInfo.primaryPatternType(tree));
        VarSymbol bindingVar = bindingContext.bindingDeclared(binding);

        if (bindingVar != null) {
            JCAssign fakeInit = (JCAssign)make.at(TreeInfo.getStartPos(tree)).Assign(
                    make.Ident(bindingVar), convert(make.Ident(currentValue), castTargetType)).setType(bindingVar.erasure(types));
            LetExpr nestedLE = make.LetExpr(List.of(make.Exec(fakeInit)),
                                            make.Literal(true));
            nestedLE.needsCond = true;
            nestedLE.setType(syms.booleanType);
            result = nestedLE;
        } else {
            result = make.Literal(true);
        }
    }

    @Override
    public void visitParenthesizedPattern(JCParenthesizedPattern tree) {
        result = translate(tree.pattern);
    }

    @Override
    public void visitRecordPattern(JCRecordPattern tree) {
        //record patterns should be resolved by the constructs that use them.
        Assert.error();
    }

    private UnrolledRecordPattern unrollRecordPattern(JCRecordPattern recordPattern) {
        //Convert a record pattern in the basic binding pattern and additional conditions
        //implementing the record pattern:
        //$record($nestedPattern1, $nestedPattern2, ...) $r
        //=>
        //$record $r; type-test-of($nestedPattern1) && type-test-of($nestedPattern2) && ... &&
        //            nested-conditions-of($nestedPattern1) && nested-conditions-of($nestedPattern2)
        Type recordType = recordPattern.record.erasure(types);
        BindingSymbol tempBind = new BindingSymbol(Flags.SYNTHETIC,
            names.fromString(target.syntheticNameChar() + "b" + target.syntheticNameChar() + variableIndex++), recordType,
                             currentMethodSym);
        JCVariableDecl recordBindingVar = make.VarDef(tempBind, null);

        VarSymbol recordBinding = recordBindingVar.sym;
        List<? extends RecordComponent> components = recordPattern.record.getRecordComponents();
        List<? extends Type> nestedFullComponentTypes = recordPattern.fullComponentTypes;
        List<? extends JCPattern> nestedPatterns = recordPattern.nested;
        JCExpression firstLevelChecks = null;
        JCExpression secondLevelChecks = null;

        while (components.nonEmpty()) {
            RecordComponent component = components.head;
            Type componentType = types.erasure(nestedFullComponentTypes.head);
            JCPattern nestedPattern = TreeInfo.skipParens(nestedPatterns.head);
            JCBindingPattern nestedBinding;
            boolean allowNull;
            if (nestedPattern instanceof JCRecordPattern nestedRecordPattern) {
                UnrolledRecordPattern nestedDesugared = unrollRecordPattern(nestedRecordPattern);
                JCExpression newGuard = nestedDesugared.newGuard();
                if (newGuard != null) {
                    if (secondLevelChecks == null) {
                        secondLevelChecks = newGuard;
                    } else {
                        secondLevelChecks = mergeConditions(secondLevelChecks, newGuard);
                    }
                }
                nestedBinding = nestedDesugared.primaryPattern();
                allowNull = false;
            } else {
                nestedBinding = (JCBindingPattern) nestedPattern;
                allowNull = true;
            }
            JCMethodInvocation componentAccessor =
                    make.App(make.Select(convert(make.Ident(recordBinding), recordBinding.type), //TODO - cast needed????
                             component.accessor));
            if (deconstructorCalls == null) {
                deconstructorCalls = Collections.newSetFromMap(new IdentityHashMap<>());
            }
            deconstructorCalls.add(componentAccessor);
            JCExpression accessedComponentValue =
                    convert(componentAccessor, componentType);
            JCInstanceOf firstLevelCheck = (JCInstanceOf) make.TypeTest(accessedComponentValue, nestedBinding).setType(syms.booleanType);
            //TODO: verify deep/complex nesting with nulls
            firstLevelCheck.allowNull = allowNull;
            if (firstLevelChecks == null) {
                firstLevelChecks = firstLevelCheck;
            } else {
                firstLevelChecks = mergeConditions(firstLevelChecks, firstLevelCheck);
            }
            components = components.tail;
            nestedFullComponentTypes = nestedFullComponentTypes.tail;
            nestedPatterns = nestedPatterns.tail;
        }

        Assert.check(components.isEmpty() == nestedPatterns.isEmpty());
        JCExpression guard = null;
        if (firstLevelChecks != null) {
            guard = firstLevelChecks;
            if (secondLevelChecks != null) {
                guard = mergeConditions(guard, secondLevelChecks);
            }
        }
        return new UnrolledRecordPattern((JCBindingPattern) make.BindingPattern(recordBindingVar).setType(recordBinding.type), guard);
    }

    record UnrolledRecordPattern(JCBindingPattern primaryPattern, JCExpression newGuard) {}

    @Override
    public void visitSwitch(JCSwitch tree) {
        handleSwitch(tree, tree.selector, tree.cases,
                     tree.hasUnconditionalPattern, tree.patternSwitch);
    }

    @Override
    public void visitSwitchExpression(JCSwitchExpression tree) {
        handleSwitch(tree, tree.selector, tree.cases,
                     tree.hasUnconditionalPattern, tree.patternSwitch);
    }

    private void handleSwitch(JCTree tree,
                              JCExpression selector,
                              List<JCCase> cases,
                              boolean hasUnconditionalPattern,
                              boolean patternSwitch) {
        if (patternSwitch) {
            Type seltype = selector.type.hasTag(BOT)
                    ? syms.objectType
                    : selector.type;
            Assert.check(preview.isEnabled());
            Assert.check(preview.usesPreview(env.toplevel.sourcefile));

            //rewrite pattern matching switches, performed in several steps:
            //1. record patterns are unrolled into a binding pattern and guards using unrollRecordPattern
            //   (guards implement the nested pattern checks)
            //   the switch only has constants and binding patterns as the
            //2. the cases are processed through processCases, that will group cases with the same
            //   binding pattern and similar guards, and will factor out the common binding pattern,
            //   creating nested switches.
            //3. the simplified binding-only switch with guards is then converted to an ordinary switch:
            //switch ($obj) {
            //     case $constant: $stats1$
            //     case $pattern2 when $guard2: $stats2$
            //     case $pattern3, null: $stats3$
            //     case $pattern4: $stats4$
            //}
            //=>
            //int $idx = 0;
            //$RESTART: switch (invokeDynamic typeSwitch($constant, typeof($pattern1), typeof($pattern2), typeof($pattern3))($obj, $idx)) {
            //     case 0:
            //         $stats1$
            //     case 1:
            //         if (!(<desugared $pattern2> && $guard2)) { $idx = 2; continue $RESTART; }
            //         $stats$
            //     case 2, -1:
            //         if (!(<desugared $pattern3>)) { $idx = 3; continue $RESTART; }
            //         $stats$
            //     case 3:
            //         if (!(<desugared $pattern4>)) { $idx = 4; continue $RESTART; }
            //         $stats$
            //}
            //notes:
            //-pattern desugaring performs assignment to the binding variables
            //-the selector is evaluated only once and stored in a temporary variable
            //-typeSwitch bootstrap method can restart matching at specified index. The bootstrap will
            // categorize the input, and return the case index whose type or constant matches the input.
            // The bootstrap does not evaluate guards, which are injected at the beginning of the case's
            // statement list, and if the guard fails, the switch is "continued" and matching is
            // restarted from the next index.
            //-case null is always desugared to case -1, as the typeSwitch bootstrap method will
            // return -1 when the input is null
            //
            //note the selector is evaluated only once and stored in a temporary variable
            ListBuffer<JCCase> newCases = new ListBuffer<>();
            for (List<JCCase> c = cases; c.nonEmpty(); c = c.tail) {
                c.head.labels = c.head.labels.map(l -> {
                    if (l instanceof JCPatternCaseLabel patternLabel) {
                        JCPattern pattern = TreeInfo.skipParens(patternLabel.pat);
                        if (pattern instanceof JCRecordPattern recordPattern) {
                            UnrolledRecordPattern deconstructed = unrollRecordPattern(recordPattern);
                            JCExpression guard = deconstructed.newGuard();
                            if (patternLabel.guard != null) {
                                guard = mergeConditions(guard, patternLabel.guard);
                            }
                            return make.PatternCaseLabel(deconstructed.primaryPattern(), guard);
                        }
                    }
                    return l;
                });
                newCases.add(c.head);
            }
            cases = processCases(tree, newCases.toList());
            ListBuffer<JCStatement> statements = new ListBuffer<>();
            VarSymbol temp = new VarSymbol(Flags.SYNTHETIC,
                    names.fromString("selector" + variableIndex++ + target.syntheticNameChar() + "temp"),
                    seltype,
                    currentMethodSym);
            boolean hasNullCase = cases.stream()
                                       .flatMap(c -> c.labels.stream())
                                       .anyMatch(p -> TreeInfo.isNullCaseLabel(p));

            JCCase lastCase = cases.last();

            selector = translate(selector);
            boolean needsNullCheck = !hasNullCase && !seltype.isPrimitive();
            statements.append(make.at(tree.pos).VarDef(temp, needsNullCheck ? attr.makeNullCheck(selector)
                                                                            : selector));
            VarSymbol index = new VarSymbol(Flags.SYNTHETIC,
                    names.fromString("index" + target.syntheticNameChar() + variableIndex++),
                    syms.intType,
                    currentMethodSym);
            statements.append(make.at(tree.pos).VarDef(index, makeLit(syms.intType, 0)));

            List<Type> staticArgTypes = List.of(syms.methodHandleLookupType,
                                                syms.stringType,
                                                syms.methodTypeType,
                                                types.makeArrayType(new ClassType(syms.classType.getEnclosingType(),
                                                                    List.of(new WildcardType(syms.objectType, BoundKind.UNBOUND,
                                                                                             syms.boundClass)),
                                                                    syms.classType.tsym)));

            // The boolean flag `hasUnconditionalPattern` is true when either there
            // is a default case or an unconditional pattern. Consequently, we
            // disambiguate. The last should be the one before the unconditional or the default case.
            Stream<JCCase> effectiveCases = null;
            if (cases.stream().flatMap(c -> c.labels.stream()).noneMatch(p -> p.hasTag(Tag.DEFAULTCASELABEL))) {
                effectiveCases = cases.stream()
                        .limit(hasUnconditionalPattern ? cases.size() - 1 : cases.size());
            } else {
                effectiveCases = cases.stream()
                        .limit(cases.size());
            }

            LoadableConstant[] staticArgValues =
                    effectiveCases
                         .flatMap(c -> c.labels.stream())
                         .map(l -> toLoadableConstant(l, seltype))
                         .filter(c -> c != null)
                         .toArray(s -> new LoadableConstant[s + 1]);

            // The last item in the `labels` array is used to pass the selector type (potentially primitive)
            if (seltype.isPrimitive()) {
                staticArgValues[staticArgValues.length - 1] = makePrimitive(tree.pos(), seltype);
            }
            else {
                staticArgValues[staticArgValues.length - 1] = (LoadableConstant) seltype;
            }

            boolean enumSelector = seltype.tsym.isEnum();
            Name bootstrapName = enumSelector ? names.enumSwitch : names.typeSwitch;
            MethodSymbol bsm = rs.resolveInternalMethod(tree.pos(), env, syms.switchBootstrapsType,
                    bootstrapName, staticArgTypes, List.nil());

            MethodType indyType = new MethodType(
                    List.of(enumSelector ? seltype : syms.objectType, syms.intType),
                    syms.intType,
                    List.nil(),
                    syms.methodClass
            );
            DynamicMethodSymbol dynSym = new DynamicMethodSymbol(bootstrapName,
                    syms.noSymbol,
                    bsm.asHandle(),
                    indyType,
                    staticArgValues);

            JCFieldAccess qualifier = make.Select(make.QualIdent(bsm.owner), dynSym.name);
            qualifier.sym = dynSym;
            qualifier.type = syms.intType;
            selector = make.Apply(List.nil(),
                                  qualifier,
                                  List.of(make.Ident(temp), make.Ident(index)))
                           .setType(syms.intType);

            int i = 0;
            boolean previousCompletesNormally = false;
            boolean hasDefault = false;

            for (var c : cases) {
                List<JCCaseLabel> clearedPatterns = c.labels;
                boolean hasJoinedNull =
                        c.labels.size() > 1 && c.labels.stream().anyMatch(l -> TreeInfo.isNullCaseLabel(l));
                if (hasJoinedNull) {
                    clearedPatterns = c.labels.stream()
                                              .filter(l -> !TreeInfo.isNullCaseLabel(l))
                                              .collect(List.collector());
                }
                if (clearedPatterns.size() == 1 && clearedPatterns.head.hasTag(Tag.PATTERNCASELABEL) && !previousCompletesNormally) {
                    JCPatternCaseLabel label = (JCPatternCaseLabel) clearedPatterns.head;
                    bindingContext = new BasicBindingContext();
                    VarSymbol prevCurrentValue = currentValue;
                    try {
                        currentValue = temp;
                        JCExpression test = (JCExpression) this.<JCTree>translate(label.pat);
                        if (label.guard != null) {
                            JCExpression guard = translate(label.guard);
                            if (hasJoinedNull) {
                                JCPattern pattern = label.pat;
                                while (pattern instanceof JCParenthesizedPattern parenthesized) {
                                    pattern = parenthesized.pattern;
                                }
                                Assert.check(pattern.hasTag(Tag.BINDINGPATTERN));
                                VarSymbol binding = ((JCBindingPattern) pattern).var.sym;
                                guard = makeBinary(Tag.OR,
                                                   makeBinary(Tag.EQ,
                                                              make.Ident(binding),
                                                              makeNull()),
                                                   guard);
                            }
                            test = makeBinary(Tag.AND, test, guard);
                        }
                        c.stats = translate(c.stats);
                        JCContinue continueSwitch = make.at(clearedPatterns.head.pos()).Continue(null);
                        continueSwitch.target = tree;
                        c.stats = c.stats.prepend(make.If(makeUnary(Tag.NOT, test).setType(syms.booleanType),
                                                           make.Block(0, List.of(make.Exec(make.Assign(make.Ident(index),
                                                                                                       makeLit(syms.intType, i + 1))
                                                                                     .setType(syms.intType)),
                                                                                 continueSwitch)),
                                                           null));
                        c.stats = c.stats.prependList(bindingContext.bindingVars(c.pos));
                    } finally {
                        currentValue = prevCurrentValue;
                        bindingContext.pop();
                    }
                } else {
                    c.stats = translate(c.stats);
                }

                fixupContinue(tree, c, index, i);

                ListBuffer<JCCaseLabel> translatedLabels = new ListBuffer<>();
                for (var p : c.labels) {
                    if (p.hasTag(Tag.DEFAULTCASELABEL)) {
                        translatedLabels.add(p);
                        hasDefault = true;
                    } else if (hasUnconditionalPattern && !hasDefault &&
                               c == lastCase && p.hasTag(Tag.PATTERNCASELABEL)) {
                        //If the switch has unconditional pattern,
                        //the last case will contain it.
                        //Convert the unconditional pattern to default:
                        translatedLabels.add(make.DefaultCaseLabel());
                    } else {
                        int value;
                        if (TreeInfo.isNullCaseLabel(p)) {
                            value = -1;
                        } else {
                            value = i++;
                        }
                        translatedLabels.add(make.ConstantCaseLabel(make.Literal(value)));
                    }
                }
                c.labels = translatedLabels.toList();
                if (c.caseKind == CaseTree.CaseKind.STATEMENT) {
                    previousCompletesNormally = c.completesNormally;
                } else {
                    previousCompletesNormally = false;
                    JCBreak brk = make.at(TreeInfo.endPos(c.stats.last())).Break(null);
                    brk.target = tree;
                    c.stats = c.stats.append(brk);
                }
            }

            if (tree.hasTag(Tag.SWITCH)) {
                ((JCSwitch) tree).selector = selector;
                ((JCSwitch) tree).cases = cases;
                ((JCSwitch) tree).wasEnumSelector = enumSelector;
                statements.append((JCSwitch) tree);
                result = make.Block(0, statements.toList());
            } else {
                ((JCSwitchExpression) tree).selector = selector;
                ((JCSwitchExpression) tree).cases = cases;
                ((JCSwitchExpression) tree).wasEnumSelector = enumSelector;
                LetExpr r = (LetExpr) make.LetExpr(statements.toList(), (JCSwitchExpression) tree)
                                          .setType(tree.type);

                r.needsCond = true;
                result = r;
            }
            return ;
        }
        if (tree.hasTag(Tag.SWITCH)) {
            super.visitSwitch((JCSwitch) tree);
        } else {
            super.visitSwitchExpression((JCSwitchExpression) tree);
        }
    }
    //where:
        private void fixupContinue(JCTree switchTree, JCCase c, VarSymbol indexVariable, int currentCaseIndex) {
            //inject 'index = currentCaseIndex + 1;` before continue which has the current switch as the target
            new TreeScanner() {
                @Override
                public void visitCase(JCCase c) {
                    if (c.stats.size() == 1 && c.stats.head instanceof JCContinue cont &&
                        cont.target == switchTree) {
                        JCExpressionStatement setIndex =
                                make.Exec(make.Assign(make.Ident(indexVariable),
                                                      makeLit(syms.intType, currentCaseIndex + 1))
                                              .setType(syms.intType));
                        c.stats = c.stats.prepend(setIndex);
                    }
                }
            }.scan(c.stats);
        }

    private Symbol.DynamicVarSymbol makePrimitive(DiagnosticPosition pos, Type primitiveType) {
        Assert.checkNonNull(currentClass);

        List<Type> bsm_staticArgs = List.of(syms.methodHandleLookupType,
                syms.stringType,
                new ClassType(syms.classType.getEnclosingType(),
                        List.of(syms.constantBootstrapsType),
                        syms.classType.tsym));

        Name bootstrapName = names.fromString("primitiveClass");
        MethodSymbol bsm = rs.resolveInternalMethod(pos, env, syms.constantBootstrapsType,
                bootstrapName, bsm_staticArgs, List.nil());

        PrimitiveGenerator primitiveGenerator = new PrimitiveGenerator();
        primitiveGenerator.assembleSig(primitiveType);
        return new Symbol.DynamicVarSymbol(names.fromString(primitiveGenerator.sb.toString()),
                syms.noSymbol,
                new Symbol.MethodHandleSymbol(bsm),
                syms.classType,
                new LoadableConstant[]{});
    }

    private class PrimitiveGenerator extends Types.SignatureGenerator {

        /**
         * An output buffer for type signatures.
         */
        StringBuilder sb = new StringBuilder();

        PrimitiveGenerator() {
            super(types);
        }

        @Override
        protected void append(char ch) {
            sb.append(ch);
        }

        @Override
        protected void append(byte[] ba) {
            sb.append(new String(ba));
        }

        @Override
        protected void append(Name name) {
            sb.append(name.toString());
        }

        @Override
        public String toString() {
            return sb.toString();
        }
    }


    JCMethodInvocation makeApply(JCExpression selector, Name name, List<JCExpression> args) {
        MethodSymbol method = rs.resolveInternalMethod(
                currentClassTree.pos(), env,
                selector.type, name,
                TreeInfo.types(args), List.nil());
        JCMethodInvocation tree = make.App( make.Select(selector, method), args)
                                      .setType(types.erasure(method.getReturnType()));
        return tree;
    }

    JCNewClass makeNewClass(Type ctype, List<JCExpression> args) {
        JCNewClass tree = make.NewClass(null,
            null, make.QualIdent(ctype.tsym), args, null);
        tree.constructor = rs.resolveConstructor(
            currentClassTree.pos(), this.env, ctype, TreeInfo.types(args), List.nil());
        tree.type = ctype;
        return tree;
    }

    /**
     * Considering a list of cases, find consecutive cases with the same binding pattern as their label,
     * and type tests with binding patterns as the first element in the guard. These cases are then
     * merged into a single case, and a nested switch is generated from the first element of the guard.
     *
     * For example:
     *
     * OUTER:
     * switch (selector) {
     *     case Box b when b.o() instanceof String s -> {}
     *     case Box b when b.o() instanceof Integer i-> {}
     *     case Box b when b.o() instanceof Number n -> {}
     *     ...
     * }
     * =>
     * OUTER:
     * switch (selector) {
     *     case Box b ->
     *         switch (b.o()) {
     *             case String s -> {}
     *             case Integer i -> {}
     *             case Number n -> {}
     *             default -> continue OUTER; //continue matching on next case of the outer switch
     *         }
     *     ...
     * }
     */
    private List<JCCase> processCases(JCTree currentSwitch, List<JCCase> inputCases) {
        interface AccummulatorResolver {
            public void resolve(VarSymbol commonBinding,
                                JCExpression commonNestedExpression,
                                VarSymbol commonNestedBinding);
        }
        ListBuffer<JCCase> accummulator = new ListBuffer<>();
        ListBuffer<JCCase> result = new ListBuffer<>();
        AccummulatorResolver resolveAccummulator = (commonBinding, commonNestedExpression, commonNestedBinding) -> {
                boolean hasUnconditional = false;
                if (accummulator.size() > 1) {
                    Assert.check(commonBinding != null &&
                                 commonNestedExpression != null &&
                                 commonNestedBinding != null,
                                 () -> "commonBinding: " + commonBinding +
                                       "commonNestedExpression: " + commonNestedExpression +
                                       "commonNestedBinding: " + commonNestedBinding);
                    ListBuffer<JCCase> nestedCases = new ListBuffer<>();

                    for(List<JCCase> accList = accummulator.toList(); accList.nonEmpty(); accList = accList.tail) {
                        var accummulated = accList.head;
                        JCPatternCaseLabel accummulatedFirstLabel =
                                (JCPatternCaseLabel) accummulated.labels.head;
                        JCBindingPattern accummulatedPattern =
                                (JCBindingPattern) accummulatedFirstLabel.pat;
                        VarSymbol accummulatedBinding = accummulatedPattern.var.sym;
                        TreeScanner replaceNested =
                                new ReplaceVar(Map.of(accummulatedBinding, commonBinding));

                        replaceNested.scan(accummulated);
                        JCExpression newGuard;
                        JCInstanceOf instanceofCheck;
                        if (accummulatedFirstLabel.guard instanceof JCBinary binOp) {
                            newGuard = binOp.rhs;
                            instanceofCheck = (JCInstanceOf) binOp.lhs;
                        } else {
                            newGuard = null;
                            instanceofCheck = (JCInstanceOf) accummulatedFirstLabel.guard;
                        }
                        JCBindingPattern binding = (JCBindingPattern) instanceofCheck.pattern;
                        hasUnconditional =
                                instanceofCheck.allowNull &&
                                types.isSubtype(commonNestedExpression.type,
                                                types.boxedTypeOrType(types.erasure(binding.type))) &&
                                accList.tail.isEmpty();
                        List<JCCaseLabel> newLabel;
                        if (hasUnconditional) {
                            newLabel = List.of(make.ConstantCaseLabel(makeNull()),
                                               make.DefaultCaseLabel());
                        } else {
                            newLabel = List.of(make.PatternCaseLabel(binding, newGuard));
                        }
                        nestedCases.add(make.Case(CaseKind.STATEMENT, newLabel, accummulated.stats, null));
                    }
                    if (!hasUnconditional) {
                        JCContinue continueSwitch = make.Continue(null);
                        continueSwitch.target = currentSwitch;
                        nestedCases.add(make.Case(CaseKind.STATEMENT,
                                                  List.of(make.ConstantCaseLabel(makeNull()),
                                                          make.DefaultCaseLabel()),
                                                  List.of(continueSwitch),
                                                  null));
                    }
                    JCSwitch newSwitch = make.Switch(commonNestedExpression, nestedCases.toList());
                    newSwitch.patternSwitch = true;
                    JCPatternCaseLabel leadingTest =
                            (JCPatternCaseLabel) accummulator.first().labels.head;
                    leadingTest.guard = null;
                    result.add(make.Case(CaseKind.STATEMENT,
                                         List.of(leadingTest),
                                         List.of(newSwitch),
                                         null));
                } else {
                    result.addAll(accummulator);
                }
                accummulator.clear();
        };

        VarSymbol commonBinding = null;
        JCExpression commonNestedExpression = null;
        VarSymbol commonNestedBinding = null;

        for (List<JCCase> c = inputCases; c.nonEmpty(); c = c.tail) {
            VarSymbol currentBinding = null;
            JCExpression currentNestedExpression = null;
            VarSymbol currentNestedBinding = null;

            if (c.head.labels.size() == 1 &&
                c.head.labels.head instanceof JCPatternCaseLabel patternLabel) {
                if (patternLabel.guard instanceof JCBinary binOp &&
                    binOp.lhs instanceof JCInstanceOf instanceofCheck &&
                    instanceofCheck.pattern instanceof JCBindingPattern binding) {
                    currentBinding = ((JCBindingPattern) patternLabel.pat).var.sym;
                    currentNestedExpression = instanceofCheck.expr;
                    currentNestedBinding = binding.var.sym;
                } else if (patternLabel.guard instanceof JCInstanceOf instanceofCheck &&
                    instanceofCheck.pattern instanceof JCBindingPattern binding) {
                    currentBinding = ((JCBindingPattern) patternLabel.pat).var.sym;
                    currentNestedExpression = instanceofCheck.expr;
                    currentNestedBinding = binding.var.sym;
                }
            }
            if (commonBinding == null) {
                if (currentBinding != null) {
                    commonBinding = currentBinding;
                    commonNestedExpression = currentNestedExpression;
                    commonNestedBinding = currentNestedBinding;
                    accummulator.add(c.head);
                } else {
                    result.add(c.head);
                }
            } else if (currentBinding != null &&
                       commonBinding.type.tsym == currentBinding.type.tsym &&
                       new TreeDiffer(List.of(commonBinding), List.of(currentBinding))
                               .scan(commonNestedExpression, currentNestedExpression)) {
                accummulator.add(c.head);
            } else {
                resolveAccummulator.resolve(commonBinding, commonNestedExpression, commonNestedBinding);
                if (currentBinding != null) {
                    accummulator.add(c.head);
                } else {
                    result.add(c.head);
                }
                commonBinding = currentBinding;
                commonNestedExpression = currentNestedExpression;
                commonNestedBinding = currentNestedBinding;
            }
        }
        resolveAccummulator.resolve(commonBinding, commonNestedExpression, commonNestedBinding);
        return result.toList();
    }

    private Type principalType(JCTree p) {
        if (p instanceof JCPattern jcp && jcp.type.isPrimitive()) {
            return jcp.type;
        }
        return types.boxedTypeOrType(types.erasure(TreeInfo.primaryPatternType(p)));
    }

    private LoadableConstant toLoadableConstant(JCCaseLabel l, Type selector) {
        if (l.hasTag(Tag.PATTERNCASELABEL)) {
            Type principalType = principalType(((JCPatternCaseLabel) l).pat);
            if (((JCPatternCaseLabel) l).pat.type.isReference()) {
                if (types.isSubtype(selector, principalType)) {
                    return (LoadableConstant) selector;
                } else {
                    return (LoadableConstant) principalType;
                }
            } else {
                return makePrimitive(l.pos(), principalType);
            }
        } else if (l.hasTag(Tag.CONSTANTCASELABEL)&& !TreeInfo.isNullCaseLabel(l)) {
            JCExpression expr = ((JCConstantCaseLabel) l).expr;
            if ((expr.type.tsym.flags_field & Flags.ENUM) != 0) {
                return LoadableConstant.String(((JCIdent) expr).name.toString());
            } else {
                Assert.checkNonNull(expr.type.constValue());

                return switch (expr.type.getTag()) {
                    case BYTE, CHAR, SHORT, INT, BOOLEAN -> LoadableConstant.Int((Integer) expr.type.constValue());
                    case LONG -> LoadableConstant.Long((Long) expr.type.constValue());
                    case FLOAT -> LoadableConstant.Float((Float) expr.type.constValue());
                    case DOUBLE -> LoadableConstant.Double((Double) expr.type.constValue());
                    case CLASS -> LoadableConstant.String((String) expr.type.constValue());
                    default -> throw new AssertionError();
                };
            }
        } else {
            return null;
        }
    }

    @Override
    public void visitBinary(JCBinary tree) {
        bindingContext = new BasicBindingContext();
        try {
            super.visitBinary(tree);
            result = bindingContext.decorateExpression(tree);
        } finally {
            bindingContext.pop();
        }
    }

    @Override
    public void visitConditional(JCConditional tree) {
        bindingContext = new BasicBindingContext();
        try {
            super.visitConditional(tree);
            result = bindingContext.decorateExpression(tree);
        } finally {
            bindingContext.pop();
        }
    }

    @Override
    public void visitIf(JCIf tree) {
        bindingContext = new BasicBindingContext();
        try {
            super.visitIf(tree);
            result = bindingContext.decorateStatement(tree);
        } finally {
            bindingContext.pop();
        }
    }

    @Override
    public void visitForLoop(JCForLoop tree) {
        bindingContext = new BasicBindingContext();
        try {
            super.visitForLoop(tree);
            result = bindingContext.decorateStatement(tree);
        } finally {
            bindingContext.pop();
        }
    }

    @Override
    public void visitForeachLoop(JCTree.JCEnhancedForLoop tree) {
        bindingContext = new BasicBindingContext();
        VarSymbol prevCurrentValue = currentValue;
        try {
            if (tree.varOrRecordPattern instanceof JCRecordPattern jcRecordPattern) {
                /**
                 * A statement of the form
                 *
                 * <pre>
                 *     for (<pattern> : coll ) stmt ;
                 * </pre>
                 *
                 * (where coll implements {@code Iterable<R>}) gets translated to
                 *
                 * <pre>{@code
                 *     for (<type-of-coll-item> N$temp : coll) {
                 *     switch (N$temp) {
                 *         case <pattern>: stmt;
                 *         case null: throw new MatchException();
                 *     }
                 * }</pre>
                 *
                 */
                Type selectorType = types.classBound(tree.elementType);

                currentValue = new VarSymbol(Flags.FINAL | Flags.SYNTHETIC,
                        names.fromString("patt" + tree.pos + target.syntheticNameChar() + "temp"),
                        selectorType,
                        currentMethodSym);

                JCStatement newForVariableDeclaration =
                        make.at(tree.pos).VarDef(currentValue, null).setType(selectorType);

                List<JCExpression> nestedNPEParams = List.of(makeNull());
                JCNewClass nestedNPE = makeNewClass(syms.nullPointerExceptionType, nestedNPEParams);

                List<JCExpression> matchExParams = List.of(makeNull(), nestedNPE);
                JCThrow thr = make.Throw(makeNewClass(syms.matchExceptionType, matchExParams));

                JCCase caseNull = make.Case(JCCase.STATEMENT, List.of(make.ConstantCaseLabel(makeNull())), List.of(thr), null);

                JCCase casePattern = make.Case(CaseTree.CaseKind.STATEMENT,
                        List.of(make.PatternCaseLabel(jcRecordPattern, null)),
                        List.of(translate(tree.body)),
                        null);

                JCSwitch switchBody =
                        make.Switch(make.Ident(currentValue).setType(selectorType),
                                List.of(caseNull, casePattern));

                switchBody.patternSwitch = true;

                // re-using the same node to eliminate the need to re-patch targets (break/continue)
                tree.varOrRecordPattern = newForVariableDeclaration.setType(selectorType);
                tree.expr = translate(tree.expr);
                tree.body = translate(switchBody);

                JCTree.JCEnhancedForLoop newForEach = tree;

                result = bindingContext.decorateStatement(newForEach);
            } else {
                super.visitForeachLoop(tree);
                result = bindingContext.decorateStatement(tree);
            }
        } finally {
            currentValue = prevCurrentValue;
            bindingContext.pop();
        }
    }

    @Override
    public void visitWhileLoop(JCWhileLoop tree) {
        bindingContext = new BasicBindingContext();
        try {
            super.visitWhileLoop(tree);
            result = bindingContext.decorateStatement(tree);
        } finally {
            bindingContext.pop();
        }
    }

    @Override
    public void visitDoLoop(JCDoWhileLoop tree) {
        bindingContext = new BasicBindingContext();
        try {
            super.visitDoLoop(tree);
            result = bindingContext.decorateStatement(tree);
        } finally {
            bindingContext.pop();
        }
    }

    @Override
    public void visitMethodDef(JCMethodDecl tree) {
        MethodSymbol prevMethodSym = currentMethodSym;
        int prevVariableIndex = variableIndex;
        Set<JCMethodInvocation> prevDeconstructorCalls = deconstructorCalls;
        try {
            currentMethodSym = tree.sym;
            variableIndex = 0;
            deconstructorCalls = null;
            super.visitMethodDef(tree);
            preparePatternMatchingCatchIfNeeded(tree.body);
        } finally {
            variableIndex = prevVariableIndex;
            currentMethodSym = prevMethodSym;
            deconstructorCalls = prevDeconstructorCalls;
        }
    }

    @Override
    public void visitIdent(JCIdent tree) {
        VarSymbol bindingVar = null;
        if ((tree.sym.flags() & Flags.MATCH_BINDING) != 0) {
            bindingVar = bindingContext.getBindingFor((BindingSymbol)tree.sym);
        }
        if (bindingVar == null) {
            super.visitIdent(tree);
        } else {
            result = make.at(tree.pos).Ident(bindingVar).setType(bindingVar.erasure(types));
        }
    }

    @Override
    public void visitBlock(JCBlock tree) {
        ListBuffer<JCStatement> statements = new ListBuffer<>();
        bindingContext = new BindingDeclarationFenceBindingContext() {
            boolean tryPrepend(BindingSymbol binding, JCVariableDecl var) {
                //{
                //    if (E instanceof T N) {
                //        return ;
                //    }
                //    //use of N:
                //}
                //=>
                //{
                //    T N;
                //    if ((let T' N$temp = E; N$temp instanceof T && (N = (T) N$temp == (T) N$temp))) {
                //        return ;
                //    }
                //    //use of N:
                //}
                hoistedVarMap.put(binding, var.sym);
                statements.append(var);
                return true;
            }
        };
        MethodSymbol oldMethodSym = currentMethodSym;
        int prevVariableIndex = variableIndex;
        try {
            boolean isInit = currentMethodSym == null;
            Set<JCMethodInvocation> prevDeconstructorCalls = deconstructorCalls;
            try {
                if (isInit) {
                    // Block is a static or instance initializer.
                    currentMethodSym =
                        new MethodSymbol(tree.flags | Flags.BLOCK,
                                         names.empty, null,
                                         currentClass);
                    variableIndex = 0;
                    deconstructorCalls = null;
                }

                for (List<JCStatement> l = tree.stats; l.nonEmpty(); l = l.tail) {
                    statements.append(translate(l.head));
                }

                if (isInit) {
                    preparePatternMatchingCatchIfNeeded(tree);
                }
            } finally {
                if (isInit) {
                    deconstructorCalls = prevDeconstructorCalls;
                }
            }

            tree.stats = statements.toList();
            result = tree;
        } finally {
            variableIndex = prevVariableIndex;
            currentMethodSym = oldMethodSym;
            bindingContext.pop();
        }
    }

    @Override
    public void visitLambda(JCLambda tree) {
        BindingContext prevContent = bindingContext;
        int prevVariableIndex = variableIndex;
        try {
            bindingContext = new BindingDeclarationFenceBindingContext();
            variableIndex = 0;
            tree.params = translate(tree.params);
            Set<JCMethodInvocation> prevDeconstructorCalls = deconstructorCalls;
            try {
                deconstructorCalls = null;
                tree.body = translate(tree.body);
                if (deconstructorCalls != null) {
                    if (tree.body instanceof JCExpression value) {
                        tree.body = make.Block(0, List.of(make.Return(value)));
                    }
                    if (tree.body instanceof JCBlock block) {
                        preparePatternMatchingCatchIfNeeded(block);
                    } else {
                        throw Assert.error("Unexpected lambda body type: " + tree.body.getKind());
                    }
                }
            } finally {
                deconstructorCalls = prevDeconstructorCalls;
            }
            result = tree;
        } finally {
            variableIndex = prevVariableIndex;
            bindingContext = prevContent;
        }
    }

    @Override
    public void visitClassDef(JCClassDecl tree) {
        ClassSymbol prevCurrentClass = currentClass;
        JCClassDecl prevCurrentClassTree = currentClassTree;
        ListBuffer<JCTree> prevPendingMethods = pendingMethods;
        MethodSymbol prevMethodSym = currentMethodSym;
        Map<RecordComponent, MethodSymbol> prevAccessor2Proxy = component2Proxy;
        try {
            currentClass = tree.sym;
            currentClassTree = tree;
            pendingMethods = new ListBuffer<>();
            currentMethodSym = null;
            component2Proxy = new HashMap<>();
            super.visitClassDef(tree);
            tree.defs = tree.defs.prependList(pendingMethods.toList());
        } finally {
            currentClass = prevCurrentClass;
            currentClassTree = prevCurrentClassTree;
            pendingMethods = prevPendingMethods;
            currentMethodSym = prevMethodSym;
            component2Proxy = prevAccessor2Proxy;
        }
    }

    public void visitVarDef(JCVariableDecl tree) {
        MethodSymbol prevMethodSym = currentMethodSym;
        int prevVariableIndex = variableIndex;
        try {
            tree.mods = translate(tree.mods);
            tree.vartype = translate(tree.vartype);
            if (currentMethodSym == null) {
                // A class or instance field initializer.
                currentMethodSym =
                    new MethodSymbol((tree.mods.flags&Flags.STATIC) | Flags.BLOCK,
                                     names.empty, null,
                                     currentClass);
                variableIndex = 0;
            }
            if (tree.init != null) tree.init = translate(tree.init);
            result = tree;
        } finally {
            variableIndex = prevVariableIndex;
            currentMethodSym = prevMethodSym;
        }
    }

    @Override
    public void visitTry(JCTry tree) {
        tree.resources = translate(tree.resources);
        Set<JCMethodInvocation> prevDeconstructorCalls = deconstructorCalls;
        try {
            deconstructorCalls = null;
            tree.body = translate(tree.body);
            preparePatternMatchingCatchIfNeeded(tree.body);
        } finally {
            deconstructorCalls = prevDeconstructorCalls;
        }
        tree.catchers = translateCatchers(tree.catchers);
        tree.finalizer = translate(tree.finalizer);
        result = tree;
    }

    private void preparePatternMatchingCatchIfNeeded(JCBlock tree) {
        if (deconstructorCalls != null) {
            VarSymbol ctch = new VarSymbol(Flags.SYNTHETIC,
                    names.fromString("catch" + variableIndex++ + target.syntheticNameChar()),
                    syms.throwableType,
                    currentMethodSym);

            JCCatch patternMatchingCatch =
                    make.Catch(make.VarDef(ctch, null),
                               make.Block(0,
                                          List.of(make.Throw(makeNewClass(syms.matchExceptionType,
                                                                          List.of(makeApply(make.Ident(ctch),
                                                                                            names.toString,
                                                                                            List.nil()),
                                                                                  make.Ident(ctch)))))));
            tree.patternMatchingCatch =
                    new PatternMatchingCatch(patternMatchingCatch, deconstructorCalls);
            deconstructorCalls = null;
        }
    }

    public JCTree translateTopLevelClass(Env<AttrContext> env, JCTree cdef, TreeMaker make) {
        try {
            this.make = make;
            this.env = env;
            translate(cdef);
        } finally {
            // note that recursive invocations of this method fail hard
            this.make = null;
            this.env = null;
        }

        return cdef;
    }

    /** Make an instanceof expression.
     *  @param lhs      The expression.
     *  @param type     The type to be tested.
     */

    JCInstanceOf makeTypeTest(JCExpression lhs, JCExpression type) {
        JCInstanceOf tree = make.TypeTest(lhs, type);
        tree.type = syms.booleanType;
        return tree;
    }

    /** Make an attributed binary expression (copied from Lower).
     *  @param optag    The operators tree tag.
     *  @param lhs      The operator's left argument.
     *  @param rhs      The operator's right argument.
     */
    JCBinary makeBinary(JCTree.Tag optag, JCExpression lhs, JCExpression rhs) {
        JCBinary tree = make.Binary(optag, lhs, rhs);
        tree.operator = operators.resolveBinary(tree, optag, lhs.type, rhs.type);
        tree.type = tree.operator.type.getReturnType();
        return tree;
    }

    /** Make an attributed unary expression.
     *  @param optag    The operators tree tag.
     *  @param arg      The operator's argument.
     */
    JCTree.JCUnary makeUnary(JCTree.Tag optag, JCExpression arg) {
        JCTree.JCUnary tree = make.Unary(optag, arg);
        tree.operator = operators.resolveUnary(tree, optag, arg.type);
        tree.type = tree.operator.type.getReturnType();
        return tree;
    }

    JCExpression convert(JCExpression expr, Type target) {
        if (types.isSubtype(expr.type, target)) {
            //cast not needed
            return expr;
        }
        JCExpression result = make.at(expr.pos()).TypeCast(make.Type(target), expr);
        result.type = target;
        return result;
    }

    JCExpression mergeConditions(JCExpression left, JCExpression right) {
        if (left instanceof JCBinary lastBinary) {
            while (lastBinary.rhs instanceof JCBinary nextBinary) {
                lastBinary = nextBinary;
            }
            lastBinary.rhs = makeBinary(Tag.AND, lastBinary.rhs, right);
            return left;
        } else {
            return makeBinary(Tag.AND, left, right);
        }
    }

    abstract class BindingContext {
        abstract VarSymbol bindingDeclared(BindingSymbol varSymbol);
        abstract VarSymbol getBindingFor(BindingSymbol varSymbol);
        abstract List<JCStatement> bindingVars(int diagPos);
        abstract JCStatement decorateStatement(JCStatement stat);
        abstract JCExpression decorateExpression(JCExpression expr);
        abstract BindingContext pop();
        abstract boolean tryPrepend(BindingSymbol binding, JCVariableDecl var);
    }

    class BasicBindingContext extends BindingContext {
        Map<BindingSymbol, VarSymbol> hoistedVarMap;
        BindingContext parent;

        public BasicBindingContext() {
            this.parent = bindingContext;
            this.hoistedVarMap = new LinkedHashMap<>();
        }

        @Override
        VarSymbol bindingDeclared(BindingSymbol varSymbol) {
            VarSymbol res = parent.bindingDeclared(varSymbol);
            if (res == null) {
                res = new VarSymbol(varSymbol.flags() & ~Flags.MATCH_BINDING, varSymbol.name, varSymbol.type, currentMethodSym);
                res.setTypeAttributes(varSymbol.getRawTypeAttributes());
                hoistedVarMap.put(varSymbol, res);
            }
            return res;
        }

        @Override
        VarSymbol getBindingFor(BindingSymbol varSymbol) {
            VarSymbol res = parent.getBindingFor(varSymbol);
            if (res != null) {
                return res;
            }
            return hoistedVarMap.entrySet().stream()
                    .filter(e -> e.getKey().isAliasFor(varSymbol))
                    .findFirst()
                    .map(e -> e.getValue()).orElse(null);
        }

        @Override
        List<JCStatement> bindingVars(int diagPos) {
            if (hoistedVarMap.isEmpty()) return List.nil();
            ListBuffer<JCStatement> stats = new ListBuffer<>();
            for (Entry<BindingSymbol, VarSymbol> e : hoistedVarMap.entrySet()) {
                JCVariableDecl decl = makeHoistedVarDecl(diagPos, e.getValue());
                if (!e.getKey().isPreserved() ||
                    !parent.tryPrepend(e.getKey(), decl)) {
                    stats.add(decl);
                }
            }
            return stats.toList();
        }

        @Override
        JCStatement decorateStatement(JCStatement stat) {
            //if (E instanceof T N) {
            //     //use N
            //}
            //=>
            //{
            //    T N;
            //    if ((let T' N$temp = E; N$temp instanceof T && (N = (T) N$temp == (T) N$temp))) {
            //        //use N
            //    }
            //}
            List<JCStatement> stats = bindingVars(stat.pos);
            if (stats.nonEmpty()) {
                stat = make.at(stat.pos).Block(0, stats.append(stat));
            }
            return stat;
        }

        @Override
        JCExpression decorateExpression(JCExpression expr) {
            //E instanceof T N && /*use of N*/
            //=>
            //(let T N; (let T' N$temp = E; N$temp instanceof T && (N = (T) N$temp == (T) N$temp)) && /*use of N*/)
            for (VarSymbol vsym : hoistedVarMap.values()) {
                expr = make.at(expr.pos).LetExpr(makeHoistedVarDecl(expr.pos, vsym), expr).setType(expr.type);
            }
            return expr;
        }

        @Override
        BindingContext pop() {
            return bindingContext = parent;
        }

        @Override
        boolean tryPrepend(BindingSymbol binding, JCVariableDecl var) {
            return false;
        }

        private JCVariableDecl makeHoistedVarDecl(int pos, VarSymbol varSymbol) {
            return make.at(pos).VarDef(varSymbol, null);
        }
    }

    private class BindingDeclarationFenceBindingContext extends BasicBindingContext {

        @Override
        VarSymbol bindingDeclared(BindingSymbol varSymbol) {
            return null;
        }

    }

    /** Make an attributed tree representing a literal. This will be an
     *  Ident node in the case of boolean literals, a Literal node in all
     *  other cases.
     *  @param type       The literal's type.
     *  @param value      The literal's value.
     */
    JCExpression makeLit(Type type, Object value) {
        return make.Literal(type.getTag(), value).setType(type.constType(value));
    }

    /** Make an attributed tree representing null.
     */
    JCExpression makeNull() {
        return makeLit(syms.botType, null);
    }

    private class ReplaceVar extends TreeScanner {

        private final Map<Symbol, Symbol> fromTo;

        public ReplaceVar(Map<Symbol, Symbol> fromTo) {
            this.fromTo = fromTo;
        }

        @Override
        public void visitIdent(JCIdent tree) {
            tree.sym = fromTo.getOrDefault(tree.sym, tree.sym);
            super.visitIdent(tree);
        }
    }
}<|MERGE_RESOLUTION|>--- conflicted
+++ resolved
@@ -26,11 +26,7 @@
 package com.sun.tools.javac.comp;
 
 import com.sun.source.tree.CaseTree;
-<<<<<<< HEAD
-import com.sun.source.tree.DefaultCaseLabelTree;
-=======
 import com.sun.source.tree.CaseTree.CaseKind;
->>>>>>> ed8a2120
 import com.sun.tools.javac.code.BoundKind;
 import com.sun.tools.javac.code.Flags;
 import com.sun.tools.javac.code.Kinds;
@@ -63,23 +59,16 @@
 import com.sun.tools.javac.tree.JCTree.Tag;
 import com.sun.tools.javac.tree.TreeMaker;
 import com.sun.tools.javac.tree.TreeTranslator;
-import com.sun.tools.javac.util.Context;
-import com.sun.tools.javac.util.ListBuffer;
-import com.sun.tools.javac.util.Name;
-import com.sun.tools.javac.util.Names;
-
+import com.sun.tools.javac.util.*;
+import com.sun.tools.javac.util.JCDiagnostic.DiagnosticPosition;
 import java.util.Collections;
 import java.util.Map;
 import java.util.Map.Entry;
 import java.util.HashMap;
 import java.util.IdentityHashMap;
 import java.util.LinkedHashMap;
-<<<<<<< HEAD
 import java.util.stream.Stream;
-=======
 import java.util.Set;
->>>>>>> ed8a2120
-
 import com.sun.tools.javac.code.Symbol.MethodSymbol;
 import com.sun.tools.javac.code.Symbol.RecordComponent;
 import com.sun.tools.javac.code.Type;
@@ -112,8 +101,6 @@
 import com.sun.tools.javac.tree.JCTree.LetExpr;
 import com.sun.tools.javac.tree.TreeInfo;
 import com.sun.tools.javac.tree.TreeScanner;
-import com.sun.tools.javac.util.Assert;
-import com.sun.tools.javac.util.List;
 
 /**
  * This pass translates pattern-matching constructs, such as instanceof <pattern>.
@@ -512,7 +499,7 @@
                 staticArgValues[staticArgValues.length - 1] = makePrimitive(tree.pos(), seltype);
             }
             else {
-                staticArgValues[staticArgValues.length - 1] = (LoadableConstant) seltype;
+                staticArgValues[staticArgValues.length - 1] = (LoadableConstant) types.skipTypeVars(seltype, false);
             }
 
             boolean enumSelector = seltype.tsym.isEnum();
@@ -815,7 +802,7 @@
                         hasUnconditional =
                                 instanceofCheck.allowNull &&
                                 types.isSubtype(commonNestedExpression.type,
-                                                types.boxedTypeOrType(types.erasure(binding.type))) &&
+                                                types.erasure(binding.type)) &&
                                 accList.tail.isEmpty();
                         List<JCCaseLabel> newLabel;
                         if (hasUnconditional) {
