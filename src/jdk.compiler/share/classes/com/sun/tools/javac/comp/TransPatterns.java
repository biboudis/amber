/*
 * Copyright (c) 2017, 2023, Oracle and/or its affiliates. All rights reserved.
 * DO NOT ALTER OR REMOVE COPYRIGHT NOTICES OR THIS FILE HEADER.
 *
 * This code is free software; you can redistribute it and/or modify it
 * under the terms of the GNU General Public License version 2 only, as
 * published by the Free Software Foundation.  Oracle designates this
 * particular file as subject to the "Classpath" exception as provided
 * by Oracle in the LICENSE file that accompanied this code.
 *
 * This code is distributed in the hope that it will be useful, but WITHOUT
 * ANY WARRANTY; without even the implied warranty of MERCHANTABILITY or
 * FITNESS FOR A PARTICULAR PURPOSE.  See the GNU General Public License
 * version 2 for more details (a copy is included in the LICENSE file that
 * accompanied this code).
 *
 * You should have received a copy of the GNU General Public License version
 * 2 along with this work; if not, write to the Free Software Foundation,
 * Inc., 51 Franklin St, Fifth Floor, Boston, MA 02110-1301 USA.
 *
 * Please contact Oracle, 500 Oracle Parkway, Redwood Shores, CA 94065 USA
 * or visit www.oracle.com if you need additional information or have any
 * questions.
 */

package com.sun.tools.javac.comp;

import com.sun.source.tree.CaseTree;
import com.sun.source.tree.CaseTree.CaseKind;
import com.sun.tools.javac.code.BoundKind;
import com.sun.tools.javac.code.Flags;
import com.sun.tools.javac.code.Kinds;
import com.sun.tools.javac.code.Kinds.Kind;
import com.sun.tools.javac.code.Preview;
import com.sun.tools.javac.code.Symbol;
import com.sun.tools.javac.code.Symbol.BindingSymbol;
import com.sun.tools.javac.code.Symbol.ClassSymbol;
import com.sun.tools.javac.code.Symbol.DynamicMethodSymbol;
import com.sun.tools.javac.code.Symbol.DynamicVarSymbol;
import com.sun.tools.javac.code.Symbol.MethodHandleSymbol;
import com.sun.tools.javac.code.Symbol.VarSymbol;
import com.sun.tools.javac.code.Symtab;
import com.sun.tools.javac.code.Type.ClassType;
import com.sun.tools.javac.code.Type.MethodType;
import com.sun.tools.javac.code.Type.WildcardType;
import com.sun.tools.javac.code.Types;
import com.sun.tools.javac.tree.JCTree.JCAssign;
import com.sun.tools.javac.tree.JCTree.JCAnyPattern;
import com.sun.tools.javac.tree.JCTree.JCBinary;
import com.sun.tools.javac.tree.JCTree.JCConditional;
import com.sun.tools.javac.tree.JCTree.JCExpression;
import com.sun.tools.javac.tree.JCTree.JCForLoop;
import com.sun.tools.javac.tree.JCTree.JCIdent;
import com.sun.tools.javac.tree.JCTree.JCIf;
import com.sun.tools.javac.tree.JCTree.JCInstanceOf;
import com.sun.tools.javac.tree.JCTree.JCMethodDecl;
import com.sun.tools.javac.tree.JCTree.JCSwitch;
import com.sun.tools.javac.tree.JCTree.JCVariableDecl;
import com.sun.tools.javac.tree.JCTree.JCBindingPattern;
import com.sun.tools.javac.tree.JCTree.JCWhileLoop;
import com.sun.tools.javac.tree.JCTree.Tag;
import com.sun.tools.javac.tree.TreeMaker;
import com.sun.tools.javac.tree.TreeTranslator;
import com.sun.tools.javac.util.*;
import com.sun.tools.javac.util.JCDiagnostic.DiagnosticPosition;
import java.util.Collections;
import java.util.Map;
import java.util.Map.Entry;
import java.util.HashMap;
import java.util.IdentityHashMap;
import java.util.LinkedHashMap;
import java.util.stream.Stream;
import java.util.Set;
import com.sun.tools.javac.code.Symbol.MethodSymbol;
import com.sun.tools.javac.code.Symbol.RecordComponent;
import com.sun.tools.javac.code.Type;
import static com.sun.tools.javac.code.TypeTag.BOT;
import com.sun.tools.javac.jvm.PoolConstant.LoadableConstant;
import com.sun.tools.javac.jvm.Target;
import com.sun.tools.javac.tree.JCTree;
import com.sun.tools.javac.tree.JCTree.JCBlock;
import com.sun.tools.javac.tree.JCTree.JCBlock.PatternMatchingCatch;
import com.sun.tools.javac.tree.JCTree.JCBreak;
import com.sun.tools.javac.tree.JCTree.JCCase;
import com.sun.tools.javac.tree.JCTree.JCCaseLabel;
import com.sun.tools.javac.tree.JCTree.JCCatch;
import com.sun.tools.javac.tree.JCTree.JCClassDecl;
import com.sun.tools.javac.tree.JCTree.JCContinue;
import com.sun.tools.javac.tree.JCTree.JCDoWhileLoop;
import com.sun.tools.javac.tree.JCTree.JCConstantCaseLabel;
import com.sun.tools.javac.tree.JCTree.JCExpressionStatement;
import com.sun.tools.javac.tree.JCTree.JCFieldAccess;
import com.sun.tools.javac.tree.JCTree.JCLambda;
import com.sun.tools.javac.tree.JCTree.JCMethodInvocation;
import com.sun.tools.javac.tree.JCTree.JCNewClass;
import com.sun.tools.javac.tree.JCTree.JCPattern;
import com.sun.tools.javac.tree.JCTree.JCPatternCaseLabel;
import com.sun.tools.javac.tree.JCTree.JCRecordPattern;
import com.sun.tools.javac.tree.JCTree.JCStatement;
import com.sun.tools.javac.tree.JCTree.JCSwitchExpression;
import com.sun.tools.javac.tree.JCTree.JCTry;
import com.sun.tools.javac.tree.JCTree.LetExpr;
import com.sun.tools.javac.tree.TreeInfo;
import com.sun.tools.javac.tree.TreeScanner;
<<<<<<< HEAD
=======
import com.sun.tools.javac.util.Assert;
import com.sun.tools.javac.util.JCDiagnostic;
import com.sun.tools.javac.util.JCDiagnostic.DiagnosticPosition;
import com.sun.tools.javac.util.List;
>>>>>>> 94eb44b1

/**
 * This pass translates pattern-matching constructs, such as instanceof <pattern>.
 */
public class TransPatterns extends TreeTranslator {

    protected static final Context.Key<TransPatterns> transPatternsKey = new Context.Key<>();

    public static TransPatterns instance(Context context) {
        TransPatterns instance = context.get(transPatternsKey);
        if (instance == null)
            instance = new TransPatterns(context);
        return instance;
    }

    private final Symtab syms;
    private final Attr attr;
    private final Resolve rs;
    private final Types types;
    private final Operators operators;
    private final Names names;
    private final Target target;
    private final Preview preview;
    private TreeMaker make;
    private Env<AttrContext> env;

    BindingContext bindingContext = new BindingContext() {
        @Override
        VarSymbol bindingDeclared(BindingSymbol varSymbol) {
            return null;
        }

        @Override
        VarSymbol getBindingFor(BindingSymbol varSymbol) {
            return null;
        }

        @Override
        List<JCStatement> bindingVars(int diagPos) {
            return List.nil();
        }

        @Override
        JCStatement decorateStatement(JCStatement stat) {
            return stat;
        }

        @Override
        JCExpression decorateExpression(JCExpression expr) {
            return expr;
        }

        @Override
        BindingContext pop() {
            //do nothing
            return this;
        }

        @Override
        boolean tryPrepend(BindingSymbol binding, JCVariableDecl var) {
            return false;
        }
    };

    private ClassSymbol currentClass = null;
    private JCClassDecl currentClassTree = null;
    private ListBuffer<JCTree> pendingMethods = null;
    private MethodSymbol currentMethodSym = null;
    private VarSymbol currentValue = null;
    private Map<RecordComponent, MethodSymbol> component2Proxy = null;
    private Set<JCMethodInvocation> deconstructorCalls;
    private int variableIndex = 0;

    @SuppressWarnings("this-escape")
    protected TransPatterns(Context context) {
        context.put(transPatternsKey, this);
        syms = Symtab.instance(context);
        attr = Attr.instance(context);
        rs = Resolve.instance(context);
        make = TreeMaker.instance(context);
        types = Types.instance(context);
        operators = Operators.instance(context);
        names = Names.instance(context);
        target = Target.instance(context);
        preview = Preview.instance(context);
    }

    @Override
    public void visitTypeTest(JCInstanceOf tree) {
        if (tree.pattern instanceof JCPattern pattern) {
            //first, resolve any record patterns:
            JCExpression extraConditions = null;
            if (pattern instanceof JCRecordPattern recordPattern) {
                UnrolledRecordPattern unrolledRecordPattern = unrollRecordPattern(recordPattern);
                pattern = unrolledRecordPattern.primaryPattern();
                extraConditions = unrolledRecordPattern.newGuard();
            }
            //$pattern is now always a binding pattern, $extraConditions are possibly additional tests
            //implementing to the record pattern
            //
            //E instanceof $patternType $patternName && $extraConditions
            //=>
            //(let $patternType N$temp = E; N$temp instanceof $patternType &&
            //                              (let $patternName = ($patternType) N$temp; true) &&
            //                              $extraConditions)
            Type tempType = tree.expr.type.hasTag(BOT) ?
                    syms.objectType
                    : tree.expr.type;
            VarSymbol prevCurrentValue = currentValue;
            bindingContext = new BasicBindingContext();
            try {
                JCExpression translatedExpr = translate(tree.expr);
                Symbol exprSym = TreeInfo.symbol(translatedExpr);

                if (exprSym != null &&
                    exprSym.kind == Kind.VAR &&
                    exprSym.owner.kind.matches(Kinds.KindSelector.VAL_MTH)) {
                    currentValue = (VarSymbol) exprSym;
                } else {
                    currentValue = new VarSymbol(Flags.FINAL | Flags.SYNTHETIC,
                            names.fromString("patt" + variableIndex++ + target.syntheticNameChar() + "temp"),
                            tempType,
                            currentMethodSym);
                }

                Type principalType = types.erasure(TreeInfo.primaryPatternType((pattern)));
                JCExpression resultExpression = (JCExpression) this.<JCTree>translate(pattern);
                if (!tree.allowNull || !types.isSubtype(currentValue.type, principalType)) {
                    resultExpression =
                            makeBinary(Tag.AND,
                                       makeTypeTest(make.Ident(currentValue), make.Type(principalType)),
                                       resultExpression);
                }
                if (extraConditions != null) {
                    extraConditions = translate(extraConditions);
                    resultExpression = makeBinary(Tag.AND, resultExpression, extraConditions);
                }
                if (currentValue != exprSym) {
                    resultExpression =
                            make.at(tree.pos).LetExpr(make.VarDef(currentValue, translatedExpr),
                                                      resultExpression).setType(syms.booleanType);
                    ((LetExpr) resultExpression).needsCond = true;
                }
                result = bindingContext.decorateExpression(resultExpression);
            } finally {
                currentValue = prevCurrentValue;
                bindingContext.pop();
            }
        } else {
            super.visitTypeTest(tree);
        }
    }

    @Override
    public void visitAnyPattern(JCTree.JCAnyPattern that) {
        result = make.Literal(true);
    }

    @Override
    public void visitBindingPattern(JCBindingPattern tree) {
        //it is assumed the primary type has already been checked:
        BindingSymbol binding = (BindingSymbol) tree.var.sym;
        Type castTargetType = types.erasure(TreeInfo.primaryPatternType(tree));
        VarSymbol bindingVar = bindingContext.bindingDeclared(binding);

        if (bindingVar != null && !bindingVar.isUnnamedVariable()) {
            JCAssign fakeInit = (JCAssign)make.at(TreeInfo.getStartPos(tree)).Assign(
                    make.Ident(bindingVar), convert(make.Ident(currentValue), castTargetType)).setType(bindingVar.erasure(types));
            LetExpr nestedLE = make.LetExpr(List.of(make.Exec(fakeInit)),
                                            make.Literal(true));
            nestedLE.needsCond = true;
            nestedLE.setType(syms.booleanType);
            result = nestedLE;
        } else {
            result = make.Literal(true);
        }
    }

    @Override
    public void visitRecordPattern(JCRecordPattern tree) {
        //record patterns should be resolved by the constructs that use them.
        Assert.error();
    }

    private UnrolledRecordPattern unrollRecordPattern(JCRecordPattern recordPattern) {
        //Convert a record pattern in the basic binding pattern and additional conditions
        //implementing the record pattern:
        //$record($nestedPattern1, $nestedPattern2, ...) $r
        //=>
        //$record $r; type-test-of($nestedPattern1) && type-test-of($nestedPattern2) && ... &&
        //            nested-conditions-of($nestedPattern1) && nested-conditions-of($nestedPattern2)
        Type recordType = recordPattern.record.erasure(types);
        BindingSymbol tempBind = new BindingSymbol(Flags.SYNTHETIC,
            names.fromString(target.syntheticNameChar() + "b" + target.syntheticNameChar() + variableIndex++), recordType,
                             currentMethodSym);
        JCVariableDecl recordBindingVar = make.at(recordPattern.pos()).VarDef(tempBind, null);

        VarSymbol recordBinding = recordBindingVar.sym;
        List<? extends RecordComponent> components = recordPattern.record.getRecordComponents();
        List<? extends Type> nestedFullComponentTypes = recordPattern.fullComponentTypes;
        List<? extends JCPattern> nestedPatterns = recordPattern.nested;
        JCExpression firstLevelChecks = null;
        JCExpression secondLevelChecks = null;

        while (components.nonEmpty()) {
            RecordComponent component = components.head;
            Type componentType = types.erasure(nestedFullComponentTypes.head);
            JCPattern nestedPattern = nestedPatterns.head;
            JCPattern nestedBinding;
            boolean allowNull;
            if (nestedPattern instanceof JCRecordPattern nestedRecordPattern) {
                UnrolledRecordPattern nestedDesugared = unrollRecordPattern(nestedRecordPattern);
                JCExpression newGuard = nestedDesugared.newGuard();
                if (newGuard != null) {
                    if (secondLevelChecks == null) {
                        secondLevelChecks = newGuard;
                    } else {
                        secondLevelChecks = mergeConditions(secondLevelChecks, newGuard);
                    }
                }
                nestedBinding = nestedDesugared.primaryPattern();
                allowNull = false;
            } else if (nestedPattern instanceof JCAnyPattern nestedAnyPattern) {
                allowNull = true;
                nestedBinding = nestedAnyPattern;
            }
            else {
                nestedBinding = (JCBindingPattern) nestedPattern;
                allowNull = types.isSubtype(componentType,
                                            types.boxedTypeOrType(types.erasure(nestedBinding.type)));
            }
            JCMethodInvocation componentAccessor =
                    make.at(recordPattern.pos()).App(make.Select(convert(make.Ident(recordBinding), recordBinding.type),
                             component.accessor)).setType(types.erasure(component.accessor.getReturnType()));
            if (deconstructorCalls == null) {
                deconstructorCalls = Collections.newSetFromMap(new IdentityHashMap<>());
            }
            deconstructorCalls.add(componentAccessor);
            JCExpression accessedComponentValue =
                    convert(componentAccessor, componentType);
            JCInstanceOf firstLevelCheck = (JCInstanceOf) make.TypeTest(accessedComponentValue, nestedBinding).setType(syms.booleanType);
            //TODO: verify deep/complex nesting with nulls
            firstLevelCheck.allowNull = allowNull;
            if (firstLevelChecks == null) {
                firstLevelChecks = firstLevelCheck;
            } else {
                firstLevelChecks = mergeConditions(firstLevelChecks, firstLevelCheck);
            }
            components = components.tail;
            nestedFullComponentTypes = nestedFullComponentTypes.tail;
            nestedPatterns = nestedPatterns.tail;
        }

        Assert.check(components.isEmpty() == nestedPatterns.isEmpty());
        JCExpression guard = null;
        if (firstLevelChecks != null) {
            guard = firstLevelChecks;
            if (secondLevelChecks != null) {
                guard = mergeConditions(guard, secondLevelChecks);
            }
        }
        return new UnrolledRecordPattern((JCBindingPattern) make.BindingPattern(recordBindingVar).setType(recordBinding.type), guard);
    }

    record UnrolledRecordPattern(JCBindingPattern primaryPattern, JCExpression newGuard) {}

    @Override
    public void visitSwitch(JCSwitch tree) {
        handleSwitch(tree, tree.selector, tree.cases,
                     tree.hasUnconditionalPattern, tree.patternSwitch);
    }

    @Override
    public void visitSwitchExpression(JCSwitchExpression tree) {
        handleSwitch(tree, tree.selector, tree.cases,
                     tree.hasUnconditionalPattern, tree.patternSwitch);
    }

    private void handleSwitch(JCTree tree,
                              JCExpression selector,
                              List<JCCase> cases,
                              boolean hasUnconditionalPattern,
                              boolean patternSwitch) {
        if (patternSwitch) {
            Type seltype = selector.type.hasTag(BOT)
                    ? syms.objectType
                    : selector.type;

            //rewrite pattern matching switches, performed in several steps:
            //1. record patterns are unrolled into a binding pattern and guards using unrollRecordPattern
            //   (guards implement the nested pattern checks)
            //   the switch only has constants and binding patterns as the
            //2. the cases are processed through processCases, that will group cases with the same
            //   binding pattern and similar guards, and will factor out the common binding pattern,
            //   creating nested switches.
            //3. the simplified binding-only switch with guards is then converted to an ordinary switch:
            //switch ($obj) {
            //     case $constant: $stats1$
            //     case $pattern2 when $guard2: $stats2$
            //     case $pattern3, null: $stats3$
            //     case $pattern4: $stats4$
            //}
            //=>
            //int $idx = 0;
            //$RESTART: switch (invokeDynamic typeSwitch($constant, typeof($pattern1), typeof($pattern2), typeof($pattern3))($obj, $idx)) {
            //     case 0:
            //         $stats1$
            //     case 1:
            //         if (!(<desugared $pattern2> && $guard2)) { $idx = 2; continue $RESTART; }
            //         $stats$
            //     case 2, -1:
            //         if (!(<desugared $pattern3>)) { $idx = 3; continue $RESTART; }
            //         $stats$
            //     case 3:
            //         if (!(<desugared $pattern4>)) { $idx = 4; continue $RESTART; }
            //         $stats$
            //}
            //notes:
            //-pattern desugaring performs assignment to the binding variables
            //-the selector is evaluated only once and stored in a temporary variable
            //-typeSwitch bootstrap method can restart matching at specified index. The bootstrap will
            // categorize the input, and return the case index whose type or constant matches the input.
            // The bootstrap does not evaluate guards, which are injected at the beginning of the case's
            // statement list, and if the guard fails, the switch is "continued" and matching is
            // restarted from the next index.
            //-case null is always desugared to case -1, as the typeSwitch bootstrap method will
            // return -1 when the input is null
            //
            //note the selector is evaluated only once and stored in a temporary variable
            ListBuffer<JCCase> newCases = new ListBuffer<>();
            for (List<JCCase> c = cases; c.nonEmpty(); c = c.tail) {
                JCCase cse = c.head;
                cse.labels = cse.labels.map(l -> {
                    if (l instanceof JCPatternCaseLabel patternLabel) {
                        JCPattern pattern = patternLabel.pat;
                        if (pattern instanceof JCRecordPattern recordPattern) {
                            UnrolledRecordPattern deconstructed = unrollRecordPattern(recordPattern);
                            JCExpression guard = deconstructed.newGuard();

                            JCPatternCaseLabel newPatternCaseLabel = make.PatternCaseLabel(deconstructed.primaryPattern());
                            newPatternCaseLabel.syntheticGuard = guard;

                            return newPatternCaseLabel;
                        }
                    }
                    return l;
                });
                newCases.add(c.head);
                appendBreakIfNeeded(tree, cases, c.head);
            }
            cases = processCases(tree, newCases.toList());
            ListBuffer<JCStatement> statements = new ListBuffer<>();
            VarSymbol temp = new VarSymbol(Flags.SYNTHETIC,
                    names.fromString("selector" + variableIndex++ + target.syntheticNameChar() + "temp"),
                    seltype,
                    currentMethodSym);
            boolean hasNullCase = cases.stream()
                                       .flatMap(c -> c.labels.stream())
                                       .anyMatch(p -> TreeInfo.isNullCaseLabel(p));

            JCCase lastCase = cases.last();

            selector = translate(selector);
            boolean needsNullCheck = !hasNullCase && !seltype.isPrimitive();
            statements.append(make.at(tree.pos).VarDef(temp, needsNullCheck ? attr.makeNullCheck(selector)
                                                                            : selector));
            VarSymbol index = new VarSymbol(Flags.SYNTHETIC,
                    names.fromString("index" + target.syntheticNameChar() + variableIndex++),
                    syms.intType,
                    currentMethodSym);
            statements.append(make.at(tree.pos).VarDef(index, makeLit(syms.intType, 0)));

            List<Type> staticArgTypes = List.of(syms.methodHandleLookupType,
                                                syms.stringType,
                                                syms.methodTypeType,
                                                types.makeArrayType(new ClassType(syms.classType.getEnclosingType(),
                                                                    List.of(new WildcardType(syms.objectType, BoundKind.UNBOUND,
                                                                                             syms.boundClass)),
                                                                    syms.classType.tsym)));

            // The boolean flag `hasUnconditionalPattern` is true when either there
            // is a default case or an unconditional pattern. Consequently, we
            // disambiguate. The last should be the one before the unconditional or the default case.
            Stream<JCCase> effectiveCases = null;
            if (cases.stream().flatMap(c -> c.labels.stream()).noneMatch(p -> p.hasTag(Tag.DEFAULTCASELABEL))) {
                effectiveCases = cases.stream()
                        .limit(hasUnconditionalPattern ? cases.size() - 1 : cases.size());
            } else {
                effectiveCases = cases.stream()
                        .limit(cases.size());
            }

            LoadableConstant[] staticArgValues =
                    effectiveCases
                         .flatMap(c -> c.labels.stream())
                         .map(l -> toLoadableConstant(l, seltype))
                         .filter(c -> c != null)
                         .toArray(s -> new LoadableConstant[s + 1]);

            // The last item in the `labels` array is used to pass the selector type (potentially primitive)
            if (seltype.isPrimitive()) {
                staticArgValues[staticArgValues.length - 1] = makePrimitive(tree.pos(), seltype);
            }
            else {
                staticArgValues[staticArgValues.length - 1] = (LoadableConstant) types.skipTypeVars(seltype, false);
            }

            boolean enumSelector = seltype.tsym.isEnum();
            Name bootstrapName = enumSelector ? names.enumSwitch : names.typeSwitch;
            MethodSymbol bsm = rs.resolveInternalMethod(tree.pos(), env, syms.switchBootstrapsType,
                    bootstrapName, staticArgTypes, List.nil());

            MethodType indyType = new MethodType(
                    List.of(enumSelector ? seltype : syms.objectType, syms.intType),
                    syms.intType,
                    List.nil(),
                    syms.methodClass
            );
            DynamicMethodSymbol dynSym = new DynamicMethodSymbol(bootstrapName,
                    syms.noSymbol,
                    bsm.asHandle(),
                    indyType,
                    staticArgValues);

            JCFieldAccess qualifier = make.Select(make.QualIdent(bsm.owner), dynSym.name);
            qualifier.sym = dynSym;
            qualifier.type = syms.intType;
            selector = make.Apply(List.nil(),
                                  qualifier,
                                  List.of(make.Ident(temp), make.Ident(index)))
                           .setType(syms.intType);

            int i = 0;
            boolean previousCompletesNormally = false;
            boolean hasDefault = false;

            for (var c : cases) {
                List<JCCaseLabel> clearedPatterns = c.labels;
                boolean hasJoinedNull =
                        c.labels.size() > 1 && c.labels.stream().anyMatch(l -> TreeInfo.isNullCaseLabel(l));
                if (hasJoinedNull) {
                    clearedPatterns = c.labels.stream()
                                              .filter(l -> !TreeInfo.isNullCaseLabel(l))
                                              .collect(List.collector());
                }

                boolean validCaseLabelList;
                if (clearedPatterns.size() > 1) {
                    validCaseLabelList = clearedPatterns.stream().allMatch(cP -> cP.hasTag(Tag.PATTERNCASELABEL));
                } else {
                    validCaseLabelList = clearedPatterns.head.hasTag(Tag.PATTERNCASELABEL);
                }

                if (validCaseLabelList && !previousCompletesNormally) {
                    List<JCPatternCaseLabel> labels = clearedPatterns.stream().map(cp -> (JCPatternCaseLabel)cp).collect(List.collector());
                    bindingContext = new BasicBindingContext();
                    VarSymbol prevCurrentValue = currentValue;
                    try {
                        currentValue = temp;
                        JCExpression test = null;
                        JCExpression accTest = null;
                        boolean first = true;

                        // if all patterns are the same we do not need an extra test for the first (it is covered by the BSM)
                        boolean multiplePatternsAndDifferent = labels.size() > 1 &&
                                !labels.stream().map(l -> l.pat.type.tsym).allMatch(labels.get(0).pat.type.tsym::equals);

                        for (JCPatternCaseLabel label: labels) {
                            test = (JCExpression) this.<JCTree>translate(label.pat);

                            if (multiplePatternsAndDifferent) {
                                test = makeBinary(Tag.AND, makeTypeTest(make.Ident(temp), make.Type(label.pat.type)), test);
                            }

                            if (label.syntheticGuard != null) {
                                JCExpression guard = translate(label.syntheticGuard);
                                test = makeBinary(Tag.AND, test, guard);
                            }

                            if (!first) {
                                accTest = makeBinary(Tag.OR, accTest, test);
                            } else {
                                accTest = test;
                                first = false;
                            }
                        }

                        if (c.guard != null) {
                            test = makeBinary(Tag.AND, accTest, translate(c.guard));
                            c.guard = null;
                        } else {
                            test = accTest;
                        }

                        c.stats = translate(c.stats);
                        JCContinue continueSwitch = make.at(clearedPatterns.head.pos()).Continue(null);
                        continueSwitch.target = tree;
                        c.stats = c.stats.prepend(make.If(makeUnary(Tag.NOT, test).setType(syms.booleanType),
                                                           make.Block(0, List.of(make.Exec(make.Assign(make.Ident(index),
                                                                                                       makeLit(syms.intType, i + labels.length()))
                                                                                     .setType(syms.intType)),
                                                                                 continueSwitch)),
                                                           null));
                        c.stats = c.stats.prependList(bindingContext.bindingVars(c.pos));
                    } finally {
                        currentValue = prevCurrentValue;
                        bindingContext.pop();
                    }
                } else {
                    c.stats = translate(c.stats);
                }

                fixupContinue(tree, c, index, i);

                ListBuffer<JCCaseLabel> translatedLabels = new ListBuffer<>();
                List<JCCaseLabel> labels = c.labels;
                boolean defaultAdded = false;
                for (int j = 0; j < labels.size() && !defaultAdded; j++) {
                    var p = labels.get(j);
                    if (p.hasTag(Tag.DEFAULTCASELABEL)) {
                        translatedLabels.add(p);
                        hasDefault = true;
                    } else if (hasUnconditionalPattern && !hasDefault &&
                            c == lastCase && p.hasTag(Tag.PATTERNCASELABEL)) {
                        //If the switch has unconditional pattern,
                        //the last case will contain it.
                        //Convert the unconditional pattern to default:
                        translatedLabels.add(make.DefaultCaseLabel());
                        defaultAdded = true;
                    } else {
                        int value;
                        if (TreeInfo.isNullCaseLabel(p)) {
                            value = -1;
                        } else {
                            value = i++;
                        }
                        translatedLabels.add(make.ConstantCaseLabel(make.Literal(value)));
                    }
                }
                c.labels = translatedLabels.toList();
                previousCompletesNormally =
                        c.caseKind == CaseTree.CaseKind.STATEMENT &&
                        c.completesNormally;
            }

            if (tree.hasTag(Tag.SWITCH)) {
                ((JCSwitch) tree).selector = selector;
                ((JCSwitch) tree).cases = cases;
                ((JCSwitch) tree).wasEnumSelector = enumSelector;
                statements.append((JCSwitch) tree);
                result = make.Block(0, statements.toList());
            } else {
                ((JCSwitchExpression) tree).selector = selector;
                ((JCSwitchExpression) tree).cases = cases;
                ((JCSwitchExpression) tree).wasEnumSelector = enumSelector;
                LetExpr r = (LetExpr) make.LetExpr(statements.toList(), (JCSwitchExpression) tree)
                                          .setType(tree.type);

                r.needsCond = true;
                result = r;
            }
            return ;
        }
        if (tree.hasTag(Tag.SWITCH)) {
            super.visitSwitch((JCSwitch) tree);
        } else {
            super.visitSwitchExpression((JCSwitchExpression) tree);
        }
    }
    //where:
        private void fixupContinue(JCTree switchTree, JCCase c, VarSymbol indexVariable, int currentCaseIndex) {
            //inject 'index = currentCaseIndex + 1;` before continue which has the current switch as the target
            new TreeScanner() {
                @Override
                public void visitCase(JCCase c) {
                    if (c.stats.size() == 1 && c.stats.head instanceof JCContinue cont &&
                        cont.target == switchTree) {
                        JCExpressionStatement setIndex =
                                make.Exec(make.Assign(make.Ident(indexVariable),
                                                      makeLit(syms.intType, currentCaseIndex + 1))
                                              .setType(syms.intType));
                        c.stats = c.stats.prepend(setIndex);
                    }
                }
            }.scan(c.stats);
        }

    void appendBreakIfNeeded(JCTree switchTree, List<JCCase> cases, JCCase c) {
        if (c.caseKind == CaseTree.CaseKind.RULE || (cases.last() == c && c.completesNormally)) {
            JCTree pos = c.stats.nonEmpty() ? c.stats.last()
                                            : c;
            JCBreak brk = make.at(TreeInfo.endPos(pos)).Break(null);
            brk.target = switchTree;
            c.stats = c.stats.append(brk);
        }
    }

    private Symbol.DynamicVarSymbol makePrimitive(DiagnosticPosition pos, Type primitiveType) {
        Assert.checkNonNull(currentClass);

        List<Type> bsm_staticArgs = List.of(syms.methodHandleLookupType,
                syms.stringType,
                new ClassType(syms.classType.getEnclosingType(),
                        List.of(syms.constantBootstrapsType),
                        syms.classType.tsym));

        Name bootstrapName = names.fromString("primitiveClass");
        MethodSymbol bsm = rs.resolveInternalMethod(pos, env, syms.constantBootstrapsType,
                bootstrapName, bsm_staticArgs, List.nil());

        PrimitiveGenerator primitiveGenerator = new PrimitiveGenerator();
        primitiveGenerator.assembleSig(primitiveType);
        return new Symbol.DynamicVarSymbol(names.fromString(primitiveGenerator.sb.toString()),
                syms.noSymbol,
                new Symbol.MethodHandleSymbol(bsm),
                syms.classType,
                new LoadableConstant[]{});
    }

    private class PrimitiveGenerator extends Types.SignatureGenerator {

        /**
         * An output buffer for type signatures.
         */
        StringBuilder sb = new StringBuilder();

        PrimitiveGenerator() {
            super(types);
        }

        @Override
        protected void append(char ch) {
            sb.append(ch);
        }

        @Override
        protected void append(byte[] ba) {
            sb.append(new String(ba));
        }

        @Override
        protected void append(Name name) {
            sb.append(name.toString());
        }

        @Override
        public String toString() {
            return sb.toString();
        }
    }


    JCMethodInvocation makeApply(JCExpression selector, Name name, List<JCExpression> args) {
        MethodSymbol method = rs.resolveInternalMethod(
                currentClassTree.pos(), env,
                selector.type, name,
                TreeInfo.types(args), List.nil());
        JCMethodInvocation tree = make.App( make.Select(selector, method), args)
                                      .setType(types.erasure(method.getReturnType()));
        return tree;
    }

    JCNewClass makeNewClass(Type ctype, List<JCExpression> args) {
        JCNewClass tree = make.NewClass(null,
            null, make.QualIdent(ctype.tsym), args, null);
        tree.constructor = rs.resolveConstructor(
            currentClassTree.pos(), this.env, ctype, TreeInfo.types(args), List.nil());
        tree.type = ctype;
        return tree;
    }

    /**
     * Considering a list of cases, find consecutive cases with the same binding pattern as their label,
     * and type tests with binding patterns as the first element in the guard. These cases are then
     * merged into a single case, and a nested switch is generated from the first element of the guard.
     *
     * For example:
     *
     * OUTER:
     * switch (selector) {
     *     case Box b when b.o() instanceof String s -> {}
     *     case Box b when b.o() instanceof Integer i-> {}
     *     case Box b when b.o() instanceof Number n -> {}
     *     ...
     * }
     * =>
     * OUTER:
     * switch (selector) {
     *     case Box b ->
     *         switch (b.o()) {
     *             case String s -> {}
     *             case Integer i -> {}
     *             case Number n -> {}
     *             default -> continue OUTER; //continue matching on next case of the outer switch
     *         }
     *     ...
     * }
     */
    private List<JCCase> processCases(JCTree currentSwitch, List<JCCase> inputCases) {
        interface AccummulatorResolver {
            public void resolve(VarSymbol commonBinding,
                                JCExpression commonNestedExpression,
                                VarSymbol commonNestedBinding);
        }
        ListBuffer<JCCase> accummulator = new ListBuffer<>();
        ListBuffer<JCCase> result = new ListBuffer<>();
        AccummulatorResolver resolveAccummulator = (commonBinding, commonNestedExpression, commonNestedBinding) -> {
                boolean hasUnconditional = false;
                if (accummulator.size() > 1) {
                    Assert.check(commonBinding != null &&
                                 commonNestedExpression != null &&
                                 commonNestedBinding != null,
                                 () -> "commonBinding: " + commonBinding +
                                       "commonNestedExpression: " + commonNestedExpression +
                                       "commonNestedBinding: " + commonNestedBinding);
                    ListBuffer<JCCase> nestedCases = new ListBuffer<>();
                    boolean hasGuard = false;

                    for(List<JCCase> accList = accummulator.toList(); accList.nonEmpty(); accList = accList.tail) {
                        var accummulated = accList.head;
                        JCPatternCaseLabel accummulatedFirstLabel =
                                (JCPatternCaseLabel) accummulated.labels.head;
                        JCBindingPattern accummulatedPattern =
                                (JCBindingPattern) accummulatedFirstLabel.pat;
                        VarSymbol accummulatedBinding = accummulatedPattern.var.sym;
                        TreeScanner replaceNested =
                                new ReplaceVar(Map.of(accummulatedBinding, commonBinding));

                        replaceNested.scan(accummulated);
                        JCExpression newGuard;
                        JCInstanceOf instanceofCheck;
                        if (accummulatedFirstLabel.syntheticGuard instanceof JCBinary binOp) {
                            newGuard = binOp.rhs;
                            instanceofCheck = (JCInstanceOf) binOp.lhs;
                        } else {
                            newGuard = null;
                            instanceofCheck = (JCInstanceOf) accummulatedFirstLabel.syntheticGuard;
                        }
                        JCBindingPattern binding = (JCBindingPattern) instanceofCheck.pattern;
                        hasUnconditional =
                                (!types.erasure(binding.type).isPrimitive() ? instanceofCheck.allowNull :
                                types.checkUnconditionallyExact(commonNestedExpression.type, types.erasure(binding.type))) &&
                                accList.tail.isEmpty();
                        List<JCCaseLabel> newLabel;

                        JCPatternCaseLabel jcPatternCaseLabelWithGuard = make.PatternCaseLabel(binding);
                        jcPatternCaseLabelWithGuard.syntheticGuard = newGuard;

                        if (hasUnconditional) {
                            newLabel = List.of(make.ConstantCaseLabel(makeNull()),
                                    jcPatternCaseLabelWithGuard);
                        } else {
                            newLabel = List.of(jcPatternCaseLabelWithGuard);
                        }
                        nestedCases.add(make.Case(CaseKind.STATEMENT, newLabel, accummulated.guard,
                                                  accummulated.stats, null));
                        hasGuard = newGuard != null || accummulated.guard != null;
                    }
                    if (hasGuard || !hasUnconditional) {
                        JCContinue continueSwitch = make.Continue(null);
                        continueSwitch.target = currentSwitch;
                        nestedCases.add(make.Case(CaseKind.STATEMENT,
                                                  hasUnconditional
                                                          ? List.of(make.DefaultCaseLabel())
                                                          : List.of(make.ConstantCaseLabel(makeNull()),
                                                                    make.DefaultCaseLabel()),
                                                  null,
                                                  List.of(continueSwitch),
                                                  null));
                    }
                    JCSwitch newSwitch = make.Switch(commonNestedExpression, nestedCases.toList());
                    newSwitch.patternSwitch = true;
                    newSwitch.hasUnconditionalPattern = hasUnconditional;
                    JCPatternCaseLabel leadingTest =
                            (JCPatternCaseLabel) accummulator.first().labels.head;
                    leadingTest.syntheticGuard = null;
                    result.add(make.Case(CaseKind.STATEMENT,
                                         List.of(leadingTest),
                                         null,
                                         List.of(newSwitch),
                                         null));
                } else {
                    result.addAll(accummulator);
                }
                accummulator.clear();
        };

        VarSymbol commonBinding = null;
        JCExpression commonNestedExpression = null;
        VarSymbol commonNestedBinding = null;
        boolean previousNullable = false;

        for (List<JCCase> c = inputCases; c.nonEmpty(); c = c.tail) {
            VarSymbol currentBinding = null;
            boolean currentNullable = false;
            JCExpression currentNestedExpression = null;
            VarSymbol currentNestedBinding = null;

            if (c.head.labels.size() == 1 &&
                c.head.labels.head instanceof JCPatternCaseLabel patternLabel) {
                if (patternLabel.syntheticGuard instanceof JCBinary binOp &&
                    binOp.lhs instanceof JCInstanceOf instanceofCheck &&
                    instanceofCheck.pattern instanceof JCBindingPattern binding) {
                    currentBinding = ((JCBindingPattern) patternLabel.pat).var.sym;
                    currentNullable = instanceofCheck.allowNull;
                    currentNestedExpression = instanceofCheck.expr;
                    currentNestedBinding = binding.var.sym;
                } else if (patternLabel.syntheticGuard instanceof JCInstanceOf instanceofCheck &&
                    instanceofCheck.pattern instanceof JCBindingPattern binding) {
                    currentBinding = ((JCBindingPattern) patternLabel.pat).var.sym;
                    currentNullable = instanceofCheck.allowNull;
                    currentNestedExpression = instanceofCheck.expr;
                    currentNestedBinding = binding.var.sym;
                }
            }
            if (commonBinding == null) {
                if (currentBinding != null) {
                    commonBinding = currentBinding;
                    commonNestedExpression = currentNestedExpression;
                    commonNestedBinding = currentNestedBinding;
                    accummulator.add(c.head);
                } else {
                    result.add(c.head);
                }
            } else if (currentBinding != null &&
                       commonBinding.type.tsym == currentBinding.type.tsym &&
                       !previousNullable &&
                       new TreeDiffer(List.of(commonBinding), List.of(currentBinding))
                               .scan(commonNestedExpression, currentNestedExpression)) {
                accummulator.add(c.head);
            } else {
                resolveAccummulator.resolve(commonBinding, commonNestedExpression, commonNestedBinding);
                if (currentBinding != null) {
                    accummulator.add(c.head);
                } else {
                    result.add(c.head);
                }
                commonBinding = currentBinding;
                commonNestedExpression = currentNestedExpression;
                commonNestedBinding = currentNestedBinding;
            }
            previousNullable = currentNullable;
        }
        resolveAccummulator.resolve(commonBinding, commonNestedExpression, commonNestedBinding);
        return result.toList();
    }

    private Type principalType(JCTree p) {
        if (p instanceof JCPattern jcp && jcp.type.isPrimitive()) {
            return jcp.type;
        }
        return types.boxedTypeOrType(types.erasure(TreeInfo.primaryPatternType(p)));
    }

    private LoadableConstant toLoadableConstant(JCCaseLabel l, Type selector) {
        if (l.hasTag(Tag.PATTERNCASELABEL)) {
            Type principalType = principalType(((JCPatternCaseLabel) l).pat);
            if (((JCPatternCaseLabel) l).pat.type.isReference()) {
                if (types.isSubtype(selector, principalType)) {
                    return (LoadableConstant) selector;
                } else {
                    return (LoadableConstant) principalType;
                }
            } else {
                return makePrimitive(l.pos(), principalType);
            }
        } else if (l.hasTag(Tag.CONSTANTCASELABEL) && !TreeInfo.isNullCaseLabel(l)) {
            JCExpression expr = ((JCConstantCaseLabel) l).expr;
            Symbol sym = TreeInfo.symbol(expr);
            if (sym != null && sym.isEnum() && sym.kind == Kind.VAR) {
                if (selector.tsym.isEnum()) {
                    return LoadableConstant.String(sym.getSimpleName().toString());
                } else {
                    return createEnumDesc(l.pos(), (ClassSymbol) sym.owner, sym.getSimpleName());
                }
            } else {
                Assert.checkNonNull(expr.type.constValue());

                return switch (expr.type.getTag()) {
                    case BYTE, CHAR, SHORT, INT, BOOLEAN -> LoadableConstant.Int((Integer) expr.type.constValue());
                    case LONG -> LoadableConstant.Long((Long) expr.type.constValue());
                    case FLOAT -> LoadableConstant.Float((Float) expr.type.constValue());
                    case DOUBLE -> LoadableConstant.Double((Double) expr.type.constValue());
                    case CLASS -> LoadableConstant.String((String) expr.type.constValue());
                    default -> throw new AssertionError();
                };
            }
        } else {
            return null;
        }
    }

    private LoadableConstant createEnumDesc(DiagnosticPosition pos, ClassSymbol enumClass, Name constant) {
        MethodSymbol classDesc = rs.resolveInternalMethod(pos, env, syms.classDescType, names.of, List.of(syms.stringType), List.nil());
        MethodSymbol enumDesc = rs.resolveInternalMethod(pos, env, syms.enumDescType, names.of, List.of(syms.classDescType, syms.stringType), List.nil());
        return invokeMethodWrapper(pos,
                                   enumDesc.asHandle(),
                                   invokeMethodWrapper(pos,
                                                       classDesc.asHandle(),
                                                       LoadableConstant.String(enumClass.flatname.toString())),
                                   LoadableConstant.String(constant.toString()));
    }

    private LoadableConstant invokeMethodWrapper(DiagnosticPosition pos, MethodHandleSymbol toCall, LoadableConstant... params) {
        List<Type> bsm_staticArgs = List.of(syms.methodHandleLookupType,
                                            syms.stringType,
                                            new ClassType(syms.classType.getEnclosingType(),
                                                          List.of(syms.botType), //XXX - botType
                                                          syms.classType.tsym),
                                            syms.methodHandleType,
                                            types.makeArrayType(syms.objectType));

        MethodSymbol bsm = rs.resolveInternalMethod(pos, env, syms.constantBootstrapsType,
                names.invoke, bsm_staticArgs, List.nil());

        LoadableConstant[] actualParams = new LoadableConstant[params.length + 1];

        actualParams[0] = toCall;

        System.arraycopy(params, 0, actualParams, 1, params.length);

        return new DynamicVarSymbol(bsm.name, bsm.owner, bsm.asHandle(), toCall.getReturnType(), actualParams);
    }

    @Override
    public void visitBinary(JCBinary tree) {
        bindingContext = new BasicBindingContext();
        try {
            super.visitBinary(tree);
            result = bindingContext.decorateExpression(tree);
        } finally {
            bindingContext.pop();
        }
    }

    @Override
    public void visitConditional(JCConditional tree) {
        bindingContext = new BasicBindingContext();
        try {
            super.visitConditional(tree);
            result = bindingContext.decorateExpression(tree);
        } finally {
            bindingContext.pop();
        }
    }

    @Override
    public void visitIf(JCIf tree) {
        bindingContext = new BasicBindingContext();
        try {
            super.visitIf(tree);
            result = bindingContext.decorateStatement(tree);
        } finally {
            bindingContext.pop();
        }
    }

    @Override
    public void visitForLoop(JCForLoop tree) {
        bindingContext = new BasicBindingContext();
        try {
            super.visitForLoop(tree);
            result = bindingContext.decorateStatement(tree);
        } finally {
            bindingContext.pop();
        }
    }

    @Override
    public void visitWhileLoop(JCWhileLoop tree) {
        bindingContext = new BasicBindingContext();
        try {
            super.visitWhileLoop(tree);
            result = bindingContext.decorateStatement(tree);
        } finally {
            bindingContext.pop();
        }
    }

    @Override
    public void visitDoLoop(JCDoWhileLoop tree) {
        bindingContext = new BasicBindingContext();
        try {
            super.visitDoLoop(tree);
            result = bindingContext.decorateStatement(tree);
        } finally {
            bindingContext.pop();
        }
    }

    @Override
    public void visitMethodDef(JCMethodDecl tree) {
        MethodSymbol prevMethodSym = currentMethodSym;
        int prevVariableIndex = variableIndex;
        Set<JCMethodInvocation> prevDeconstructorCalls = deconstructorCalls;
        try {
            currentMethodSym = tree.sym;
            variableIndex = 0;
            deconstructorCalls = null;
            super.visitMethodDef(tree);
            preparePatternMatchingCatchIfNeeded(tree.body);
        } finally {
            variableIndex = prevVariableIndex;
            currentMethodSym = prevMethodSym;
            deconstructorCalls = prevDeconstructorCalls;
        }
    }

    @Override
    public void visitIdent(JCIdent tree) {
        VarSymbol bindingVar = null;
        if ((tree.sym.flags() & Flags.MATCH_BINDING) != 0) {
            bindingVar = bindingContext.getBindingFor((BindingSymbol)tree.sym);
        }
        if (bindingVar == null) {
            super.visitIdent(tree);
        } else {
            result = make.at(tree.pos).Ident(bindingVar).setType(bindingVar.erasure(types));
        }
    }

    @Override
    public void visitBlock(JCBlock tree) {
        ListBuffer<JCStatement> statements = new ListBuffer<>();
        bindingContext = new BindingDeclarationFenceBindingContext() {
            boolean tryPrepend(BindingSymbol binding, JCVariableDecl var) {
                //{
                //    if (E instanceof T N) {
                //        return ;
                //    }
                //    //use of N:
                //}
                //=>
                //{
                //    T N;
                //    if ((let T' N$temp = E; N$temp instanceof T && (N = (T) N$temp == (T) N$temp))) {
                //        return ;
                //    }
                //    //use of N:
                //}
                hoistedVarMap.put(binding, var.sym);
                statements.append(var);
                return true;
            }
        };
        MethodSymbol oldMethodSym = currentMethodSym;
        int prevVariableIndex = variableIndex;
        try {
            boolean isInit = currentMethodSym == null;
            Set<JCMethodInvocation> prevDeconstructorCalls = deconstructorCalls;
            try {
                if (isInit) {
                    // Block is a static or instance initializer.
                    currentMethodSym =
                        new MethodSymbol(tree.flags | Flags.BLOCK,
                                         names.empty, null,
                                         currentClass);
                    variableIndex = 0;
                    deconstructorCalls = null;
                }

                for (List<JCStatement> l = tree.stats; l.nonEmpty(); l = l.tail) {
                    statements.append(translate(l.head));
                }

                if (isInit) {
                    preparePatternMatchingCatchIfNeeded(tree);
                }
            } finally {
                if (isInit) {
                    deconstructorCalls = prevDeconstructorCalls;
                }
            }

            tree.stats = statements.toList();
            result = tree;
        } finally {
            variableIndex = prevVariableIndex;
            currentMethodSym = oldMethodSym;
            bindingContext.pop();
        }
    }

    @Override
    public void visitLambda(JCLambda tree) {
        BindingContext prevContent = bindingContext;
        int prevVariableIndex = variableIndex;
        try {
            bindingContext = new BindingDeclarationFenceBindingContext();
            variableIndex = 0;
            tree.params = translate(tree.params);
            Set<JCMethodInvocation> prevDeconstructorCalls = deconstructorCalls;
            try {
                deconstructorCalls = null;
                tree.body = translate(tree.body);
                if (deconstructorCalls != null) {
                    if (tree.body instanceof JCExpression value) {
                        tree.body = make.Block(0, List.of(make.Return(value)));
                    }
                    if (tree.body instanceof JCBlock block) {
                        preparePatternMatchingCatchIfNeeded(block);
                    } else {
                        throw Assert.error("Unexpected lambda body type: " + tree.body.getKind());
                    }
                }
            } finally {
                deconstructorCalls = prevDeconstructorCalls;
            }
            result = tree;
        } finally {
            variableIndex = prevVariableIndex;
            bindingContext = prevContent;
        }
    }

    @Override
    public void visitClassDef(JCClassDecl tree) {
        ClassSymbol prevCurrentClass = currentClass;
        JCClassDecl prevCurrentClassTree = currentClassTree;
        ListBuffer<JCTree> prevPendingMethods = pendingMethods;
        MethodSymbol prevMethodSym = currentMethodSym;
        Map<RecordComponent, MethodSymbol> prevAccessor2Proxy = component2Proxy;
        try {
            currentClass = tree.sym;
            currentClassTree = tree;
            pendingMethods = new ListBuffer<>();
            currentMethodSym = null;
            component2Proxy = new HashMap<>();
            super.visitClassDef(tree);
            tree.defs = tree.defs.prependList(pendingMethods.toList());
        } finally {
            currentClass = prevCurrentClass;
            currentClassTree = prevCurrentClassTree;
            pendingMethods = prevPendingMethods;
            currentMethodSym = prevMethodSym;
            component2Proxy = prevAccessor2Proxy;
        }
    }

    public void visitVarDef(JCVariableDecl tree) {
        MethodSymbol prevMethodSym = currentMethodSym;
        int prevVariableIndex = variableIndex;
        try {
            tree.mods = translate(tree.mods);
            tree.vartype = translate(tree.vartype);
            if (currentMethodSym == null) {
                // A class or instance field initializer.
                currentMethodSym =
                    new MethodSymbol((tree.mods.flags&Flags.STATIC) | Flags.BLOCK,
                                     names.empty, null,
                                     currentClass);
                variableIndex = 0;
            }
            if (tree.init != null) tree.init = translate(tree.init);
            result = tree;
        } finally {
            variableIndex = prevVariableIndex;
            currentMethodSym = prevMethodSym;
        }
    }

    @Override
    public void visitTry(JCTry tree) {
        tree.resources = translate(tree.resources);
        Set<JCMethodInvocation> prevDeconstructorCalls = deconstructorCalls;
        try {
            deconstructorCalls = null;
            tree.body = translate(tree.body);
            preparePatternMatchingCatchIfNeeded(tree.body);
        } finally {
            deconstructorCalls = prevDeconstructorCalls;
        }
        tree.catchers = translateCatchers(tree.catchers);
        tree.finalizer = translate(tree.finalizer);
        result = tree;
    }

    private void preparePatternMatchingCatchIfNeeded(JCBlock tree) {
        if (deconstructorCalls != null) {
            VarSymbol ctch = new VarSymbol(Flags.SYNTHETIC,
                    names.fromString("catch" + variableIndex++ + target.syntheticNameChar()),
                    syms.throwableType,
                    currentMethodSym);

            JCCatch patternMatchingCatch =
                    make.Catch(make.VarDef(ctch, null),
                               make.Block(0,
                                          List.of(make.Throw(makeNewClass(syms.matchExceptionType,
                                                                          List.of(makeApply(make.Ident(ctch),
                                                                                            names.toString,
                                                                                            List.nil()),
                                                                                  make.Ident(ctch)))))));
            tree.patternMatchingCatch =
                    new PatternMatchingCatch(patternMatchingCatch, deconstructorCalls);
            deconstructorCalls = null;
        }
    }

    public JCTree translateTopLevelClass(Env<AttrContext> env, JCTree cdef, TreeMaker make) {
        try {
            this.make = make;
            this.env = env;
            translate(cdef);
        } finally {
            // note that recursive invocations of this method fail hard
            this.make = null;
            this.env = null;
        }

        return cdef;
    }

    /** Make an instanceof expression.
     *  @param lhs      The expression.
     *  @param type     The type to be tested.
     */

    JCInstanceOf makeTypeTest(JCExpression lhs, JCExpression type) {
        JCInstanceOf tree = make.TypeTest(lhs, type);
        tree.type = syms.booleanType;
        return tree;
    }

    /** Make an attributed binary expression (copied from Lower).
     *  @param optag    The operators tree tag.
     *  @param lhs      The operator's left argument.
     *  @param rhs      The operator's right argument.
     */
    JCBinary makeBinary(JCTree.Tag optag, JCExpression lhs, JCExpression rhs) {
        JCBinary tree = make.Binary(optag, lhs, rhs);
        tree.operator = operators.resolveBinary(tree, optag, lhs.type, rhs.type);
        tree.type = tree.operator.type.getReturnType();
        return tree;
    }

    /** Make an attributed unary expression.
     *  @param optag    The operators tree tag.
     *  @param arg      The operator's argument.
     */
    JCTree.JCUnary makeUnary(JCTree.Tag optag, JCExpression arg) {
        JCTree.JCUnary tree = make.Unary(optag, arg);
        tree.operator = operators.resolveUnary(tree, optag, arg.type);
        tree.type = tree.operator.type.getReturnType();
        return tree;
    }

    JCExpression convert(JCExpression expr, Type target) {
        if (types.isSubtype(expr.type, target)) {
            //cast not needed
            return expr;
        }
        JCExpression result = make.at(expr.pos()).TypeCast(make.Type(target), expr);
        result.type = target;
        return result;
    }

    JCExpression mergeConditions(JCExpression left, JCExpression right) {
        if (left instanceof JCBinary lastBinary) {
            while (lastBinary.rhs instanceof JCBinary nextBinary) {
                lastBinary = nextBinary;
            }
            lastBinary.rhs = makeBinary(Tag.AND, lastBinary.rhs, right);
            return left;
        } else {
            return makeBinary(Tag.AND, left, right);
        }
    }

    abstract class BindingContext {
        abstract VarSymbol bindingDeclared(BindingSymbol varSymbol);
        abstract VarSymbol getBindingFor(BindingSymbol varSymbol);
        abstract List<JCStatement> bindingVars(int diagPos);
        abstract JCStatement decorateStatement(JCStatement stat);
        abstract JCExpression decorateExpression(JCExpression expr);
        abstract BindingContext pop();
        abstract boolean tryPrepend(BindingSymbol binding, JCVariableDecl var);
    }

    class BasicBindingContext extends BindingContext {
        Map<BindingSymbol, VarSymbol> hoistedVarMap;
        BindingContext parent;

        public BasicBindingContext() {
            this.parent = bindingContext;
            this.hoistedVarMap = new LinkedHashMap<>();
        }

        @Override
        VarSymbol bindingDeclared(BindingSymbol varSymbol) {
            VarSymbol res = parent.bindingDeclared(varSymbol);
            if (res == null) {
                res = new VarSymbol(varSymbol.flags() & ~Flags.MATCH_BINDING, varSymbol.name, varSymbol.type, currentMethodSym);
                res.setTypeAttributes(varSymbol.getRawTypeAttributes());
                hoistedVarMap.put(varSymbol, res);
            }
            return res;
        }

        @Override
        VarSymbol getBindingFor(BindingSymbol varSymbol) {
            VarSymbol res = parent.getBindingFor(varSymbol);
            if (res != null) {
                return res;
            }
            return hoistedVarMap.entrySet().stream()
                    .filter(e -> e.getKey().isAliasFor(varSymbol))
                    .findFirst()
                    .map(e -> e.getValue()).orElse(null);
        }

        @Override
        List<JCStatement> bindingVars(int diagPos) {
            if (hoistedVarMap.isEmpty()) return List.nil();
            ListBuffer<JCStatement> stats = new ListBuffer<>();
            for (Entry<BindingSymbol, VarSymbol> e : hoistedVarMap.entrySet()) {
                JCVariableDecl decl = makeHoistedVarDecl(diagPos, e.getValue());
                if (!e.getKey().isPreserved() ||
                    !parent.tryPrepend(e.getKey(), decl)) {
                    stats.add(decl);
                }
            }
            return stats.toList();
        }

        @Override
        JCStatement decorateStatement(JCStatement stat) {
            //if (E instanceof T N) {
            //     //use N
            //}
            //=>
            //{
            //    T N;
            //    if ((let T' N$temp = E; N$temp instanceof T && (N = (T) N$temp == (T) N$temp))) {
            //        //use N
            //    }
            //}
            List<JCStatement> stats = bindingVars(stat.pos);
            if (stats.nonEmpty()) {
                stat = make.at(stat.pos).Block(0, stats.append(stat));
            }
            return stat;
        }

        @Override
        JCExpression decorateExpression(JCExpression expr) {
            //E instanceof T N && /*use of N*/
            //=>
            //(let T N; (let T' N$temp = E; N$temp instanceof T && (N = (T) N$temp == (T) N$temp)) && /*use of N*/)
            for (VarSymbol vsym : hoistedVarMap.values()) {
                expr = make.at(expr.pos).LetExpr(makeHoistedVarDecl(expr.pos, vsym), expr).setType(expr.type);
            }
            return expr;
        }

        @Override
        BindingContext pop() {
            return bindingContext = parent;
        }

        @Override
        boolean tryPrepend(BindingSymbol binding, JCVariableDecl var) {
            return false;
        }

        private JCVariableDecl makeHoistedVarDecl(int pos, VarSymbol varSymbol) {
            return make.at(pos).VarDef(varSymbol, null);
        }
    }

    private class BindingDeclarationFenceBindingContext extends BasicBindingContext {

        @Override
        VarSymbol bindingDeclared(BindingSymbol varSymbol) {
            return null;
        }

    }

    /** Make an attributed tree representing a literal. This will be an
     *  Ident node in the case of boolean literals, a Literal node in all
     *  other cases.
     *  @param type       The literal's type.
     *  @param value      The literal's value.
     */
    JCExpression makeLit(Type type, Object value) {
        return make.Literal(type.getTag(), value).setType(type.constType(value));
    }

    /** Make an attributed tree representing null.
     */
    JCExpression makeNull() {
        return makeLit(syms.botType, null);
    }

    private class ReplaceVar extends TreeScanner {

        private final Map<Symbol, Symbol> fromTo;

        public ReplaceVar(Map<Symbol, Symbol> fromTo) {
            this.fromTo = fromTo;
        }

        @Override
        public void visitIdent(JCIdent tree) {
            tree.sym = fromTo.getOrDefault(tree.sym, tree.sym);
            super.visitIdent(tree);
        }

        @Override
        public void visitPatternCaseLabel(JCPatternCaseLabel tree) {
            super.visitPatternCaseLabel(tree);
            scan(tree.syntheticGuard);
        }
    }
}<|MERGE_RESOLUTION|>--- conflicted
+++ resolved
@@ -102,13 +102,10 @@
 import com.sun.tools.javac.tree.JCTree.LetExpr;
 import com.sun.tools.javac.tree.TreeInfo;
 import com.sun.tools.javac.tree.TreeScanner;
-<<<<<<< HEAD
-=======
 import com.sun.tools.javac.util.Assert;
 import com.sun.tools.javac.util.JCDiagnostic;
 import com.sun.tools.javac.util.JCDiagnostic.DiagnosticPosition;
 import com.sun.tools.javac.util.List;
->>>>>>> 94eb44b1
 
 /**
  * This pass translates pattern-matching constructs, such as instanceof <pattern>.
@@ -506,23 +503,17 @@
                          .flatMap(c -> c.labels.stream())
                          .map(l -> toLoadableConstant(l, seltype))
                          .filter(c -> c != null)
-                         .toArray(s -> new LoadableConstant[s + 1]);
-
-            // The last item in the `labels` array is used to pass the selector type (potentially primitive)
-            if (seltype.isPrimitive()) {
-                staticArgValues[staticArgValues.length - 1] = makePrimitive(tree.pos(), seltype);
-            }
-            else {
-                staticArgValues[staticArgValues.length - 1] = (LoadableConstant) types.skipTypeVars(seltype, false);
-            }
+                         .toArray(s -> new LoadableConstant[s]);
 
             boolean enumSelector = seltype.tsym.isEnum();
+            boolean primitiveSelector = seltype.isPrimitive();
             Name bootstrapName = enumSelector ? names.enumSwitch : names.typeSwitch;
             MethodSymbol bsm = rs.resolveInternalMethod(tree.pos(), env, syms.switchBootstrapsType,
                     bootstrapName, staticArgTypes, List.nil());
 
+            Type x1 = enumSelector || primitiveSelector ? seltype : syms.objectType;
             MethodType indyType = new MethodType(
-                    List.of(enumSelector ? seltype : syms.objectType, syms.intType),
+                    List.of(x1, syms.intType),
                     syms.intType,
                     List.nil(),
                     syms.methodClass
