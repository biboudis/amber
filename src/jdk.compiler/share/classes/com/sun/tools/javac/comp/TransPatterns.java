/*
 * Copyright (c) 2017, 2022, Oracle and/or its affiliates. All rights reserved.
 * DO NOT ALTER OR REMOVE COPYRIGHT NOTICES OR THIS FILE HEADER.
 *
 * This code is free software; you can redistribute it and/or modify it
 * under the terms of the GNU General Public License version 2 only, as
 * published by the Free Software Foundation.  Oracle designates this
 * particular file as subject to the "Classpath" exception as provided
 * by Oracle in the LICENSE file that accompanied this code.
 *
 * This code is distributed in the hope that it will be useful, but WITHOUT
 * ANY WARRANTY; without even the implied warranty of MERCHANTABILITY or
 * FITNESS FOR A PARTICULAR PURPOSE.  See the GNU General Public License
 * version 2 for more details (a copy is included in the LICENSE file that
 * accompanied this code).
 *
 * You should have received a copy of the GNU General Public License version
 * 2 along with this work; if not, write to the Free Software Foundation,
 * Inc., 51 Franklin St, Fifth Floor, Boston, MA 02110-1301 USA.
 *
 * Please contact Oracle, 500 Oracle Parkway, Redwood Shores, CA 94065 USA
 * or visit www.oracle.com if you need additional information or have any
 * questions.
 */

package com.sun.tools.javac.comp;

import com.sun.source.tree.CaseTree;
import com.sun.source.tree.CaseTree.CaseKind;
import com.sun.tools.javac.code.BoundKind;
import com.sun.tools.javac.code.Flags;
import com.sun.tools.javac.code.Kinds;
import com.sun.tools.javac.code.Kinds.Kind;
import com.sun.tools.javac.code.Preview;
import com.sun.tools.javac.code.Symbol;
import com.sun.tools.javac.code.Symbol.BindingSymbol;
import com.sun.tools.javac.code.Symbol.ClassSymbol;
import com.sun.tools.javac.code.Symbol.DynamicMethodSymbol;
import com.sun.tools.javac.code.Symbol.VarSymbol;
import com.sun.tools.javac.code.Symtab;
import com.sun.tools.javac.code.Type.ClassType;
import com.sun.tools.javac.code.Type.MethodType;
import com.sun.tools.javac.code.Type.WildcardType;
import com.sun.tools.javac.code.Types;
import com.sun.tools.javac.tree.JCTree.JCAssign;
import com.sun.tools.javac.tree.JCTree.JCBinary;
import com.sun.tools.javac.tree.JCTree.JCConditional;
import com.sun.tools.javac.tree.JCTree.JCExpression;
import com.sun.tools.javac.tree.JCTree.JCForLoop;
import com.sun.tools.javac.tree.JCTree.JCIdent;
import com.sun.tools.javac.tree.JCTree.JCIf;
import com.sun.tools.javac.tree.JCTree.JCInstanceOf;
import com.sun.tools.javac.tree.JCTree.JCMethodDecl;
import com.sun.tools.javac.tree.JCTree.JCSwitch;
import com.sun.tools.javac.tree.JCTree.JCVariableDecl;
import com.sun.tools.javac.tree.JCTree.JCBindingPattern;
import com.sun.tools.javac.tree.JCTree.JCWhileLoop;
import com.sun.tools.javac.tree.JCTree.JCThrow;
import com.sun.tools.javac.tree.JCTree.Tag;
import com.sun.tools.javac.tree.TreeMaker;
import com.sun.tools.javac.tree.TreeTranslator;
import com.sun.tools.javac.util.*;
import com.sun.tools.javac.util.JCDiagnostic.DiagnosticPosition;
import java.util.Collections;
import java.util.Map;
import java.util.Map.Entry;
import java.util.HashMap;
import java.util.IdentityHashMap;
import java.util.LinkedHashMap;
import java.util.stream.Stream;
import java.util.Set;
import com.sun.tools.javac.code.Symbol.MethodSymbol;
import com.sun.tools.javac.code.Symbol.RecordComponent;
import com.sun.tools.javac.code.Type;
import static com.sun.tools.javac.code.TypeTag.BOT;
import com.sun.tools.javac.jvm.PoolConstant.LoadableConstant;
import com.sun.tools.javac.jvm.Target;
import com.sun.tools.javac.tree.JCTree;
import com.sun.tools.javac.tree.JCTree.JCBlock;
import com.sun.tools.javac.tree.JCTree.JCBlock.PatternMatchingCatch;
import com.sun.tools.javac.tree.JCTree.JCBreak;
import com.sun.tools.javac.tree.JCTree.JCCase;
import com.sun.tools.javac.tree.JCTree.JCCaseLabel;
import com.sun.tools.javac.tree.JCTree.JCCatch;
import com.sun.tools.javac.tree.JCTree.JCClassDecl;
import com.sun.tools.javac.tree.JCTree.JCContinue;
import com.sun.tools.javac.tree.JCTree.JCDoWhileLoop;
import com.sun.tools.javac.tree.JCTree.JCConstantCaseLabel;
import com.sun.tools.javac.tree.JCTree.JCExpressionStatement;
import com.sun.tools.javac.tree.JCTree.JCFieldAccess;
import com.sun.tools.javac.tree.JCTree.JCLambda;
import com.sun.tools.javac.tree.JCTree.JCMethodInvocation;
import com.sun.tools.javac.tree.JCTree.JCNewClass;
import com.sun.tools.javac.tree.JCTree.JCParenthesizedPattern;
import com.sun.tools.javac.tree.JCTree.JCPattern;
import com.sun.tools.javac.tree.JCTree.JCPatternCaseLabel;
import com.sun.tools.javac.tree.JCTree.JCRecordPattern;
import com.sun.tools.javac.tree.JCTree.JCStatement;
import com.sun.tools.javac.tree.JCTree.JCSwitchExpression;
import com.sun.tools.javac.tree.JCTree.JCTry;
import com.sun.tools.javac.tree.JCTree.LetExpr;
import com.sun.tools.javac.tree.TreeInfo;
import com.sun.tools.javac.tree.TreeScanner;

/**
 * This pass translates pattern-matching constructs, such as instanceof <pattern>.
 */
public class TransPatterns extends TreeTranslator {

    protected static final Context.Key<TransPatterns> transPatternsKey = new Context.Key<>();

    public static TransPatterns instance(Context context) {
        TransPatterns instance = context.get(transPatternsKey);
        if (instance == null)
            instance = new TransPatterns(context);
        return instance;
    }

    private final Symtab syms;
    private final Attr attr;
    private final Resolve rs;
    private final Types types;
    private final Operators operators;
    private final Names names;
    private final Target target;
    private final Preview preview;
    private TreeMaker make;
    private Env<AttrContext> env;

    BindingContext bindingContext = new BindingContext() {
        @Override
        VarSymbol bindingDeclared(BindingSymbol varSymbol) {
            return null;
        }

        @Override
        VarSymbol getBindingFor(BindingSymbol varSymbol) {
            return null;
        }

        @Override
        List<JCStatement> bindingVars(int diagPos) {
            return List.nil();
        }

        @Override
        JCStatement decorateStatement(JCStatement stat) {
            return stat;
        }

        @Override
        JCExpression decorateExpression(JCExpression expr) {
            return expr;
        }

        @Override
        BindingContext pop() {
            //do nothing
            return this;
        }

        @Override
        boolean tryPrepend(BindingSymbol binding, JCVariableDecl var) {
            return false;
        }
    };

    private ClassSymbol currentClass = null;
    private JCClassDecl currentClassTree = null;
    private ListBuffer<JCTree> pendingMethods = null;
    private MethodSymbol currentMethodSym = null;
    private VarSymbol currentValue = null;
    private Map<RecordComponent, MethodSymbol> component2Proxy = null;
    private Set<JCMethodInvocation> deconstructorCalls;
    private int variableIndex = 0;

    protected TransPatterns(Context context) {
        context.put(transPatternsKey, this);
        syms = Symtab.instance(context);
        attr = Attr.instance(context);
        rs = Resolve.instance(context);
        make = TreeMaker.instance(context);
        types = Types.instance(context);
        operators = Operators.instance(context);
        names = Names.instance(context);
        target = Target.instance(context);
        preview = Preview.instance(context);
    }

    @Override
    public void visitTypeTest(JCInstanceOf tree) {
        if (tree.pattern instanceof JCPattern pattern) {
            //first, resolve any parenthesized and record patterns:
            pattern = TreeInfo.skipParens(pattern);
            JCExpression extraConditions = null;
            if (pattern instanceof JCRecordPattern recordPattern) {
                UnrolledRecordPattern unrolledRecordPattern = unrollRecordPattern(recordPattern);
                pattern = unrolledRecordPattern.primaryPattern();
                extraConditions = unrolledRecordPattern.newGuard();
            }
            //$pattern is now always a binding pattern, $extraConditions are possibly additional tests
            //implementing to the record pattern
            //
            //E instanceof $patternType $patternName && $extraConditions
            //=>
            //(let $patternType N$temp = E; N$temp instanceof $patternType &&
            //                              (let $patternName = ($patternType) N$temp; true) &&
            //                              $extraConditions)
            Type tempType = tree.expr.type.hasTag(BOT) ?
                    syms.objectType
                    : tree.expr.type;
            VarSymbol prevCurrentValue = currentValue;
            bindingContext = new BasicBindingContext();
            try {
                JCExpression translatedExpr = translate(tree.expr);
                Symbol exprSym = TreeInfo.symbol(translatedExpr);

                if (exprSym != null &&
                    exprSym.kind == Kind.VAR &&
                    exprSym.owner.kind.matches(Kinds.KindSelector.VAL_MTH)) {
                    currentValue = (VarSymbol) exprSym;
                } else {
                    currentValue = new VarSymbol(Flags.FINAL | Flags.SYNTHETIC,
                            names.fromString("patt" + variableIndex++ + target.syntheticNameChar() + "temp"),
                            tempType,
                            currentMethodSym);
                }

                Type principalType = types.erasure(TreeInfo.primaryPatternType((pattern)));
                JCExpression resultExpression = (JCExpression) this.<JCTree>translate(pattern);
                if (!tree.allowNull && !principalType.isPrimitive()) {
                    resultExpression =
                            makeBinary(Tag.AND,
                                       makeTypeTest(make.Ident(currentValue), make.Type(principalType)),
                                       resultExpression);
                }
                if (extraConditions != null) {
                    extraConditions = translate(extraConditions);
                    resultExpression = makeBinary(Tag.AND, resultExpression, extraConditions);
                }
                if (currentValue != exprSym) {
                    resultExpression =
                            make.at(tree.pos).LetExpr(make.VarDef(currentValue, translatedExpr),
                                                      resultExpression).setType(syms.booleanType);
                    ((LetExpr) resultExpression).needsCond = true;
                }
                result = bindingContext.decorateExpression(resultExpression);
            } finally {
                currentValue = prevCurrentValue;
                bindingContext.pop();
            }
        } else {
            super.visitTypeTest(tree);
        }
    }

    @Override
    public void visitBindingPattern(JCBindingPattern tree) {
        //it is assumed the primary type has already been checked:
        BindingSymbol binding = (BindingSymbol) tree.var.sym;
        Type castTargetType = types.erasure(TreeInfo.primaryPatternType(tree));
        VarSymbol bindingVar = bindingContext.bindingDeclared(binding);

        if (bindingVar != null) {
            JCAssign fakeInit = (JCAssign)make.at(TreeInfo.getStartPos(tree)).Assign(
                    make.Ident(bindingVar), convert(make.Ident(currentValue), castTargetType)).setType(bindingVar.erasure(types));
            LetExpr nestedLE = make.LetExpr(List.of(make.Exec(fakeInit)),
                                            make.Literal(true));
            nestedLE.needsCond = true;
            nestedLE.setType(syms.booleanType);
            result = nestedLE;
        } else {
            result = make.Literal(true);
        }
    }

    @Override
    public void visitParenthesizedPattern(JCParenthesizedPattern tree) {
        result = translate(tree.pattern);
    }

    @Override
    public void visitRecordPattern(JCRecordPattern tree) {
        //record patterns should be resolved by the constructs that use them.
        Assert.error();
    }

    private UnrolledRecordPattern unrollRecordPattern(JCRecordPattern recordPattern) {
        //Convert a record pattern in the basic binding pattern and additional conditions
        //implementing the record pattern:
        //$record($nestedPattern1, $nestedPattern2, ...) $r
        //=>
        //$record $r; type-test-of($nestedPattern1) && type-test-of($nestedPattern2) && ... &&
        //            nested-conditions-of($nestedPattern1) && nested-conditions-of($nestedPattern2)
        Type recordType = recordPattern.record.erasure(types);
        BindingSymbol tempBind = new BindingSymbol(Flags.SYNTHETIC,
            names.fromString(target.syntheticNameChar() + "b" + target.syntheticNameChar() + variableIndex++), recordType,
                             currentMethodSym);
        JCVariableDecl recordBindingVar = make.VarDef(tempBind, null);

        VarSymbol recordBinding = recordBindingVar.sym;
        List<? extends RecordComponent> components = recordPattern.record.getRecordComponents();
        List<? extends Type> nestedFullComponentTypes = recordPattern.fullComponentTypes;
        List<? extends JCPattern> nestedPatterns = recordPattern.nested;
        JCExpression firstLevelChecks = null;
        JCExpression secondLevelChecks = null;

        while (components.nonEmpty()) {
            RecordComponent component = components.head;
            Type componentType = types.erasure(nestedFullComponentTypes.head);
            JCPattern nestedPattern = TreeInfo.skipParens(nestedPatterns.head);
            JCBindingPattern nestedBinding;
            boolean allowNull;
            if (nestedPattern instanceof JCRecordPattern nestedRecordPattern) {
                UnrolledRecordPattern nestedDesugared = unrollRecordPattern(nestedRecordPattern);
                JCExpression newGuard = nestedDesugared.newGuard();
                if (newGuard != null) {
                    if (secondLevelChecks == null) {
                        secondLevelChecks = newGuard;
                    } else {
                        secondLevelChecks = mergeConditions(secondLevelChecks, newGuard);
                    }
                }
                nestedBinding = nestedDesugared.primaryPattern();
                allowNull = false;
            } else {
                nestedBinding = (JCBindingPattern) nestedPattern;
                allowNull = types.isSubtype(componentType,
                                            types.boxedTypeOrType(types.erasure(nestedBinding.type)));
            }
            JCMethodInvocation componentAccessor =
                    make.App(make.Select(convert(make.Ident(recordBinding), recordBinding.type), //TODO - cast needed????
                             component.accessor)).setType(types.erasure(component.accessor.getReturnType()));
            if (deconstructorCalls == null) {
                deconstructorCalls = Collections.newSetFromMap(new IdentityHashMap<>());
            }
            deconstructorCalls.add(componentAccessor);
            JCExpression accessedComponentValue =
                    convert(componentAccessor, componentType);
            JCInstanceOf firstLevelCheck = (JCInstanceOf) make.TypeTest(accessedComponentValue, nestedBinding).setType(syms.booleanType);
            //TODO: verify deep/complex nesting with nulls
            firstLevelCheck.allowNull = allowNull;
            if (firstLevelChecks == null) {
                firstLevelChecks = firstLevelCheck;
            } else {
                firstLevelChecks = mergeConditions(firstLevelChecks, firstLevelCheck);
            }
            components = components.tail;
            nestedFullComponentTypes = nestedFullComponentTypes.tail;
            nestedPatterns = nestedPatterns.tail;
        }

        Assert.check(components.isEmpty() == nestedPatterns.isEmpty());
        JCExpression guard = null;
        if (firstLevelChecks != null) {
            guard = firstLevelChecks;
            if (secondLevelChecks != null) {
                guard = mergeConditions(guard, secondLevelChecks);
            }
        }
        return new UnrolledRecordPattern((JCBindingPattern) make.BindingPattern(recordBindingVar).setType(recordBinding.type), guard);
    }

    record UnrolledRecordPattern(JCBindingPattern primaryPattern, JCExpression newGuard) {}

    @Override
    public void visitSwitch(JCSwitch tree) {
        handleSwitch(tree, tree.selector, tree.cases,
                     tree.hasUnconditionalPattern, tree.patternSwitch);
    }

    @Override
    public void visitSwitchExpression(JCSwitchExpression tree) {
        handleSwitch(tree, tree.selector, tree.cases,
                     tree.hasUnconditionalPattern, tree.patternSwitch);
    }

    private void handleSwitch(JCTree tree,
                              JCExpression selector,
                              List<JCCase> cases,
                              boolean hasUnconditionalPattern,
                              boolean patternSwitch) {
        if (patternSwitch) {
            Type seltype = selector.type.hasTag(BOT)
                    ? syms.objectType
                    : selector.type;
            Assert.check(preview.isEnabled());
            Assert.check(preview.usesPreview(env.toplevel.sourcefile));

            //rewrite pattern matching switches, performed in several steps:
            //1. record patterns are unrolled into a binding pattern and guards using unrollRecordPattern
            //   (guards implement the nested pattern checks)
            //   the switch only has constants and binding patterns as the
            //2. the cases are processed through processCases, that will group cases with the same
            //   binding pattern and similar guards, and will factor out the common binding pattern,
            //   creating nested switches.
            //3. the simplified binding-only switch with guards is then converted to an ordinary switch:
            //switch ($obj) {
            //     case $constant: $stats1$
            //     case $pattern2 when $guard2: $stats2$
            //     case $pattern3, null: $stats3$
            //     case $pattern4: $stats4$
            //}
            //=>
            //int $idx = 0;
            //$RESTART: switch (invokeDynamic typeSwitch($constant, typeof($pattern1), typeof($pattern2), typeof($pattern3))($obj, $idx)) {
            //     case 0:
            //         $stats1$
            //     case 1:
            //         if (!(<desugared $pattern2> && $guard2)) { $idx = 2; continue $RESTART; }
            //         $stats$
            //     case 2, -1:
            //         if (!(<desugared $pattern3>)) { $idx = 3; continue $RESTART; }
            //         $stats$
            //     case 3:
            //         if (!(<desugared $pattern4>)) { $idx = 4; continue $RESTART; }
            //         $stats$
            //}
            //notes:
            //-pattern desugaring performs assignment to the binding variables
            //-the selector is evaluated only once and stored in a temporary variable
            //-typeSwitch bootstrap method can restart matching at specified index. The bootstrap will
            // categorize the input, and return the case index whose type or constant matches the input.
            // The bootstrap does not evaluate guards, which are injected at the beginning of the case's
            // statement list, and if the guard fails, the switch is "continued" and matching is
            // restarted from the next index.
            //-case null is always desugared to case -1, as the typeSwitch bootstrap method will
            // return -1 when the input is null
            //
            //note the selector is evaluated only once and stored in a temporary variable
            ListBuffer<JCCase> newCases = new ListBuffer<>();
            for (List<JCCase> c = cases; c.nonEmpty(); c = c.tail) {
                c.head.labels = c.head.labels.map(l -> {
                    if (l instanceof JCPatternCaseLabel patternLabel) {
                        JCPattern pattern = TreeInfo.skipParens(patternLabel.pat);
                        if (pattern instanceof JCRecordPattern recordPattern) {
                            UnrolledRecordPattern deconstructed = unrollRecordPattern(recordPattern);
                            JCExpression guard = deconstructed.newGuard();
                            if (patternLabel.guard != null) {
                                guard = mergeConditions(guard, patternLabel.guard);
                            }
                            return make.PatternCaseLabel(deconstructed.primaryPattern(), guard);
                        }
                    }
                    return l;
                });
                newCases.add(c.head);
            }
            cases = processCases(tree, newCases.toList());
            ListBuffer<JCStatement> statements = new ListBuffer<>();
            VarSymbol temp = new VarSymbol(Flags.SYNTHETIC,
                    names.fromString("selector" + variableIndex++ + target.syntheticNameChar() + "temp"),
                    seltype,
                    currentMethodSym);
            boolean hasNullCase = cases.stream()
                                       .flatMap(c -> c.labels.stream())
                                       .anyMatch(p -> TreeInfo.isNullCaseLabel(p));

            JCCase lastCase = cases.last();

            selector = translate(selector);
            boolean needsNullCheck = !hasNullCase && !seltype.isPrimitive();
            statements.append(make.at(tree.pos).VarDef(temp, needsNullCheck ? attr.makeNullCheck(selector)
                                                                            : selector));
            VarSymbol index = new VarSymbol(Flags.SYNTHETIC,
                    names.fromString("index" + target.syntheticNameChar() + variableIndex++),
                    syms.intType,
                    currentMethodSym);
            statements.append(make.at(tree.pos).VarDef(index, makeLit(syms.intType, 0)));

            List<Type> staticArgTypes = List.of(syms.methodHandleLookupType,
                                                syms.stringType,
                                                syms.methodTypeType,
                                                types.makeArrayType(new ClassType(syms.classType.getEnclosingType(),
                                                                    List.of(new WildcardType(syms.objectType, BoundKind.UNBOUND,
                                                                                             syms.boundClass)),
                                                                    syms.classType.tsym)));

            // The boolean flag `hasUnconditionalPattern` is true when either there
            // is a default case or an unconditional pattern. Consequently, we
            // disambiguate. The last should be the one before the unconditional or the default case.
            Stream<JCCase> effectiveCases = null;
            if (cases.stream().flatMap(c -> c.labels.stream()).noneMatch(p -> p.hasTag(Tag.DEFAULTCASELABEL))) {
                effectiveCases = cases.stream()
                        .limit(hasUnconditionalPattern ? cases.size() - 1 : cases.size());
            } else {
                effectiveCases = cases.stream()
                        .limit(cases.size());
            }

            LoadableConstant[] staticArgValues =
                    effectiveCases
                         .flatMap(c -> c.labels.stream())
                         .map(l -> toLoadableConstant(l, seltype))
                         .filter(c -> c != null)
                         .toArray(s -> new LoadableConstant[s + 1]);

            // The last item in the `labels` array is used to pass the selector type (potentially primitive)
            if (seltype.isPrimitive()) {
                staticArgValues[staticArgValues.length - 1] = makePrimitive(tree.pos(), seltype);
            }
            else {
                staticArgValues[staticArgValues.length - 1] = (LoadableConstant) types.skipTypeVars(seltype, false);
            }

            boolean enumSelector = seltype.tsym.isEnum();
            Name bootstrapName = enumSelector ? names.enumSwitch : names.typeSwitch;
            MethodSymbol bsm = rs.resolveInternalMethod(tree.pos(), env, syms.switchBootstrapsType,
                    bootstrapName, staticArgTypes, List.nil());

            MethodType indyType = new MethodType(
                    List.of(enumSelector ? seltype : syms.objectType, syms.intType),
                    syms.intType,
                    List.nil(),
                    syms.methodClass
            );
            DynamicMethodSymbol dynSym = new DynamicMethodSymbol(bootstrapName,
                    syms.noSymbol,
                    bsm.asHandle(),
                    indyType,
                    staticArgValues);

            JCFieldAccess qualifier = make.Select(make.QualIdent(bsm.owner), dynSym.name);
            qualifier.sym = dynSym;
            qualifier.type = syms.intType;
            selector = make.Apply(List.nil(),
                                  qualifier,
                                  List.of(make.Ident(temp), make.Ident(index)))
                           .setType(syms.intType);

            int i = 0;
            boolean previousCompletesNormally = false;
            boolean hasDefault = false;

            for (var c : cases) {
                List<JCCaseLabel> clearedPatterns = c.labels;
                boolean hasJoinedNull =
                        c.labels.size() > 1 && c.labels.stream().anyMatch(l -> TreeInfo.isNullCaseLabel(l));
                if (hasJoinedNull) {
                    clearedPatterns = c.labels.stream()
                                              .filter(l -> !TreeInfo.isNullCaseLabel(l))
                                              .collect(List.collector());
                }
                if (clearedPatterns.size() == 1 && clearedPatterns.head.hasTag(Tag.PATTERNCASELABEL) && !previousCompletesNormally) {
                    JCPatternCaseLabel label = (JCPatternCaseLabel) clearedPatterns.head;
                    bindingContext = new BasicBindingContext();
                    VarSymbol prevCurrentValue = currentValue;
                    try {
                        currentValue = temp;
                        JCExpression test = (JCExpression) this.<JCTree>translate(label.pat);
                        if (label.guard != null) {
                            JCExpression guard = translate(label.guard);
                            if (hasJoinedNull) {
                                JCPattern pattern = label.pat;
                                while (pattern instanceof JCParenthesizedPattern parenthesized) {
                                    pattern = parenthesized.pattern;
                                }
                                Assert.check(pattern.hasTag(Tag.BINDINGPATTERN));
                                BindingSymbol binding = (BindingSymbol) ((JCBindingPattern) pattern).var.sym;
                                guard = makeBinary(Tag.OR,
                                                   makeBinary(Tag.EQ,
                                                              make.Ident(bindingContext.getBindingFor(binding)),
                                                              makeNull()),
                                                   guard);
                            }
                            test = makeBinary(Tag.AND, test, guard);
                        }
                        c.stats = translate(c.stats);
                        JCContinue continueSwitch = make.at(clearedPatterns.head.pos()).Continue(null);
                        continueSwitch.target = tree;
                        c.stats = c.stats.prepend(make.If(makeUnary(Tag.NOT, test).setType(syms.booleanType),
                                                           make.Block(0, List.of(make.Exec(make.Assign(make.Ident(index),
                                                                                                       makeLit(syms.intType, i + 1))
                                                                                     .setType(syms.intType)),
                                                                                 continueSwitch)),
                                                           null));
                        c.stats = c.stats.prependList(bindingContext.bindingVars(c.pos));
                    } finally {
                        currentValue = prevCurrentValue;
                        bindingContext.pop();
                    }
                } else {
                    c.stats = translate(c.stats);
                }

                fixupContinue(tree, c, index, i);

                ListBuffer<JCCaseLabel> translatedLabels = new ListBuffer<>();
                for (var p : c.labels) {
                    if (p.hasTag(Tag.DEFAULTCASELABEL)) {
                        translatedLabels.add(p);
                        hasDefault = true;
                    } else if (hasUnconditionalPattern && !hasDefault &&
                               c == lastCase && p.hasTag(Tag.PATTERNCASELABEL)) {
                        //If the switch has unconditional pattern,
                        //the last case will contain it.
                        //Convert the unconditional pattern to default:
                        translatedLabels.add(make.DefaultCaseLabel());
                    } else {
                        int value;
                        if (TreeInfo.isNullCaseLabel(p)) {
                            value = -1;
                        } else {
                            value = i++;
                        }
                        translatedLabels.add(make.ConstantCaseLabel(make.Literal(value)));
                    }
                }
                c.labels = translatedLabels.toList();
                previousCompletesNormally =
                        c.caseKind == CaseTree.CaseKind.STATEMENT &&
                        c.completesNormally;
                appendBreakIfNeeded(tree, c);
            }

            if (tree.hasTag(Tag.SWITCH)) {
                ((JCSwitch) tree).selector = selector;
                ((JCSwitch) tree).cases = cases;
                ((JCSwitch) tree).wasEnumSelector = enumSelector;
                statements.append((JCSwitch) tree);
                result = make.Block(0, statements.toList());
            } else {
                ((JCSwitchExpression) tree).selector = selector;
                ((JCSwitchExpression) tree).cases = cases;
                ((JCSwitchExpression) tree).wasEnumSelector = enumSelector;
                LetExpr r = (LetExpr) make.LetExpr(statements.toList(), (JCSwitchExpression) tree)
                                          .setType(tree.type);

                r.needsCond = true;
                result = r;
            }
            return ;
        }
        if (tree.hasTag(Tag.SWITCH)) {
            super.visitSwitch((JCSwitch) tree);
        } else {
            super.visitSwitchExpression((JCSwitchExpression) tree);
        }
    }
    //where:
        private void fixupContinue(JCTree switchTree, JCCase c, VarSymbol indexVariable, int currentCaseIndex) {
            //inject 'index = currentCaseIndex + 1;` before continue which has the current switch as the target
            new TreeScanner() {
                @Override
                public void visitCase(JCCase c) {
                    if (c.stats.size() == 1 && c.stats.head instanceof JCContinue cont &&
                        cont.target == switchTree) {
                        JCExpressionStatement setIndex =
                                make.Exec(make.Assign(make.Ident(indexVariable),
                                                      makeLit(syms.intType, currentCaseIndex + 1))
                                              .setType(syms.intType));
                        c.stats = c.stats.prepend(setIndex);
                    }
                }
            }.scan(c.stats);
        }

    private void appendBreakIfNeeded(JCTree switchTree, JCCase c) {
        if (c.caseKind == CaseTree.CaseKind.RULE) {
            JCBreak brk = make.at(TreeInfo.endPos(c.stats.last())).Break(null);
            brk.target = switchTree;
            c.stats = c.stats.append(brk);
        }
    }

    private Symbol.DynamicVarSymbol makePrimitive(DiagnosticPosition pos, Type primitiveType) {
        Assert.checkNonNull(currentClass);

        List<Type> bsm_staticArgs = List.of(syms.methodHandleLookupType,
                syms.stringType,
                new ClassType(syms.classType.getEnclosingType(),
                        List.of(syms.constantBootstrapsType),
                        syms.classType.tsym));

        Name bootstrapName = names.fromString("primitiveClass");
        MethodSymbol bsm = rs.resolveInternalMethod(pos, env, syms.constantBootstrapsType,
                bootstrapName, bsm_staticArgs, List.nil());

        PrimitiveGenerator primitiveGenerator = new PrimitiveGenerator();
        primitiveGenerator.assembleSig(primitiveType);
        return new Symbol.DynamicVarSymbol(names.fromString(primitiveGenerator.sb.toString()),
                syms.noSymbol,
                new Symbol.MethodHandleSymbol(bsm),
                syms.classType,
                new LoadableConstant[]{});
    }

    private class PrimitiveGenerator extends Types.SignatureGenerator {

        /**
         * An output buffer for type signatures.
         */
        StringBuilder sb = new StringBuilder();

        PrimitiveGenerator() {
            super(types);
        }

        @Override
        protected void append(char ch) {
            sb.append(ch);
        }

        @Override
        protected void append(byte[] ba) {
            sb.append(new String(ba));
        }

        @Override
        protected void append(Name name) {
            sb.append(name.toString());
        }

        @Override
        public String toString() {
            return sb.toString();
        }
    }


    JCMethodInvocation makeApply(JCExpression selector, Name name, List<JCExpression> args) {
        MethodSymbol method = rs.resolveInternalMethod(
                currentClassTree.pos(), env,
                selector.type, name,
                TreeInfo.types(args), List.nil());
        JCMethodInvocation tree = make.App( make.Select(selector, method), args)
                                      .setType(types.erasure(method.getReturnType()));
        return tree;
    }

    JCNewClass makeNewClass(Type ctype, List<JCExpression> args) {
        JCNewClass tree = make.NewClass(null,
            null, make.QualIdent(ctype.tsym), args, null);
        tree.constructor = rs.resolveConstructor(
            currentClassTree.pos(), this.env, ctype, TreeInfo.types(args), List.nil());
        tree.type = ctype;
        return tree;
    }

    /**
     * Considering a list of cases, find consecutive cases with the same binding pattern as their label,
     * and type tests with binding patterns as the first element in the guard. These cases are then
     * merged into a single case, and a nested switch is generated from the first element of the guard.
     *
     * For example:
     *
     * OUTER:
     * switch (selector) {
     *     case Box b when b.o() instanceof String s -> {}
     *     case Box b when b.o() instanceof Integer i-> {}
     *     case Box b when b.o() instanceof Number n -> {}
     *     ...
     * }
     * =>
     * OUTER:
     * switch (selector) {
     *     case Box b ->
     *         switch (b.o()) {
     *             case String s -> {}
     *             case Integer i -> {}
     *             case Number n -> {}
     *             default -> continue OUTER; //continue matching on next case of the outer switch
     *         }
     *     ...
     * }
     */
    private List<JCCase> processCases(JCTree currentSwitch, List<JCCase> inputCases) {
        interface AccummulatorResolver {
            public void resolve(VarSymbol commonBinding,
                                JCExpression commonNestedExpression,
                                VarSymbol commonNestedBinding);
        }
        ListBuffer<JCCase> accummulator = new ListBuffer<>();
        ListBuffer<JCCase> result = new ListBuffer<>();
        AccummulatorResolver resolveAccummulator = (commonBinding, commonNestedExpression, commonNestedBinding) -> {
                boolean hasUnconditional = false;
                if (accummulator.size() > 1) {
                    Assert.check(commonBinding != null &&
                                 commonNestedExpression != null &&
                                 commonNestedBinding != null,
                                 () -> "commonBinding: " + commonBinding +
                                       "commonNestedExpression: " + commonNestedExpression +
                                       "commonNestedBinding: " + commonNestedBinding);
                    ListBuffer<JCCase> nestedCases = new ListBuffer<>();
                    JCExpression lastGuard = null;

                    for(List<JCCase> accList = accummulator.toList(); accList.nonEmpty(); accList = accList.tail) {
                        var accummulated = accList.head;
                        JCPatternCaseLabel accummulatedFirstLabel =
                                (JCPatternCaseLabel) accummulated.labels.head;
                        JCBindingPattern accummulatedPattern =
                                (JCBindingPattern) accummulatedFirstLabel.pat;
                        VarSymbol accummulatedBinding = accummulatedPattern.var.sym;
                        TreeScanner replaceNested =
                                new ReplaceVar(Map.of(accummulatedBinding, commonBinding));

                        replaceNested.scan(accummulated);
                        JCExpression newGuard;
                        JCInstanceOf instanceofCheck;
                        if (accummulatedFirstLabel.guard instanceof JCBinary binOp) {
                            newGuard = binOp.rhs;
                            instanceofCheck = (JCInstanceOf) binOp.lhs;
                        } else {
                            newGuard = null;
                            instanceofCheck = (JCInstanceOf) accummulatedFirstLabel.guard;
                        }
                        JCBindingPattern binding = (JCBindingPattern) instanceofCheck.pattern;
                        hasUnconditional =
                                instanceofCheck.allowNull &&
<<<<<<< HEAD
                                types.checkUnconditionallyExact(commonNestedExpression.type, types.erasure(binding.type)) &&
=======
>>>>>>> fb130639
                                accList.tail.isEmpty();
                        List<JCCaseLabel> newLabel;
                        if (hasUnconditional) {
                            newLabel = List.of(make.ConstantCaseLabel(makeNull()),
                                    make.PatternCaseLabel(binding, newGuard));
                        } else {
                            newLabel = List.of(make.PatternCaseLabel(binding, newGuard));
                        }
                        appendBreakIfNeeded(currentSwitch, accummulated);
                        nestedCases.add(make.Case(CaseKind.STATEMENT, newLabel, accummulated.stats, null));
                        lastGuard = newGuard;
                    }
                    if (lastGuard != null || !hasUnconditional) {
                        JCContinue continueSwitch = make.Continue(null);
                        continueSwitch.target = currentSwitch;
                        nestedCases.add(make.Case(CaseKind.STATEMENT,
                                                  hasUnconditional
                                                          ? List.of(make.DefaultCaseLabel())
                                                          : List.of(make.ConstantCaseLabel(makeNull()),
                                                                    make.DefaultCaseLabel()),
                                                  List.of(continueSwitch),
                                                  null));
                    }
                    JCSwitch newSwitch = make.Switch(commonNestedExpression, nestedCases.toList());
                    newSwitch.patternSwitch = true;
                    newSwitch.hasUnconditionalPattern = hasUnconditional;
                    JCPatternCaseLabel leadingTest =
                            (JCPatternCaseLabel) accummulator.first().labels.head;
                    leadingTest.guard = null;
                    result.add(make.Case(CaseKind.STATEMENT,
                                         List.of(leadingTest),
                                         List.of(newSwitch),
                                         null));
                } else {
                    result.addAll(accummulator);
                }
                accummulator.clear();
        };

        VarSymbol commonBinding = null;
        JCExpression commonNestedExpression = null;
        VarSymbol commonNestedBinding = null;
        boolean previousNullable = false;

        for (List<JCCase> c = inputCases; c.nonEmpty(); c = c.tail) {
            VarSymbol currentBinding = null;
            boolean currentNullable = false;
            JCExpression currentNestedExpression = null;
            VarSymbol currentNestedBinding = null;

            if (c.head.labels.size() == 1 &&
                c.head.labels.head instanceof JCPatternCaseLabel patternLabel) {
                if (patternLabel.guard instanceof JCBinary binOp &&
                    binOp.lhs instanceof JCInstanceOf instanceofCheck &&
                    instanceofCheck.pattern instanceof JCBindingPattern binding) {
                    currentBinding = ((JCBindingPattern) patternLabel.pat).var.sym;
                    currentNullable = instanceofCheck.allowNull;
                    currentNestedExpression = instanceofCheck.expr;
                    currentNestedBinding = binding.var.sym;
                } else if (patternLabel.guard instanceof JCInstanceOf instanceofCheck &&
                    instanceofCheck.pattern instanceof JCBindingPattern binding) {
                    currentBinding = ((JCBindingPattern) patternLabel.pat).var.sym;
                    currentNullable = instanceofCheck.allowNull;
                    currentNestedExpression = instanceofCheck.expr;
                    currentNestedBinding = binding.var.sym;
                }
            }
            if (commonBinding == null) {
                if (currentBinding != null) {
                    commonBinding = currentBinding;
                    commonNestedExpression = currentNestedExpression;
                    commonNestedBinding = currentNestedBinding;
                    accummulator.add(c.head);
                } else {
                    result.add(c.head);
                }
            } else if (currentBinding != null &&
                       commonBinding.type.tsym == currentBinding.type.tsym &&
                       !previousNullable &&
                       new TreeDiffer(List.of(commonBinding), List.of(currentBinding))
                               .scan(commonNestedExpression, currentNestedExpression)) {
                accummulator.add(c.head);
            } else {
                resolveAccummulator.resolve(commonBinding, commonNestedExpression, commonNestedBinding);
                if (currentBinding != null) {
                    accummulator.add(c.head);
                } else {
                    result.add(c.head);
                }
                commonBinding = currentBinding;
                commonNestedExpression = currentNestedExpression;
                commonNestedBinding = currentNestedBinding;
            }
            previousNullable = currentNullable;
        }
        resolveAccummulator.resolve(commonBinding, commonNestedExpression, commonNestedBinding);
        return result.toList();
    }

    private Type principalType(JCTree p) {
        if (p instanceof JCPattern jcp && jcp.type.isPrimitive()) {
            return jcp.type;
        }
        return types.boxedTypeOrType(types.erasure(TreeInfo.primaryPatternType(p)));
    }

    private LoadableConstant toLoadableConstant(JCCaseLabel l, Type selector) {
        if (l.hasTag(Tag.PATTERNCASELABEL)) {
            Type principalType = principalType(((JCPatternCaseLabel) l).pat);
            if (((JCPatternCaseLabel) l).pat.type.isReference()) {
                if (types.isSubtype(selector, principalType)) {
                    return (LoadableConstant) selector;
                } else {
                    return (LoadableConstant) principalType;
                }
            } else {
                return makePrimitive(l.pos(), principalType);
            }
        } else if (l.hasTag(Tag.CONSTANTCASELABEL)&& !TreeInfo.isNullCaseLabel(l)) {
            JCExpression expr = ((JCConstantCaseLabel) l).expr;
            if ((expr.type.tsym.flags_field & Flags.ENUM) != 0) {
                return LoadableConstant.String(((JCIdent) expr).name.toString());
            } else {
                Assert.checkNonNull(expr.type.constValue());

                return switch (expr.type.getTag()) {
                    case BYTE, CHAR, SHORT, INT, BOOLEAN -> LoadableConstant.Int((Integer) expr.type.constValue());
                    case LONG -> LoadableConstant.Long((Long) expr.type.constValue());
                    case FLOAT -> LoadableConstant.Float((Float) expr.type.constValue());
                    case DOUBLE -> LoadableConstant.Double((Double) expr.type.constValue());
                    case CLASS -> LoadableConstant.String((String) expr.type.constValue());
                    default -> throw new AssertionError();
                };
            }
        } else {
            return null;
        }
    }

    @Override
    public void visitBinary(JCBinary tree) {
        bindingContext = new BasicBindingContext();
        try {
            super.visitBinary(tree);
            result = bindingContext.decorateExpression(tree);
        } finally {
            bindingContext.pop();
        }
    }

    @Override
    public void visitConditional(JCConditional tree) {
        bindingContext = new BasicBindingContext();
        try {
            super.visitConditional(tree);
            result = bindingContext.decorateExpression(tree);
        } finally {
            bindingContext.pop();
        }
    }

    @Override
    public void visitIf(JCIf tree) {
        bindingContext = new BasicBindingContext();
        try {
            super.visitIf(tree);
            result = bindingContext.decorateStatement(tree);
        } finally {
            bindingContext.pop();
        }
    }

    @Override
    public void visitForLoop(JCForLoop tree) {
        bindingContext = new BasicBindingContext();
        try {
            super.visitForLoop(tree);
            result = bindingContext.decorateStatement(tree);
        } finally {
            bindingContext.pop();
        }
    }

    @Override
    public void visitForeachLoop(JCTree.JCEnhancedForLoop tree) {
        bindingContext = new BasicBindingContext();
        VarSymbol prevCurrentValue = currentValue;
        try {
            if (tree.varOrRecordPattern instanceof JCRecordPattern jcRecordPattern) {
                /**
                 * A statement of the form
                 *
                 * <pre>
                 *     for (<pattern> : coll ) stmt ;
                 * </pre>
                 *
                 * (where coll implements {@code Iterable<R>}) gets translated to
                 *
                 * <pre>{@code
                 *     for (<type-of-coll-item> N$temp : coll) {
                 *     switch (N$temp) {
                 *         case <pattern>: stmt;
                 *         case null: throw new MatchException();
                 *     }
                 * }</pre>
                 *
                 */
                Type selectorType = types.classBound(tree.elementType);

                currentValue = new VarSymbol(Flags.FINAL | Flags.SYNTHETIC,
                        names.fromString("patt" + tree.pos + target.syntheticNameChar() + "temp"),
                        selectorType,
                        currentMethodSym);

                JCStatement newForVariableDeclaration =
                        make.at(tree.pos).VarDef(currentValue, null).setType(selectorType);

                List<JCExpression> nestedNPEParams = List.of(makeNull());
                JCNewClass nestedNPE = makeNewClass(syms.nullPointerExceptionType, nestedNPEParams);

                List<JCExpression> matchExParams = List.of(makeNull(), nestedNPE);
                JCThrow thr = make.Throw(makeNewClass(syms.matchExceptionType, matchExParams));

                JCCase caseNull = make.Case(JCCase.STATEMENT, List.of(make.ConstantCaseLabel(makeNull())), List.of(thr), null);

                JCCase casePattern = make.Case(CaseTree.CaseKind.STATEMENT,
                        List.of(make.PatternCaseLabel(jcRecordPattern, null)),
                        List.of(translate(tree.body)),
                        null);

                JCSwitch switchBody =
                        make.Switch(make.Ident(currentValue).setType(selectorType),
                                List.of(caseNull, casePattern));

                switchBody.patternSwitch = true;

                // re-using the same node to eliminate the need to re-patch targets (break/continue)
                tree.varOrRecordPattern = newForVariableDeclaration.setType(selectorType);
                tree.expr = translate(tree.expr);
                tree.body = translate(switchBody);

                JCTree.JCEnhancedForLoop newForEach = tree;

                result = bindingContext.decorateStatement(newForEach);
            } else {
                super.visitForeachLoop(tree);
                result = bindingContext.decorateStatement(tree);
            }
        } finally {
            currentValue = prevCurrentValue;
            bindingContext.pop();
        }
    }

    @Override
    public void visitWhileLoop(JCWhileLoop tree) {
        bindingContext = new BasicBindingContext();
        try {
            super.visitWhileLoop(tree);
            result = bindingContext.decorateStatement(tree);
        } finally {
            bindingContext.pop();
        }
    }

    @Override
    public void visitDoLoop(JCDoWhileLoop tree) {
        bindingContext = new BasicBindingContext();
        try {
            super.visitDoLoop(tree);
            result = bindingContext.decorateStatement(tree);
        } finally {
            bindingContext.pop();
        }
    }

    @Override
    public void visitMethodDef(JCMethodDecl tree) {
        MethodSymbol prevMethodSym = currentMethodSym;
        int prevVariableIndex = variableIndex;
        Set<JCMethodInvocation> prevDeconstructorCalls = deconstructorCalls;
        try {
            currentMethodSym = tree.sym;
            variableIndex = 0;
            deconstructorCalls = null;
            super.visitMethodDef(tree);
            preparePatternMatchingCatchIfNeeded(tree.body);
        } finally {
            variableIndex = prevVariableIndex;
            currentMethodSym = prevMethodSym;
            deconstructorCalls = prevDeconstructorCalls;
        }
    }

    @Override
    public void visitIdent(JCIdent tree) {
        VarSymbol bindingVar = null;
        if ((tree.sym.flags() & Flags.MATCH_BINDING) != 0) {
            bindingVar = bindingContext.getBindingFor((BindingSymbol)tree.sym);
        }
        if (bindingVar == null) {
            super.visitIdent(tree);
        } else {
            result = make.at(tree.pos).Ident(bindingVar).setType(bindingVar.erasure(types));
        }
    }

    @Override
    public void visitBlock(JCBlock tree) {
        ListBuffer<JCStatement> statements = new ListBuffer<>();
        bindingContext = new BindingDeclarationFenceBindingContext() {
            boolean tryPrepend(BindingSymbol binding, JCVariableDecl var) {
                //{
                //    if (E instanceof T N) {
                //        return ;
                //    }
                //    //use of N:
                //}
                //=>
                //{
                //    T N;
                //    if ((let T' N$temp = E; N$temp instanceof T && (N = (T) N$temp == (T) N$temp))) {
                //        return ;
                //    }
                //    //use of N:
                //}
                hoistedVarMap.put(binding, var.sym);
                statements.append(var);
                return true;
            }
        };
        MethodSymbol oldMethodSym = currentMethodSym;
        int prevVariableIndex = variableIndex;
        try {
            boolean isInit = currentMethodSym == null;
            Set<JCMethodInvocation> prevDeconstructorCalls = deconstructorCalls;
            try {
                if (isInit) {
                    // Block is a static or instance initializer.
                    currentMethodSym =
                        new MethodSymbol(tree.flags | Flags.BLOCK,
                                         names.empty, null,
                                         currentClass);
                    variableIndex = 0;
                    deconstructorCalls = null;
                }

                for (List<JCStatement> l = tree.stats; l.nonEmpty(); l = l.tail) {
                    statements.append(translate(l.head));
                }

                if (isInit) {
                    preparePatternMatchingCatchIfNeeded(tree);
                }
            } finally {
                if (isInit) {
                    deconstructorCalls = prevDeconstructorCalls;
                }
            }

            tree.stats = statements.toList();
            result = tree;
        } finally {
            variableIndex = prevVariableIndex;
            currentMethodSym = oldMethodSym;
            bindingContext.pop();
        }
    }

    @Override
    public void visitLambda(JCLambda tree) {
        BindingContext prevContent = bindingContext;
        int prevVariableIndex = variableIndex;
        try {
            bindingContext = new BindingDeclarationFenceBindingContext();
            variableIndex = 0;
            tree.params = translate(tree.params);
            Set<JCMethodInvocation> prevDeconstructorCalls = deconstructorCalls;
            try {
                deconstructorCalls = null;
                tree.body = translate(tree.body);
                if (deconstructorCalls != null) {
                    if (tree.body instanceof JCExpression value) {
                        tree.body = make.Block(0, List.of(make.Return(value)));
                    }
                    if (tree.body instanceof JCBlock block) {
                        preparePatternMatchingCatchIfNeeded(block);
                    } else {
                        throw Assert.error("Unexpected lambda body type: " + tree.body.getKind());
                    }
                }
            } finally {
                deconstructorCalls = prevDeconstructorCalls;
            }
            result = tree;
        } finally {
            variableIndex = prevVariableIndex;
            bindingContext = prevContent;
        }
    }

    @Override
    public void visitClassDef(JCClassDecl tree) {
        ClassSymbol prevCurrentClass = currentClass;
        JCClassDecl prevCurrentClassTree = currentClassTree;
        ListBuffer<JCTree> prevPendingMethods = pendingMethods;
        MethodSymbol prevMethodSym = currentMethodSym;
        Map<RecordComponent, MethodSymbol> prevAccessor2Proxy = component2Proxy;
        try {
            currentClass = tree.sym;
            currentClassTree = tree;
            pendingMethods = new ListBuffer<>();
            currentMethodSym = null;
            component2Proxy = new HashMap<>();
            super.visitClassDef(tree);
            tree.defs = tree.defs.prependList(pendingMethods.toList());
        } finally {
            currentClass = prevCurrentClass;
            currentClassTree = prevCurrentClassTree;
            pendingMethods = prevPendingMethods;
            currentMethodSym = prevMethodSym;
            component2Proxy = prevAccessor2Proxy;
        }
    }

    public void visitVarDef(JCVariableDecl tree) {
        MethodSymbol prevMethodSym = currentMethodSym;
        int prevVariableIndex = variableIndex;
        try {
            tree.mods = translate(tree.mods);
            tree.vartype = translate(tree.vartype);
            if (currentMethodSym == null) {
                // A class or instance field initializer.
                currentMethodSym =
                    new MethodSymbol((tree.mods.flags&Flags.STATIC) | Flags.BLOCK,
                                     names.empty, null,
                                     currentClass);
                variableIndex = 0;
            }
            if (tree.init != null) tree.init = translate(tree.init);
            result = tree;
        } finally {
            variableIndex = prevVariableIndex;
            currentMethodSym = prevMethodSym;
        }
    }

    @Override
    public void visitTry(JCTry tree) {
        tree.resources = translate(tree.resources);
        Set<JCMethodInvocation> prevDeconstructorCalls = deconstructorCalls;
        try {
            deconstructorCalls = null;
            tree.body = translate(tree.body);
            preparePatternMatchingCatchIfNeeded(tree.body);
        } finally {
            deconstructorCalls = prevDeconstructorCalls;
        }
        tree.catchers = translateCatchers(tree.catchers);
        tree.finalizer = translate(tree.finalizer);
        result = tree;
    }

    private void preparePatternMatchingCatchIfNeeded(JCBlock tree) {
        if (deconstructorCalls != null) {
            VarSymbol ctch = new VarSymbol(Flags.SYNTHETIC,
                    names.fromString("catch" + variableIndex++ + target.syntheticNameChar()),
                    syms.throwableType,
                    currentMethodSym);

            JCCatch patternMatchingCatch =
                    make.Catch(make.VarDef(ctch, null),
                               make.Block(0,
                                          List.of(make.Throw(makeNewClass(syms.matchExceptionType,
                                                                          List.of(makeApply(make.Ident(ctch),
                                                                                            names.toString,
                                                                                            List.nil()),
                                                                                  make.Ident(ctch)))))));
            tree.patternMatchingCatch =
                    new PatternMatchingCatch(patternMatchingCatch, deconstructorCalls);
            deconstructorCalls = null;
        }
    }

    public JCTree translateTopLevelClass(Env<AttrContext> env, JCTree cdef, TreeMaker make) {
        try {
            this.make = make;
            this.env = env;
            translate(cdef);
        } finally {
            // note that recursive invocations of this method fail hard
            this.make = null;
            this.env = null;
        }

        return cdef;
    }

    /** Make an instanceof expression.
     *  @param lhs      The expression.
     *  @param type     The type to be tested.
     */

    JCInstanceOf makeTypeTest(JCExpression lhs, JCExpression type) {
        JCInstanceOf tree = make.TypeTest(lhs, type);
        tree.type = syms.booleanType;
        return tree;
    }

    /** Make an attributed binary expression (copied from Lower).
     *  @param optag    The operators tree tag.
     *  @param lhs      The operator's left argument.
     *  @param rhs      The operator's right argument.
     */
    JCBinary makeBinary(JCTree.Tag optag, JCExpression lhs, JCExpression rhs) {
        JCBinary tree = make.Binary(optag, lhs, rhs);
        tree.operator = operators.resolveBinary(tree, optag, lhs.type, rhs.type);
        tree.type = tree.operator.type.getReturnType();
        return tree;
    }

    /** Make an attributed unary expression.
     *  @param optag    The operators tree tag.
     *  @param arg      The operator's argument.
     */
    JCTree.JCUnary makeUnary(JCTree.Tag optag, JCExpression arg) {
        JCTree.JCUnary tree = make.Unary(optag, arg);
        tree.operator = operators.resolveUnary(tree, optag, arg.type);
        tree.type = tree.operator.type.getReturnType();
        return tree;
    }

    JCExpression convert(JCExpression expr, Type target) {
        if (types.isSubtype(expr.type, target)) {
            //cast not needed
            return expr;
        }
        JCExpression result = make.at(expr.pos()).TypeCast(make.Type(target), expr);
        result.type = target;
        return result;
    }

    JCExpression mergeConditions(JCExpression left, JCExpression right) {
        if (left instanceof JCBinary lastBinary) {
            while (lastBinary.rhs instanceof JCBinary nextBinary) {
                lastBinary = nextBinary;
            }
            lastBinary.rhs = makeBinary(Tag.AND, lastBinary.rhs, right);
            return left;
        } else {
            return makeBinary(Tag.AND, left, right);
        }
    }

    abstract class BindingContext {
        abstract VarSymbol bindingDeclared(BindingSymbol varSymbol);
        abstract VarSymbol getBindingFor(BindingSymbol varSymbol);
        abstract List<JCStatement> bindingVars(int diagPos);
        abstract JCStatement decorateStatement(JCStatement stat);
        abstract JCExpression decorateExpression(JCExpression expr);
        abstract BindingContext pop();
        abstract boolean tryPrepend(BindingSymbol binding, JCVariableDecl var);
    }

    class BasicBindingContext extends BindingContext {
        Map<BindingSymbol, VarSymbol> hoistedVarMap;
        BindingContext parent;

        public BasicBindingContext() {
            this.parent = bindingContext;
            this.hoistedVarMap = new LinkedHashMap<>();
        }

        @Override
        VarSymbol bindingDeclared(BindingSymbol varSymbol) {
            VarSymbol res = parent.bindingDeclared(varSymbol);
            if (res == null) {
                res = new VarSymbol(varSymbol.flags() & ~Flags.MATCH_BINDING, varSymbol.name, varSymbol.type, currentMethodSym);
                res.setTypeAttributes(varSymbol.getRawTypeAttributes());
                hoistedVarMap.put(varSymbol, res);
            }
            return res;
        }

        @Override
        VarSymbol getBindingFor(BindingSymbol varSymbol) {
            VarSymbol res = parent.getBindingFor(varSymbol);
            if (res != null) {
                return res;
            }
            return hoistedVarMap.entrySet().stream()
                    .filter(e -> e.getKey().isAliasFor(varSymbol))
                    .findFirst()
                    .map(e -> e.getValue()).orElse(null);
        }

        @Override
        List<JCStatement> bindingVars(int diagPos) {
            if (hoistedVarMap.isEmpty()) return List.nil();
            ListBuffer<JCStatement> stats = new ListBuffer<>();
            for (Entry<BindingSymbol, VarSymbol> e : hoistedVarMap.entrySet()) {
                JCVariableDecl decl = makeHoistedVarDecl(diagPos, e.getValue());
                if (!e.getKey().isPreserved() ||
                    !parent.tryPrepend(e.getKey(), decl)) {
                    stats.add(decl);
                }
            }
            return stats.toList();
        }

        @Override
        JCStatement decorateStatement(JCStatement stat) {
            //if (E instanceof T N) {
            //     //use N
            //}
            //=>
            //{
            //    T N;
            //    if ((let T' N$temp = E; N$temp instanceof T && (N = (T) N$temp == (T) N$temp))) {
            //        //use N
            //    }
            //}
            List<JCStatement> stats = bindingVars(stat.pos);
            if (stats.nonEmpty()) {
                stat = make.at(stat.pos).Block(0, stats.append(stat));
            }
            return stat;
        }

        @Override
        JCExpression decorateExpression(JCExpression expr) {
            //E instanceof T N && /*use of N*/
            //=>
            //(let T N; (let T' N$temp = E; N$temp instanceof T && (N = (T) N$temp == (T) N$temp)) && /*use of N*/)
            for (VarSymbol vsym : hoistedVarMap.values()) {
                expr = make.at(expr.pos).LetExpr(makeHoistedVarDecl(expr.pos, vsym), expr).setType(expr.type);
            }
            return expr;
        }

        @Override
        BindingContext pop() {
            return bindingContext = parent;
        }

        @Override
        boolean tryPrepend(BindingSymbol binding, JCVariableDecl var) {
            return false;
        }

        private JCVariableDecl makeHoistedVarDecl(int pos, VarSymbol varSymbol) {
            return make.at(pos).VarDef(varSymbol, null);
        }
    }

    private class BindingDeclarationFenceBindingContext extends BasicBindingContext {

        @Override
        VarSymbol bindingDeclared(BindingSymbol varSymbol) {
            return null;
        }

    }

    /** Make an attributed tree representing a literal. This will be an
     *  Ident node in the case of boolean literals, a Literal node in all
     *  other cases.
     *  @param type       The literal's type.
     *  @param value      The literal's value.
     */
    JCExpression makeLit(Type type, Object value) {
        return make.Literal(type.getTag(), value).setType(type.constType(value));
    }

    /** Make an attributed tree representing null.
     */
    JCExpression makeNull() {
        return makeLit(syms.botType, null);
    }

    private class ReplaceVar extends TreeScanner {

        private final Map<Symbol, Symbol> fromTo;

        public ReplaceVar(Map<Symbol, Symbol> fromTo) {
            this.fromTo = fromTo;
        }

        @Override
        public void visitIdent(JCIdent tree) {
            tree.sym = fromTo.getOrDefault(tree.sym, tree.sym);
            super.visitIdent(tree);
        }
    }
}<|MERGE_RESOLUTION|>--- conflicted
+++ resolved
@@ -228,7 +228,7 @@
 
                 Type principalType = types.erasure(TreeInfo.primaryPatternType((pattern)));
                 JCExpression resultExpression = (JCExpression) this.<JCTree>translate(pattern);
-                if (!tree.allowNull && !principalType.isPrimitive()) {
+                if (!tree.allowNull || !types.isSubtype(currentValue.type, principalType)) {
                     resultExpression =
                             makeBinary(Tag.AND,
                                        makeTypeTest(make.Ident(currentValue), make.Type(principalType)),
@@ -806,11 +806,8 @@
                         }
                         JCBindingPattern binding = (JCBindingPattern) instanceofCheck.pattern;
                         hasUnconditional =
-                                instanceofCheck.allowNull &&
-<<<<<<< HEAD
-                                types.checkUnconditionallyExact(commonNestedExpression.type, types.erasure(binding.type)) &&
-=======
->>>>>>> fb130639
+                                (!types.erasure(binding.type).isPrimitive() ? instanceofCheck.allowNull :
+                                types.checkUnconditionallyExact(commonNestedExpression.type, types.erasure(binding.type))) &&
                                 accList.tail.isEmpty();
                         List<JCCaseLabel> newLabel;
                         if (hasUnconditional) {
