/*
 * Copyright (c) 2017, 2021, Oracle and/or its affiliates. All rights reserved.
 * DO NOT ALTER OR REMOVE COPYRIGHT NOTICES OR THIS FILE HEADER.
 *
 * This code is free software; you can redistribute it and/or modify it
 * under the terms of the GNU General Public License version 2 only, as
 * published by the Free Software Foundation.  Oracle designates this
 * particular file as subject to the "Classpath" exception as provided
 * by Oracle in the LICENSE file that accompanied this code.
 *
 * This code is distributed in the hope that it will be useful, but WITHOUT
 * ANY WARRANTY; without even the implied warranty of MERCHANTABILITY or
 * FITNESS FOR A PARTICULAR PURPOSE.  See the GNU General Public License
 * version 2 for more details (a copy is included in the LICENSE file that
 * accompanied this code).
 *
 * You should have received a copy of the GNU General Public License version
 * 2 along with this work; if not, write to the Free Software Foundation,
 * Inc., 51 Franklin St, Fifth Floor, Boston, MA 02110-1301 USA.
 *
 * Please contact Oracle, 500 Oracle Parkway, Redwood Shores, CA 94065 USA
 * or visit www.oracle.com if you need additional information or have any
 * questions.
 */

package com.sun.tools.javac.comp;

import com.sun.source.tree.CaseTree;
import com.sun.tools.javac.code.BoundKind;
import com.sun.tools.javac.code.Flags;
<<<<<<< HEAD
import com.sun.tools.javac.code.Kinds.Kind;
import com.sun.tools.javac.code.Symbol;
import com.sun.tools.javac.code.Symbol.BindingSymbol;
import com.sun.tools.javac.code.Symbol.ClassSymbol;
=======
import com.sun.tools.javac.code.Kinds;
import com.sun.tools.javac.code.Kinds.Kind;
import com.sun.tools.javac.code.Preview;
import com.sun.tools.javac.code.Symbol;
import com.sun.tools.javac.code.Symbol.BindingSymbol;
import com.sun.tools.javac.code.Symbol.ClassSymbol;
import com.sun.tools.javac.code.Symbol.DynamicMethodSymbol;
import com.sun.tools.javac.code.Symbol.DynamicVarSymbol;
>>>>>>> c8add223
import com.sun.tools.javac.code.Symbol.VarSymbol;
import com.sun.tools.javac.code.Symtab;
import com.sun.tools.javac.code.Types;
import com.sun.tools.javac.tree.JCTree.JCAssign;
import com.sun.tools.javac.tree.JCTree.JCBinary;
import com.sun.tools.javac.tree.JCTree.JCConditional;
import com.sun.tools.javac.tree.JCTree.JCExpression;
import com.sun.tools.javac.tree.JCTree.JCForLoop;
import com.sun.tools.javac.tree.JCTree.JCIdent;
import com.sun.tools.javac.tree.JCTree.JCIf;
import com.sun.tools.javac.tree.JCTree.JCInstanceOf;
import com.sun.tools.javac.tree.JCTree.JCLabeledStatement;
import com.sun.tools.javac.tree.JCTree.JCMethodDecl;
import com.sun.tools.javac.tree.JCTree.JCSwitch;
import com.sun.tools.javac.tree.JCTree.JCVariableDecl;
import com.sun.tools.javac.tree.JCTree.JCBindingPattern;
import com.sun.tools.javac.tree.JCTree.JCWhileLoop;
import com.sun.tools.javac.tree.JCTree.Tag;
import com.sun.tools.javac.tree.TreeMaker;
import com.sun.tools.javac.tree.TreeTranslator;
import com.sun.tools.javac.util.Context;
import com.sun.tools.javac.util.ListBuffer;
import com.sun.tools.javac.util.Name;
import com.sun.tools.javac.util.Names;
import com.sun.tools.javac.util.Options;

import java.util.Collection;
import java.util.LinkedHashMap;
import java.util.Map;
import java.util.Map.Entry;
import java.util.LinkedHashMap;

import com.sun.tools.javac.code.Symbol.MethodSymbol;
<<<<<<< HEAD
import com.sun.tools.javac.code.Symbol.RecordComponent;
import com.sun.tools.javac.code.Type;
=======
import com.sun.tools.javac.code.Type.ClassType;
import com.sun.tools.javac.code.Type.MethodType;
import com.sun.tools.javac.code.Type.WildcardType;
import com.sun.tools.javac.code.TypeTag;
>>>>>>> c8add223
import static com.sun.tools.javac.code.TypeTag.BOT;
import com.sun.tools.javac.jvm.PoolConstant.LoadableConstant;
import com.sun.tools.javac.jvm.Target;
import com.sun.tools.javac.tree.JCTree;
import com.sun.tools.javac.tree.JCTree.JCArrayPattern;
import com.sun.tools.javac.tree.JCTree.JCBlock;
<<<<<<< HEAD
import com.sun.tools.javac.tree.JCTree.JCClassDecl;
import com.sun.tools.javac.tree.JCTree.JCDeconstructionPattern;
import com.sun.tools.javac.tree.JCTree.JCDoWhileLoop;
import com.sun.tools.javac.tree.JCTree.JCPattern;
=======
import com.sun.tools.javac.tree.JCTree.JCBreak;
import com.sun.tools.javac.tree.JCTree.JCCase;
import com.sun.tools.javac.tree.JCTree.JCCaseLabel;
import com.sun.tools.javac.tree.JCTree.JCClassDecl;
import com.sun.tools.javac.tree.JCTree.JCContinue;
import com.sun.tools.javac.tree.JCTree.JCDoWhileLoop;
import com.sun.tools.javac.tree.JCTree.JCFieldAccess;
import com.sun.tools.javac.tree.JCTree.JCGuardPattern;
>>>>>>> c8add223
import com.sun.tools.javac.tree.JCTree.JCLambda;
import com.sun.tools.javac.tree.JCTree.JCParenthesizedPattern;
import com.sun.tools.javac.tree.JCTree.JCPattern;
import com.sun.tools.javac.tree.JCTree.JCStatement;
import com.sun.tools.javac.tree.JCTree.JCSwitchExpression;
import com.sun.tools.javac.tree.JCTree.LetExpr;
import com.sun.tools.javac.tree.TreeInfo;
import com.sun.tools.javac.util.Assert;
import com.sun.tools.javac.util.List;
<<<<<<< HEAD
=======
import java.util.Iterator;
>>>>>>> c8add223

/**
 * This pass translates pattern-matching constructs, such as instanceof <pattern>.
 */
public class TransPatterns extends TreeTranslator {

    protected static final Context.Key<TransPatterns> transPatternsKey = new Context.Key<>();

    public static TransPatterns instance(Context context) {
        TransPatterns instance = context.get(transPatternsKey);
        if (instance == null)
            instance = new TransPatterns(context);
        return instance;
    }

    private final Symtab syms;
    private final Attr attr;
    private final Resolve rs;
    private final Types types;
    private final Operators operators;
    private final Names names;
    private final Target target;
    private final Preview preview;
    private TreeMaker make;
    private Env<AttrContext> env;

    BindingContext bindingContext = new BindingContext() {
        @Override
        VarSymbol bindingDeclared(BindingSymbol varSymbol) {
            return null;
        }

        @Override
        VarSymbol getBindingFor(BindingSymbol varSymbol) {
            return null;
        }

        @Override
        List<JCStatement> bindingVars(int diagPos) {
            return List.nil();
        }

        @Override
        JCStatement decorateStatement(JCStatement stat) {
            return stat;
        }

        @Override
        JCExpression decorateExpression(JCExpression expr) {
            return expr;
        }

        @Override
        BindingContext pop() {
            //do nothing
            return this;
        }

        @Override
        boolean tryPrepend(BindingSymbol binding, JCVariableDecl var) {
            return false;
        }
    };

    JCLabeledStatement pendingMatchLabel = null;

    boolean debugTransPatterns;

<<<<<<< HEAD
    private ClassSymbol currentClass;
    private Symbol currentOwnerSym = null;
=======
    private ClassSymbol currentClass = null;
    private MethodSymbol currentMethodSym = null;
    private VarSymbol currentValue = null;
>>>>>>> c8add223

    protected TransPatterns(Context context) {
        context.put(transPatternsKey, this);
        syms = Symtab.instance(context);
        attr = Attr.instance(context);
        rs = Resolve.instance(context);
        make = TreeMaker.instance(context);
        types = Types.instance(context);
        operators = Operators.instance(context);
        names = Names.instance(context);
        target = Target.instance(context);
        preview = Preview.instance(context);
        debugTransPatterns = Options.instance(context).isSet("debug.patterns");
    }

    @Override
    public void visitTypeTest(JCInstanceOf tree) {
<<<<<<< HEAD
        if (tree.pattern.hasTag(Tag.BINDINGPATTERN) || tree.pattern.hasTag(Tag.DECONSTRUCTIONPATTERN) || tree.pattern.hasTag(Tag.ARRAYPATTERN)) {
            //E instanceof T N
            //E instanceof T(PATT1, PATT2, ...)
            //=>
            //(let T' N$temp = E; N$temp instanceof T && <pattern extractor>)
            Type tempType = tree.expr.type.hasTag(BOT) ?
                    syms.objectType
                    : tree.expr.type;
            VarSymbol temp = new VarSymbol(Flags.SYNTHETIC,
                    names.fromString(target.syntheticNameChar() + "e" + target.syntheticNameChar()),
                    tempType,
                    currentOwnerSym);
            JCExpression translatedExpr = translate(tree.expr);
            Type castTargetType;
            //TODO: use rule switch (when boot JDK is 14):
            switch (tree.pattern.getTag()) {
                case BINDINGPATTERN:
                    castTargetType = ((JCBindingPattern)tree.pattern).var.sym.type;
                    break;
                case DECONSTRUCTIONPATTERN:
                    castTargetType = ((JCDeconstructionPattern)tree.pattern).type;
                    break;
                case ARRAYPATTERN:
                    castTargetType = ((JCArrayPattern)tree.pattern).type;
                    break;
                default:
                    throw new AssertionError("Unexpected pattern type: " + tree.pattern.getTag());
            }

            castTargetType = types.boxedTypeOrType(types.erasure(castTargetType));

            result = makeTypeTest(make.at(tree.pos).Ident(temp), make.Type(castTargetType));
            result = makeBinary(Tag.AND, (JCExpression)result,
                                         preparePatternExtractor(tree, tree.getPattern(), temp, castTargetType));
            result = make.at(tree.pos).LetExpr(make.VarDef(temp, translatedExpr),
                                               (JCExpression)result).setType(syms.booleanType);
            ((LetExpr) result).needsCond = true;
        } else {
            super.visitTypeTest(tree);
        }
    }

    private JCExpression preparePatternExtractor(JCInstanceOf tree, JCPattern patt, VarSymbol temp, Type targetType) {
        if (targetType == syms.botType) {
            targetType = syms.objectType;
        }
        if (patt.hasTag(Tag.BINDINGPATTERN)) {
            //type test already done, finish handling of type test patterns ("T N")
            //=>
            //(let N = (T) N$temp; true)
            VarSymbol bindingVar = bindingContext.bindingDeclared((BindingSymbol) ((JCBindingPattern) patt).var.sym);
            if (bindingVar != null) { //TODO: cannot be null here?
                JCAssign fakeInit = (JCAssign)make.at(tree.pos).Assign(
                        make.Ident(bindingVar), convert(make.Ident(temp), targetType)).setType(bindingVar.erasure(types));
                LetExpr nestedLE = make.LetExpr(List.of(make.Exec(fakeInit)),
                                                make.Literal(true));
                nestedLE.needsCond = true;
                nestedLE.setType(syms.booleanType);
                return nestedLE;
            }
            return make.Literal(true);
        } else if (patt.hasTag(Tag.DECONSTRUCTIONPATTERN)) {
            //type test already done, finish handling of deconstruction patterns ("T(PATT1, PATT2, ...)")
            //=>
            //<PATT1-handling> && <PATT2-handling> && ...
            JCDeconstructionPattern dpatt = (JCDeconstructionPattern) patt;
            List<? extends RecordComponent> components = dpatt.record.getRecordComponents();
            List<? extends JCPattern> nestedPatterns = dpatt.nested;
            JCExpression test = null;
            while (components.nonEmpty() && nestedPatterns.nonEmpty()) {
                //PATTn for record component COMPn of type Tn;
                //PATTn is a type test pattern or a deconstruction pattern:
                //=>
                //(let Tn $c$COMPn = ((T) N$temp).COMPn(); <PATTn extractor>)
                //or
                //(let Tn $c$COMPn = ((T) N$temp).COMPn(); $c$COMPn != null && <PATTn extractor>)
                //or
                //(let Tn $c$COMPn = ((T) N$temp).COMPn(); $c$COMPn instanceof T' && <PATTn extractor>)
                RecordComponent component = components.head;
                JCPattern nested = nestedPatterns.head;
                VarSymbol nestedTemp = new VarSymbol(Flags.SYNTHETIC,
                    names.fromString(target.syntheticNameChar() + "c" + target.syntheticNameChar() + component.name),
                                     component.erasure(types),
                                     currentOwnerSym);
                Symbol accessor = dpatt.record
                                       .members()
                                       .findFirst(component.name, s -> s.kind == Kind.MTH &&
                                                                       ((MethodSymbol) s).params.isEmpty());
                JCVariableDecl nestedTempVar =
                        make.VarDef(nestedTemp,
                                    make.App(make.Select(convert(make.Ident(temp), dpatt.type),
                                                         accessor)));
                JCExpression extracted =
                        preparePatternExtractor(tree, nested, nestedTemp, nested.type);
                JCExpression extraTest = null;
                if (!types.isAssignable(nestedTemp.type, nested.type)) {
                    extraTest = makeTypeTest(make.Ident(nestedTemp),
                                             make.Type(nested.type));
                } else if (nested.type.isReference()) {
                    extraTest = makeBinary(Tag.NE, make.Ident(nestedTemp), makeNull());
                }
                if (extraTest != null) {
                    extracted = makeBinary(Tag.AND, extraTest, extracted);
                }
                LetExpr getAndRun = make.LetExpr(nestedTempVar, extracted);
                getAndRun.needsCond = true;
                getAndRun.setType(syms.booleanType);
                if (test == null) {
                    test = getAndRun;
                } else {
                    test = makeBinary(Tag.AND, test, getAndRun);
                }
                components = components.tail;
                nestedPatterns = nestedPatterns.tail;
            }
            Assert.check(components.isEmpty() == nestedPatterns.isEmpty());
            return test != null ? test : make.Literal(true);
        } else if (patt.hasTag(Tag.ARRAYPATTERN)) {
            //XXX: type test already done, finish handling of deconstruction patterns ("T(PATT1, PATT2, ...)")
            //=>
            //<PATT1-handling> && <PATT2-handling> && ...
            JCArrayPattern apatt = (JCArrayPattern) patt;
            Type elementType = types.elemtype(apatt.type);
            List<? extends JCPattern> nestedPatterns = apatt.nested;
            JCExpression test = makeBinary(apatt.orMore ? Tag.GE : Tag.EQ,
                                    make.Select(convert(make.Ident(temp), apatt.type), syms.lengthVar),
                                    make.Literal(nestedPatterns.size()));

            int i = 0;
            while (nestedPatterns.nonEmpty()) {
                //PATTn for record component COMPn of type Tn;
                //PATTn is a type test pattern or a deconstruction pattern:
                //=>
                //(let Tn $c$COMPn = ((T) N$temp).COMPn(); <PATTn extractor>)
                //or
                //(let Tn $c$COMPn = ((T) N$temp).COMPn(); $c$COMPn != null && <PATTn extractor>)
                //or
                //(let Tn $c$COMPn = ((T) N$temp).COMPn(); $c$COMPn instanceof T' && <PATTn extractor>)
                JCPattern nested = nestedPatterns.head;
                VarSymbol nestedTemp = new VarSymbol(Flags.SYNTHETIC,
                    names.fromString(target.syntheticNameChar() + "c" + target.syntheticNameChar() + i),
                                     types.erasure(elementType),
                                     currentOwnerSym);
                JCVariableDecl nestedTempVar =
                        make.VarDef(nestedTemp,
                                    make.Indexed(convert(make.Ident(temp), apatt.type), make.Literal(i)).setType(elementType));
                JCExpression extracted =
                        preparePatternExtractor(tree, nested, nestedTemp, nested.type);
                JCExpression extraTest = null;
                if (!types.isAssignable(nestedTemp.type, nested.type)) {
                    extraTest = makeTypeTest(make.Ident(nestedTemp),
                                             make.Type(nested.type));
                } else if (nested.type.isReference()) {
                    extraTest = makeBinary(Tag.NE, make.Ident(nestedTemp), makeNull());
                }
                if (extraTest != null) {
                    extracted = makeBinary(Tag.AND, extraTest, extracted);
                }
                LetExpr getAndRun = make.LetExpr(nestedTempVar, extracted);
                getAndRun.needsCond = true;
                getAndRun.setType(syms.booleanType);
                test = makeBinary(Tag.AND, test, getAndRun);
                i++;
                nestedPatterns = nestedPatterns.tail;
            }
            return test;
=======
        if (tree.pattern instanceof JCPattern) {
            //E instanceof $pattern
            //=>
            //(let T' N$temp = E; N$temp instanceof typeof($pattern) && <desugared $pattern>)
            //note the pattern desugaring performs binding variable assignments
            Type tempType = tree.expr.type.hasTag(BOT) ?
                    syms.objectType
                    : tree.expr.type;
            VarSymbol prevCurrentValue = currentValue;
            bindingContext = new BasicBindingContext();
            try {
                JCExpression translatedExpr = translate(tree.expr);
                Symbol exprSym = TreeInfo.symbol(translatedExpr);

                if (exprSym != null &&
                    exprSym.kind == Kind.VAR &&
                    exprSym.owner.kind.matches(Kinds.KindSelector.VAL_MTH)) {
                    currentValue = (VarSymbol) exprSym;
                } else {
                    currentValue = new VarSymbol(Flags.FINAL | Flags.SYNTHETIC,
                            names.fromString("patt" + tree.pos + target.syntheticNameChar() + "temp"),
                            tempType,
                            currentMethodSym);
                }

                Type principalType = principalType((JCPattern) tree.pattern);
                JCExpression resultExpression=
                        makeBinary(Tag.AND,
                                   makeTypeTest(make.Ident(currentValue), make.Type(principalType)),
                                   (JCExpression) this.<JCTree>translate(tree.pattern));
                if (currentValue != exprSym) {
                    resultExpression =
                            make.at(tree.pos).LetExpr(make.VarDef(currentValue, translatedExpr),
                                                      resultExpression).setType(syms.booleanType);
                    ((LetExpr) resultExpression).needsCond = true;
                }
                result = bindingContext.decorateExpression(resultExpression);
            } finally {
                currentValue = prevCurrentValue;
                bindingContext.pop();
            }
>>>>>>> c8add223
        } else {
            throw new IllegalStateException();
        }
    }

    @Override
    public void visitBindingPattern(JCBindingPattern tree) {
        //it is assumed the primary type has already been checked:
        BindingSymbol binding = (BindingSymbol) tree.var.sym;
        Type castTargetType = principalType(tree);
        VarSymbol bindingVar = bindingContext.bindingDeclared(binding);

        if (bindingVar != null) {
            JCAssign fakeInit = (JCAssign)make.at(TreeInfo.getStartPos(tree)).Assign(
                    make.Ident(bindingVar), convert(make.Ident(currentValue), castTargetType)).setType(bindingVar.erasure(types));
            LetExpr nestedLE = make.LetExpr(List.of(make.Exec(fakeInit)),
                                            make.Literal(true));
            nestedLE.needsCond = true;
            nestedLE.setType(syms.booleanType);
            result = nestedLE;
        } else {
            result = make.Literal(true);
        }
    }

    @Override
    public void visitParenthesizedPattern(JCParenthesizedPattern tree) {
        result = translate(tree.pattern);
    }

    @Override
    public void visitGuardPattern(JCGuardPattern tree) {
        JCExpression pattern = (JCExpression) this.<JCTree>translate(tree.patt);
        JCExpression guard = translate(tree.expr);
        result = makeBinary(Tag.AND, pattern, guard);
    }

    @Override
    public void visitSwitch(JCSwitch tree) {
        handleSwitch(tree, tree.selector, tree.cases, tree.hasTotalPattern, tree.patternSwitch);
    }

    @Override
    public void visitSwitchExpression(JCSwitchExpression tree) {
        handleSwitch(tree, tree.selector, tree.cases, tree.hasTotalPattern, tree.patternSwitch);
    }

    private void handleSwitch(JCTree tree,
                              JCExpression selector,
                              List<JCCase> cases,
                              boolean hasTotalPattern,
                              boolean patternSwitch) {
        Type seltype = selector.type;

        if (patternSwitch) {
            Assert.check(preview.isEnabled());
            Assert.check(preview.usesPreview(env.toplevel.sourcefile));

            //rewrite pattern matching switches:
            //switch ($obj) {
            //     case $constant: $stats$
            //     case $pattern1: $stats$
            //     case $pattern2, null: $stats$
            //     case $pattern3: $stats$
            //}
            //=>
            //int $idx = 0;
            //$RESTART: switch (invokeDynamic typeSwitch($constant, typeof($pattern1), typeof($pattern2), typeof($pattern3))($obj, $idx)) {
            //     case 0:
            //         if (!(<desugared $pattern1>)) { $idx = 1; continue $RESTART; }
            //         $stats$
            //     case 1:
            //         if (!(<desugared $pattern1>)) { $idx = 2; continue $RESTART; }
            //         $stats$
            //     case 2, -1:
            //         if (!(<desugared $pattern1>)) { $idx = 3; continue $RESTART; }
            //         $stats$
            //     case 3:
            //         if (!(<desugared $pattern1>)) { $idx = 4; continue $RESTART; }
            //         $stats$
            //}
            //notes:
            //-pattern desugaring performs assignment to the binding variables
            //-the selector is evaluated only once and stored in a temporary variable
            //-typeSwitch bootstrap method can restart matching at specified index. The bootstrap will
            // categorize the input, and return the case index whose type or constant matches the input.
            // The bootstrap does not evaluate guards, which are injected at the beginning of the case's
            // statement list, and if the guard fails, the switch is "continued" and matching is
            // restarted from the next index.
            //-case null is always desugared to case -1, as the typeSwitch bootstrap method will
            // return -1 when the input is null
            //
            //note the selector is evaluated only once and stored in a temporary variable
            ListBuffer<JCCase> newCases = new ListBuffer<>();
            for (List<JCCase> c = cases; c.nonEmpty(); c = c.tail) {
                if (c.head.stats.isEmpty() && c.tail.nonEmpty()) {
                    c.tail.head.labels = c.tail.head.labels.prependList(c.head.labels);
                } else {
                    newCases.add(c.head);
                }
            }
            cases = newCases.toList();
            ListBuffer<JCStatement> statements = new ListBuffer<>();
            VarSymbol temp = new VarSymbol(Flags.SYNTHETIC,
                    names.fromString("selector" + tree.pos + target.syntheticNameChar() + "temp"),
                    seltype,
                    currentMethodSym);
            boolean hasNullCase = cases.stream()
                                       .flatMap(c -> c.labels.stream())
                                       .anyMatch(p -> p.isExpression() &&
                                                      TreeInfo.isNull((JCExpression) p));

            JCCase lastCase = cases.last();

            if (hasTotalPattern && !hasNullCase) {
                JCCase last = lastCase;
                if (last.labels.stream().noneMatch(l -> l.hasTag(Tag.DEFAULTCASELABEL))) {
                    last.labels = last.labels.prepend(makeLit(syms.botType, null));
                    hasNullCase = true;
                }
            }
            selector = translate(selector);
            statements.append(make.at(tree.pos).VarDef(temp, !hasNullCase ? attr.makeNullCheck(selector)
                                                                          : selector));
            VarSymbol index = new VarSymbol(Flags.SYNTHETIC,
                    names.fromString(tree.pos + target.syntheticNameChar() + "index"),
                    syms.intType,
                    currentMethodSym);
            statements.append(make.at(tree.pos).VarDef(index, makeLit(syms.intType, 0)));

            List<Type> staticArgTypes = List.of(syms.methodHandleLookupType,
                                                syms.stringType,
                                                syms.methodTypeType,
                                                types.makeArrayType(new ClassType(syms.classType.getEnclosingType(),
                                                                    List.of(new WildcardType(syms.objectType, BoundKind.UNBOUND,
                                                                                             syms.boundClass)),
                                                                    syms.classType.tsym)));
            LoadableConstant[] staticArgValues =
                    cases.stream()
                         .flatMap(c -> c.labels.stream())
                         .map(l -> toLoadableConstant(l, seltype))
                         .filter(c -> c != null)
                         .toArray(s -> new LoadableConstant[s]);

            boolean enumSelector = seltype.tsym.isEnum();
            Name bootstrapName = enumSelector ? names.enumSwitch : names.typeSwitch;
            Symbol bsm = rs.resolveInternalMethod(tree.pos(), env, syms.switchBootstrapsType,
                    bootstrapName, staticArgTypes, List.nil());

            MethodType indyType = new MethodType(
                    List.of(enumSelector ? seltype : syms.objectType, syms.intType),
                    syms.intType,
                    List.nil(),
                    syms.methodClass
            );
            DynamicMethodSymbol dynSym = new DynamicMethodSymbol(bootstrapName,
                    syms.noSymbol,
                    ((MethodSymbol)bsm).asHandle(),
                    indyType,
                    staticArgValues);

            JCFieldAccess qualifier = make.Select(make.QualIdent(bsm.owner), dynSym.name);
            qualifier.sym = dynSym;
            qualifier.type = syms.intType;
            selector = make.Apply(List.nil(),
                                  qualifier,
                                  List.of(make.Ident(temp), make.Ident(index)))
                           .setType(syms.intType);

            int i = 0;
            boolean previousCompletesNormally = false;
            boolean hasDefault = false;

            for (var c : cases) {
                List<JCCaseLabel> clearedPatterns = c.labels;
                boolean hasJoinedNull =
                        c.labels.size() > 1 && c.labels.stream().anyMatch(l -> l.isNullPattern());
                if (hasJoinedNull) {
                    clearedPatterns = c.labels.stream()
                                              .filter(l -> !l.isNullPattern())
                                              .collect(List.collector());
                }
                if (clearedPatterns.size() == 1 && clearedPatterns.head.isPattern() && !previousCompletesNormally) {
                    JCCaseLabel p = clearedPatterns.head;
                    bindingContext = new BasicBindingContext();
                    VarSymbol prevCurrentValue = currentValue;
                    try {
                        currentValue = temp;
                        JCExpression test = (JCExpression) this.<JCTree>translate(p);
                        c.stats = translate(c.stats);
                        JCContinue continueSwitch = make.at(clearedPatterns.head.pos()).Continue(null);
                        continueSwitch.target = tree;
                        c.stats = c.stats.prepend(make.If(makeUnary(Tag.NOT, test).setType(syms.booleanType),
                                                           make.Block(0, List.of(make.Exec(make.Assign(make.Ident(index),
                                                                                                       makeLit(syms.intType, i + 1))
                                                                                     .setType(syms.intType)),
                                                                                 continueSwitch)),
                                                           null));
                        c.stats = c.stats.prependList(bindingContext.bindingVars(c.pos));
                    } finally {
                        currentValue = prevCurrentValue;
                        bindingContext.pop();
                    }
                } else {
                    c.stats = translate(c.stats);
                }
                ListBuffer<JCCaseLabel> translatedLabels = new ListBuffer<>();
                for (var p : c.labels) {
                    if (p.hasTag(Tag.DEFAULTCASELABEL)) {
                        translatedLabels.add(p);
                        hasDefault = true;
                    } else if (hasTotalPattern && !hasDefault &&
                               c == lastCase && p.isPattern()) {
                        //If the switch has total pattern, the last case will contain it.
                        //Convert the total pattern to default:
                        translatedLabels.add(make.DefaultCaseLabel());
                    } else {
                        int value;
                        if (p.isNullPattern()) {
                            value = -1;
                        } else {
                            value = i++;
                        }
                        translatedLabels.add(make.Literal(value));
                    }
                }
                c.labels = translatedLabels.toList();
                if (c.caseKind == CaseTree.CaseKind.STATEMENT) {
                    previousCompletesNormally = c.completesNormally;
                } else {
                    previousCompletesNormally = false;
                    JCBreak brk = make.at(TreeInfo.endPos(c.stats.last())).Break(null);
                    brk.target = tree;
                    c.stats = c.stats.append(brk);
                }
            }

            if (tree.hasTag(Tag.SWITCH)) {
                ((JCSwitch) tree).selector = selector;
                ((JCSwitch) tree).cases = cases;
                statements.append((JCSwitch) tree);
                result = make.Block(0, statements.toList());
            } else {
                ((JCSwitchExpression) tree).selector = selector;
                ((JCSwitchExpression) tree).cases = cases;
                LetExpr r = (LetExpr) make.LetExpr(statements.toList(), (JCSwitchExpression) tree)
                                          .setType(tree.type);

                r.needsCond = true;
                result = r;
            }
            return ;
        }
        if (tree.hasTag(Tag.SWITCH)) {
            super.visitSwitch((JCSwitch) tree);
        } else {
            super.visitSwitchExpression((JCSwitchExpression) tree);
        }
    }

    private Type principalType(JCPattern p) {
        return types.boxedTypeOrType(types.erasure(TreeInfo.primaryPatternType(p).type()));
    }

    private LoadableConstant toLoadableConstant(JCCaseLabel l, Type selector) {
        if (l.isPattern()) {
            Type principalType = principalType((JCPattern) l);
            if (types.isSubtype(selector, principalType)) {
                return (LoadableConstant) selector;
            } else {
                return (LoadableConstant) principalType;
            }
        } else if (l.isExpression() && !TreeInfo.isNull((JCExpression) l)) {
            if ((l.type.tsym.flags_field & Flags.ENUM) != 0) {
                return LoadableConstant.String(((JCIdent) l).name.toString());
            } else {
                Assert.checkNonNull(l.type.constValue());

                return switch (l.type.getTag()) {
                    case BYTE, CHAR,
                         SHORT, INT -> LoadableConstant.Int((Integer) l.type.constValue());
                    case CLASS -> LoadableConstant.String((String) l.type.constValue());
                    default -> throw new AssertionError();
                };
            }
        } else {
            return null;
        }
    }

    @Override
    public void visitBinary(JCBinary tree) {
        bindingContext = new BasicBindingContext();
        try {
            super.visitBinary(tree);
            result = bindingContext.decorateExpression(tree);
        } finally {
            bindingContext.pop();
        }
    }

    @Override
    public void visitConditional(JCConditional tree) {
        bindingContext = new BasicBindingContext();
        try {
            super.visitConditional(tree);
            result = bindingContext.decorateExpression(tree);
        } finally {
            bindingContext.pop();
        }
    }

    @Override
    public void visitIf(JCIf tree) {
        bindingContext = new BasicBindingContext();
        try {
            super.visitIf(tree);
            result = bindingContext.decorateStatement(tree);
        } finally {
            bindingContext.pop();
        }
    }

    @Override
    public void visitForLoop(JCForLoop tree) {
        bindingContext = new BasicBindingContext();
        try {
            super.visitForLoop(tree);
            result = bindingContext.decorateStatement(tree);
        } finally {
            bindingContext.pop();
        }
    }

    @Override
    public void visitWhileLoop(JCWhileLoop tree) {
        bindingContext = new BasicBindingContext();
        try {
            super.visitWhileLoop(tree);
            result = bindingContext.decorateStatement(tree);
        } finally {
            bindingContext.pop();
        }
    }

    @Override
    public void visitDoLoop(JCDoWhileLoop tree) {
        bindingContext = new BasicBindingContext();
        try {
            super.visitDoLoop(tree);
            result = bindingContext.decorateStatement(tree);
        } finally {
            bindingContext.pop();
        }
    }

    @Override
    public void visitMethodDef(JCMethodDecl tree) {
        Symbol prevOwnerSym = currentOwnerSym;
        try {
            currentOwnerSym = tree.sym;
            super.visitMethodDef(tree);
        } finally {
            currentOwnerSym = prevOwnerSym;
        }
    }

    @Override
    public void visitVarDef(JCVariableDecl tree) {
        Symbol prevOwnerSym = currentOwnerSym;
        try {
            if (tree.sym.owner.kind == Kind.TYP) {
                currentOwnerSym = tree.sym;
            }
            super.visitVarDef(tree);
        } finally {
            currentOwnerSym = prevOwnerSym;
        }
    }

    @Override
    public void visitClassDef(JCClassDecl tree) {
        ClassSymbol prevCurrentClass = currentClass;
        try {
            currentClass = tree.sym;
            super.visitClassDef(tree);
        } finally {
            currentClass = prevCurrentClass;
        }
    }

    @Override
    public void visitIdent(JCIdent tree) {
        VarSymbol bindingVar = null;
        if ((tree.sym.flags() & Flags.MATCH_BINDING) != 0) {
            bindingVar = bindingContext.getBindingFor((BindingSymbol)tree.sym);
        }
        if (bindingVar == null) {
            super.visitIdent(tree);
        } else {
            result = make.at(tree.pos).Ident(bindingVar);
        }
    }

    @Override
    public void visitBlock(JCBlock tree) {
        ListBuffer<JCStatement> statements = new ListBuffer<>();
        bindingContext = new BindingDeclarationFenceBindingContext() {
            boolean tryPrepend(BindingSymbol binding, JCVariableDecl var) {
                //{
                //    if (E instanceof T N) {
                //        return ;
                //    }
                //    //use of N:
                //}
                //=>
                //{
                //    T N;
                //    if ((let T' N$temp = E; N$temp instanceof T && (N = (T) N$temp == (T) N$temp))) {
                //        return ;
                //    }
                //    //use of N:
                //}
                hoistedVarMap.put(binding, var.sym);
                statements.append(var);
                return true;
            }
        };
<<<<<<< HEAD
        Symbol prevOwnerSym = currentOwnerSym;
        try {
            if (currentOwnerSym == null) {
                currentOwnerSym = new MethodSymbol(tree.flags | Flags.BLOCK,
                                 names.empty, null,
                                 currentClass);
=======
        MethodSymbol oldMethodSym = currentMethodSym;
        try {
            if (currentMethodSym == null) {
                // Block is a static or instance initializer.
                currentMethodSym =
                    new MethodSymbol(tree.flags | Flags.BLOCK,
                                     names.empty, null,
                                     currentClass);
>>>>>>> c8add223
            }
            for (List<JCStatement> l = tree.stats; l.nonEmpty(); l = l.tail) {
                statements.append(translate(l.head));
            }

            tree.stats = statements.toList();
            result = tree;
        } finally {
            currentMethodSym = oldMethodSym;
            bindingContext.pop();
            currentOwnerSym = prevOwnerSym;
        }
    }

    @Override
    public void visitLambda(JCLambda tree) {
        BindingContext prevContent = bindingContext;
        try {
            bindingContext = new BindingDeclarationFenceBindingContext();
            super.visitLambda(tree);
        } finally {
            bindingContext = prevContent;
        }
    }

    @Override
    public void visitClassDef(JCClassDecl tree) {
        ClassSymbol prevCurrentClass = currentClass;
        try {
            currentClass = tree.sym;
            super.visitClassDef(tree);
        } finally {
            currentClass = prevCurrentClass;
        }
    }

    public void visitVarDef(JCVariableDecl tree) {
        MethodSymbol prevMethodSym = currentMethodSym;
        try {
            tree.mods = translate(tree.mods);
            tree.vartype = translate(tree.vartype);
            if (currentMethodSym == null) {
                // A class or instance field initializer.
                currentMethodSym =
                    new MethodSymbol((tree.mods.flags&Flags.STATIC) | Flags.BLOCK,
                                     names.empty, null,
                                     currentClass);
            }
            if (tree.init != null) tree.init = translate(tree.init);
            result = tree;
        } finally {
            currentMethodSym = prevMethodSym;
        }
    }

    public JCTree translateTopLevelClass(Env<AttrContext> env, JCTree cdef, TreeMaker make) {
        try {
            this.make = make;
            this.env = env;
            translate(cdef);
        } finally {
            // note that recursive invocations of this method fail hard
            this.make = null;
            this.env = null;
        }

        return cdef;
    }

    /** Make an instanceof expression.
     *  @param lhs      The expression.
     *  @param type     The type to be tested.
     */

    JCInstanceOf makeTypeTest(JCExpression lhs, JCExpression type) {
        JCInstanceOf tree = make.TypeTest(lhs, type);
        tree.type = syms.booleanType;
        return tree;
    }

    /** Make an attributed binary expression (copied from Lower).
     *  @param optag    The operators tree tag.
     *  @param lhs      The operator's left argument.
     *  @param rhs      The operator's right argument.
     */
    JCBinary makeBinary(JCTree.Tag optag, JCExpression lhs, JCExpression rhs) {
        JCBinary tree = make.Binary(optag, lhs, rhs);
        tree.operator = operators.resolveBinary(tree, optag, lhs.type, rhs.type);
        tree.type = tree.operator.type.getReturnType();
        return tree;
    }

<<<<<<< HEAD
    /** Make an attributed tree representing a literal. This will be an
     *  Ident node in the case of boolean literals, a Literal node in all
     *  other cases.
     *  @param type       The literal's type.
     *  @param value      The literal's value.
     */
    JCExpression makeLit(Type type, Object value) {
        return make.Literal(type.getTag(), value).setType(type.constType(value));
    }

    /** Make an attributed tree representing null.
     */
    JCExpression makeNull() {
        return makeLit(syms.botType, null);
=======
    /** Make an attributed unary expression.
     *  @param optag    The operators tree tag.
     *  @param arg      The operator's argument.
     */
    JCTree.JCUnary makeUnary(JCTree.Tag optag, JCExpression arg) {
        JCTree.JCUnary tree = make.Unary(optag, arg);
        tree.operator = operators.resolveUnary(tree, optag, arg.type);
        tree.type = tree.operator.type.getReturnType();
        return tree;
>>>>>>> c8add223
    }

    JCExpression convert(JCExpression expr, Type target) {
        JCExpression result = make.at(expr.pos()).TypeCast(make.Type(target), expr);
        result.type = target;
        return result;
    }

    abstract class BindingContext {
        abstract VarSymbol bindingDeclared(BindingSymbol varSymbol);
        abstract VarSymbol getBindingFor(BindingSymbol varSymbol);
        abstract List<JCStatement> bindingVars(int diagPos);
        abstract JCStatement decorateStatement(JCStatement stat);
        abstract JCExpression decorateExpression(JCExpression expr);
        abstract BindingContext pop();
        abstract boolean tryPrepend(BindingSymbol binding, JCVariableDecl var);
    }

    class BasicBindingContext extends BindingContext {
        Map<BindingSymbol, VarSymbol> hoistedVarMap;
        BindingContext parent;

        public BasicBindingContext() {
            this.parent = bindingContext;
            this.hoistedVarMap = new LinkedHashMap<>();
        }

        @Override
        VarSymbol bindingDeclared(BindingSymbol varSymbol) {
            VarSymbol res = parent.bindingDeclared(varSymbol);
            if (res == null) {
                res = new VarSymbol(varSymbol.flags(), varSymbol.name, varSymbol.type, currentMethodSym);
                res.setTypeAttributes(varSymbol.getRawTypeAttributes());
                hoistedVarMap.put(varSymbol, res);
            }
            return res;
        }

        @Override
        VarSymbol getBindingFor(BindingSymbol varSymbol) {
            VarSymbol res = parent.getBindingFor(varSymbol);
            if (res != null) {
                return res;
            }
            return hoistedVarMap.entrySet().stream()
                    .filter(e -> e.getKey().isAliasFor(varSymbol))
                    .findFirst()
                    .map(e -> e.getValue()).orElse(null);
        }

        @Override
        List<JCStatement> bindingVars(int diagPos) {
            if (hoistedVarMap.isEmpty()) return List.nil();
            ListBuffer<JCStatement> stats = new ListBuffer<>();
            for (Entry<BindingSymbol, VarSymbol> e : hoistedVarMap.entrySet()) {
                JCVariableDecl decl = makeHoistedVarDecl(diagPos, e.getValue());
                if (!e.getKey().isPreserved() ||
                    !parent.tryPrepend(e.getKey(), decl)) {
                    stats.add(decl);
                }
            }
            return stats.toList();
        }

        @Override
        JCStatement decorateStatement(JCStatement stat) {
            //if (E instanceof T N) {
            //     //use N
            //}
            //=>
            //{
            //    T N;
            //    if ((let T' N$temp = E; N$temp instanceof T && (N = (T) N$temp == (T) N$temp))) {
            //        //use N
            //    }
            //}
            List<JCStatement> stats = bindingVars(stat.pos);
            if (stats.nonEmpty()) {
                stat = make.at(stat.pos).Block(0, stats.append(stat));
            }
            return stat;
        }

        @Override
        JCExpression decorateExpression(JCExpression expr) {
            //E instanceof T N && /*use of N*/
            //=>
            //(let T N; (let T' N$temp = E; N$temp instanceof T && (N = (T) N$temp == (T) N$temp)) && /*use of N*/)
            for (VarSymbol vsym : hoistedVarMap.values()) {
                expr = make.at(expr.pos).LetExpr(makeHoistedVarDecl(expr.pos, vsym), expr).setType(expr.type);
            }
            return expr;
        }

        @Override
        BindingContext pop() {
            return bindingContext = parent;
        }

        @Override
        boolean tryPrepend(BindingSymbol binding, JCVariableDecl var) {
            return false;
        }

        private JCVariableDecl makeHoistedVarDecl(int pos, VarSymbol varSymbol) {
            return make.at(pos).VarDef(varSymbol, null);
        }
    }

    private class BindingDeclarationFenceBindingContext extends BasicBindingContext {

        @Override
        VarSymbol bindingDeclared(BindingSymbol varSymbol) {
            return null;
        }

    }

    /** Make an attributed tree representing a literal. This will be an
     *  Ident node in the case of boolean literals, a Literal node in all
     *  other cases.
     *  @param type       The literal's type.
     *  @param value      The literal's value.
     */
    JCExpression makeLit(Type type, Object value) {
        return make.Literal(type.getTag(), value).setType(type.constType(value));
    }
}<|MERGE_RESOLUTION|>--- conflicted
+++ resolved
@@ -28,12 +28,6 @@
 import com.sun.source.tree.CaseTree;
 import com.sun.tools.javac.code.BoundKind;
 import com.sun.tools.javac.code.Flags;
-<<<<<<< HEAD
-import com.sun.tools.javac.code.Kinds.Kind;
-import com.sun.tools.javac.code.Symbol;
-import com.sun.tools.javac.code.Symbol.BindingSymbol;
-import com.sun.tools.javac.code.Symbol.ClassSymbol;
-=======
 import com.sun.tools.javac.code.Kinds;
 import com.sun.tools.javac.code.Kinds.Kind;
 import com.sun.tools.javac.code.Preview;
@@ -41,16 +35,18 @@
 import com.sun.tools.javac.code.Symbol.BindingSymbol;
 import com.sun.tools.javac.code.Symbol.ClassSymbol;
 import com.sun.tools.javac.code.Symbol.DynamicMethodSymbol;
-import com.sun.tools.javac.code.Symbol.DynamicVarSymbol;
->>>>>>> c8add223
 import com.sun.tools.javac.code.Symbol.VarSymbol;
 import com.sun.tools.javac.code.Symtab;
+import com.sun.tools.javac.code.Type.ClassType;
+import com.sun.tools.javac.code.Type.MethodType;
+import com.sun.tools.javac.code.Type.WildcardType;
 import com.sun.tools.javac.code.Types;
 import com.sun.tools.javac.tree.JCTree.JCAssign;
 import com.sun.tools.javac.tree.JCTree.JCBinary;
 import com.sun.tools.javac.tree.JCTree.JCConditional;
 import com.sun.tools.javac.tree.JCTree.JCExpression;
 import com.sun.tools.javac.tree.JCTree.JCForLoop;
+import com.sun.tools.javac.tree.JCTree.JCGuardPattern;
 import com.sun.tools.javac.tree.JCTree.JCIdent;
 import com.sun.tools.javac.tree.JCTree.JCIf;
 import com.sun.tools.javac.tree.JCTree.JCInstanceOf;
@@ -69,43 +65,27 @@
 import com.sun.tools.javac.util.Names;
 import com.sun.tools.javac.util.Options;
 
-import java.util.Collection;
-import java.util.LinkedHashMap;
 import java.util.Map;
 import java.util.Map.Entry;
 import java.util.LinkedHashMap;
 
 import com.sun.tools.javac.code.Symbol.MethodSymbol;
-<<<<<<< HEAD
 import com.sun.tools.javac.code.Symbol.RecordComponent;
 import com.sun.tools.javac.code.Type;
-=======
-import com.sun.tools.javac.code.Type.ClassType;
-import com.sun.tools.javac.code.Type.MethodType;
-import com.sun.tools.javac.code.Type.WildcardType;
-import com.sun.tools.javac.code.TypeTag;
->>>>>>> c8add223
 import static com.sun.tools.javac.code.TypeTag.BOT;
 import com.sun.tools.javac.jvm.PoolConstant.LoadableConstant;
 import com.sun.tools.javac.jvm.Target;
 import com.sun.tools.javac.tree.JCTree;
 import com.sun.tools.javac.tree.JCTree.JCArrayPattern;
 import com.sun.tools.javac.tree.JCTree.JCBlock;
-<<<<<<< HEAD
-import com.sun.tools.javac.tree.JCTree.JCClassDecl;
-import com.sun.tools.javac.tree.JCTree.JCDeconstructionPattern;
-import com.sun.tools.javac.tree.JCTree.JCDoWhileLoop;
-import com.sun.tools.javac.tree.JCTree.JCPattern;
-=======
 import com.sun.tools.javac.tree.JCTree.JCBreak;
 import com.sun.tools.javac.tree.JCTree.JCCase;
 import com.sun.tools.javac.tree.JCTree.JCCaseLabel;
 import com.sun.tools.javac.tree.JCTree.JCClassDecl;
 import com.sun.tools.javac.tree.JCTree.JCContinue;
+import com.sun.tools.javac.tree.JCTree.JCDeconstructionPattern;
 import com.sun.tools.javac.tree.JCTree.JCDoWhileLoop;
 import com.sun.tools.javac.tree.JCTree.JCFieldAccess;
-import com.sun.tools.javac.tree.JCTree.JCGuardPattern;
->>>>>>> c8add223
 import com.sun.tools.javac.tree.JCTree.JCLambda;
 import com.sun.tools.javac.tree.JCTree.JCParenthesizedPattern;
 import com.sun.tools.javac.tree.JCTree.JCPattern;
@@ -115,10 +95,6 @@
 import com.sun.tools.javac.tree.TreeInfo;
 import com.sun.tools.javac.util.Assert;
 import com.sun.tools.javac.util.List;
-<<<<<<< HEAD
-=======
-import java.util.Iterator;
->>>>>>> c8add223
 
 /**
  * This pass translates pattern-matching constructs, such as instanceof <pattern>.
@@ -187,14 +163,9 @@
 
     boolean debugTransPatterns;
 
-<<<<<<< HEAD
-    private ClassSymbol currentClass;
-    private Symbol currentOwnerSym = null;
-=======
     private ClassSymbol currentClass = null;
     private MethodSymbol currentMethodSym = null;
     private VarSymbol currentValue = null;
->>>>>>> c8add223
 
     protected TransPatterns(Context context) {
         context.put(transPatternsKey, this);
@@ -212,174 +183,6 @@
 
     @Override
     public void visitTypeTest(JCInstanceOf tree) {
-<<<<<<< HEAD
-        if (tree.pattern.hasTag(Tag.BINDINGPATTERN) || tree.pattern.hasTag(Tag.DECONSTRUCTIONPATTERN) || tree.pattern.hasTag(Tag.ARRAYPATTERN)) {
-            //E instanceof T N
-            //E instanceof T(PATT1, PATT2, ...)
-            //=>
-            //(let T' N$temp = E; N$temp instanceof T && <pattern extractor>)
-            Type tempType = tree.expr.type.hasTag(BOT) ?
-                    syms.objectType
-                    : tree.expr.type;
-            VarSymbol temp = new VarSymbol(Flags.SYNTHETIC,
-                    names.fromString(target.syntheticNameChar() + "e" + target.syntheticNameChar()),
-                    tempType,
-                    currentOwnerSym);
-            JCExpression translatedExpr = translate(tree.expr);
-            Type castTargetType;
-            //TODO: use rule switch (when boot JDK is 14):
-            switch (tree.pattern.getTag()) {
-                case BINDINGPATTERN:
-                    castTargetType = ((JCBindingPattern)tree.pattern).var.sym.type;
-                    break;
-                case DECONSTRUCTIONPATTERN:
-                    castTargetType = ((JCDeconstructionPattern)tree.pattern).type;
-                    break;
-                case ARRAYPATTERN:
-                    castTargetType = ((JCArrayPattern)tree.pattern).type;
-                    break;
-                default:
-                    throw new AssertionError("Unexpected pattern type: " + tree.pattern.getTag());
-            }
-
-            castTargetType = types.boxedTypeOrType(types.erasure(castTargetType));
-
-            result = makeTypeTest(make.at(tree.pos).Ident(temp), make.Type(castTargetType));
-            result = makeBinary(Tag.AND, (JCExpression)result,
-                                         preparePatternExtractor(tree, tree.getPattern(), temp, castTargetType));
-            result = make.at(tree.pos).LetExpr(make.VarDef(temp, translatedExpr),
-                                               (JCExpression)result).setType(syms.booleanType);
-            ((LetExpr) result).needsCond = true;
-        } else {
-            super.visitTypeTest(tree);
-        }
-    }
-
-    private JCExpression preparePatternExtractor(JCInstanceOf tree, JCPattern patt, VarSymbol temp, Type targetType) {
-        if (targetType == syms.botType) {
-            targetType = syms.objectType;
-        }
-        if (patt.hasTag(Tag.BINDINGPATTERN)) {
-            //type test already done, finish handling of type test patterns ("T N")
-            //=>
-            //(let N = (T) N$temp; true)
-            VarSymbol bindingVar = bindingContext.bindingDeclared((BindingSymbol) ((JCBindingPattern) patt).var.sym);
-            if (bindingVar != null) { //TODO: cannot be null here?
-                JCAssign fakeInit = (JCAssign)make.at(tree.pos).Assign(
-                        make.Ident(bindingVar), convert(make.Ident(temp), targetType)).setType(bindingVar.erasure(types));
-                LetExpr nestedLE = make.LetExpr(List.of(make.Exec(fakeInit)),
-                                                make.Literal(true));
-                nestedLE.needsCond = true;
-                nestedLE.setType(syms.booleanType);
-                return nestedLE;
-            }
-            return make.Literal(true);
-        } else if (patt.hasTag(Tag.DECONSTRUCTIONPATTERN)) {
-            //type test already done, finish handling of deconstruction patterns ("T(PATT1, PATT2, ...)")
-            //=>
-            //<PATT1-handling> && <PATT2-handling> && ...
-            JCDeconstructionPattern dpatt = (JCDeconstructionPattern) patt;
-            List<? extends RecordComponent> components = dpatt.record.getRecordComponents();
-            List<? extends JCPattern> nestedPatterns = dpatt.nested;
-            JCExpression test = null;
-            while (components.nonEmpty() && nestedPatterns.nonEmpty()) {
-                //PATTn for record component COMPn of type Tn;
-                //PATTn is a type test pattern or a deconstruction pattern:
-                //=>
-                //(let Tn $c$COMPn = ((T) N$temp).COMPn(); <PATTn extractor>)
-                //or
-                //(let Tn $c$COMPn = ((T) N$temp).COMPn(); $c$COMPn != null && <PATTn extractor>)
-                //or
-                //(let Tn $c$COMPn = ((T) N$temp).COMPn(); $c$COMPn instanceof T' && <PATTn extractor>)
-                RecordComponent component = components.head;
-                JCPattern nested = nestedPatterns.head;
-                VarSymbol nestedTemp = new VarSymbol(Flags.SYNTHETIC,
-                    names.fromString(target.syntheticNameChar() + "c" + target.syntheticNameChar() + component.name),
-                                     component.erasure(types),
-                                     currentOwnerSym);
-                Symbol accessor = dpatt.record
-                                       .members()
-                                       .findFirst(component.name, s -> s.kind == Kind.MTH &&
-                                                                       ((MethodSymbol) s).params.isEmpty());
-                JCVariableDecl nestedTempVar =
-                        make.VarDef(nestedTemp,
-                                    make.App(make.Select(convert(make.Ident(temp), dpatt.type),
-                                                         accessor)));
-                JCExpression extracted =
-                        preparePatternExtractor(tree, nested, nestedTemp, nested.type);
-                JCExpression extraTest = null;
-                if (!types.isAssignable(nestedTemp.type, nested.type)) {
-                    extraTest = makeTypeTest(make.Ident(nestedTemp),
-                                             make.Type(nested.type));
-                } else if (nested.type.isReference()) {
-                    extraTest = makeBinary(Tag.NE, make.Ident(nestedTemp), makeNull());
-                }
-                if (extraTest != null) {
-                    extracted = makeBinary(Tag.AND, extraTest, extracted);
-                }
-                LetExpr getAndRun = make.LetExpr(nestedTempVar, extracted);
-                getAndRun.needsCond = true;
-                getAndRun.setType(syms.booleanType);
-                if (test == null) {
-                    test = getAndRun;
-                } else {
-                    test = makeBinary(Tag.AND, test, getAndRun);
-                }
-                components = components.tail;
-                nestedPatterns = nestedPatterns.tail;
-            }
-            Assert.check(components.isEmpty() == nestedPatterns.isEmpty());
-            return test != null ? test : make.Literal(true);
-        } else if (patt.hasTag(Tag.ARRAYPATTERN)) {
-            //XXX: type test already done, finish handling of deconstruction patterns ("T(PATT1, PATT2, ...)")
-            //=>
-            //<PATT1-handling> && <PATT2-handling> && ...
-            JCArrayPattern apatt = (JCArrayPattern) patt;
-            Type elementType = types.elemtype(apatt.type);
-            List<? extends JCPattern> nestedPatterns = apatt.nested;
-            JCExpression test = makeBinary(apatt.orMore ? Tag.GE : Tag.EQ,
-                                    make.Select(convert(make.Ident(temp), apatt.type), syms.lengthVar),
-                                    make.Literal(nestedPatterns.size()));
-
-            int i = 0;
-            while (nestedPatterns.nonEmpty()) {
-                //PATTn for record component COMPn of type Tn;
-                //PATTn is a type test pattern or a deconstruction pattern:
-                //=>
-                //(let Tn $c$COMPn = ((T) N$temp).COMPn(); <PATTn extractor>)
-                //or
-                //(let Tn $c$COMPn = ((T) N$temp).COMPn(); $c$COMPn != null && <PATTn extractor>)
-                //or
-                //(let Tn $c$COMPn = ((T) N$temp).COMPn(); $c$COMPn instanceof T' && <PATTn extractor>)
-                JCPattern nested = nestedPatterns.head;
-                VarSymbol nestedTemp = new VarSymbol(Flags.SYNTHETIC,
-                    names.fromString(target.syntheticNameChar() + "c" + target.syntheticNameChar() + i),
-                                     types.erasure(elementType),
-                                     currentOwnerSym);
-                JCVariableDecl nestedTempVar =
-                        make.VarDef(nestedTemp,
-                                    make.Indexed(convert(make.Ident(temp), apatt.type), make.Literal(i)).setType(elementType));
-                JCExpression extracted =
-                        preparePatternExtractor(tree, nested, nestedTemp, nested.type);
-                JCExpression extraTest = null;
-                if (!types.isAssignable(nestedTemp.type, nested.type)) {
-                    extraTest = makeTypeTest(make.Ident(nestedTemp),
-                                             make.Type(nested.type));
-                } else if (nested.type.isReference()) {
-                    extraTest = makeBinary(Tag.NE, make.Ident(nestedTemp), makeNull());
-                }
-                if (extraTest != null) {
-                    extracted = makeBinary(Tag.AND, extraTest, extracted);
-                }
-                LetExpr getAndRun = make.LetExpr(nestedTempVar, extracted);
-                getAndRun.needsCond = true;
-                getAndRun.setType(syms.booleanType);
-                test = makeBinary(Tag.AND, test, getAndRun);
-                i++;
-                nestedPatterns = nestedPatterns.tail;
-            }
-            return test;
-=======
         if (tree.pattern instanceof JCPattern) {
             //E instanceof $pattern
             //=>
@@ -421,9 +224,8 @@
                 currentValue = prevCurrentValue;
                 bindingContext.pop();
             }
->>>>>>> c8add223
         } else {
-            throw new IllegalStateException();
+            super.visitTypeTest(tree);
         }
     }
 
@@ -457,6 +259,123 @@
         JCExpression pattern = (JCExpression) this.<JCTree>translate(tree.patt);
         JCExpression guard = translate(tree.expr);
         result = makeBinary(Tag.AND, pattern, guard);
+    }
+
+    public void visitDeconstructionPattern(JCDeconstructionPattern tree) {
+        //type test already done, finish handling of deconstruction patterns ("T(PATT1, PATT2, ...)")
+        //=>
+        //<PATT1-handling> && <PATT2-handling> && ...
+        List<? extends RecordComponent> components = tree.record.getRecordComponents();
+        List<? extends JCPattern> nestedPatterns = tree.nested;
+        JCExpression test = null;
+        while (components.nonEmpty() && nestedPatterns.nonEmpty()) {
+            //PATTn for record component COMPn of type Tn;
+            //PATTn is a type test pattern or a deconstruction pattern:
+            //=>
+            //(let Tn $c$COMPn = ((T) N$temp).COMPn(); <PATTn extractor>)
+            //or
+            //(let Tn $c$COMPn = ((T) N$temp).COMPn(); $c$COMPn != null && <PATTn extractor>)
+            //or
+            //(let Tn $c$COMPn = ((T) N$temp).COMPn(); $c$COMPn instanceof T' && <PATTn extractor>)
+            RecordComponent component = components.head;
+            JCPattern nested = nestedPatterns.head;
+            VarSymbol nestedTemp = new VarSymbol(Flags.SYNTHETIC,
+                names.fromString(target.syntheticNameChar() + "c" + target.syntheticNameChar() + component.name),
+                                 component.erasure(types),
+                                 currentMethodSym);
+            Symbol accessor = tree.record
+                                   .members()
+                                   .findFirst(component.name, s -> s.kind == Kind.MTH &&
+                                                                   ((MethodSymbol) s).params.isEmpty());
+            JCVariableDecl nestedTempVar =
+                    make.VarDef(nestedTemp,
+                                make.App(make.Select(convert(make.Ident(currentValue), tree.type),
+                                                     accessor)));
+            JCExpression extracted;
+            VarSymbol prevCurrentValue = currentValue;
+            try {
+                currentValue = nestedTemp;
+                extracted = (JCExpression) this.<JCTree>translate(nested);
+            } finally {
+                currentValue = prevCurrentValue;
+            }
+            JCExpression extraTest = null;
+            if (!types.isAssignable(nestedTemp.type, nested.type)) {
+                extraTest = makeTypeTest(make.Ident(nestedTemp),
+                                         make.Type(nested.type));
+            } else if (nested.type.isReference()) {
+                extraTest = makeBinary(Tag.NE, make.Ident(nestedTemp), makeNull());
+            }
+            if (extraTest != null) {
+                extracted = makeBinary(Tag.AND, extraTest, extracted);
+            }
+            LetExpr getAndRun = make.LetExpr(nestedTempVar, extracted);
+            getAndRun.needsCond = true;
+            getAndRun.setType(syms.booleanType);
+            if (test == null) {
+                test = getAndRun;
+            } else {
+                test = makeBinary(Tag.AND, test, getAndRun);
+            }
+            components = components.tail;
+            nestedPatterns = nestedPatterns.tail;
+        }
+        Assert.check(components.isEmpty() == nestedPatterns.isEmpty());
+        result = test != null ? test : makeLit(syms.booleanType, 1);
+    }
+
+    public void visitArrayPattern(JCArrayPattern tree) {
+        Type elementType = types.elemtype(tree.type);
+        List<? extends JCPattern> nestedPatterns 
+                = tree.nested;
+        JCExpression test = makeBinary(tree.orMore ? Tag.GE : Tag.EQ,
+                                make.Select(convert(make.Ident(currentValue), tree.type), syms.lengthVar),
+                                make.Literal(nestedPatterns.size()));
+
+        int i = 0;
+        while (nestedPatterns.nonEmpty()) {
+            //PATTn for record component COMPn of type Tn;
+            //PATTn is a type test pattern or a deconstruction pattern:
+            //=>
+            //(let Tn $c$COMPn = ((T) N$temp).COMPn(); <PATTn extractor>)
+            //or
+            //(let Tn $c$COMPn = ((T) N$temp).COMPn(); $c$COMPn != null && <PATTn extractor>)
+            //or
+            //(let Tn $c$COMPn = ((T) N$temp).COMPn(); $c$COMPn instanceof T' && <PATTn extractor>)
+            JCPattern nested = nestedPatterns.head;
+            VarSymbol nestedTemp = new VarSymbol(Flags.SYNTHETIC,
+                names.fromString(target.syntheticNameChar() + "c" + target.syntheticNameChar() + i),
+                                 types.erasure(elementType),
+                                 currentMethodSym);
+            JCVariableDecl nestedTempVar =
+                    make.VarDef(nestedTemp,
+                                make.Indexed(convert(make.Ident(currentValue), tree.type), make.Literal(i)).setType(elementType));
+            JCExpression extracted;
+            VarSymbol prevCurrentValue = currentValue;
+            try {
+                currentValue = nestedTemp;
+                extracted = (JCExpression) this.<JCTree>translate(nested);
+            } finally {
+                currentValue = prevCurrentValue;
+            }
+            JCExpression extraTest = null;
+            if (!types.isAssignable(nestedTemp.type, nested.type)) {
+                extraTest = makeTypeTest(make.Ident(nestedTemp),
+                                         make.Type(nested.type));
+            } else if (nested.type.isReference()) {
+                extraTest = makeBinary(Tag.NE, make.Ident(nestedTemp), makeNull());
+            }
+            if (extraTest != null) {
+                extracted = makeBinary(Tag.AND, extraTest, extracted);
+            }
+            LetExpr getAndRun = make.LetExpr(nestedTempVar, extracted);
+            getAndRun.needsCond = true;
+            getAndRun.setType(syms.booleanType);
+            test = makeBinary(Tag.AND, test, getAndRun);
+            i++;
+            nestedPatterns = nestedPatterns.tail;
+        }
+        result = test;
     }
 
     @Override
@@ -780,36 +699,12 @@
 
     @Override
     public void visitMethodDef(JCMethodDecl tree) {
-        Symbol prevOwnerSym = currentOwnerSym;
-        try {
-            currentOwnerSym = tree.sym;
+        MethodSymbol prevMethodSym = currentMethodSym;
+        try {
+            currentMethodSym = tree.sym;
             super.visitMethodDef(tree);
         } finally {
-            currentOwnerSym = prevOwnerSym;
-        }
-    }
-
-    @Override
-    public void visitVarDef(JCVariableDecl tree) {
-        Symbol prevOwnerSym = currentOwnerSym;
-        try {
-            if (tree.sym.owner.kind == Kind.TYP) {
-                currentOwnerSym = tree.sym;
-            }
-            super.visitVarDef(tree);
-        } finally {
-            currentOwnerSym = prevOwnerSym;
-        }
-    }
-
-    @Override
-    public void visitClassDef(JCClassDecl tree) {
-        ClassSymbol prevCurrentClass = currentClass;
-        try {
-            currentClass = tree.sym;
-            super.visitClassDef(tree);
-        } finally {
-            currentClass = prevCurrentClass;
+            currentMethodSym = prevMethodSym;
         }
     }
 
@@ -850,14 +745,6 @@
                 return true;
             }
         };
-<<<<<<< HEAD
-        Symbol prevOwnerSym = currentOwnerSym;
-        try {
-            if (currentOwnerSym == null) {
-                currentOwnerSym = new MethodSymbol(tree.flags | Flags.BLOCK,
-                                 names.empty, null,
-                                 currentClass);
-=======
         MethodSymbol oldMethodSym = currentMethodSym;
         try {
             if (currentMethodSym == null) {
@@ -866,7 +753,6 @@
                     new MethodSymbol(tree.flags | Flags.BLOCK,
                                      names.empty, null,
                                      currentClass);
->>>>>>> c8add223
             }
             for (List<JCStatement> l = tree.stats; l.nonEmpty(); l = l.tail) {
                 statements.append(translate(l.head));
@@ -877,7 +763,6 @@
         } finally {
             currentMethodSym = oldMethodSym;
             bindingContext.pop();
-            currentOwnerSym = prevOwnerSym;
         }
     }
 
@@ -959,22 +844,6 @@
         return tree;
     }
 
-<<<<<<< HEAD
-    /** Make an attributed tree representing a literal. This will be an
-     *  Ident node in the case of boolean literals, a Literal node in all
-     *  other cases.
-     *  @param type       The literal's type.
-     *  @param value      The literal's value.
-     */
-    JCExpression makeLit(Type type, Object value) {
-        return make.Literal(type.getTag(), value).setType(type.constType(value));
-    }
-
-    /** Make an attributed tree representing null.
-     */
-    JCExpression makeNull() {
-        return makeLit(syms.botType, null);
-=======
     /** Make an attributed unary expression.
      *  @param optag    The operators tree tag.
      *  @param arg      The operator's argument.
@@ -984,7 +853,6 @@
         tree.operator = operators.resolveUnary(tree, optag, arg.type);
         tree.type = tree.operator.type.getReturnType();
         return tree;
->>>>>>> c8add223
     }
 
     JCExpression convert(JCExpression expr, Type target) {
@@ -1112,4 +980,10 @@
     JCExpression makeLit(Type type, Object value) {
         return make.Literal(type.getTag(), value).setType(type.constType(value));
     }
+
+    /** Make an attributed tree representing null.
+     */
+    JCExpression makeNull() {
+        return makeLit(syms.botType, null);
+    }
 }