/*
 * Copyright (c) 1999, 2019, Oracle and/or its affiliates. All rights reserved.
 * DO NOT ALTER OR REMOVE COPYRIGHT NOTICES OR THIS FILE HEADER.
 *
 * This code is free software; you can redistribute it and/or modify it
 * under the terms of the GNU General Public License version 2 only, as
 * published by the Free Software Foundation.  Oracle designates this
 * particular file as subject to the "Classpath" exception as provided
 * by Oracle in the LICENSE file that accompanied this code.
 *
 * This code is distributed in the hope that it will be useful, but WITHOUT
 * ANY WARRANTY; without even the implied warranty of MERCHANTABILITY or
 * FITNESS FOR A PARTICULAR PURPOSE.  See the GNU General Public License
 * version 2 for more details (a copy is included in the LICENSE file that
 * accompanied this code).
 *
 * You should have received a copy of the GNU General Public License version
 * 2 along with this work; if not, write to the Free Software Foundation,
 * Inc., 51 Franklin St, Fifth Floor, Boston, MA 02110-1301 USA.
 *
 * Please contact Oracle, 500 Oracle Parkway, Redwood Shores, CA 94065 USA
 * or visit www.oracle.com if you need additional information or have any
 * questions.
 */

package com.sun.tools.javac.code;

import java.lang.annotation.Annotation;
import java.lang.annotation.Inherited;
import java.util.Collections;
import java.util.EnumSet;
import java.util.Map;
import java.util.Set;
import java.util.concurrent.Callable;
import java.util.function.Supplier;

import javax.lang.model.element.Element;
import javax.lang.model.element.ElementKind;
import javax.lang.model.element.ElementVisitor;
import javax.lang.model.element.ExecutableElement;
import javax.lang.model.element.Modifier;
import javax.lang.model.element.ModuleElement;
import javax.lang.model.element.NestingKind;
import javax.lang.model.element.PackageElement;
import javax.lang.model.element.TypeElement;
import javax.lang.model.element.TypeParameterElement;
import javax.lang.model.element.VariableElement;
import javax.tools.JavaFileManager;
import javax.tools.JavaFileObject;

import com.sun.tools.javac.code.Kinds.Kind;
import com.sun.tools.javac.comp.Annotate.AnnotationTypeMetadata;
import com.sun.tools.javac.code.Type.*;
import com.sun.tools.javac.comp.Attr;
import com.sun.tools.javac.comp.AttrContext;
import com.sun.tools.javac.comp.Env;
import com.sun.tools.javac.jvm.*;
import com.sun.tools.javac.jvm.PoolConstant;
import com.sun.tools.javac.tree.JCTree.JCFieldAccess;
import com.sun.tools.javac.tree.JCTree.JCVariableDecl;
import com.sun.tools.javac.tree.JCTree.Tag;
import com.sun.tools.javac.util.*;
import com.sun.tools.javac.util.DefinedBy.Api;
import com.sun.tools.javac.util.Name;

import static com.sun.tools.javac.code.Flags.*;
import static com.sun.tools.javac.code.Kinds.*;
import static com.sun.tools.javac.code.Kinds.Kind.*;
import com.sun.tools.javac.code.MissingInfoHandler;
import static com.sun.tools.javac.code.Scope.LookupKind.NON_RECURSIVE;
import com.sun.tools.javac.code.Scope.WriteableScope;
import com.sun.tools.javac.code.Symbol;
import static com.sun.tools.javac.code.Symbol.OperatorSymbol.AccessCode.FIRSTASGOP;
import com.sun.tools.javac.code.Type;
import static com.sun.tools.javac.code.TypeTag.CLASS;
import static com.sun.tools.javac.code.TypeTag.FORALL;
import static com.sun.tools.javac.code.TypeTag.TYPEVAR;
import static com.sun.tools.javac.jvm.ByteCodes.iadd;
import static com.sun.tools.javac.jvm.ByteCodes.ishll;
import static com.sun.tools.javac.jvm.ByteCodes.lushrl;
import static com.sun.tools.javac.jvm.ByteCodes.lxor;
import static com.sun.tools.javac.jvm.ByteCodes.string_add;
import com.sun.tools.javac.util.Name;

/** Root class for Java symbols. It contains subclasses
 *  for specific sorts of symbols, such as variables, methods and operators,
 *  types, packages. Each subclass is represented as a static inner class
 *  inside Symbol.
 *
 *  <p><b>This is NOT part of any supported API.
 *  If you write code that depends on this, you do so at your own risk.
 *  This code and its internal interfaces are subject to change or
 *  deletion without notice.</b>
 */
public abstract class Symbol extends AnnoConstruct implements PoolConstant, Element {

    /** The kind of this symbol.
     *  @see Kinds
     */
    public Kind kind;

    /** The flags of this symbol.
     */
    public long flags_field;

    /** An accessor method for the flags of this symbol.
     *  Flags of class symbols should be accessed through the accessor
     *  method to make sure that the class symbol is loaded.
     */
    public long flags() { return flags_field; }

    /** The name of this symbol in Utf8 representation.
     */
    public Name name;

    /** The type of this symbol.
     */
    public Type type;

    /** The owner of this symbol.
     */
    public Symbol owner;

    /** The completer of this symbol.
     * This should never equal null (NULL_COMPLETER should be used instead).
     */
    public Completer completer;

    /** A cache for the type erasure of this symbol.
     */
    public Type erasure_field;

    // <editor-fold defaultstate="collapsed" desc="annotations">

    /** The attributes of this symbol are contained in this
     * SymbolMetadata. The SymbolMetadata instance is NOT immutable.
     */
    protected SymbolMetadata metadata;


    /** An accessor method for the attributes of this symbol.
     *  Attributes of class symbols should be accessed through the accessor
     *  method to make sure that the class symbol is loaded.
     */
    public List<Attribute.Compound> getRawAttributes() {
        return (metadata == null)
                ? List.nil()
                : metadata.getDeclarationAttributes();
    }

    /** An accessor method for the type attributes of this symbol.
     *  Attributes of class symbols should be accessed through the accessor
     *  method to make sure that the class symbol is loaded.
     */
    public List<Attribute.TypeCompound> getRawTypeAttributes() {
        return (metadata == null)
                ? List.nil()
                : metadata.getTypeAttributes();
    }

    /** Fetch a particular annotation from a symbol. */
    public Attribute.Compound attribute(Symbol anno) {
        for (Attribute.Compound a : getRawAttributes()) {
            if (a.type.tsym == anno) return a;
        }
        return null;
    }

    public boolean annotationsPendingCompletion() {
        return metadata == null ? false : metadata.pendingCompletion();
    }

    public void appendAttributes(List<Attribute.Compound> l) {
        if (l.nonEmpty()) {
            initedMetadata().append(l);
        }
    }

    public void appendClassInitTypeAttributes(List<Attribute.TypeCompound> l) {
        if (l.nonEmpty()) {
            initedMetadata().appendClassInitTypeAttributes(l);
        }
    }

    public void appendInitTypeAttributes(List<Attribute.TypeCompound> l) {
        if (l.nonEmpty()) {
            initedMetadata().appendInitTypeAttributes(l);
        }
    }

    public void appendUniqueTypeAttributes(List<Attribute.TypeCompound> l) {
        if (l.nonEmpty()) {
            initedMetadata().appendUniqueTypes(l);
        }
    }

    public List<Attribute.TypeCompound> getClassInitTypeAttributes() {
        return (metadata == null)
                ? List.nil()
                : metadata.getClassInitTypeAttributes();
    }

    public List<Attribute.TypeCompound> getInitTypeAttributes() {
        return (metadata == null)
                ? List.nil()
                : metadata.getInitTypeAttributes();
    }

    public void setInitTypeAttributes(List<Attribute.TypeCompound> l) {
        initedMetadata().setInitTypeAttributes(l);
    }

    public void setClassInitTypeAttributes(List<Attribute.TypeCompound> l) {
        initedMetadata().setClassInitTypeAttributes(l);
    }

    public List<Attribute.Compound> getDeclarationAttributes() {
        return (metadata == null)
                ? List.nil()
                : metadata.getDeclarationAttributes();
    }

    public boolean hasAnnotations() {
        return (metadata != null && !metadata.isEmpty());
    }

    public boolean hasTypeAnnotations() {
        return (metadata != null && !metadata.isTypesEmpty());
    }

    public boolean isCompleted() {
        return completer.isTerminal();
    }

    public void prependAttributes(List<Attribute.Compound> l) {
        if (l.nonEmpty()) {
            initedMetadata().prepend(l);
        }
    }

    public void resetAnnotations() {
        initedMetadata().reset();
    }

    public void setAttributes(Symbol other) {
        if (metadata != null || other.metadata != null) {
            initedMetadata().setAttributes(other.metadata);
        }
    }

    public void setDeclarationAttributes(List<Attribute.Compound> a) {
        if (metadata != null || a.nonEmpty()) {
            initedMetadata().setDeclarationAttributes(a);
        }
    }

    public void setTypeAttributes(List<Attribute.TypeCompound> a) {
        if (metadata != null || a.nonEmpty()) {
            if (metadata == null)
                metadata = new SymbolMetadata(this);
            metadata.setTypeAttributes(a);
        }
    }

    private SymbolMetadata initedMetadata() {
        if (metadata == null)
            metadata = new SymbolMetadata(this);
        return metadata;
    }

    /** This method is intended for debugging only. */
    public SymbolMetadata getMetadata() {
        return metadata;
    }

    // </editor-fold>

    /** Construct a symbol with given kind, flags, name, type and owner.
     */
    public Symbol(Kind kind, long flags, Name name, Type type, Symbol owner) {
        this.kind = kind;
        this.flags_field = flags;
        this.type = type;
        this.owner = owner;
        this.completer = Completer.NULL_COMPLETER;
        this.erasure_field = null;
        this.name = name;
    }

    @Override
    public int poolTag() {
        throw new AssertionError("Invalid pool entry");
    }

    /** Clone this symbol with new owner.
     *  Legal only for fields and methods.
     */
    public Symbol clone(Symbol newOwner) {
        throw new AssertionError();
    }

    public <R, P> R accept(Symbol.Visitor<R, P> v, P p) {
        return v.visitSymbol(this, p);
    }

    /** The Java source which this symbol represents.
     *  A description of this symbol; overrides Object.
     */
    public String toString() {
        return name.toString();
    }

    /** A Java source description of the location of this symbol; used for
     *  error reporting.
     *
     * @return null if the symbol is a package or a toplevel class defined in
     * the default package; otherwise, the owner symbol is returned
     */
    public Symbol location() {
        if (owner.name == null || (owner.name.isEmpty() &&
                                   (owner.flags() & BLOCK) == 0 &&
                                   owner.kind != PCK &&
                                   owner.kind != TYP)) {
            return null;
        }
        return owner;
    }

    public Symbol location(Type site, Types types) {
        if (owner.name == null || owner.name.isEmpty()) {
            return location();
        }
        if (owner.type.hasTag(CLASS)) {
            Type ownertype = types.asOuterSuper(site, owner);
            if (ownertype != null) return ownertype.tsym;
        }
        return owner;
    }

    public Symbol baseSymbol() {
        return this;
    }

    /** The symbol's erased type.
     */
    public Type erasure(Types types) {
        if (erasure_field == null)
            erasure_field = types.erasure(type);
        return erasure_field;
    }

    /** The external type of a symbol. This is the symbol's erased type
     *  except for constructors of inner classes which get the enclosing
     *  instance class added as first argument.
     */
    public Type externalType(Types types) {
        Type t = erasure(types);
        if (name == name.table.names.init && owner.hasOuterInstance()) {
            Type outerThisType = types.erasure(owner.type.getEnclosingType());
            return new MethodType(t.getParameterTypes().prepend(outerThisType),
                                  t.getReturnType(),
                                  t.getThrownTypes(),
                                  t.tsym);
        } else {
            return t;
        }
    }

    public boolean isDeprecated() {
        return (flags_field & DEPRECATED) != 0;
    }

    public boolean hasDeprecatedAnnotation() {
        return (flags_field & DEPRECATED_ANNOTATION) != 0;
    }

    public boolean isDeprecatedForRemoval() {
        return (flags_field & DEPRECATED_REMOVAL) != 0;
    }

    public boolean isDeprecatableViaAnnotation() {
        switch (getKind()) {
            case LOCAL_VARIABLE:
            case PACKAGE:
            case PARAMETER:
            case RESOURCE_VARIABLE:
            case EXCEPTION_PARAMETER:
                return false;
            default:
                return true;
        }
    }

    public boolean isStatic() {
        return
            (flags() & STATIC) != 0 ||
            (owner.flags() & INTERFACE) != 0 && kind != MTH &&
             name != name.table.names._this;
    }

    public boolean isInterface() {
        return (flags() & INTERFACE) != 0;
    }

    public boolean isPrivate() {
        return (flags_field & Flags.AccessFlags) == PRIVATE;
    }

    public boolean isEnum() {
        return (flags() & ENUM) != 0;
    }

    /** Is this symbol declared (directly or indirectly) local
     *  to a method or variable initializer?
     *  Also includes fields of inner classes which are in
     *  turn local to a method or variable initializer.
     */
    public boolean isLocal() {
        return
            (owner.kind.matches(KindSelector.VAL_MTH) ||
             (owner.kind == TYP && owner.isLocal()));
    }

    /** Has this symbol an empty name? This includes anonymous
     *  inner classes.
     */
    public boolean isAnonymous() {
        return name.isEmpty();
    }

    /** Is this symbol a constructor?
     */
    public boolean isConstructor() {
        return name == name.table.names.init;
    }

    /** The fully qualified name of this symbol.
     *  This is the same as the symbol's name except for class symbols,
     *  which are handled separately.
     */
    public Name getQualifiedName() {
        return name;
    }

    /** The fully qualified name of this symbol after converting to flat
     *  representation. This is the same as the symbol's name except for
     *  class symbols, which are handled separately.
     */
    public Name flatName() {
        return getQualifiedName();
    }

    /** If this is a class or package, its members, otherwise null.
     */
    public WriteableScope members() {
        return null;
    }

    /** A class is an inner class if it it has an enclosing instance class.
     */
    public boolean isInner() {
        return kind == TYP && type.getEnclosingType().hasTag(CLASS);
    }

    /** An inner class has an outer instance if it is not an interface
     *  it has an enclosing instance class which might be referenced from the class.
     *  Nested classes can see instance members of their enclosing class.
     *  Their constructors carry an additional this$n parameter, inserted
     *  implicitly by the compiler.
     *
     *  @see #isInner
     */
    public boolean hasOuterInstance() {
        return
            type.getEnclosingType().hasTag(CLASS) && (flags() & (INTERFACE | NOOUTERTHIS)) == 0;
    }

    /** The closest enclosing class of this symbol's declaration.
     *  Warning: this (misnamed) method returns the receiver itself
     *  when the receiver is a class (as opposed to its enclosing
     *  class as one may be misled to believe.)
     */
    public ClassSymbol enclClass() {
        Symbol c = this;
        while (c != null &&
               (!c.kind.matches(KindSelector.TYP) || !c.type.hasTag(CLASS))) {
            c = c.owner;
        }
        return (ClassSymbol)c;
    }

    /** The outermost class which indirectly owns this symbol.
     */
    public ClassSymbol outermostClass() {
        Symbol sym = this;
        Symbol prev = null;
        while (sym.kind != PCK) {
            prev = sym;
            sym = sym.owner;
        }
        return (ClassSymbol) prev;
    }

    /** The package which indirectly owns this symbol.
     */
    public PackageSymbol packge() {
        Symbol sym = this;
        while (sym.kind != PCK) {
            sym = sym.owner;
        }
        return (PackageSymbol) sym;
    }

    /** Is this symbol a subclass of `base'? Only defined for ClassSymbols.
     */
    public boolean isSubClass(Symbol base, Types types) {
        throw new AssertionError("isSubClass " + this);
    }

    /** Fully check membership: hierarchy, protection, and hiding.
     *  Does not exclude methods not inherited due to overriding.
     */
    public boolean isMemberOf(TypeSymbol clazz, Types types) {
        return
            owner == clazz ||
            clazz.isSubClass(owner, types) &&
            isInheritedIn(clazz, types) &&
            !hiddenIn((ClassSymbol)clazz, types);
    }

    /** Is this symbol the same as or enclosed by the given class? */
    public boolean isEnclosedBy(ClassSymbol clazz) {
        for (Symbol sym = this; sym.kind != PCK; sym = sym.owner)
            if (sym == clazz) return true;
        return false;
    }

    private boolean hiddenIn(ClassSymbol clazz, Types types) {
        Symbol sym = hiddenInInternal(clazz, types);
        Assert.check(sym != null, "the result of hiddenInInternal() can't be null");
        /* If we find the current symbol then there is no symbol hiding it
         */
        return sym != this;
    }

    /** This method looks in the supertypes graph that has the current class as the
     * initial node, till it finds the current symbol or another symbol that hides it.
     * If the current class has more than one supertype (extends one class and
     * implements one or more interfaces) then null can be returned, meaning that
     * a wrong path in the supertypes graph was selected. Null can only be returned
     * as a temporary value, as a result of the recursive call.
     */
    private Symbol hiddenInInternal(ClassSymbol currentClass, Types types) {
        if (currentClass == owner) {
            return this;
        }
        for (Symbol sym : currentClass.members().getSymbolsByName(name)) {
            if (sym.kind == kind &&
                    (kind != MTH ||
                    (sym.flags() & STATIC) != 0 &&
                    types.isSubSignature(sym.type, type))) {
                return sym;
            }
        }
        Symbol hiddenSym = null;
        for (Type st : types.interfaces(currentClass.type)
                .prepend(types.supertype(currentClass.type))) {
            if (st != null && (st.hasTag(CLASS))) {
                Symbol sym = hiddenInInternal((ClassSymbol)st.tsym, types);
                if (sym == this) {
                    return this;
                } else if (sym != null) {
                    hiddenSym = sym;
                }
            }
        }
        return hiddenSym;
    }

    /** Is this symbol accessible in a given class?
     *  PRE: If symbol's owner is a interface,
     *       it is already assumed that the interface is a superinterface
     *       the given class.
     *  @param clazz  The class for which we want to establish membership.
     *                This must be a subclass of the member's owner.
     */
    public final boolean isAccessibleIn(Symbol clazz, Types types) {
        switch ((int)(flags_field & Flags.AccessFlags)) {
        default: // error recovery
        case PUBLIC:
            return true;
        case PRIVATE:
            return this.owner == clazz;
        case PROTECTED:
            // we model interfaces as extending Object
            return (clazz.flags() & INTERFACE) == 0;
        case 0:
            PackageSymbol thisPackage = this.packge();
            for (Symbol sup = clazz;
                 sup != null && sup != this.owner;
                 sup = types.supertype(sup.type).tsym) {
                while (sup.type.hasTag(TYPEVAR))
                    sup = sup.type.getUpperBound().tsym;
                if (sup.type.isErroneous())
                    return true; // error recovery
                if ((sup.flags() & COMPOUND) != 0)
                    continue;
                if (sup.packge() != thisPackage)
                    return false;
            }
            return (clazz.flags() & INTERFACE) == 0;
        }
    }

    /** Is this symbol inherited into a given class?
     *  PRE: If symbol's owner is a interface,
     *       it is already assumed that the interface is a superinterface
     *       of the given class.
     *  @param clazz  The class for which we want to establish membership.
     *                This must be a subclass of the member's owner.
     */
    public boolean isInheritedIn(Symbol clazz, Types types) {
        return isAccessibleIn(clazz, types);
    }

    /** The (variable or method) symbol seen as a member of given
     *  class type`site' (this might change the symbol's type).
     *  This is used exclusively for producing diagnostics.
     */
    public Symbol asMemberOf(Type site, Types types) {
        throw new AssertionError();
    }

    /** Does this method symbol override `other' symbol, when both are seen as
     *  members of class `origin'?  It is assumed that _other is a member
     *  of origin.
     *
     *  It is assumed that both symbols have the same name.  The static
     *  modifier is ignored for this test.
     *
     *  See JLS 8.4.6.1 (without transitivity) and 8.4.6.4
     */
    public boolean overrides(Symbol _other, TypeSymbol origin, Types types, boolean checkResult) {
        return false;
    }

    /** Complete the elaboration of this symbol's definition.
     */
    public void complete() throws CompletionFailure {
        if (completer != Completer.NULL_COMPLETER) {
            Completer c = completer;
            completer = Completer.NULL_COMPLETER;
            c.complete(this);
        }
    }

    public void apiComplete() throws CompletionFailure {
        try {
            complete();
        } catch (CompletionFailure cf) {
            cf.dcfh.handleAPICompletionFailure(cf);
        }
    }

    /** True if the symbol represents an entity that exists.
     */
    public boolean exists() {
        return true;
    }

    @DefinedBy(Api.LANGUAGE_MODEL)
    public Type asType() {
        return type;
    }

    @DefinedBy(Api.LANGUAGE_MODEL)
    public Symbol getEnclosingElement() {
        return owner;
    }

    @DefinedBy(Api.LANGUAGE_MODEL)
    public ElementKind getKind() {
        return ElementKind.OTHER;       // most unkind
    }

    @DefinedBy(Api.LANGUAGE_MODEL)
    public Set<Modifier> getModifiers() {
        apiComplete();
        return Flags.asModifierSet(flags());
    }

    @DefinedBy(Api.LANGUAGE_MODEL)
    public Name getSimpleName() {
        return name;
    }

    /**
     * This is the implementation for {@code
     * javax.lang.model.element.Element.getAnnotationMirrors()}.
     */
    @Override @DefinedBy(Api.LANGUAGE_MODEL)
    public List<Attribute.Compound> getAnnotationMirrors() {
        apiComplete();
        return getRawAttributes();
    }


    // TODO: getEnclosedElements should return a javac List, fix in FilteredMemberList
    @DefinedBy(Api.LANGUAGE_MODEL)
    public java.util.List<Symbol> getEnclosedElements() {
        return List.nil();
    }

    public List<TypeVariableSymbol> getTypeParameters() {
        ListBuffer<TypeVariableSymbol> l = new ListBuffer<>();
        for (Type t : type.getTypeArguments()) {
            Assert.check(t.tsym.getKind() == ElementKind.TYPE_PARAMETER);
            l.append((TypeVariableSymbol)t.tsym);
        }
        return l.toList();
    }

    public static class DelegatedSymbol<T extends Symbol> extends Symbol {
        protected T other;
        public DelegatedSymbol(T other) {
            super(other.kind, other.flags_field, other.name, other.type, other.owner);
            this.other = other;
        }
        public String toString() { return other.toString(); }
        public Symbol location() { return other.location(); }
        public Symbol location(Type site, Types types) { return other.location(site, types); }
        public Symbol baseSymbol() { return other; }
        public Type erasure(Types types) { return other.erasure(types); }
        public Type externalType(Types types) { return other.externalType(types); }
        public boolean isLocal() { return other.isLocal(); }
        public boolean isConstructor() { return other.isConstructor(); }
        public Name getQualifiedName() { return other.getQualifiedName(); }
        public Name flatName() { return other.flatName(); }
        public WriteableScope members() { return other.members(); }
        public boolean isInner() { return other.isInner(); }
        public boolean hasOuterInstance() { return other.hasOuterInstance(); }
        public ClassSymbol enclClass() { return other.enclClass(); }
        public ClassSymbol outermostClass() { return other.outermostClass(); }
        public PackageSymbol packge() { return other.packge(); }
        public boolean isSubClass(Symbol base, Types types) { return other.isSubClass(base, types); }
        public boolean isMemberOf(TypeSymbol clazz, Types types) { return other.isMemberOf(clazz, types); }
        public boolean isEnclosedBy(ClassSymbol clazz) { return other.isEnclosedBy(clazz); }
        public boolean isInheritedIn(Symbol clazz, Types types) { return other.isInheritedIn(clazz, types); }
        public Symbol asMemberOf(Type site, Types types) { return other.asMemberOf(site, types); }
        public void complete() throws CompletionFailure { other.complete(); }

        @DefinedBy(Api.LANGUAGE_MODEL)
        public <R, P> R accept(ElementVisitor<R, P> v, P p) {
            return other.accept(v, p);
        }

        public <R, P> R accept(Symbol.Visitor<R, P> v, P p) {
            return v.visitSymbol(other, p);
        }

        public T getUnderlyingSymbol() {
            return other;
        }
    }

    /** A base class for Symbols representing types.
     */
    public static abstract class TypeSymbol extends Symbol {
        public TypeSymbol(Kind kind, long flags, Name name, Type type, Symbol owner) {
            super(kind, flags, name, type, owner);
        }
        /** form a fully qualified name from a name and an owner
         */
        static public Name formFullName(Name name, Symbol owner) {
            if (owner == null) return name;
            if ((owner.kind != ERR) &&
                (owner.kind.matches(KindSelector.VAL_MTH) ||
                 (owner.kind == TYP && owner.type.hasTag(TYPEVAR))
                 )) return name;
            Name prefix = owner.getQualifiedName();
            if (prefix == null || prefix == prefix.table.names.empty)
                return name;
            else return prefix.append('.', name);
        }

        /** form a fully qualified name from a name and an owner, after
         *  converting to flat representation
         */
        static public Name formFlatName(Name name, Symbol owner) {
            if (owner == null || owner.kind.matches(KindSelector.VAL_MTH) ||
                (owner.kind == TYP && owner.type.hasTag(TYPEVAR))
                ) return name;
            char sep = owner.kind == TYP ? '$' : '.';
            Name prefix = owner.flatName();
            if (prefix == null || prefix == prefix.table.names.empty)
                return name;
            else return prefix.append(sep, name);
        }

        /**
         * A partial ordering between type symbols that refines the
         * class inheritance graph.
         *
         * Type variables always precede other kinds of symbols.
         */
        public final boolean precedes(TypeSymbol that, Types types) {
            if (this == that)
                return false;
            if (type.hasTag(that.type.getTag())) {
                if (type.hasTag(CLASS)) {
                    return
                        types.rank(that.type) < types.rank(this.type) ||
                        types.rank(that.type) == types.rank(this.type) &&
                        that.getQualifiedName().compareTo(this.getQualifiedName()) < 0;
                } else if (type.hasTag(TYPEVAR)) {
                    return types.isSubtype(this.type, that.type);
                }
            }
            return type.hasTag(TYPEVAR);
        }

        @Override @DefinedBy(Api.LANGUAGE_MODEL)
        public java.util.List<Symbol> getEnclosedElements() {
            List<Symbol> list = List.nil();
            if (kind == TYP && type.hasTag(TYPEVAR)) {
                return list;
            }
            apiComplete();
            for (Symbol sym : members().getSymbols(NON_RECURSIVE)) {
                sym.apiComplete();
                if ((sym.flags() & SYNTHETIC) == 0 && sym.owner == this && sym.kind != ERR) {
                    list = list.prepend(sym);
                }
            }
            return list;
        }

        public AnnotationTypeMetadata getAnnotationTypeMetadata() {
            Assert.error("Only on ClassSymbol");
            return null; //unreachable
        }

        public boolean isAnnotationType() { return false; }

        @Override
        public <R, P> R accept(Symbol.Visitor<R, P> v, P p) {
            return v.visitTypeSymbol(this, p);
        }
    }

    /**
     * Type variables are represented by instances of this class.
     */
    public static class TypeVariableSymbol
            extends TypeSymbol implements TypeParameterElement {

        public TypeVariableSymbol(long flags, Name name, Type type, Symbol owner) {
            super(TYP, flags, name, type, owner);
        }

        @DefinedBy(Api.LANGUAGE_MODEL)
        public ElementKind getKind() {
            return ElementKind.TYPE_PARAMETER;
        }

        @Override @DefinedBy(Api.LANGUAGE_MODEL)
        public Symbol getGenericElement() {
            return owner;
        }

        @DefinedBy(Api.LANGUAGE_MODEL)
        public List<Type> getBounds() {
            TypeVar t = (TypeVar)type;
            Type bound = t.getUpperBound();
            if (!bound.isCompound())
                return List.of(bound);
            ClassType ct = (ClassType)bound;
            if (!ct.tsym.erasure_field.isInterface()) {
                return ct.interfaces_field.prepend(ct.supertype_field);
            } else {
                // No superclass was given in bounds.
                // In this case, supertype is Object, erasure is first interface.
                return ct.interfaces_field;
            }
        }

        @Override @DefinedBy(Api.LANGUAGE_MODEL)
        public List<Attribute.Compound> getAnnotationMirrors() {
            // Declaration annotations on type variables are stored in type attributes
            // on the owner of the TypeVariableSymbol
            List<Attribute.TypeCompound> candidates = owner.getRawTypeAttributes();
            int index = owner.getTypeParameters().indexOf(this);
            List<Attribute.Compound> res = List.nil();
            for (Attribute.TypeCompound a : candidates) {
                if (isCurrentSymbolsAnnotation(a, index))
                    res = res.prepend(a);
            }

            return res.reverse();
        }

        // Helper to getAnnotation[s]
        @Override
        public <A extends Annotation> Attribute.Compound getAttribute(Class<A> annoType) {
            String name = annoType.getName();

            // Declaration annotations on type variables are stored in type attributes
            // on the owner of the TypeVariableSymbol
            List<Attribute.TypeCompound> candidates = owner.getRawTypeAttributes();
            int index = owner.getTypeParameters().indexOf(this);
            for (Attribute.TypeCompound anno : candidates)
                if (isCurrentSymbolsAnnotation(anno, index) &&
                    name.contentEquals(anno.type.tsym.flatName()))
                    return anno;

            return null;
        }
            //where:
            boolean isCurrentSymbolsAnnotation(Attribute.TypeCompound anno, int index) {
                return (anno.position.type == TargetType.CLASS_TYPE_PARAMETER ||
                        anno.position.type == TargetType.METHOD_TYPE_PARAMETER) &&
                        anno.position.parameter_index == index;
            }


        @Override @DefinedBy(Api.LANGUAGE_MODEL)
        public <R, P> R accept(ElementVisitor<R, P> v, P p) {
            return v.visitTypeParameter(this, p);
        }
    }
    /** A class for module symbols.
     */
    public static class ModuleSymbol extends TypeSymbol
            implements ModuleElement {

        public Name version;
        public JavaFileManager.Location sourceLocation;
        public JavaFileManager.Location classLocation;
        public JavaFileManager.Location patchLocation;
        public JavaFileManager.Location patchOutputLocation;

        /** All directives, in natural order. */
        public List<com.sun.tools.javac.code.Directive> directives;
        public List<com.sun.tools.javac.code.Directive.RequiresDirective> requires;
        public List<com.sun.tools.javac.code.Directive.ExportsDirective> exports;
        public List<com.sun.tools.javac.code.Directive.OpensDirective> opens;
        public List<com.sun.tools.javac.code.Directive.ProvidesDirective> provides;
        public List<com.sun.tools.javac.code.Directive.UsesDirective> uses;

        public ClassSymbol module_info;

        public PackageSymbol unnamedPackage;
        public Map<Name, PackageSymbol> visiblePackages;
        public Set<ModuleSymbol> readModules;
        public List<Symbol> enclosedPackages = List.nil();

        public Completer usesProvidesCompleter = Completer.NULL_COMPLETER;
        public final Set<ModuleFlags> flags = EnumSet.noneOf(ModuleFlags.class);
        public final Set<ModuleResolutionFlags> resolutionFlags = EnumSet.noneOf(ModuleResolutionFlags.class);

        /**
         * Create a ModuleSymbol with an associated module-info ClassSymbol.
         */
        public static ModuleSymbol create(Name name, Name module_info) {
            ModuleSymbol msym = new ModuleSymbol(name, null);
            ClassSymbol info = new ClassSymbol(Flags.MODULE, module_info, msym);
            info.fullname = formFullName(module_info, msym);
            info.flatname = info.fullname;
            info.members_field = WriteableScope.create(info);
            msym.module_info = info;
            return msym;
        }

        public ModuleSymbol(Name name, Symbol owner) {
            super(MDL, 0, name, null, owner);
            Assert.checkNonNull(name);
            this.type = new ModuleType(this);
        }

        @Override
        public int poolTag() {
            return ClassFile.CONSTANT_Module;
        }

        @Override @DefinedBy(Api.LANGUAGE_MODEL)
        public Name getSimpleName() {
            return Convert.shortName(name);
        }

        @Override @DefinedBy(Api.LANGUAGE_MODEL)
        public boolean isOpen() {
            return flags.contains(ModuleFlags.OPEN);
        }

        @Override @DefinedBy(Api.LANGUAGE_MODEL)
        public boolean isUnnamed() {
            return name.isEmpty() && owner == null;
        }

        @Override
        public boolean isDeprecated() {
            return hasDeprecatedAnnotation();
        }

        public boolean isNoModule() {
            return false;
        }

        @Override @DefinedBy(Api.LANGUAGE_MODEL)
        public ElementKind getKind() {
            return ElementKind.MODULE;
        }

        @Override @DefinedBy(Api.LANGUAGE_MODEL)
        public java.util.List<Directive> getDirectives() {
            apiComplete();
            completeUsesProvides();
            return Collections.unmodifiableList(directives);
        }

        public void completeUsesProvides() {
            if (usesProvidesCompleter != Completer.NULL_COMPLETER) {
                Completer c = usesProvidesCompleter;
                usesProvidesCompleter = Completer.NULL_COMPLETER;
                c.complete(this);
            }
        }

        @Override
        public ClassSymbol outermostClass() {
            return null;
        }

        @Override
        public String toString() {
            // TODO: the following strings should be localized
            // Do this with custom anon subtypes in Symtab
            String n = (name == null) ? "<unknown>"
                    : (name.isEmpty()) ? "<unnamed>"
                    : String.valueOf(name);
            return n;
        }

        @Override @DefinedBy(Api.LANGUAGE_MODEL)
        public <R, P> R accept(ElementVisitor<R, P> v, P p) {
            return v.visitModule(this, p);
        }

        @Override @DefinedBy(Api.LANGUAGE_MODEL)
        public List<Symbol> getEnclosedElements() {
            List<Symbol> list = List.nil();
            for (Symbol sym : enclosedPackages) {
                if (sym.members().anyMatch(m -> m.kind == TYP))
                    list = list.prepend(sym);
            }
            return list;
        }

        public void reset() {
            this.directives = null;
            this.requires = null;
            this.exports = null;
            this.provides = null;
            this.uses = null;
            this.visiblePackages = null;
        }

    }

    public enum ModuleFlags {
        OPEN(0x0020),
        SYNTHETIC(0x1000),
        MANDATED(0x8000);

        public static int value(Set<ModuleFlags> s) {
            int v = 0;
            for (ModuleFlags f: s)
                v |= f.value;
            return v;
        }

        private ModuleFlags(int value) {
            this.value = value;
        }

        public final int value;
    }

    public enum ModuleResolutionFlags {
        DO_NOT_RESOLVE_BY_DEFAULT(0x0001),
        WARN_DEPRECATED(0x0002),
        WARN_DEPRECATED_REMOVAL(0x0004),
        WARN_INCUBATING(0x0008);

        public static int value(Set<ModuleResolutionFlags> s) {
            int v = 0;
            for (ModuleResolutionFlags f: s)
                v |= f.value;
            return v;
        }

        private ModuleResolutionFlags(int value) {
            this.value = value;
        }

        public final int value;
    }

    /** A class for package symbols
     */
    public static class PackageSymbol extends TypeSymbol
        implements PackageElement {

        public WriteableScope members_field;
        public Name fullname;
        public ClassSymbol package_info; // see bug 6443073
        public ModuleSymbol modle;
        // the file containing the documentation comments for the package
        public JavaFileObject sourcefile;

        public PackageSymbol(Name name, Type type, Symbol owner) {
            super(PCK, 0, name, type, owner);
            this.members_field = null;
            this.fullname = formFullName(name, owner);
        }

        public PackageSymbol(Name name, Symbol owner) {
            this(name, null, owner);
            this.type = new PackageType(this);
        }

        public String toString() {
            return fullname.toString();
        }

        @DefinedBy(Api.LANGUAGE_MODEL)
        public Name getQualifiedName() {
            return fullname;
        }

        @DefinedBy(Api.LANGUAGE_MODEL)
        public boolean isUnnamed() {
            return name.isEmpty() && owner != null;
        }

        public WriteableScope members() {
            complete();
            return members_field;
        }

        @Override
        public int poolTag() {
            return ClassFile.CONSTANT_Package;
        }

        public long flags() {
            complete();
            return flags_field;
        }

        @Override
        public List<Attribute.Compound> getRawAttributes() {
            complete();
            if (package_info != null) {
                package_info.complete();
                mergeAttributes();
            }
            return super.getRawAttributes();
        }

        private void mergeAttributes() {
            if (metadata == null &&
                package_info.metadata != null) {
                metadata = new SymbolMetadata(this);
                metadata.setAttributes(package_info.metadata);
            }
        }

        /** A package "exists" if a type or package that exists has
         *  been seen within it.
         */
        public boolean exists() {
            return (flags_field & EXISTS) != 0;
        }

        @DefinedBy(Api.LANGUAGE_MODEL)
        public ElementKind getKind() {
            return ElementKind.PACKAGE;
        }

        @DefinedBy(Api.LANGUAGE_MODEL)
        public Symbol getEnclosingElement() {
            return modle != null && !modle.isNoModule() ? modle : null;
        }

        @DefinedBy(Api.LANGUAGE_MODEL)
        public <R, P> R accept(ElementVisitor<R, P> v, P p) {
            return v.visitPackage(this, p);
        }

        public <R, P> R accept(Symbol.Visitor<R, P> v, P p) {
            return v.visitPackageSymbol(this, p);
        }

        /**Resets the Symbol into the state good for next round of annotation processing.*/
        public void reset() {
            metadata = null;
        }

    }

    public static class RootPackageSymbol extends PackageSymbol {
        public final MissingInfoHandler missingInfoHandler;

        public RootPackageSymbol(Name name, Symbol owner, MissingInfoHandler missingInfoHandler) {
            super(name, owner);
            this.missingInfoHandler = missingInfoHandler;
        }

    }

    /** A class for class symbols
     */
    public static class ClassSymbol extends TypeSymbol implements TypeElement {

        /** a scope for all class members; variables, methods and inner classes
         *  type parameters are not part of this scope
         */
        public WriteableScope members_field;

        /** the fully qualified name of the class, i.e. pck.outer.inner.
         *  null for anonymous classes
         */
        public Name fullname;

        /** the fully qualified name of the class after converting to flat
         *  representation, i.e. pck.outer$inner,
         *  set externally for local and anonymous classes
         */
        public Name flatname;

        /** the sourcefile where the class came from
         */
        public JavaFileObject sourcefile;

        /** the classfile from where to load this class
         *  this will have extension .class or .java
         */
        public JavaFileObject classfile;

        /** the list of translated local classes (used for generating
         * InnerClasses attribute)
         */
        public List<ClassSymbol> trans_local;

        /** the annotation metadata attached to this class */
        private AnnotationTypeMetadata annotationTypeMetadata;

        public ClassSymbol(long flags, Name name, Type type, Symbol owner) {
            super(TYP, flags, name, type, owner);
            this.members_field = null;
            this.fullname = formFullName(name, owner);
            this.flatname = formFlatName(name, owner);
            this.sourcefile = null;
            this.classfile = null;
            this.annotationTypeMetadata = AnnotationTypeMetadata.notAnAnnotationType();
        }

        public ClassSymbol(long flags, Name name, Symbol owner) {
            this(
                flags,
                name,
                new ClassType(Type.noType, null, null),
                owner);
            this.type.tsym = this;
        }

        /** The Java source which this symbol represents.
         */
        public String toString() {
            return className();
        }

        public long flags() {
            complete();
            return flags_field;
        }

        public WriteableScope members() {
            complete();
            return members_field;
        }

        @Override
        public List<Attribute.Compound> getRawAttributes() {
            complete();
            return super.getRawAttributes();
        }

        @Override
        public List<Attribute.TypeCompound> getRawTypeAttributes() {
            complete();
            return super.getRawTypeAttributes();
        }

        public Type erasure(Types types) {
            if (erasure_field == null)
                erasure_field = new ClassType(types.erasure(type.getEnclosingType()),
                                              List.nil(), this,
                                              type.getMetadata());
            return erasure_field;
        }

        public String className() {
            if (name.isEmpty())
                return
                    Log.getLocalizedString("anonymous.class", flatname);
            else
                return fullname.toString();
        }

        @DefinedBy(Api.LANGUAGE_MODEL)
        public Name getQualifiedName() {
            return fullname;
        }

        public Name flatName() {
            return flatname;
        }

        public boolean isSubClass(Symbol base, Types types) {
            if (this == base) {
                return true;
            } else if ((base.flags() & INTERFACE) != 0) {
                for (Type t = type; t.hasTag(CLASS); t = types.supertype(t))
                    for (List<Type> is = types.interfaces(t);
                         is.nonEmpty();
                         is = is.tail)
                        if (is.head.tsym.isSubClass(base, types)) return true;
            } else {
                for (Type t = type; t.hasTag(CLASS); t = types.supertype(t))
                    if (t.tsym == base) return true;
            }
            return false;
        }

        /** Complete the elaboration of this symbol's definition.
         */
        public void complete() throws CompletionFailure {
            Completer origCompleter = completer;
            try {
                super.complete();
            } catch (CompletionFailure ex) {
                ex.dcfh.classSymbolCompleteFailed(this, origCompleter);
                // quiet error recovery
                flags_field |= (PUBLIC|STATIC);
                this.type = new ErrorType(this, Type.noType);
                throw ex;
            }
        }

        @DefinedBy(Api.LANGUAGE_MODEL)
        public List<Type> getInterfaces() {
            apiComplete();
            if (type instanceof ClassType) {
                ClassType t = (ClassType)type;
                if (t.interfaces_field == null) // FIXME: shouldn't be null
                    t.interfaces_field = List.nil();
                if (t.all_interfaces_field != null)
                    return Type.getModelTypes(t.all_interfaces_field);
                return t.interfaces_field;
            } else {
                return List.nil();
            }
        }

        @DefinedBy(Api.LANGUAGE_MODEL)
        public Type getSuperclass() {
            apiComplete();
            if (type instanceof ClassType) {
                ClassType t = (ClassType)type;
                if (t.supertype_field == null) // FIXME: shouldn't be null
                    t.supertype_field = Type.noType;
                // An interface has no superclass; its supertype is Object.
                return t.isInterface()
                    ? Type.noType
                    : t.supertype_field.getModelType();
            } else {
                return Type.noType;
            }
        }

        /**
         * Returns the next class to search for inherited annotations or {@code null}
         * if the next class can't be found.
         */
        private ClassSymbol getSuperClassToSearchForAnnotations() {

            Type sup = getSuperclass();

            if (!sup.hasTag(CLASS) || sup.isErroneous())
                return null;

            return (ClassSymbol) sup.tsym;
        }


        @Override
        protected <A extends Annotation> A[] getInheritedAnnotations(Class<A> annoType) {

            ClassSymbol sup = getSuperClassToSearchForAnnotations();

            return sup == null ? super.getInheritedAnnotations(annoType)
                               : sup.getAnnotationsByType(annoType);
        }


        @DefinedBy(Api.LANGUAGE_MODEL)
        public ElementKind getKind() {
            apiComplete();
            long flags = flags();
            if ((flags & ANNOTATION) != 0)
                return ElementKind.ANNOTATION_TYPE;
            else if ((flags & INTERFACE) != 0)
                return ElementKind.INTERFACE;
            else if ((flags & ENUM) != 0)
                return ElementKind.ENUM;
            else
                return ElementKind.CLASS;
        }

        @Override @DefinedBy(Api.LANGUAGE_MODEL)
        public Set<Modifier> getModifiers() {
            apiComplete();
            long flags = flags();
            return Flags.asModifierSet(flags & ~DEFAULT);
        }

        @DefinedBy(Api.LANGUAGE_MODEL)
        public NestingKind getNestingKind() {
            apiComplete();
            if (owner.kind == PCK)
                return NestingKind.TOP_LEVEL;
            else if (name.isEmpty())
                return NestingKind.ANONYMOUS;
            else if (owner.kind == MTH)
                return NestingKind.LOCAL;
            else
                return NestingKind.MEMBER;
        }


        @Override
        protected <A extends Annotation> Attribute.Compound getAttribute(final Class<A> annoType) {

            Attribute.Compound attrib = super.getAttribute(annoType);

            boolean inherited = annoType.isAnnotationPresent(Inherited.class);
            if (attrib != null || !inherited)
                return attrib;

            // Search supertypes
            ClassSymbol superType = getSuperClassToSearchForAnnotations();
            return superType == null ? null
                                     : superType.getAttribute(annoType);
        }




        @DefinedBy(Api.LANGUAGE_MODEL)
        public <R, P> R accept(ElementVisitor<R, P> v, P p) {
            return v.visitType(this, p);
        }

        public <R, P> R accept(Symbol.Visitor<R, P> v, P p) {
            return v.visitClassSymbol(this, p);
        }

        public void markAbstractIfNeeded(Types types) {
            if (types.enter.getEnv(this) != null &&
                (flags() & ENUM) != 0 && types.supertype(type).tsym == types.syms.enumSym &&
                (flags() & (FINAL | ABSTRACT)) == 0) {
                if (types.firstUnimplementedAbstract(this) != null)
                    // add the ABSTRACT flag to an enum
                    flags_field |= ABSTRACT;
            }
        }

        /**Resets the Symbol into the state good for next round of annotation processing.*/
        public void reset() {
            kind = TYP;
            erasure_field = null;
            members_field = null;
            flags_field = 0;
            if (type instanceof ClassType) {
                ClassType t = (ClassType)type;
                t.setEnclosingType(Type.noType);
                t.rank_field = -1;
                t.typarams_field = null;
                t.allparams_field = null;
                t.supertype_field = null;
                t.interfaces_field = null;
                t.all_interfaces_field = null;
            }
            clearAnnotationMetadata();
        }

        public void clearAnnotationMetadata() {
            metadata = null;
            annotationTypeMetadata = AnnotationTypeMetadata.notAnAnnotationType();
        }

        @Override
        public AnnotationTypeMetadata getAnnotationTypeMetadata() {
            return annotationTypeMetadata;
        }

        @Override
        public boolean isAnnotationType() {
            return (flags_field & Flags.ANNOTATION) != 0;
        }

        public void setAnnotationTypeMetadata(AnnotationTypeMetadata a) {
            Assert.checkNonNull(a);
            Assert.check(!annotationTypeMetadata.isMetadataForAnnotationType());
            this.annotationTypeMetadata = a;
        }
    }


    /** A class for variable symbols
     */
    public static class VarSymbol extends Symbol implements VariableElement {

        /** The variable's declaration position.
         */
        public int pos = Position.NOPOS;

        /** The variable's address. Used for different purposes during
         *  flow analysis, translation and code generation.
         *  Flow analysis:
         *    If this is a blank final or local variable, its sequence number.
         *  Translation:
         *    If this is a private field, its access number.
         *  Code generation:
         *    If this is a local variable, its logical slot number.
         */
        public int adr = -1;

        /** Construct a variable symbol, given its flags, name, type and owner.
         */
        public VarSymbol(long flags, Name name, Type type, Symbol owner) {
            super(VAR, flags, name, type, owner);
        }

        @Override
        public int poolTag() {
            return ClassFile.CONSTANT_Fieldref;
        }

        /** Clone this symbol with new owner.
         */
        public VarSymbol clone(Symbol newOwner) {
            VarSymbol v = new VarSymbol(flags_field, name, type, newOwner) {
                @Override
                public Symbol baseSymbol() {
                    return VarSymbol.this;
                }

                @Override
                public Object poolKey(Types types) {
                    return new Pair<>(newOwner, baseSymbol());
                }
            };
            v.pos = pos;
            v.adr = adr;
            v.data = data;
//          System.out.println("clone " + v + " in " + newOwner);//DEBUG
            return v;
        }

        public String toString() {
            return name.toString();
        }

        public boolean isDynamic() {
            return false;
        }

        public Symbol asMemberOf(Type site, Types types) {
            return new VarSymbol(flags_field, name, types.memberType(site, this), owner);
        }

        @DefinedBy(Api.LANGUAGE_MODEL)
        public ElementKind getKind() {
            long flags = flags();
            if ((flags & PARAMETER) != 0) {
                if (isExceptionParameter())
                    return ElementKind.EXCEPTION_PARAMETER;
                else
                    return ElementKind.PARAMETER;
            } else if ((flags & ENUM) != 0) {
                return ElementKind.ENUM_CONSTANT;
            } else if (owner.kind == TYP || owner.kind == ERR) {
                return ElementKind.FIELD;
            } else if (isResourceVariable()) {
                return ElementKind.RESOURCE_VARIABLE;
            } else {
                return ElementKind.LOCAL_VARIABLE;
            }
        }

        @DefinedBy(Api.LANGUAGE_MODEL)
        public <R, P> R accept(ElementVisitor<R, P> v, P p) {
            return v.visitVariable(this, p);
        }

        @DefinedBy(Api.LANGUAGE_MODEL)
        public Object getConstantValue() { // Mirror API
            return Constants.decode(getConstValue(), type);
        }

        public void setLazyConstValue(final Env<AttrContext> env,
                                      final Attr attr,
                                      final JCVariableDecl variable)
        {
            setData((Callable<Object>)() -> attr.attribLazyConstantValue(env, variable, type));
        }

        /**
         * The variable's constant value, if this is a constant.
         * Before the constant value is evaluated, it points to an
         * initializer environment.  If this is not a constant, it can
         * be used for other stuff.
         */
        private Object data;

        public boolean isExceptionParameter() {
            return data == ElementKind.EXCEPTION_PARAMETER;
        }

        public boolean isResourceVariable() {
            return data == ElementKind.RESOURCE_VARIABLE;
        }

        public Object getConstValue() {
            // TODO: Consider if getConstValue and getConstantValue can be collapsed
            if (data == ElementKind.EXCEPTION_PARAMETER ||
                data == ElementKind.RESOURCE_VARIABLE) {
                return null;
            } else if (data instanceof Callable<?>) {
                // In this case, this is a final variable, with an as
                // yet unevaluated initializer.
                Callable<?> eval = (Callable<?>)data;
                data = null; // to make sure we don't evaluate this twice.
                try {
                    data = eval.call();
                } catch (Exception ex) {
                    throw new AssertionError(ex);
                }
            }
            return data;
        }

        public void setData(Object data) {
            Assert.check(!(data instanceof Env<?>), this);
            this.data = data;
        }

        public <R, P> R accept(Symbol.Visitor<R, P> v, P p) {
            return v.visitVarSymbol(this, p);
        }
    }

    public static class ParamSymbol extends VarSymbol {
        public ParamSymbol(long flags, Name name, Type type, Symbol owner) {
            super(flags, name, type, owner);
        }

        @Override
        public Name getSimpleName() {
            if ((flags_field & NAME_FILLED) == 0) {
                flags_field |= NAME_FILLED;
                Symbol rootPack = this;
                while (rootPack != null && !(rootPack instanceof RootPackageSymbol)) {
                    rootPack = rootPack.owner;
                }
                if (rootPack != null) {
                    Name inferredName =
                            ((RootPackageSymbol) rootPack).missingInfoHandler.getParameterName(this);
                    if (inferredName != null) {
                        this.name = inferredName;
                    }
                }
            }
            return super.getSimpleName();
        }

    }

    /** A class for method symbols.
     */
    public static class MethodSymbol extends Symbol implements ExecutableElement {

        /** The code of the method. */
        public Code code = null;

        /** The extra (synthetic/mandated) parameters of the method. */
        public List<VarSymbol> extraParams = List.nil();

        /** The captured local variables in an anonymous class */
        public List<VarSymbol> capturedLocals = List.nil();

        /** The parameters of the method. */
        public List<VarSymbol> params = null;

        /** For an annotation type element, its default value if any.
         *  The value is null if none appeared in the method
         *  declaration.
         */
        public Attribute defaultValue = null;

        /** Construct a method symbol, given its flags, name, type and owner.
         */
        public MethodSymbol(long flags, Name name, Type type, Symbol owner) {
            super(MTH, flags, name, type, owner);
            if (owner.type.hasTag(TYPEVAR)) Assert.error(owner + "." + name);
        }

        /** Clone this symbol with new owner.
         */
        public MethodSymbol clone(Symbol newOwner) {
            MethodSymbol m = new MethodSymbol(flags_field, name, type, newOwner) {
                @Override
                public Symbol baseSymbol() {
                    return MethodSymbol.this;
                }

                @Override
                public Object poolKey(Types types) {
                    return new Pair<>(newOwner, baseSymbol());
                }
            };
            m.code = code;
            return m;
        }

        @Override @DefinedBy(Api.LANGUAGE_MODEL)
        public Set<Modifier> getModifiers() {
            long flags = flags();
            return Flags.asModifierSet((flags & DEFAULT) != 0 ? flags & ~ABSTRACT : flags);
        }

        /** The Java source which this symbol represents.
         */
        public String toString() {
            if ((flags() & BLOCK) != 0) {
                return owner.name.toString();
            } else {
                String s = (name == name.table.names.init)
                    ? owner.name.toString()
                    : name.toString();
                if (type != null) {
                    if (type.hasTag(FORALL))
                        s = "<" + ((ForAll)type).getTypeArguments() + ">" + s;
                    s += "(" + type.argtypes((flags() & VARARGS) != 0) + ")";
                }
                return s;
            }
        }

        @Override
        public int poolTag() {
            return owner.isInterface() ?
                    ClassFile.CONSTANT_InterfaceMethodref : ClassFile.CONSTANT_Methodref;
        }

        public boolean isDynamic() {
            return false;
        }

        public boolean isHandle() {
            return false;
        }


        public MethodHandleSymbol asHandle() {
            return new MethodHandleSymbol(this);
        }

        /** find a symbol that this (proxy method) symbol implements.
         *  @param    c       The class whose members are searched for
         *                    implementations
         */
        public Symbol implemented(TypeSymbol c, Types types) {
            Symbol impl = null;
            for (List<Type> is = types.interfaces(c.type);
                 impl == null && is.nonEmpty();
                 is = is.tail) {
                TypeSymbol i = is.head.tsym;
                impl = implementedIn(i, types);
                if (impl == null)
                    impl = implemented(i, types);
            }
            return impl;
        }

        public Symbol implementedIn(TypeSymbol c, Types types) {
            Symbol impl = null;
            for (Symbol sym : c.members().getSymbolsByName(name)) {
                if (this.overrides(sym, (TypeSymbol)owner, types, true) &&
                    // FIXME: I suspect the following requires a
                    // subst() for a parametric return type.
                    types.isSameType(type.getReturnType(),
                                     types.memberType(owner.type, sym).getReturnType())) {
                    impl = sym;
                }
            }
            return impl;
        }

        /** Will the erasure of this method be considered by the VM to
         *  override the erasure of the other when seen from class `origin'?
         */
        public boolean binaryOverrides(Symbol _other, TypeSymbol origin, Types types) {
            if (isConstructor() || _other.kind != MTH) return false;

            if (this == _other) return true;
            MethodSymbol other = (MethodSymbol)_other;

            // check for a direct implementation
            if (other.isOverridableIn((TypeSymbol)owner) &&
                types.asSuper(owner.type, other.owner) != null &&
                types.isSameType(erasure(types), other.erasure(types)))
                return true;

            // check for an inherited implementation
            return
                (flags() & ABSTRACT) == 0 &&
                other.isOverridableIn(origin) &&
                this.isMemberOf(origin, types) &&
                types.isSameType(erasure(types), other.erasure(types));
        }

        /** The implementation of this (abstract) symbol in class origin,
         *  from the VM's point of view, null if method does not have an
         *  implementation in class.
         *  @param origin   The class of which the implementation is a member.
         */
        public MethodSymbol binaryImplementation(ClassSymbol origin, Types types) {
            for (TypeSymbol c = origin; c != null; c = types.supertype(c.type).tsym) {
                for (Symbol sym : c.members().getSymbolsByName(name)) {
                    if (sym.kind == MTH &&
                        ((MethodSymbol)sym).binaryOverrides(this, origin, types))
                        return (MethodSymbol)sym;
                }
            }
            return null;
        }

        /** Does this symbol override `other' symbol, when both are seen as
         *  members of class `origin'?  It is assumed that _other is a member
         *  of origin.
         *
         *  It is assumed that both symbols have the same name.  The static
         *  modifier is ignored for this test.
         *
         *  A quirk in the works is that if the receiver is a method symbol for
         *  an inherited abstract method we answer false summarily all else being
         *  immaterial. Abstract "own" methods (i.e `this' is a direct member of
         *  origin) don't get rejected as summarily and are put to test against the
         *  suitable criteria.
         *
         *  See JLS 8.4.6.1 (without transitivity) and 8.4.6.4
         */
        public boolean overrides(Symbol _other, TypeSymbol origin, Types types, boolean checkResult) {
            return overrides(_other, origin, types, checkResult, true);
        }

        /** Does this symbol override `other' symbol, when both are seen as
         *  members of class `origin'?  It is assumed that _other is a member
         *  of origin.
         *
         *  Caveat: If `this' is an abstract inherited member of origin, it is
         *  deemed to override `other' only when `requireConcreteIfInherited'
         *  is false.
         *
         *  It is assumed that both symbols have the same name.  The static
         *  modifier is ignored for this test.
         *
         *  See JLS 8.4.6.1 (without transitivity) and 8.4.6.4
         */
        public boolean overrides(Symbol _other, TypeSymbol origin, Types types, boolean checkResult,
                                            boolean requireConcreteIfInherited) {
            if (isConstructor() || _other.kind != MTH) return false;

            if (this == _other) return true;
            MethodSymbol other = (MethodSymbol)_other;

            // check for a direct implementation
            if (other.isOverridableIn((TypeSymbol)owner) &&
                types.asSuper(owner.type, other.owner) != null) {
                Type mt = types.memberType(owner.type, this);
                Type ot = types.memberType(owner.type, other);
                if (types.isSubSignature(mt, ot)) {
                    if (!checkResult)
                        return true;
                    if (types.returnTypeSubstitutable(mt, ot))
                        return true;
                }
            }

            // check for an inherited implementation
            if (((flags() & ABSTRACT) != 0 && requireConcreteIfInherited) ||
                    ((other.flags() & ABSTRACT) == 0 && (other.flags() & DEFAULT) == 0) ||
                    !other.isOverridableIn(origin) ||
                    !this.isMemberOf(origin, types))
                return false;

            // assert types.asSuper(origin.type, other.owner) != null;
            Type mt = types.memberType(origin.type, this);
            Type ot = types.memberType(origin.type, other);
            return
                types.isSubSignature(mt, ot) &&
                (!checkResult || types.resultSubtype(mt, ot, types.noWarnings));
        }

        private boolean isOverridableIn(TypeSymbol origin) {
            // JLS 8.4.6.1
            switch ((int)(flags_field & Flags.AccessFlags)) {
            case Flags.PRIVATE:
                return false;
            case Flags.PUBLIC:
                return !this.owner.isInterface() ||
                        (flags_field & STATIC) == 0;
            case Flags.PROTECTED:
                return (origin.flags() & INTERFACE) == 0;
            case 0:
                // for package private: can only override in the same
                // package
                return
                    this.packge() == origin.packge() &&
                    (origin.flags() & INTERFACE) == 0;
            default:
                return false;
            }
        }

        @Override
        public boolean isInheritedIn(Symbol clazz, Types types) {
            switch ((int)(flags_field & Flags.AccessFlags)) {
                case PUBLIC:
                    return !this.owner.isInterface() ||
                            clazz == owner ||
                            (flags_field & STATIC) == 0;
                default:
                    return super.isInheritedIn(clazz, types);
            }
        }

        public boolean isLambdaMethod() {
            return (flags() & LAMBDA_METHOD) == LAMBDA_METHOD;
        }

        /** The implementation of this (abstract) symbol in class origin;
         *  null if none exists. Synthetic methods are not considered
         *  as possible implementations.
         */
        public MethodSymbol implementation(TypeSymbol origin, Types types, boolean checkResult) {
            return implementation(origin, types, checkResult, implementation_filter);
        }
        // where
            public static final Filter<Symbol> implementation_filter = s ->
                    s.kind == MTH && (s.flags() & SYNTHETIC) == 0;

        public MethodSymbol implementation(TypeSymbol origin, Types types, boolean checkResult, Filter<Symbol> implFilter) {
            MethodSymbol res = types.implementation(this, origin, checkResult, implFilter);
            if (res != null)
                return res;
            // if origin is derived from a raw type, we might have missed
            // an implementation because we do not know enough about instantiations.
            // in this case continue with the supertype as origin.
            if (types.isDerivedRaw(origin.type) && !origin.isInterface())
                return implementation(types.supertype(origin.type).tsym, types, checkResult);
            else
                return null;
        }

        public List<VarSymbol> params() {
            owner.complete();
            if (params == null) {
                ListBuffer<VarSymbol> newParams = new ListBuffer<>();
                int i = 0;
                for (Type t : type.getParameterTypes()) {
                    Name paramName = name.table.fromString("arg" + i);
                    VarSymbol param = new VarSymbol(PARAMETER, paramName, t, this);
                    newParams.append(param);
                    i++;
                }
                params = newParams.toList();
            }
            Assert.checkNonNull(params);
            return params;
        }

        public Symbol asMemberOf(Type site, Types types) {
            return new MethodSymbol(flags_field, name, types.memberType(site, this), owner);
        }

        @DefinedBy(Api.LANGUAGE_MODEL)
        public ElementKind getKind() {
            if (name == name.table.names.init)
                return ElementKind.CONSTRUCTOR;
            else if (name == name.table.names.clinit)
                return ElementKind.STATIC_INIT;
            else if ((flags() & BLOCK) != 0)
                return isStatic() ? ElementKind.STATIC_INIT : ElementKind.INSTANCE_INIT;
            else
                return ElementKind.METHOD;
        }

        public boolean isStaticOrInstanceInit() {
            return getKind() == ElementKind.STATIC_INIT ||
                    getKind() == ElementKind.INSTANCE_INIT;
        }

        @DefinedBy(Api.LANGUAGE_MODEL)
        public Attribute getDefaultValue() {
            return defaultValue;
        }

        @DefinedBy(Api.LANGUAGE_MODEL)
        public List<VarSymbol> getParameters() {
            return params();
        }

        @DefinedBy(Api.LANGUAGE_MODEL)
        public boolean isVarArgs() {
            return (flags() & VARARGS) != 0;
        }

        @DefinedBy(Api.LANGUAGE_MODEL)
        public boolean isDefault() {
            return (flags() & DEFAULT) != 0;
        }

        @DefinedBy(Api.LANGUAGE_MODEL)
        public <R, P> R accept(ElementVisitor<R, P> v, P p) {
            return v.visitExecutable(this, p);
        }

        public <R, P> R accept(Symbol.Visitor<R, P> v, P p) {
            return v.visitMethodSymbol(this, p);
        }

        @DefinedBy(Api.LANGUAGE_MODEL)
        public Type getReceiverType() {
            return asType().getReceiverType();
        }

        @DefinedBy(Api.LANGUAGE_MODEL)
        public Type getReturnType() {
            return asType().getReturnType();
        }

        @DefinedBy(Api.LANGUAGE_MODEL)
        public List<Type> getThrownTypes() {
            return asType().getThrownTypes();
        }
    }

    /** A class for invokedynamic method calls.
     */
    public static class DynamicMethodSymbol extends MethodSymbol implements Dynamic {

<<<<<<< HEAD
        public Object[] staticArgs;
        public MethodSymbol bsm;
        public int bsmKind;
=======
        public LoadableConstant[] staticArgs;
        public MethodHandleSymbol bsm;
>>>>>>> 69ca2e9e

        public DynamicMethodSymbol(Name name, Symbol owner, MethodHandleSymbol bsm, Type type, LoadableConstant[] staticArgs) {
            super(0, name, type, owner);
            this.bsm = bsm;
            this.staticArgs = staticArgs;
        }

        @Override
        public boolean isDynamic() {
            return true;
        }

        @Override
        public LoadableConstant[] staticArgs() {
            return staticArgs;
        }

        @Override
        public MethodHandleSymbol bootstrapMethod() {
            return bsm;
        }

        @Override
        public int poolTag() {
            return ClassFile.CONSTANT_InvokeDynamic;
        }

        @Override
        public Type dynamicType() {
            return type;
        }
    }

    /** A class for method handles.
     */
    public static class MethodHandleSymbol extends MethodSymbol implements LoadableConstant {

        private Symbol refSym;

        public MethodHandleSymbol(Symbol msym) {
            super(msym.flags_field, msym.name, msym.type, msym.owner);
            this.refSym = msym;
        }

        /**
         * Returns the kind associated with this method handle.
         */
        public int referenceKind() {
            if (refSym.isConstructor()) {
                return ClassFile.REF_newInvokeSpecial;
            } else {
                if (refSym.isStatic()) {
                    return ClassFile.REF_invokeStatic;
                } else if ((refSym.flags() & PRIVATE) != 0) {
                    return ClassFile.REF_invokeSpecial;
                } else if (refSym.enclClass().isInterface()) {
                    return ClassFile.REF_invokeInterface;
                } else {
                    return ClassFile.REF_invokeVirtual;
                }
            }
        }

        @Override
        public int poolTag() {
            return ClassFile.CONSTANT_MethodHandle;
        }

        @Override
        public Object poolKey(Types types) {
            return new Pair<>(baseSymbol(), referenceKind());
        }

        @Override
        public MethodHandleSymbol asHandle() {
            return this;
        }

        @Override
        public Symbol baseSymbol() {
            return refSym;
        }


        @Override
        public boolean isHandle() {
            return true;
        }
    }

    /** A class for condy.
     */
    public static class DynamicVarSymbol extends VarSymbol {
        public Object[] staticArgs;
        public MethodSymbol bsm;
        public int bsmKind;

        public DynamicVarSymbol(Name name, Symbol owner, int bsmKind, MethodSymbol bsm, Type type, Object[] staticArgs) {
            super(0, name, type, owner);
            this.bsm = bsm;
            this.bsmKind = bsmKind;
            this.staticArgs = staticArgs;
        }

        @Override
        public boolean isDynamic() {
            return true;
        }
    }

    /** A class for predefined operators.
     */
    public static class OperatorSymbol extends MethodSymbol {

        public int opcode;
        private int accessCode = Integer.MIN_VALUE;

        public OperatorSymbol(Name name, Type type, int opcode, Symbol owner) {
            super(PUBLIC | STATIC, name, type, owner);
            this.opcode = opcode;
        }

        @Override
        public <R, P> R accept(Symbol.Visitor<R, P> v, P p) {
            return v.visitOperatorSymbol(this, p);
        }

        public int getAccessCode(Tag tag) {
            if (accessCode != Integer.MIN_VALUE && !tag.isIncOrDecUnaryOp()) {
                return accessCode;
            }
            accessCode = AccessCode.from(tag, opcode);
            return accessCode;
        }

        /** Access codes for dereferencing, assignment,
         *  and pre/post increment/decrement.

         *  All access codes for accesses to the current class are even.
         *  If a member of the superclass should be accessed instead (because
         *  access was via a qualified super), add one to the corresponding code
         *  for the current class, making the number odd.
         *  This numbering scheme is used by the backend to decide whether
         *  to issue an invokevirtual or invokespecial call.
         *
         *  @see Gen#visitSelect(JCFieldAccess tree)
         */
        public enum AccessCode {
            UNKNOWN(-1, Tag.NO_TAG),
            DEREF(0, Tag.NO_TAG),
            ASSIGN(2, Tag.ASSIGN),
            PREINC(4, Tag.PREINC),
            PREDEC(6, Tag.PREDEC),
            POSTINC(8, Tag.POSTINC),
            POSTDEC(10, Tag.POSTDEC),
            FIRSTASGOP(12, Tag.NO_TAG);

            public final int code;
            public final Tag tag;
            public static final int numberOfAccessCodes = (lushrl - ishll + lxor + 2 - iadd) * 2 + FIRSTASGOP.code + 2;

            AccessCode(int code, Tag tag) {
                this.code = code;
                this.tag = tag;
            }

            static public AccessCode getFromCode(int code) {
                for (AccessCode aCodes : AccessCode.values()) {
                    if (aCodes.code == code) {
                        return aCodes;
                    }
                }
                return UNKNOWN;
            }

            static int from(Tag tag, int opcode) {
                /** Map bytecode of binary operation to access code of corresponding
                *  assignment operation. This is always an even number.
                */
                switch (tag) {
                    case PREINC:
                        return AccessCode.PREINC.code;
                    case PREDEC:
                        return AccessCode.PREDEC.code;
                    case POSTINC:
                        return AccessCode.POSTINC.code;
                    case POSTDEC:
                        return AccessCode.POSTDEC.code;
                }
                if (iadd <= opcode && opcode <= lxor) {
                    return (opcode - iadd) * 2 + FIRSTASGOP.code;
                } else if (opcode == string_add) {
                    return (lxor + 1 - iadd) * 2 + FIRSTASGOP.code;
                } else if (ishll <= opcode && opcode <= lushrl) {
                    return (opcode - ishll + lxor + 2 - iadd) * 2 + FIRSTASGOP.code;
                }
                return -1;
            }
        }
    }

    /** Symbol completer interface.
     */
    public static interface Completer {

        /** Dummy completer to be used when the symbol has been completed or
         * does not need completion.
         */
        public final static Completer NULL_COMPLETER = new Completer() {
            public void complete(Symbol sym) { }
            public boolean isTerminal() { return true; }
        };

        void complete(Symbol sym) throws CompletionFailure;

        /** Returns true if this completer is <em>terminal</em>. A terminal
         * completer is used as a place holder when the symbol is completed.
         * Calling complete on a terminal completer will not affect the symbol.
         *
         * The dummy NULL_COMPLETER and the GraphDependencies completer are
         * examples of terminal completers.
         *
         * @return true iff this completer is terminal
         */
        default boolean isTerminal() {
            return false;
        }
    }

    public static class CompletionFailure extends RuntimeException {
        private static final long serialVersionUID = 0;
        public final DeferredCompletionFailureHandler dcfh;
        public Symbol sym;

        /** A diagnostic object describing the failure
         */
        private JCDiagnostic diag;

        private Supplier<JCDiagnostic> diagSupplier;

        public CompletionFailure(Symbol sym, Supplier<JCDiagnostic> diagSupplier, DeferredCompletionFailureHandler dcfh) {
            this.dcfh = dcfh;
            this.sym = sym;
            this.diagSupplier = diagSupplier;
//          this.printStackTrace();//DEBUG
        }

        public JCDiagnostic getDiagnostic() {
            if (diag == null && diagSupplier != null) {
                diag = diagSupplier.get();
            }
            return diag;
        }

        @Override
        public String getMessage() {
            return getDiagnostic().getMessage(null);
        }

        public JCDiagnostic getDetailValue() {
            return getDiagnostic();
        }

        @Override
        public CompletionFailure initCause(Throwable cause) {
            super.initCause(cause);
            return this;
        }

        public void resetDiagnostic(Supplier<JCDiagnostic> diagSupplier) {
            this.diagSupplier = diagSupplier;
            this.diag = null;
        }

    }

    /**
     * A visitor for symbols.  A visitor is used to implement operations
     * (or relations) on symbols.  Most common operations on types are
     * binary relations and this interface is designed for binary
     * relations, that is, operations on the form
     * Symbol&nbsp;&times;&nbsp;P&nbsp;&rarr;&nbsp;R.
     * <!-- In plain text: Type x P -> R -->
     *
     * @param <R> the return type of the operation implemented by this
     * visitor; use Void if no return type is needed.
     * @param <P> the type of the second argument (the first being the
     * symbol itself) of the operation implemented by this visitor; use
     * Void if a second argument is not needed.
     */
    public interface Visitor<R,P> {
        R visitClassSymbol(ClassSymbol s, P arg);
        R visitMethodSymbol(MethodSymbol s, P arg);
        R visitPackageSymbol(PackageSymbol s, P arg);
        R visitOperatorSymbol(OperatorSymbol s, P arg);
        R visitVarSymbol(VarSymbol s, P arg);
        R visitTypeSymbol(TypeSymbol s, P arg);
        R visitSymbol(Symbol s, P arg);
    }
}<|MERGE_RESOLUTION|>--- conflicted
+++ resolved
@@ -2074,14 +2074,8 @@
      */
     public static class DynamicMethodSymbol extends MethodSymbol implements Dynamic {
 
-<<<<<<< HEAD
-        public Object[] staticArgs;
-        public MethodSymbol bsm;
-        public int bsmKind;
-=======
         public LoadableConstant[] staticArgs;
         public MethodHandleSymbol bsm;
->>>>>>> 69ca2e9e
 
         public DynamicMethodSymbol(Name name, Symbol owner, MethodHandleSymbol bsm, Type type, LoadableConstant[] staticArgs) {
             super(0, name, type, owner);
