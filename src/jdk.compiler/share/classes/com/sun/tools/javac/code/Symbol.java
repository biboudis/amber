--- conflicted
+++ resolved
@@ -1831,6 +1831,10 @@
                     ClassFile.CONSTANT_InterfaceMethodref : ClassFile.CONSTANT_Methodref;
         }
 
+        public boolean isDynamic() {
+            return false;
+        }
+
         public boolean isHandle() {
             return false;
         }
@@ -2210,10 +2214,7 @@
     public static class MethodHandleSymbol extends MethodSymbol implements LoadableConstant {
 
         private Symbol refSym;
-<<<<<<< HEAD
         // in case the simbol is a variable
-=======
->>>>>>> 5317d41d
         private boolean getter;
 
         public MethodHandleSymbol(Symbol msym) {
