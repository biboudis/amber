--- conflicted
+++ resolved
@@ -209,18 +209,10 @@
      */
     public boolean isPreview(Feature feature) {
         return switch (feature) {
-<<<<<<< HEAD
-            case CASE_NULL -> true;
-            case PATTERN_SWITCH -> true;
-            case UNCONDITIONAL_PATTERN_IN_INSTANCEOF -> true;
-            case RECORD_PATTERNS -> true;
-            case PRIMITIVE_PATTERNS -> true;
-
-=======
             case STRING_TEMPLATES -> true;
             case UNNAMED_CLASSES -> true;
             case UNNAMED_VARIABLES -> true;
->>>>>>> 94eb44b1
+            case PRIMITIVE_PATTERNS -> true;
             //Note: this is a backdoor which allows to optionally treat all features as 'preview' (for testing).
             //When real preview features will be added, this method can be implemented to return 'true'
             //for those selected features, and 'false' for all the others.
