--- conflicted
+++ resolved
@@ -1803,11 +1803,7 @@
 
     JCExpression lambdaExpressionOrStatement(boolean hasParens, boolean explicitParams, int pos) {
         List<JCVariableDecl> params = explicitParams ?
-<<<<<<< HEAD
                 formalParameters(FormalParameterKind.LAMBDA) :
-=======
-                formalParameters(true, false) :
->>>>>>> 14b9fe08
                 implicitParameters(hasParens);
         if (explicitParams) {
             LambdaClassifier lambdaClassifier = new LambdaClassifier();
@@ -3355,9 +3351,15 @@
         CATCH,
         /* a formal method parameter
          */
-        METHOD;
+        METHOD,
+        /* a formal record parameter
+         */
+        RECORD;
 
         boolean isLambdaParameter() {
+            return false;
+        }
+        boolean isRecordParameter() {
             return false;
         }
     }
@@ -3419,18 +3421,12 @@
                 token.kind == LBRACKET) {
             log.error(token.pos, Errors.VarargsAndOldArraySyntax);
         }
-<<<<<<< HEAD
         int dimensionsPos = token.pos;
         JCExpression typeWithDimensions = bracketsOpt(type);
         if (allowUnderscoreAsFormal && isUnderscore && typeWithDimensions != type) {
             log.error(dimensionsPos, Errors.UnderscoreCantBeFollowedByDimensions);
         }
         return toP(F.at(pos).VarDef(mods, name, typeWithDimensions, null));
-=======
-        type = bracketsOpt(type);
-
-        return toP(F.at(pos).VarDef(mods, name, type, null));
->>>>>>> 14b9fe08
     }
 
     /** Resources = Resource { ";" Resources }
@@ -3783,7 +3779,7 @@
 
         List<JCTypeParameter> typarams = typeParametersOpt();
 
-        List<JCVariableDecl> headerFields = formalParameters(false, true);
+        List<JCVariableDecl> headerFields = formalParameters(FormalParameterKind.RECORD);
 
         List<JCExpression> implementing = List.nil();
         if (token.kind == IMPLEMENTS) {
@@ -4212,15 +4208,10 @@
         try {
             this.receiverParam = null;
             // Parsing formalParameters sets the receiverParam, if present
-<<<<<<< HEAD
-            List<JCVariableDecl> params = formalParameters(FormalParameterKind.METHOD);
-            if (!isVoid) type = bracketsOpt(type);
-=======
             List<JCVariableDecl> params = List.nil();
->>>>>>> 14b9fe08
             List<JCExpression> thrown = List.nil();
             if (!isRecord || name != names.init || token.kind == LPAREN) {
-                params = formalParameters();
+                params = formalParameters(FormalParameterKind.METHOD);
                 if (!isVoid) type = bracketsOpt(type);
                 if (token.kind == THROWS) {
                     nextToken();
@@ -4336,25 +4327,13 @@
      *  FormalParameterList = [ FormalParameterListNovarargs , ] LastFormalParameter
      *  FormalParameterListNovarargs = [ FormalParameterListNovarargs , ] FormalParameter
      */
-<<<<<<< HEAD
     List<JCVariableDecl> formalParameters(FormalParameterKind parameterKind) {
-=======
-    List<JCVariableDecl> formalParameters() {
-        return formalParameters(false, false);
-    }
-    List<JCVariableDecl> formalParameters(boolean lambdaParameters, boolean recordComponents) {
->>>>>>> 14b9fe08
         ListBuffer<JCVariableDecl> params = new ListBuffer<>();
         JCVariableDecl lastParam;
         accept(LPAREN);
         if (token.kind != RPAREN) {
-<<<<<<< HEAD
-            this.allowThisIdent = parameterKind != FormalParameterKind.LAMBDA;
+            this.allowThisIdent = parameterKind != FormalParameterKind.LAMBDA && parameterKind != FormalParameterKind.RECORD;
             lastParam = formalParameter(parameterKind);
-=======
-            this.allowThisIdent = !lambdaParameters && !recordComponents;
-            lastParam = formalParameter(lambdaParameters, recordComponents);
->>>>>>> 14b9fe08
             if (lastParam.nameexpr != null) {
                 this.receiverParam = lastParam;
             } else {
@@ -4366,11 +4345,7 @@
                     log.error(DiagnosticFlag.SYNTAX, lastParam, Errors.VarargsMustBeLast);
                 }
                 nextToken();
-<<<<<<< HEAD
                 params.append(lastParam = formalParameter(parameterKind));
-=======
-                params.append(lastParam = formalParameter(lambdaParameters, recordComponents));
->>>>>>> 14b9fe08
             }
         }
         if (token.kind == RPAREN) {
@@ -4481,19 +4456,14 @@
     /** FormalParameter = { FINAL | '@' Annotation } Type VariableDeclaratorId
      *  LastFormalParameter = { FINAL | '@' Annotation } Type '...' Ident | FormalParameter
      */
-<<<<<<< HEAD
     protected JCVariableDecl formalParameter(FormalParameterKind parameterKind) {
-        JCModifiers mods = optFinal(Flags.PARAMETER);
-=======
-    protected JCVariableDecl formalParameter(boolean lambdaParameter, boolean recordComponent) {
-        JCModifiers mods = !recordComponent ? optFinal(Flags.PARAMETER) : modifiersOpt();
-        if (recordComponent && mods.flags != 0) {
+        JCModifiers mods = parameterKind != FormalParameterKind.RECORD ? optFinal(Flags.PARAMETER) : modifiersOpt();
+        if (parameterKind == FormalParameterKind.RECORD && mods.flags != 0) {
             log.error(mods.pos, Errors.RecordCantDeclareFieldModifiers);
         }
-        if (recordComponent) {
+        if (parameterKind == FormalParameterKind.RECORD) {
             mods.flags |= Flags.RECORD | Flags.FINAL | Flags.PRIVATE | Flags.GENERATED_MEMBER;
         }
->>>>>>> 14b9fe08
         // need to distinguish between vararg annos and array annos
         // look at typeAnnotationsPushedBack comment
         this.permitTypeAnnotationsPushBack = true;
