/*
 * Copyright (c) 1999, 2019, Oracle and/or its affiliates. All rights reserved.
 * DO NOT ALTER OR REMOVE COPYRIGHT NOTICES OR THIS FILE HEADER.
 *
 * This code is free software; you can redistribute it and/or modify it
 * under the terms of the GNU General Public License version 2 only, as
 * published by the Free Software Foundation.  Oracle designates this
 * particular file as subject to the "Classpath" exception as provided
 * by Oracle in the LICENSE file that accompanied this code.
 *
 * This code is distributed in the hope that it will be useful, but WITHOUT
 * ANY WARRANTY; without even the implied warranty of MERCHANTABILITY or
 * FITNESS FOR A PARTICULAR PURPOSE.  See the GNU General Public License
 * version 2 for more details (a copy is included in the LICENSE file that
 * accompanied this code).
 *
 * You should have received a copy of the GNU General Public License version
 * 2 along with this work; if not, write to the Free Software Foundation,
 * Inc., 51 Franklin St, Fifth Floor, Boston, MA 02110-1301 USA.
 *
 * Please contact Oracle, 500 Oracle Parkway, Redwood Shores, CA 94065 USA
 * or visit www.oracle.com if you need additional information or have any
 * questions.
 */

package com.sun.tools.javac.parser;

import java.util.*;
import java.util.function.Function;
import java.util.stream.Collectors;

import com.sun.source.tree.CaseTree;
import com.sun.source.tree.MemberReferenceTree.ReferenceMode;
import com.sun.source.tree.ModuleTree.ModuleKind;

import com.sun.tools.javac.code.*;
import com.sun.tools.javac.code.Source.Feature;
import com.sun.tools.javac.parser.Tokens.*;
import com.sun.tools.javac.parser.Tokens.Comment.CommentStyle;
import com.sun.tools.javac.resources.CompilerProperties.Errors;
import com.sun.tools.javac.resources.CompilerProperties.Fragments;
import com.sun.tools.javac.resources.CompilerProperties.Warnings;
import com.sun.tools.javac.tree.*;
import com.sun.tools.javac.tree.JCTree.*;
import com.sun.tools.javac.util.*;
import com.sun.tools.javac.util.JCDiagnostic.DiagnosticFlag;
import com.sun.tools.javac.util.JCDiagnostic.Error;
import com.sun.tools.javac.util.JCDiagnostic.Fragment;
import com.sun.tools.javac.util.List;

import static com.sun.tools.javac.parser.Tokens.TokenKind.*;
import static com.sun.tools.javac.parser.Tokens.TokenKind.ASSERT;
import static com.sun.tools.javac.parser.Tokens.TokenKind.CASE;
import static com.sun.tools.javac.parser.Tokens.TokenKind.CATCH;
import static com.sun.tools.javac.parser.Tokens.TokenKind.EQ;
import static com.sun.tools.javac.parser.Tokens.TokenKind.GT;
import static com.sun.tools.javac.parser.Tokens.TokenKind.IMPORT;
import static com.sun.tools.javac.parser.Tokens.TokenKind.LT;
import static com.sun.tools.javac.tree.JCTree.Tag.*;
import static com.sun.tools.javac.resources.CompilerProperties.Fragments.ImplicitAndExplicitNotAllowed;
import static com.sun.tools.javac.resources.CompilerProperties.Fragments.VarAndExplicitNotAllowed;
import static com.sun.tools.javac.resources.CompilerProperties.Fragments.VarAndImplicitNotAllowed;

/** The parser maps a token sequence into an abstract syntax
 *  tree. It operates by recursive descent, with code derived
 *  systematically from an LL(1) grammar. For efficiency reasons, an
 *  operator precedence scheme is used for parsing binary operation
 *  expressions.
 *
 *  <p><b>This is NOT part of any supported API.
 *  If you write code that depends on this, you do so at your own risk.
 *  This code and its internal interfaces are subject to change or
 *  deletion without notice.</b>
 */
public class JavacParser implements Parser {

    /** The number of precedence levels of infix operators.
     */
    private static final int infixPrecedenceLevels = 10;

    /** Is the parser instantiated to parse a module-info file ?
     */
    private final boolean parseModuleInfo;

    /** The scanner used for lexical analysis.
     */
    protected Lexer S;

    /** The factory to be used for abstract syntax tree construction.
     */
    protected TreeMaker F;

    /** The log to be used for error diagnostics.
     */
    private Log log;

    /** The Source language setting. */
    private Source source;

    /** The Preview language setting. */
    private Preview preview;

    /** The name table. */
    protected Names names;

    /** End position mappings container */
    protected final AbstractEndPosTable endPosTable;

    private final boolean debug;

    // Because of javac's limited lookahead, some contexts are ambiguous in
    // the presence of type annotations even though they are not ambiguous
    // in the absence of type annotations.  Consider this code:
    //   void m(String [] m) { }
    //   void m(String ... m) { }
    // After parsing "String", javac calls bracketsOpt which immediately
    // returns if the next character is not '['.  Similarly, javac can see
    // if the next token is ... and in that case parse an ellipsis.  But in
    // the presence of type annotations:
    //   void m(String @A [] m) { }
    //   void m(String @A ... m) { }
    // no finite lookahead is enough to determine whether to read array
    // levels or an ellipsis.  Furthermore, if you call bracketsOpt, then
    // bracketsOpt first reads all the leading annotations and only then
    // discovers that it needs to fail.  bracketsOpt needs a way to push
    // back the extra annotations that it read.  (But, bracketsOpt should
    // not *always* be allowed to push back extra annotations that it finds
    // -- in most contexts, any such extra annotation is an error.
    //
    // The following two variables permit type annotations that have
    // already been read to be stored for later use.  Alternate
    // implementations are possible but would cause much larger changes to
    // the parser.

    /** Type annotations that have already been read but have not yet been used. **/
    private List<JCAnnotation> typeAnnotationsPushedBack = List.nil();

    /**
     * If the parser notices extra annotations, then it either immediately
     * issues an error (if this variable is false) or places the extra
     * annotations in variable typeAnnotationsPushedBack (if this variable
     * is true).
     */
    private boolean permitTypeAnnotationsPushBack = false;

    interface ErrorRecoveryAction {
        JCTree doRecover(JavacParser parser);
    }

    enum BasicErrorRecoveryAction implements ErrorRecoveryAction {
        BLOCK_STMT {public JCTree doRecover(JavacParser parser) { return parser.parseStatementAsBlock(); }},
        CATCH_CLAUSE {public JCTree doRecover(JavacParser parser) { return parser.catchClause(); }}
    }

    /** Construct a parser from a given scanner, tree factory and log.
     */
    protected JavacParser(ParserFactory fac,
                          Lexer S,
                          boolean keepDocComments,
                          boolean keepLineMap,
                          boolean keepEndPositions) {
        this(fac, S, keepDocComments, keepLineMap, keepEndPositions, false);

    }
    /** Construct a parser from a given scanner, tree factory and log.
     */
    protected JavacParser(ParserFactory fac,
                     Lexer S,
                     boolean keepDocComments,
                     boolean keepLineMap,
                     boolean keepEndPositions,
                     boolean parseModuleInfo) {
        this.S = S;
        nextToken(); // prime the pump
        this.F = fac.F;
        this.log = fac.log;
        this.names = fac.names;
        this.source = fac.source;
        this.preview = fac.preview;
        this.allowStringFolding = fac.options.getBoolean("allowStringFolding", true);
        this.keepDocComments = keepDocComments;
        this.parseModuleInfo = parseModuleInfo;
        docComments = newDocCommentTable(keepDocComments, fac);
        this.keepLineMap = keepLineMap;
        this.errorTree = F.Erroneous();
        endPosTable = newEndPosTable(keepEndPositions);
        this.allowYieldStatement = (!preview.isPreview(Feature.SWITCH_EXPRESSION) || preview.isEnabled()) &&
                Feature.SWITCH_EXPRESSION.allowedInSource(source);
<<<<<<< HEAD
        this.allowRecords = true; // to speed up testing for now
                /*
                (!preview.isPreview(Feature.RECORDS) || preview.isEnabled()) &&
                Feature.RECORDS.allowedInSource(source);
                */
        this.allowSealedTypes = true;
                /*
                (!preview.isPreview(Feature.SEALED) || preview.isEnabled()) &&
                Feature.SEALED.allowedInSource(source);
                */
        debug = fac.options.isSet("debug");
=======
        this.allowRecords = (!preview.isPreview(Feature.RECORDS) || preview.isEnabled()) &&
                Feature.RECORDS.allowedInSource(source);
        this.allowSealedTypes = (!preview.isPreview(Feature.SEALED_TYPES) || preview.isEnabled()) &&
                Feature.SEALED_TYPES.allowedInSource(source);
>>>>>>> ecc066e1
    }

    protected AbstractEndPosTable newEndPosTable(boolean keepEndPositions) {
        return  keepEndPositions
                ? new SimpleEndPosTable(this)
                : new EmptyEndPosTable(this);
    }

    protected DocCommentTable newDocCommentTable(boolean keepDocComments, ParserFactory fac) {
        return keepDocComments ? new LazyDocCommentTable(fac) : null;
    }

    /** Switch: should we fold strings?
     */
    boolean allowStringFolding;

    /** Switch: should we keep docComments?
     */
    boolean keepDocComments;

    /** Switch: should we keep line table?
     */
    boolean keepLineMap;

    /** Switch: is "this" allowed as an identifier?
     * This is needed to parse receiver types.
     */
    boolean allowThisIdent;

    /** Switch: is yield statement allowed in this source level?
     */
    boolean allowYieldStatement;

    /** Switch: are records allowed in this source level?
     */
    boolean allowRecords;

    /** Switch: are sealed types allowed in this source level?
     */
    boolean allowSealedTypes;

    /** The type of the method receiver, as specified by a first "this" parameter.
     */
    JCVariableDecl receiverParam;

    /** When terms are parsed, the mode determines which is expected:
     *     mode = EXPR        : an expression
     *     mode = TYPE        : a type
     *     mode = NOPARAMS    : no parameters allowed for type
     *     mode = TYPEARG     : type argument
     *     mode |= NOLAMBDA   : lambdas are not allowed
     */
    protected static final int EXPR = 0x1;
    protected static final int TYPE = 0x2;
    protected static final int NOPARAMS = 0x4;
    protected static final int TYPEARG = 0x8;
    protected static final int DIAMOND = 0x10;
    protected static final int NOLAMBDA = 0x20;

    protected void selectExprMode() {
        mode = (mode & NOLAMBDA) | EXPR;
    }

    protected void selectTypeMode() {
        mode = (mode & NOLAMBDA) | TYPE;
    }

    /** The current mode.
     */
    protected int mode = 0;

    /** The mode of the term that was parsed last.
     */
    protected int lastmode = 0;

    /* ---------- token management -------------- */

    protected Token token;

    public Token token() {
        return token;
    }

    public void nextToken() {
        S.nextToken();
        token = S.token();
    }

    protected boolean peekToken(Filter<TokenKind> tk) {
        return peekToken(0, tk);
    }

    protected boolean peekToken(int lookahead, Filter<TokenKind> tk) {
        return tk.accepts(S.token(lookahead + 1).kind);
    }

    protected boolean peekToken(Filter<TokenKind> tk1, Filter<TokenKind> tk2) {
        return peekToken(0, tk1, tk2);
    }

    protected boolean peekToken(int lookahead, Filter<TokenKind> tk1, Filter<TokenKind> tk2) {
        return tk1.accepts(S.token(lookahead + 1).kind) &&
                tk2.accepts(S.token(lookahead + 2).kind);
    }

    protected boolean peekToken(Filter<TokenKind> tk1, Filter<TokenKind> tk2, Filter<TokenKind> tk3) {
        return peekToken(0, tk1, tk2, tk3);
    }

    protected boolean peekToken(int lookahead, Filter<TokenKind> tk1, Filter<TokenKind> tk2, Filter<TokenKind> tk3) {
        return tk1.accepts(S.token(lookahead + 1).kind) &&
                tk2.accepts(S.token(lookahead + 2).kind) &&
                tk3.accepts(S.token(lookahead + 3).kind);
    }

    @SuppressWarnings("unchecked")
    protected boolean peekToken(Filter<TokenKind>... kinds) {
        return peekToken(0, kinds);
    }

    @SuppressWarnings("unchecked")
    protected boolean peekToken(int lookahead, Filter<TokenKind>... kinds) {
        for (; lookahead < kinds.length ; lookahead++) {
            if (!kinds[lookahead].accepts(S.token(lookahead + 1).kind)) {
                return false;
            }
        }
        return true;
    }

    /* ---------- error recovery -------------- */

    private JCErroneous errorTree;

    /** Skip forward until a suitable stop token is found.
     */
    protected void skip(boolean stopAtImport, boolean stopAtMemberDecl, boolean stopAtIdentifier, boolean stopAtStatement) {
         while (true) {
             switch (token.kind) {
                case SEMI:
                    nextToken();
                    return;
                case PUBLIC:
                case FINAL:
                case ABSTRACT:
                case MONKEYS_AT:
                case EOF:
                case CLASS:
                case INTERFACE:
                case ENUM:
                    return;
                case IMPORT:
                    if (stopAtImport)
                        return;
                    break;
                case LBRACE:
                case RBRACE:
                case PRIVATE:
                case PROTECTED:
                case STATIC:
                case TRANSIENT:
                case NATIVE:
                case VOLATILE:
                case SYNCHRONIZED:
                case STRICTFP:
                case LT:
                case BYTE:
                case SHORT:
                case CHAR:
                case INT:
                case LONG:
                case FLOAT:
                case DOUBLE:
                case BOOLEAN:
                case VOID:
                    if (stopAtMemberDecl)
                        return;
                    break;
                case UNDERSCORE:
                case IDENTIFIER:
                   if (stopAtIdentifier)
                        return;
                    break;
                case CASE:
                case DEFAULT:
                case IF:
                case FOR:
                case WHILE:
                case DO:
                case TRY:
                case SWITCH:
                case RETURN:
                case THROW:
                case BREAK:
                case CONTINUE:
                case ELSE:
                case FINALLY:
                case CATCH:
                case THIS:
                case SUPER:
                case NEW:
                    if (stopAtStatement)
                        return;
                    break;
                case ASSERT:
                    if (stopAtStatement)
                        return;
                    break;
            }
            nextToken();
        }
    }

    protected JCErroneous syntaxError(int pos, Error errorKey) {
        return syntaxError(pos, List.nil(), errorKey);
    }

    protected JCErroneous syntaxError(int pos, List<JCTree> errs, Error errorKey) {
        setErrorEndPos(pos);
        JCErroneous err = F.at(pos).Erroneous(errs);
        reportSyntaxError(err, errorKey);
        if (errs != null) {
            JCTree last = errs.last();
            if (last != null)
                storeEnd(last, pos);
        }
        return toP(err);
    }

    private static final int RECOVERY_THRESHOLD = 50;
    private int errorPos = Position.NOPOS;
    private int count = 0;

    /**
     * Report a syntax using the given the position parameter and arguments,
     * unless one was already reported at the same position.
     */
    protected void reportSyntaxError(int pos, Error errorKey) {
        JCDiagnostic.DiagnosticPosition diag = new JCDiagnostic.SimpleDiagnosticPosition(pos);
        reportSyntaxError(diag, errorKey);
    }

    /**
     * Report a syntax error using the given DiagnosticPosition object and
     * arguments, unless one was already reported at the same position.
     */
    protected void reportSyntaxError(JCDiagnostic.DiagnosticPosition diagPos, Error errorKey) {
        int pos = diagPos.getPreferredPosition();
        if (pos > S.errPos() || pos == Position.NOPOS) {
            if (token.kind == EOF) {
                log.error(DiagnosticFlag.SYNTAX, diagPos, Errors.PrematureEof);
            } else {
                log.error(DiagnosticFlag.SYNTAX, diagPos, errorKey);
            }
        }
        S.errPos(pos);
        if (token.pos == errorPos) {
            //check for a possible infinite loop in parsing:
            Assert.check(count++ < RECOVERY_THRESHOLD);
        } else {
            count = 0;
            errorPos = token.pos;
        }
    }

    /** If next input token matches given token, skip it, otherwise report
     *  an error.
     */
    public void accept(TokenKind tk) {
        accept(tk, Errors::Expected);
    }

    /** If next input token matches given token, skip it, otherwise report
     *  an error.
     */
    public void accept(TokenKind tk, Function<TokenKind, Error> errorProvider) {
        if (token.kind == tk) {
            nextToken();
        } else {
            setErrorEndPos(token.pos);
            reportSyntaxError(S.prevToken().endPos, errorProvider.apply(tk));
        }
    }

    /** Report an illegal start of expression/type error at given position.
     */
    JCExpression illegal(int pos) {
        setErrorEndPos(pos);
        if ((mode & EXPR) != 0)
            return syntaxError(pos, Errors.IllegalStartOfExpr);
        else
            return syntaxError(pos, Errors.IllegalStartOfType);

    }

    /** Report an illegal start of expression/type error at current position.
     */
    JCExpression illegal() {
        return illegal(token.pos);
    }

    /** Diagnose a modifier flag from the set, if any. */
    protected void checkNoMods(long mods) {
        if (mods != 0) {
            long lowestMod = mods & -mods;
            log.error(DiagnosticFlag.SYNTAX, token.pos, Errors.ModNotAllowedHere(Flags.asFlagSet(lowestMod)));
        }
    }

/* ---------- doc comments --------- */

    /** A table to store all documentation comments
     *  indexed by the tree nodes they refer to.
     *  defined only if option flag keepDocComment is set.
     */
    private final DocCommentTable docComments;

    /** Make an entry into docComments hashtable,
     *  provided flag keepDocComments is set and given doc comment is non-null.
     *  @param tree   The tree to be used as index in the hashtable
     *  @param dc     The doc comment to associate with the tree, or null.
     */
    protected void attach(JCTree tree, Comment dc) {
        if (keepDocComments && dc != null) {
//          System.out.println("doc comment = ");System.out.println(dc);//DEBUG
            docComments.putComment(tree, dc);
        }
    }

/* -------- source positions ------- */

    protected void setErrorEndPos(int errPos) {
        endPosTable.setErrorEndPos(errPos);
    }

    protected void storeEnd(JCTree tree, int endpos) {
        endPosTable.storeEnd(tree, endpos);
    }

    protected <T extends JCTree> T to(T t) {
        return endPosTable.to(t);
    }

    protected <T extends JCTree> T toP(T t) {
        return endPosTable.toP(t);
    }

    /** Get the start position for a tree node.  The start position is
     * defined to be the position of the first character of the first
     * token of the node's source text.
     * @param tree  The tree node
     */
    public int getStartPos(JCTree tree) {
        return TreeInfo.getStartPos(tree);
    }

    /**
     * Get the end position for a tree node.  The end position is
     * defined to be the position of the last character of the last
     * token of the node's source text.  Returns Position.NOPOS if end
     * positions are not generated or the position is otherwise not
     * found.
     * @param tree  The tree node
     */
    public int getEndPos(JCTree tree) {
        return endPosTable.getEndPos(tree);
    }



/* ---------- parsing -------------- */

    /**
     * Ident = IDENTIFIER
     */
    public Name ident() {
        return ident(false);
    }

    protected Name ident(boolean advanceOnErrors) {
        if (token.kind == IDENTIFIER) {
            Name name = token.name();
            nextToken();
            return name;
        } else if (token.kind == ASSERT) {
            log.error(DiagnosticFlag.SYNTAX, token.pos, Errors.AssertAsIdentifier);
            nextToken();
            return names.error;
        } else if (token.kind == ENUM) {
            log.error(DiagnosticFlag.SYNTAX, token.pos, Errors.EnumAsIdentifier);
            nextToken();
            return names.error;
        } else if (token.kind == THIS) {
            if (allowThisIdent) {
                // Make sure we're using a supported source version.
                checkSourceLevel(Feature.TYPE_ANNOTATIONS);
                Name name = token.name();
                nextToken();
                return name;
            } else {
                log.error(DiagnosticFlag.SYNTAX, token.pos, Errors.ThisAsIdentifier);
                nextToken();
                return names.error;
            }
        } else if (token.kind == UNDERSCORE) {
            if (Feature.UNDERSCORE_IDENTIFIER.allowedInSource(source)) {
                log.warning(token.pos, Warnings.UnderscoreAsIdentifier);
            } else {
                log.error(DiagnosticFlag.SYNTAX, token.pos, Errors.UnderscoreAsIdentifier);
            }
            Name name = token.name();
            nextToken();
            return name;
        } else {
            accept(IDENTIFIER);
            if (advanceOnErrors) {
                nextToken();
            }
            return names.error;
        }
    }

    /**
     * Qualident = Ident { DOT [Annotations] Ident }
     */
    public JCExpression qualident(boolean allowAnnos) {
        JCExpression t = toP(F.at(token.pos).Ident(ident()));
        while (token.kind == DOT) {
            int pos = token.pos;
            nextToken();
            List<JCAnnotation> tyannos = null;
            if (allowAnnos) {
                tyannos = typeAnnotationsOpt();
            }
            t = toP(F.at(pos).Select(t, ident()));
            if (tyannos != null && tyannos.nonEmpty()) {
                t = toP(F.at(tyannos.head.pos).AnnotatedType(tyannos, t));
            }
        }
        return t;
    }

    JCExpression literal(Name prefix) {
        return literal(prefix, token.pos);
    }

    /**
     * Literal =
     *     INTLITERAL
     *   | LONGLITERAL
     *   | FLOATLITERAL
     *   | DOUBLELITERAL
     *   | CHARLITERAL
     *   | STRINGLITERAL
     *   | TRUE
     *   | FALSE
     *   | NULL
     */
    JCExpression literal(Name prefix, int pos) {
        JCExpression t = errorTree;
        switch (token.kind) {
        case INTLITERAL:
            try {
                t = F.at(pos).Literal(
                    TypeTag.INT,
                    Convert.string2int(strval(prefix), token.radix()));
            } catch (NumberFormatException ex) {
                log.error(DiagnosticFlag.SYNTAX, token.pos, Errors.IntNumberTooLarge(strval(prefix)));
            }
            break;
        case LONGLITERAL:
            try {
                t = F.at(pos).Literal(
                    TypeTag.LONG,
                    Long.valueOf(Convert.string2long(strval(prefix), token.radix())));
            } catch (NumberFormatException ex) {
                log.error(DiagnosticFlag.SYNTAX, token.pos, Errors.IntNumberTooLarge(strval(prefix)));
            }
            break;
        case FLOATLITERAL: {
            String proper = token.radix() == 16 ?
                    ("0x"+ token.stringVal()) :
                    token.stringVal();
            Float n;
            try {
                n = Float.valueOf(proper);
            } catch (NumberFormatException ex) {
                // error already reported in scanner
                n = Float.NaN;
            }
            if (n.floatValue() == 0.0f && !isZero(proper))
                log.error(DiagnosticFlag.SYNTAX, token.pos, Errors.FpNumberTooSmall);
            else if (n.floatValue() == Float.POSITIVE_INFINITY)
                log.error(DiagnosticFlag.SYNTAX, token.pos, Errors.FpNumberTooLarge);
            else
                t = F.at(pos).Literal(TypeTag.FLOAT, n);
            break;
        }
        case DOUBLELITERAL: {
            String proper = token.radix() == 16 ?
                    ("0x"+ token.stringVal()) :
                    token.stringVal();
            Double n;
            try {
                n = Double.valueOf(proper);
            } catch (NumberFormatException ex) {
                // error already reported in scanner
                n = Double.NaN;
            }
            if (n.doubleValue() == 0.0d && !isZero(proper))
                log.error(DiagnosticFlag.SYNTAX, token.pos, Errors.FpNumberTooSmall);
            else if (n.doubleValue() == Double.POSITIVE_INFINITY)
                log.error(DiagnosticFlag.SYNTAX, token.pos, Errors.FpNumberTooLarge);
            else
                t = F.at(pos).Literal(TypeTag.DOUBLE, n);
            break;
        }
        case CHARLITERAL:
            t = F.at(pos).Literal(
                TypeTag.CHAR,
                token.stringVal().charAt(0) + 0);
            break;
        case STRINGLITERAL:
            t = F.at(pos).Literal(
                TypeTag.CLASS,
                token.stringVal());
            break;
        case TRUE: case FALSE:
            t = F.at(pos).Literal(
                TypeTag.BOOLEAN,
                (token.kind == TRUE ? 1 : 0));
            break;
        case NULL:
            t = F.at(pos).Literal(
                TypeTag.BOT,
                null);
            break;
        default:
            Assert.error();
        }
        if (t == errorTree)
            t = F.at(pos).Erroneous();
        storeEnd(t, token.endPos);
        nextToken();
        return t;
    }
    //where
        boolean isZero(String s) {
            char[] cs = s.toCharArray();
            int base = ((cs.length > 1 && Character.toLowerCase(cs[1]) == 'x') ? 16 : 10);
            int i = ((base==16) ? 2 : 0);
            while (i < cs.length && (cs[i] == '0' || cs[i] == '.')) i++;
            return !(i < cs.length && (Character.digit(cs[i], base) > 0));
        }

        String strval(Name prefix) {
            String s = token.stringVal();
            return prefix.isEmpty() ? s : prefix + s;
        }

    /** terms can be either expressions or types.
     */
    public JCExpression parseExpression() {
        return term(EXPR);
    }

    /**
     * parses (optional) type annotations followed by a type. If the
     * annotations are present before the type and are not consumed during array
     * parsing, this method returns a {@link JCAnnotatedType} consisting of
     * these annotations and the underlying type. Otherwise, it returns the
     * underlying type.
     *
     * <p>
     *
     * Note that this method sets {@code mode} to {@code TYPE} first, before
     * parsing annotations.
     */
    public JCExpression parseType() {
        return parseType(false);
    }

    public JCExpression parseType(boolean allowVar) {
        List<JCAnnotation> annotations = typeAnnotationsOpt();
        return parseType(allowVar, annotations);
    }

    public JCExpression parseType(boolean allowVar, List<JCAnnotation> annotations) {
        JCExpression result = unannotatedType(allowVar);

        if (annotations.nonEmpty()) {
            result = insertAnnotationsToMostInner(result, annotations, false);
        }

        return result;
    }

    public JCExpression unannotatedType(boolean allowVar) {
        JCExpression result = term(TYPE);
        Name restrictedTypeName = restrictedTypeName(result, !allowVar);

        if (restrictedTypeName != null && (!allowVar || restrictedTypeName != names.var)) {
            syntaxError(result.pos, Errors.RestrictedTypeNotAllowedHere(restrictedTypeName));
        }

        return result;
    }



    protected JCExpression term(int newmode) {
        int prevmode = mode;
        mode = newmode;
        JCExpression t = term();
        lastmode = mode;
        mode = prevmode;
        return t;
    }

    /**
     *  {@literal
     *  Expression = Expression1 [ExpressionRest]
     *  ExpressionRest = [AssignmentOperator Expression1]
     *  AssignmentOperator = "=" | "+=" | "-=" | "*=" | "/=" |
     *                       "&=" | "|=" | "^=" |
     *                       "%=" | "<<=" | ">>=" | ">>>="
     *  Type = Type1
     *  TypeNoParams = TypeNoParams1
     *  StatementExpression = Expression
     *  ConstantExpression = Expression
     *  }
     */
    JCExpression term() {
        JCExpression t = term1();
        if ((mode & EXPR) != 0 &&
            token.kind == EQ || PLUSEQ.compareTo(token.kind) <= 0 && token.kind.compareTo(GTGTGTEQ) <= 0)
            return termRest(t);
        else
            return t;
    }

    JCExpression termRest(JCExpression t) {
        switch (token.kind) {
        case EQ: {
            int pos = token.pos;
            nextToken();
            selectExprMode();
            JCExpression t1 = term();
            return toP(F.at(pos).Assign(t, t1));
        }
        case PLUSEQ:
        case SUBEQ:
        case STAREQ:
        case SLASHEQ:
        case PERCENTEQ:
        case AMPEQ:
        case BAREQ:
        case CARETEQ:
        case LTLTEQ:
        case GTGTEQ:
        case GTGTGTEQ:
            int pos = token.pos;
            TokenKind tk = token.kind;
            nextToken();
            selectExprMode();
            JCExpression t1 = term();
            return F.at(pos).Assignop(optag(tk), t, t1);
        default:
            return t;
        }
    }

    /** Expression1   = Expression2 [Expression1Rest]
     *  Type1         = Type2
     *  TypeNoParams1 = TypeNoParams2
     */
    JCExpression term1() {
        JCExpression t = term2();
        if ((mode & EXPR) != 0 && token.kind == QUES) {
            selectExprMode();
            return term1Rest(t);
        } else {
            return t;
        }
    }

    /** Expression1Rest = ["?" Expression ":" Expression1]
     */
    JCExpression term1Rest(JCExpression t) {
        if (token.kind == QUES) {
            int pos = token.pos;
            nextToken();
            JCExpression t1 = term();
            accept(COLON);
            JCExpression t2 = term1();
            return F.at(pos).Conditional(t, t1, t2);
        } else {
            return t;
        }
    }

    /** Expression2   = Expression3 [Expression2Rest]
     *  Type2         = Type3
     *  TypeNoParams2 = TypeNoParams3
     */
    JCExpression term2() {
        JCExpression t = term3();
        if ((mode & EXPR) != 0 && prec(token.kind) >= TreeInfo.orPrec) {
            selectExprMode();
            return term2Rest(t, TreeInfo.orPrec);
        } else {
            return t;
        }
    }

    /*  Expression2Rest = {infixop Expression3}
     *                  | Expression3 instanceof Type
     *                  | Expression3 instanceof Pattern
     *  infixop         = "||"
     *                  | "&&"
     *                  | "|"
     *                  | "^"
     *                  | "&"
     *                  | "==" | "!="
     *                  | "<" | ">" | "<=" | ">="
     *                  | "<<" | ">>" | ">>>"
     *                  | "+" | "-"
     *                  | "*" | "/" | "%"
     */
    JCExpression term2Rest(JCExpression t, int minprec) {
        JCExpression[] odStack = newOdStack();
        Token[] opStack = newOpStack();

        // optimization, was odStack = new Tree[...]; opStack = new Tree[...];
        int top = 0;
        odStack[0] = t;
        int startPos = token.pos;
        Token topOp = Tokens.DUMMY;
        while (prec(token.kind) >= minprec) {
            opStack[top] = topOp;

            if (token.kind == INSTANCEOF) {
                int pos = token.pos;
                nextToken();
                JCTree pattern = parseType();
                if (token.kind == IDENTIFIER) {
<<<<<<< HEAD
=======
                    checkSourceLevel(token.pos, Feature.PATTERN_MATCHING_IN_INSTANCEOF);
>>>>>>> ecc066e1
                    pattern = toP(F.at(token.pos).BindingPattern(ident(), pattern));
                }
                odStack[top] = F.at(pos).TypeTest(odStack[top], pattern);
            } else {
                topOp = token;
                nextToken();
                top++;
                odStack[top] = term3();
            }
            while (top > 0 && prec(topOp.kind) >= prec(token.kind)) {
                odStack[top - 1] = F.at(topOp.pos).Binary(optag(topOp.kind), odStack[top - 1], odStack[top]);
                top--;
                topOp = opStack[top];
            }
        }
        Assert.check(top == 0);
        t = odStack[0];

        if (t.hasTag(JCTree.Tag.PLUS)) {
            t = foldStrings(t);
        }

        odStackSupply.add(odStack);
        opStackSupply.add(opStack);
        return t;
    }
    //where
        /** If tree is a concatenation of string literals, replace it
         *  by a single literal representing the concatenated string.
         */
        protected JCExpression foldStrings(JCExpression tree) {
            if (!allowStringFolding)
                return tree;
            ListBuffer<JCExpression> opStack = new ListBuffer<>();
            ListBuffer<JCLiteral> litBuf = new ListBuffer<>();
            boolean needsFolding = false;
            JCExpression curr = tree;
            while (true) {
                if (curr.hasTag(JCTree.Tag.PLUS)) {
                    JCBinary op = (JCBinary)curr;
                    needsFolding |= foldIfNeeded(op.rhs, litBuf, opStack, false);
                    curr = op.lhs;
                } else {
                    needsFolding |= foldIfNeeded(curr, litBuf, opStack, true);
                    break; //last one!
                }
            }
            if (needsFolding) {
                List<JCExpression> ops = opStack.toList();
                JCExpression res = ops.head;
                for (JCExpression op : ops.tail) {
                    res = F.at(op.getStartPosition()).Binary(optag(TokenKind.PLUS), res, op);
                    storeEnd(res, getEndPos(op));
                }
                return res;
            } else {
                return tree;
            }
        }

        private boolean foldIfNeeded(JCExpression tree, ListBuffer<JCLiteral> litBuf,
                                                ListBuffer<JCExpression> opStack, boolean last) {
            JCLiteral str = stringLiteral(tree);
            if (str != null) {
                litBuf.prepend(str);
                return last && merge(litBuf, opStack);
            } else {
                boolean res = merge(litBuf, opStack);
                litBuf.clear();
                opStack.prepend(tree);
                return res;
            }
        }

        boolean merge(ListBuffer<JCLiteral> litBuf, ListBuffer<JCExpression> opStack) {
            if (litBuf.isEmpty()) {
                return false;
            } else if (litBuf.size() == 1) {
                opStack.prepend(litBuf.first());
                return false;
            } else {
                JCExpression t = F.at(litBuf.first().getStartPosition()).Literal(TypeTag.CLASS,
                        litBuf.stream().map(lit -> (String)lit.getValue()).collect(Collectors.joining()));
                storeEnd(t, litBuf.last().getEndPosition(endPosTable));
                opStack.prepend(t);
                return true;
            }
        }

        private JCLiteral stringLiteral(JCTree tree) {
            if (tree.hasTag(LITERAL)) {
                JCLiteral lit = (JCLiteral)tree;
                if (lit.typetag == TypeTag.CLASS) {
                    return lit;
                }
            }
            return null;
        }


        /** optimization: To save allocating a new operand/operator stack
         *  for every binary operation, we use supplys.
         */
        ArrayList<JCExpression[]> odStackSupply = new ArrayList<>();
        ArrayList<Token[]> opStackSupply = new ArrayList<>();

        private JCExpression[] newOdStack() {
            if (odStackSupply.isEmpty())
                return new JCExpression[infixPrecedenceLevels + 1];
            return odStackSupply.remove(odStackSupply.size() - 1);
        }

        private Token[] newOpStack() {
            if (opStackSupply.isEmpty())
                return new Token[infixPrecedenceLevels + 1];
            return opStackSupply.remove(opStackSupply.size() - 1);
        }

    /**
     *  Expression3    = PrefixOp Expression3
     *                 | "(" Expr | TypeNoParams ")" Expression3
     *                 | Primary {Selector} {PostfixOp}
     *
     *  {@literal
     *  Primary        = "(" Expression ")"
     *                 | Literal
     *                 | [TypeArguments] THIS [Arguments]
     *                 | [TypeArguments] SUPER SuperSuffix
     *                 | NEW [TypeArguments] Creator
     *                 | "(" Arguments ")" "->" ( Expression | Block )
     *                 | Ident "->" ( Expression | Block )
     *                 | [Annotations] Ident { "." [Annotations] Ident }
     *                 | Expression3 MemberReferenceSuffix
     *                   [ [Annotations] "[" ( "]" BracketsOpt "." CLASS | Expression "]" )
     *                   | Arguments
     *                   | "." ( CLASS | THIS | [TypeArguments] SUPER Arguments | NEW [TypeArguments] InnerCreator )
     *                   ]
     *                 | BasicType BracketsOpt "." CLASS
     *  }
     *
     *  PrefixOp       = "++" | "--" | "!" | "~" | "+" | "-"
     *  PostfixOp      = "++" | "--"
     *  Type3          = Ident { "." Ident } [TypeArguments] {TypeSelector} BracketsOpt
     *                 | BasicType
     *  TypeNoParams3  = Ident { "." Ident } BracketsOpt
     *  Selector       = "." [TypeArguments] Ident [Arguments]
     *                 | "." THIS
     *                 | "." [TypeArguments] SUPER SuperSuffix
     *                 | "." NEW [TypeArguments] InnerCreator
     *                 | "[" Expression "]"
     *  TypeSelector   = "." Ident [TypeArguments]
     *  SuperSuffix    = Arguments | "." Ident [Arguments]
     */
    protected JCExpression term3() {
        int pos = token.pos;
        JCExpression t;
        List<JCExpression> typeArgs = typeArgumentsOpt(EXPR);
        switch (token.kind) {
        case QUES:
            if ((mode & TYPE) != 0 && (mode & (TYPEARG|NOPARAMS)) == TYPEARG) {
                selectTypeMode();
                return typeArgument();
            } else
                return illegal();
        case PLUSPLUS: case SUBSUB: case BANG: case TILDE: case PLUS: case SUB:
            if (typeArgs == null && (mode & EXPR) != 0) {
                TokenKind tk = token.kind;
                nextToken();
                selectExprMode();
                if (tk == SUB &&
                    (token.kind == INTLITERAL || token.kind == LONGLITERAL) &&
                    token.radix() == 10) {
                    selectExprMode();
                    t = literal(names.hyphen, pos);
                } else {
                    t = term3();
                    return F.at(pos).Unary(unoptag(tk), t);
                }
            } else return illegal();
            break;
        case LPAREN:
            if (typeArgs == null && (mode & EXPR) != 0) {
                ParensResult pres = analyzeParens();
                switch (pres) {
                    case CAST:
                       accept(LPAREN);
                       selectTypeMode();
                       int pos1 = pos;
                       List<JCExpression> targets = List.of(t = parseType());
                       while (token.kind == AMP) {
                           checkSourceLevel(Feature.INTERSECTION_TYPES_IN_CAST);
                           accept(AMP);
                           targets = targets.prepend(parseType());
                       }
                       if (targets.length() > 1) {
                           t = toP(F.at(pos1).TypeIntersection(targets.reverse()));
                       }
                       accept(RPAREN);
                       selectExprMode();
                       JCExpression t1 = term3();
                       return F.at(pos).TypeCast(t, t1);
                    case IMPLICIT_LAMBDA:
                    case EXPLICIT_LAMBDA:
                        t = lambdaExpressionOrStatement(true, pres == ParensResult.EXPLICIT_LAMBDA, pos);
                        break;
                    default: //PARENS
                        accept(LPAREN);
                        selectExprMode();
                        t = termRest(term1Rest(term2Rest(term3(), TreeInfo.orPrec)));
                        accept(RPAREN);
                        t = toP(F.at(pos).Parens(t));
                        break;
                }
            } else {
                return illegal();
            }
            break;
        case THIS:
            if ((mode & EXPR) != 0) {
                selectExprMode();
                t = to(F.at(pos).Ident(names._this));
                nextToken();
                if (typeArgs == null)
                    t = argumentsOpt(null, t);
                else
                    t = arguments(typeArgs, t);
                typeArgs = null;
            } else return illegal();
            break;
        case SUPER:
            if ((mode & EXPR) != 0) {
                selectExprMode();
                t = to(F.at(pos).Ident(names._super));
                t = superSuffix(typeArgs, t);
                typeArgs = null;
            } else return illegal();
            break;
        case INTLITERAL: case LONGLITERAL: case FLOATLITERAL: case DOUBLELITERAL:
        case CHARLITERAL: case STRINGLITERAL:
        case TRUE: case FALSE: case NULL:
            if (typeArgs == null && (mode & EXPR) != 0) {
                selectExprMode();
                t = literal(names.empty);
            } else return illegal();
            break;
        case NEW:
            if (typeArgs != null) return illegal();
            if ((mode & EXPR) != 0) {
                selectExprMode();
                nextToken();
                if (token.kind == LT) typeArgs = typeArguments(false);
                t = creator(pos, typeArgs);
                typeArgs = null;
            } else return illegal();
            break;
        case MONKEYS_AT:
            // Only annotated cast types and method references are valid
            List<JCAnnotation> typeAnnos = typeAnnotationsOpt();
            if (typeAnnos.isEmpty()) {
                // else there would be no '@'
                throw new AssertionError("Expected type annotations, but found none!");
            }

            JCExpression expr = term3();

            if ((mode & TYPE) == 0) {
                // Type annotations on class literals no longer legal
                switch (expr.getTag()) {
                case REFERENCE: {
                    JCMemberReference mref = (JCMemberReference) expr;
                    mref.expr = toP(F.at(pos).AnnotatedType(typeAnnos, mref.expr));
                    t = mref;
                    break;
                }
                case SELECT: {
                    JCFieldAccess sel = (JCFieldAccess) expr;

                    if (sel.name != names._class) {
                        return illegal();
                    } else {
                        log.error(token.pos, Errors.NoAnnotationsOnDotClass);
                        return expr;
                    }
                }
                default:
                    return illegal(typeAnnos.head.pos);
                }

            } else {
                // Type annotations targeting a cast
                t = insertAnnotationsToMostInner(expr, typeAnnos, false);
            }
            break;
        case UNDERSCORE: case IDENTIFIER: case ASSERT: case ENUM:
            if (typeArgs != null) return illegal();
            if ((mode & EXPR) != 0 && (mode & NOLAMBDA) == 0 && peekToken(ARROW)) {
                t = lambdaExpressionOrStatement(false, false, pos);
            } else {
                t = toP(F.at(token.pos).Ident(ident()));
                loop: while (true) {
                    pos = token.pos;
                    final List<JCAnnotation> annos = typeAnnotationsOpt();

                    // need to report an error later if LBRACKET is for array
                    // index access rather than array creation level
                    if (!annos.isEmpty() && token.kind != LBRACKET && token.kind != ELLIPSIS)
                        return illegal(annos.head.pos);

                    switch (token.kind) {
                    case LBRACKET:
                        nextToken();
                        if (token.kind == RBRACKET) {
                            nextToken();
                            t = bracketsOpt(t);
                            t = toP(F.at(pos).TypeArray(t));
                            if (annos.nonEmpty()) {
                                t = toP(F.at(pos).AnnotatedType(annos, t));
                            }
                            t = bracketsSuffix(t);
                        } else {
                            if ((mode & EXPR) != 0) {
                                selectExprMode();
                                JCExpression t1 = term();
                                if (!annos.isEmpty()) t = illegal(annos.head.pos);
                                t = to(F.at(pos).Indexed(t, t1));
                            }
                            accept(RBRACKET);
                        }
                        break loop;
                    case LPAREN:
                        if ((mode & EXPR) != 0) {
                            selectExprMode();
                            t = arguments(typeArgs, t);
                            if (!annos.isEmpty()) t = illegal(annos.head.pos);
                            typeArgs = null;
                        }
                        break loop;
                    case DOT:
                        nextToken();
                        if (token.kind == TokenKind.IDENTIFIER && typeArgs != null) {
                            return illegal();
                        }
                        int oldmode = mode;
                        mode &= ~NOPARAMS;
                        typeArgs = typeArgumentsOpt(EXPR);
                        mode = oldmode;
                        if ((mode & EXPR) != 0) {
                            switch (token.kind) {
                            case CLASS:
                                if (typeArgs != null) return illegal();
                                selectExprMode();
                                t = to(F.at(pos).Select(t, names._class));
                                nextToken();
                                break loop;
                            case THIS:
                                if (typeArgs != null) return illegal();
                                selectExprMode();
                                t = to(F.at(pos).Select(t, names._this));
                                nextToken();
                                break loop;
                            case SUPER:
                                selectExprMode();
                                t = to(F.at(pos).Select(t, names._super));
                                t = superSuffix(typeArgs, t);
                                typeArgs = null;
                                break loop;
                            case NEW:
                                if (typeArgs != null) return illegal();
                                selectExprMode();
                                int pos1 = token.pos;
                                nextToken();
                                if (token.kind == LT) typeArgs = typeArguments(false);
                                t = innerCreator(pos1, typeArgs, t);
                                typeArgs = null;
                                break loop;
                            }
                        }

                        List<JCAnnotation> tyannos = null;
                        if ((mode & TYPE) != 0 && token.kind == MONKEYS_AT) {
                            tyannos = typeAnnotationsOpt();
                        }
                        // typeArgs saved for next loop iteration.
                        t = toP(F.at(pos).Select(t, ident()));
                        if (tyannos != null && tyannos.nonEmpty()) {
                            t = toP(F.at(tyannos.head.pos).AnnotatedType(tyannos, t));
                        }
                        break;
                    case ELLIPSIS:
                        if (this.permitTypeAnnotationsPushBack) {
                            this.typeAnnotationsPushedBack = annos;
                        } else if (annos.nonEmpty()) {
                            // Don't return here -- error recovery attempt
                            illegal(annos.head.pos);
                        }
                        break loop;
                    case LT:
                        if ((mode & TYPE) == 0 && isUnboundMemberRef()) {
                            //this is an unbound method reference whose qualifier
                            //is a generic type i.e. A<S>::m
                            int pos1 = token.pos;
                            accept(LT);
                            ListBuffer<JCExpression> args = new ListBuffer<>();
                            args.append(typeArgument());
                            while (token.kind == COMMA) {
                                nextToken();
                                args.append(typeArgument());
                            }
                            accept(GT);
                            t = toP(F.at(pos1).TypeApply(t, args.toList()));
                            while (token.kind == DOT) {
                                nextToken();
                                selectTypeMode();
                                t = toP(F.at(token.pos).Select(t, ident()));
                                t = typeArgumentsOpt(t);
                            }
                            t = bracketsOpt(t);
                            if (token.kind != COLCOL) {
                                //method reference expected here
                                t = illegal();
                            }
                            selectExprMode();
                            return term3Rest(t, typeArgs);
                        }
                        break loop;
                    default:
                        break loop;
                    }
                }
            }
            if (typeArgs != null) illegal();
            t = typeArgumentsOpt(t);
            break;
        case BYTE: case SHORT: case CHAR: case INT: case LONG: case FLOAT:
        case DOUBLE: case BOOLEAN:
            if (typeArgs != null) illegal();
            t = bracketsSuffix(bracketsOpt(basicType()));
            break;
        case VOID:
            if (typeArgs != null) illegal();
            if ((mode & EXPR) != 0) {
                nextToken();
                if (token.kind == DOT) {
                    JCPrimitiveTypeTree ti = toP(F.at(pos).TypeIdent(TypeTag.VOID));
                    t = bracketsSuffix(ti);
                } else {
                    return illegal(pos);
                }
            } else {
                // Support the corner case of myMethodHandle.<void>invoke() by passing
                // a void type (like other primitive types) to the next phase.
                // The error will be reported in Attr.attribTypes or Attr.visitApply.
                JCPrimitiveTypeTree ti = to(F.at(pos).TypeIdent(TypeTag.VOID));
                nextToken();
                return ti;
                //return illegal();
            }
            break;
        case SWITCH:
            checkSourceLevel(Feature.SWITCH_EXPRESSION);
            allowYieldStatement = true;
            int switchPos = token.pos;
            nextToken();
            JCExpression selector = parExpression();
            accept(LBRACE);
            ListBuffer<JCCase> cases = new ListBuffer<>();
            while (true) {
                pos = token.pos;
                switch (token.kind) {
                case CASE:
                case DEFAULT:
                    cases.appendList(switchExpressionStatementGroup());
                    break;
                case RBRACE: case EOF:
                    JCSwitchExpression e = to(F.at(switchPos).SwitchExpression(selector,
                                                                               cases.toList()));
                    e.endpos = token.pos;
                    accept(RBRACE);
                    return e;
                default:
                    nextToken(); // to ensure progress
                    syntaxError(pos, Errors.Expected3(CASE, DEFAULT, RBRACE));
                }
            }
        default:
            return illegal();
        }
        return term3Rest(t, typeArgs);
    }

    private List<JCCase> switchExpressionStatementGroup() {
        ListBuffer<JCCase> caseExprs = new ListBuffer<>();
        int casePos = token.pos;
        ListBuffer<JCExpression> pats = new ListBuffer<>();

        if (token.kind == DEFAULT) {
            nextToken();
        } else {
            accept(CASE);
            while (true) {
                pats.append(term(EXPR | NOLAMBDA));
                if (token.kind != COMMA) break;
                checkSourceLevel(Feature.SWITCH_MULTIPLE_CASE_LABELS);
                nextToken();
            };
        }
        List<JCStatement> stats = null;
        JCTree body = null;
        CaseTree.CaseKind kind;
        switch (token.kind) {
            case ARROW:
                checkSourceLevel(Feature.SWITCH_RULE);
                nextToken();
                if (token.kind == TokenKind.THROW || token.kind == TokenKind.LBRACE) {
                    stats = List.of(parseStatement());
                    body = stats.head;
                    kind = JCCase.RULE;
                } else {
                    JCExpression value = parseExpression();
                    stats = List.of(to(F.at(value).Yield(value)));
                    body = value;
                    kind = JCCase.RULE;
                    accept(SEMI);
                }
                break;
            default:
                accept(COLON, tk -> Errors.Expected2(COLON, ARROW));
                stats = blockStatements();
                kind = JCCase.STATEMENT;
                break;
        }
        caseExprs.append(toP(F.at(casePos).Case(kind, pats.toList(), stats, body)));
        return caseExprs.toList();
    }

    JCExpression term3Rest(JCExpression t, List<JCExpression> typeArgs) {
        if (typeArgs != null) illegal();
        while (true) {
            int pos1 = token.pos;
            final List<JCAnnotation> annos = typeAnnotationsOpt();

            if (token.kind == LBRACKET) {
                nextToken();
                if ((mode & TYPE) != 0) {
                    int oldmode = mode;
                    selectTypeMode();
                    if (token.kind == RBRACKET) {
                        nextToken();
                        t = bracketsOpt(t);
                        t = toP(F.at(pos1).TypeArray(t));
                        if (token.kind == COLCOL) {
                            selectExprMode();
                            continue;
                        }
                        if (annos.nonEmpty()) {
                            t = toP(F.at(pos1).AnnotatedType(annos, t));
                        }
                        return t;
                    }
                    mode = oldmode;
                }
                if ((mode & EXPR) != 0) {
                    selectExprMode();
                    JCExpression t1 = term();
                    t = to(F.at(pos1).Indexed(t, t1));
                }
                accept(RBRACKET);
            } else if (token.kind == DOT) {
                nextToken();
                typeArgs = typeArgumentsOpt(EXPR);
                if (token.kind == SUPER && (mode & EXPR) != 0) {
                    selectExprMode();
                    t = to(F.at(pos1).Select(t, names._super));
                    nextToken();
                    t = arguments(typeArgs, t);
                    typeArgs = null;
                } else if (token.kind == NEW && (mode & EXPR) != 0) {
                    if (typeArgs != null) return illegal();
                    selectExprMode();
                    int pos2 = token.pos;
                    nextToken();
                    if (token.kind == LT) typeArgs = typeArguments(false);
                    t = innerCreator(pos2, typeArgs, t);
                    typeArgs = null;
                } else {
                    List<JCAnnotation> tyannos = null;
                    if ((mode & TYPE) != 0 && token.kind == MONKEYS_AT) {
                        // is the mode check needed?
                        tyannos = typeAnnotationsOpt();
                    }
                    t = toP(F.at(pos1).Select(t, ident(true)));
                    if (tyannos != null && tyannos.nonEmpty()) {
                        t = toP(F.at(tyannos.head.pos).AnnotatedType(tyannos, t));
                    }
                    t = argumentsOpt(typeArgs, typeArgumentsOpt(t));
                    typeArgs = null;
                }
            } else if ((mode & EXPR) != 0 && token.kind == COLCOL) {
                selectExprMode();
                if (typeArgs != null) return illegal();
                accept(COLCOL);
                t = memberReferenceSuffix(pos1, t);
            } else {
                if (!annos.isEmpty()) {
                    if (permitTypeAnnotationsPushBack)
                        typeAnnotationsPushedBack = annos;
                    else
                        return illegal(annos.head.pos);
                }
                break;
            }
        }
        while ((token.kind == PLUSPLUS || token.kind == SUBSUB) && (mode & EXPR) != 0) {
            selectExprMode();
            t = to(F.at(token.pos).Unary(
                  token.kind == PLUSPLUS ? POSTINC : POSTDEC, t));
            nextToken();
        }
        return toP(t);
    }

    /**
     * If we see an identifier followed by a '&lt;' it could be an unbound
     * method reference or a binary expression. To disambiguate, look for a
     * matching '&gt;' and see if the subsequent terminal is either '.' or '::'.
     */
    @SuppressWarnings("fallthrough")
    boolean isUnboundMemberRef() {
        int pos = 0, depth = 0;
        outer: for (Token t = S.token(pos) ; ; t = S.token(++pos)) {
            switch (t.kind) {
                case IDENTIFIER: case UNDERSCORE: case QUES: case EXTENDS: case SUPER:
                case DOT: case RBRACKET: case LBRACKET: case COMMA:
                case BYTE: case SHORT: case INT: case LONG: case FLOAT:
                case DOUBLE: case BOOLEAN: case CHAR:
                case MONKEYS_AT:
                    break;

                case LPAREN:
                    // skip annotation values
                    int nesting = 0;
                    for (; ; pos++) {
                        TokenKind tk2 = S.token(pos).kind;
                        switch (tk2) {
                            case EOF:
                                return false;
                            case LPAREN:
                                nesting++;
                                break;
                            case RPAREN:
                                nesting--;
                                if (nesting == 0) {
                                    continue outer;
                                }
                                break;
                        }
                    }

                case LT:
                    depth++; break;
                case GTGTGT:
                    depth--;
                case GTGT:
                    depth--;
                case GT:
                    depth--;
                    if (depth == 0) {
                        TokenKind nextKind = S.token(pos + 1).kind;
                        return
                            nextKind == TokenKind.DOT ||
                            nextKind == TokenKind.LBRACKET ||
                            nextKind == TokenKind.COLCOL;
                    }
                    break;
                default:
                    return false;
            }
        }
    }

    /**
     * If we see an identifier followed by a '&lt;' it could be an unbound
     * method reference or a binary expression. To disambiguate, look for a
     * matching '&gt;' and see if the subsequent terminal is either '.' or '::'.
     */
    @SuppressWarnings("fallthrough")
    ParensResult analyzeParens() {
        int depth = 0;
        boolean type = false;
        ParensResult defaultResult = ParensResult.PARENS;
        outer: for (int lookahead = 0; ; lookahead++) {
            TokenKind tk = S.token(lookahead).kind;
            switch (tk) {
                case COMMA:
                    type = true;
                case EXTENDS: case SUPER: case DOT: case AMP:
                    //skip
                    break;
                case QUES:
                    if (peekToken(lookahead, EXTENDS) ||
                            peekToken(lookahead, SUPER)) {
                        //wildcards
                        type = true;
                    }
                    break;
                case BYTE: case SHORT: case INT: case LONG: case FLOAT:
                case DOUBLE: case BOOLEAN: case CHAR: case VOID:
                    if (peekToken(lookahead, RPAREN)) {
                        //Type, ')' -> cast
                        return ParensResult.CAST;
                    } else if (peekToken(lookahead, LAX_IDENTIFIER)) {
                        //Type, Identifier/'_'/'assert'/'enum' -> explicit lambda
                        return ParensResult.EXPLICIT_LAMBDA;
                    }
                    break;
                case LPAREN:
                    if (lookahead != 0) {
                        // '(' in a non-starting position -> parens
                        return ParensResult.PARENS;
                    } else if (peekToken(lookahead, RPAREN)) {
                        // '(', ')' -> explicit lambda
                        return ParensResult.EXPLICIT_LAMBDA;
                    }
                    break;
                case RPAREN:
                    // if we have seen something that looks like a type,
                    // then it's a cast expression
                    if (type) return ParensResult.CAST;
                    // otherwise, disambiguate cast vs. parenthesized expression
                    // based on subsequent token.
                    switch (S.token(lookahead + 1).kind) {
                        /*case PLUSPLUS: case SUBSUB: */
                        case BANG: case TILDE:
                        case LPAREN: case THIS: case SUPER:
                        case INTLITERAL: case LONGLITERAL: case FLOATLITERAL:
                        case DOUBLELITERAL: case CHARLITERAL: case STRINGLITERAL:
                        case TRUE: case FALSE: case NULL:
                        case NEW: case IDENTIFIER: case ASSERT: case ENUM: case UNDERSCORE:
                        case SWITCH:
                        case BYTE: case SHORT: case CHAR: case INT:
                        case LONG: case FLOAT: case DOUBLE: case BOOLEAN: case VOID:
                            return ParensResult.CAST;
                        default:
                            return defaultResult;
                    }
                case UNDERSCORE:
                case ASSERT:
                case ENUM:
                case IDENTIFIER:
                    if (peekToken(lookahead, LAX_IDENTIFIER)) {
                        // Identifier, Identifier/'_'/'assert'/'enum' -> explicit lambda
                        return ParensResult.EXPLICIT_LAMBDA;
                    } else if (peekToken(lookahead, RPAREN, ARROW)) {
                        // Identifier, ')' '->' -> implicit lambda
                        return (mode & NOLAMBDA) == 0 ? ParensResult.IMPLICIT_LAMBDA
                                                      : ParensResult.PARENS;
                    } else if (depth == 0 && peekToken(lookahead, COMMA)) {
                        defaultResult = ParensResult.IMPLICIT_LAMBDA;
                    }
                    type = false;
                    break;
                case FINAL:
                case ELLIPSIS:
                    //those can only appear in explicit lambdas
                    return ParensResult.EXPLICIT_LAMBDA;
                case MONKEYS_AT:
                    type = true;
                    lookahead += 1; //skip '@'
                    while (peekToken(lookahead, DOT)) {
                        lookahead += 2;
                    }
                    if (peekToken(lookahead, LPAREN)) {
                        lookahead++;
                        //skip annotation values
                        int nesting = 0;
                        for (; ; lookahead++) {
                            TokenKind tk2 = S.token(lookahead).kind;
                            switch (tk2) {
                                case EOF:
                                    return ParensResult.PARENS;
                                case LPAREN:
                                    nesting++;
                                    break;
                                case RPAREN:
                                    nesting--;
                                    if (nesting == 0) {
                                        continue outer;
                                    }
                                break;
                            }
                        }
                    }
                    break;
                case LBRACKET:
                    if (peekToken(lookahead, RBRACKET, LAX_IDENTIFIER)) {
                        // '[', ']', Identifier/'_'/'assert'/'enum' -> explicit lambda
                        return ParensResult.EXPLICIT_LAMBDA;
                    } else if (peekToken(lookahead, RBRACKET, RPAREN) ||
                            peekToken(lookahead, RBRACKET, AMP)) {
                        // '[', ']', ')' -> cast
                        // '[', ']', '&' -> cast (intersection type)
                        return ParensResult.CAST;
                    } else if (peekToken(lookahead, RBRACKET)) {
                        //consume the ']' and skip
                        type = true;
                        lookahead++;
                        break;
                    } else {
                        return ParensResult.PARENS;
                    }
                case LT:
                    depth++; break;
                case GTGTGT:
                    depth--;
                case GTGT:
                    depth--;
                case GT:
                    depth--;
                    if (depth == 0) {
                        if (peekToken(lookahead, RPAREN) ||
                                peekToken(lookahead, AMP)) {
                            // '>', ')' -> cast
                            // '>', '&' -> cast
                            return ParensResult.CAST;
                        } else if (peekToken(lookahead, LAX_IDENTIFIER, COMMA) ||
                                peekToken(lookahead, LAX_IDENTIFIER, RPAREN, ARROW) ||
                                peekToken(lookahead, ELLIPSIS)) {
                            // '>', Identifier/'_'/'assert'/'enum', ',' -> explicit lambda
                            // '>', Identifier/'_'/'assert'/'enum', ')', '->' -> explicit lambda
                            // '>', '...' -> explicit lambda
                            return ParensResult.EXPLICIT_LAMBDA;
                        }
                        //it looks a type, but could still be (i) a cast to generic type,
                        //(ii) an unbound method reference or (iii) an explicit lambda
                        type = true;
                        break;
                    } else if (depth < 0) {
                        //unbalanced '<', '>' - not a generic type
                        return ParensResult.PARENS;
                    }
                    break;
                default:
                    //this includes EOF
                    return defaultResult;
            }
        }
    }

    /** Accepts all identifier-like tokens */
    protected Filter<TokenKind> LAX_IDENTIFIER = t -> t == IDENTIFIER || t == UNDERSCORE || t == ASSERT || t == ENUM;

    enum ParensResult {
        CAST,
        EXPLICIT_LAMBDA,
        IMPLICIT_LAMBDA,
        PARENS
    }

    JCExpression lambdaExpressionOrStatement(boolean hasParens, boolean explicitParams, int pos) {
        List<JCVariableDecl> params = explicitParams ?
                formalParameters(true, false) :
                implicitParameters(hasParens);
        if (explicitParams) {
            LambdaClassifier lambdaClassifier = new LambdaClassifier();
            for (JCVariableDecl param: params) {
                Name restrictedTypeName;
                if (param.vartype != null &&
                        (restrictedTypeName = restrictedTypeName(param.vartype, false)) != null &&
                        param.vartype.hasTag(TYPEARRAY)) {
                    log.error(DiagnosticFlag.SYNTAX, param.pos,
                        Feature.VAR_SYNTAX_IMPLICIT_LAMBDAS.allowedInSource(source)
                            ? Errors.RestrictedTypeNotAllowedArray(restrictedTypeName) : Errors.RestrictedTypeNotAllowedHere(restrictedTypeName));
                }
                lambdaClassifier.addParameter(param);
                if (lambdaClassifier.result() == LambdaParameterKind.ERROR) {
                    break;
                }
            }
            if (lambdaClassifier.diagFragment != null) {
                log.error(DiagnosticFlag.SYNTAX, pos, Errors.InvalidLambdaParameterDeclaration(lambdaClassifier.diagFragment));
            }
            for (JCVariableDecl param: params) {
                if (param.vartype != null
                        && restrictedTypeName(param.vartype, true) != null) {
                    checkSourceLevel(param.pos, Feature.VAR_SYNTAX_IMPLICIT_LAMBDAS);
                    param.startPos = TreeInfo.getStartPos(param.vartype);
                    param.vartype = null;
                }
            }
        }
        return lambdaExpressionOrStatementRest(params, pos);
    }

    enum LambdaParameterKind {
        VAR(0),
        EXPLICIT(1),
        IMPLICIT(2),
        ERROR(-1);

        private final int index;

        LambdaParameterKind(int index) {
            this.index = index;
        }
    }

    private final static Fragment[][] decisionTable = new Fragment[][] {
        /*              VAR                              EXPLICIT                         IMPLICIT  */
        /* VAR      */ {null,                            VarAndExplicitNotAllowed,        VarAndImplicitNotAllowed},
        /* EXPLICIT */ {VarAndExplicitNotAllowed,        null,                            ImplicitAndExplicitNotAllowed},
        /* IMPLICIT */ {VarAndImplicitNotAllowed,        ImplicitAndExplicitNotAllowed,   null},
    };

    class LambdaClassifier {

        LambdaParameterKind kind;
        Fragment diagFragment;
        List<JCVariableDecl> params;

        void addParameter(JCVariableDecl param) {
            if (param.vartype != null && param.name != names.empty) {
                if (restrictedTypeName(param.vartype, false) != null) {
                    reduce(LambdaParameterKind.VAR);
                } else {
                    reduce(LambdaParameterKind.EXPLICIT);
                }
            }
            if (param.vartype == null && param.name != names.empty ||
                param.vartype != null && param.name == names.empty) {
                reduce(LambdaParameterKind.IMPLICIT);
            }
        }

        private void reduce(LambdaParameterKind newKind) {
            if (kind == null) {
                kind = newKind;
            } else if (kind != newKind && kind != LambdaParameterKind.ERROR) {
                LambdaParameterKind currentKind = kind;
                kind = LambdaParameterKind.ERROR;
                boolean varIndex = currentKind.index == LambdaParameterKind.VAR.index ||
                        newKind.index == LambdaParameterKind.VAR.index;
                diagFragment = Feature.VAR_SYNTAX_IMPLICIT_LAMBDAS.allowedInSource(source) || !varIndex ?
                        decisionTable[currentKind.index][newKind.index] : null;
            }
        }

        LambdaParameterKind result() {
            return kind;
        }
    }

    JCExpression lambdaExpressionOrStatementRest(List<JCVariableDecl> args, int pos) {
        checkSourceLevel(Feature.LAMBDA);
        accept(ARROW);

        return token.kind == LBRACE ?
            lambdaStatement(args, pos, token.pos) :
            lambdaExpression(args, pos);
    }

    JCExpression lambdaStatement(List<JCVariableDecl> args, int pos, int pos2) {
        JCBlock block = block(pos2, 0);
        return toP(F.at(pos).Lambda(args, block));
    }

    JCExpression lambdaExpression(List<JCVariableDecl> args, int pos) {
        JCTree expr = parseExpression();
        return toP(F.at(pos).Lambda(args, expr));
    }

    /** SuperSuffix = Arguments | "." [TypeArguments] Ident [Arguments]
     */
    JCExpression superSuffix(List<JCExpression> typeArgs, JCExpression t) {
        nextToken();
        if (token.kind == LPAREN || typeArgs != null) {
            t = arguments(typeArgs, t);
        } else if (token.kind == COLCOL) {
            if (typeArgs != null) return illegal();
            t = memberReferenceSuffix(t);
        } else {
            int pos = token.pos;
            accept(DOT);
            typeArgs = (token.kind == LT) ? typeArguments(false) : null;
            t = toP(F.at(pos).Select(t, ident()));
            t = argumentsOpt(typeArgs, t);
        }
        return t;
    }

    /** BasicType = BYTE | SHORT | CHAR | INT | LONG | FLOAT | DOUBLE | BOOLEAN
     */
    JCPrimitiveTypeTree basicType() {
        JCPrimitiveTypeTree t = to(F.at(token.pos).TypeIdent(typetag(token.kind)));
        nextToken();
        return t;
    }

    /** ArgumentsOpt = [ Arguments ]
     */
    JCExpression argumentsOpt(List<JCExpression> typeArgs, JCExpression t) {
        if ((mode & EXPR) != 0 && token.kind == LPAREN || typeArgs != null) {
            selectExprMode();
            return arguments(typeArgs, t);
        } else {
            return t;
        }
    }

    /** Arguments = "(" [Expression { COMMA Expression }] ")"
     */
    List<JCExpression> arguments() {
        ListBuffer<JCExpression> args = new ListBuffer<>();
        if (token.kind == LPAREN) {
            nextToken();
            if (token.kind != RPAREN) {
                args.append(parseExpression());
                while (token.kind == COMMA) {
                    nextToken();
                    args.append(parseExpression());
                }
            }
            accept(RPAREN);
        } else {
            syntaxError(token.pos, Errors.Expected(LPAREN));
        }
        return args.toList();
    }

    JCExpression arguments(List<JCExpression> typeArgs, JCExpression t) {
        int pos = token.pos;
        List<JCExpression> args = arguments();
        JCExpression mi = F.at(pos).Apply(typeArgs, t, args);
        if (t.hasTag(IDENT) && isInvalidUnqualifiedMethodIdentifier(((JCIdent) t).pos,
                                                                    ((JCIdent) t).name)) {
            log.error(DiagnosticFlag.SYNTAX, t, Errors.InvalidYield);
            mi = F.Erroneous(List.of(mi));
        }
        return toP(mi);
    }

    boolean isInvalidUnqualifiedMethodIdentifier(int pos, Name name) {
        if (name == names.yield) {
            if (allowYieldStatement) {
                return true;
            } else {
                log.warning(pos, Warnings.InvalidYield);
            }
        }
        return false;
    }

    /**  TypeArgumentsOpt = [ TypeArguments ]
     */
    JCExpression typeArgumentsOpt(JCExpression t) {
        if (token.kind == LT &&
            (mode & TYPE) != 0 &&
            (mode & NOPARAMS) == 0) {
            selectTypeMode();
            return typeArguments(t, false);
        } else {
            return t;
        }
    }
    List<JCExpression> typeArgumentsOpt() {
        return typeArgumentsOpt(TYPE);
    }

    List<JCExpression> typeArgumentsOpt(int useMode) {
        if (token.kind == LT) {
            if ((mode & useMode) == 0 ||
                (mode & NOPARAMS) != 0) {
                illegal();
            }
            mode = useMode;
            return typeArguments(false);
        }
        return null;
    }

    /**
     *  {@literal
     *  TypeArguments  = "<" TypeArgument {"," TypeArgument} ">"
     *  }
     */
    List<JCExpression> typeArguments(boolean diamondAllowed) {
        if (token.kind == LT) {
            nextToken();
            if (token.kind == GT && diamondAllowed) {
                checkSourceLevel(Feature.DIAMOND);
                mode |= DIAMOND;
                nextToken();
                return List.nil();
            } else {
                ListBuffer<JCExpression> args = new ListBuffer<>();
                args.append(((mode & EXPR) == 0) ? typeArgument() : parseType());
                while (token.kind == COMMA) {
                    nextToken();
                    args.append(((mode & EXPR) == 0) ? typeArgument() : parseType());
                }
                switch (token.kind) {

                case GTGTGTEQ: case GTGTEQ: case GTEQ:
                case GTGTGT: case GTGT:
                    token = S.split();
                    break;
                case GT:
                    nextToken();
                    break;
                default:
                    args.append(syntaxError(token.pos, Errors.Expected(GT)));
                    break;
                }
                return args.toList();
            }
        } else {
            return List.of(syntaxError(token.pos, Errors.Expected(LT)));
        }
    }

    /**
     *  {@literal
     *  TypeArgument = Type
     *               | [Annotations] "?"
     *               | [Annotations] "?" EXTENDS Type {"&" Type}
     *               | [Annotations] "?" SUPER Type
     *  }
     */
    JCExpression typeArgument() {
        List<JCAnnotation> annotations = typeAnnotationsOpt();
        if (token.kind != QUES) return parseType(false, annotations);
        int pos = token.pos;
        nextToken();
        JCExpression result;
        if (token.kind == EXTENDS) {
            TypeBoundKind t = to(F.at(pos).TypeBoundKind(BoundKind.EXTENDS));
            nextToken();
            JCExpression bound = parseType();
            result = F.at(pos).Wildcard(t, bound);
        } else if (token.kind == SUPER) {
            TypeBoundKind t = to(F.at(pos).TypeBoundKind(BoundKind.SUPER));
            nextToken();
            JCExpression bound = parseType();
            result = F.at(pos).Wildcard(t, bound);
        } else if (LAX_IDENTIFIER.accepts(token.kind)) {
            //error recovery
            TypeBoundKind t = F.at(Position.NOPOS).TypeBoundKind(BoundKind.UNBOUND);
            JCExpression wc = toP(F.at(pos).Wildcard(t, null));
            JCIdent id = toP(F.at(token.pos).Ident(ident()));
            JCErroneous err = F.at(pos).Erroneous(List.<JCTree>of(wc, id));
            reportSyntaxError(err, Errors.Expected3(GT, EXTENDS, SUPER));
            result = err;
        } else {
            TypeBoundKind t = toP(F.at(pos).TypeBoundKind(BoundKind.UNBOUND));
            result = toP(F.at(pos).Wildcard(t, null));
        }
        if (!annotations.isEmpty()) {
            result = toP(F.at(annotations.head.pos).AnnotatedType(annotations,result));
        }
        return result;
    }

    JCTypeApply typeArguments(JCExpression t, boolean diamondAllowed) {
        int pos = token.pos;
        List<JCExpression> args = typeArguments(diamondAllowed);
        return toP(F.at(pos).TypeApply(t, args));
    }

    /**
     * BracketsOpt = { [Annotations] "[" "]" }*
     *
     * <p>
     *
     * <code>annotations</code> is the list of annotations targeting
     * the expression <code>t</code>.
     */
    private JCExpression bracketsOpt(JCExpression t,
            List<JCAnnotation> annotations) {
        List<JCAnnotation> nextLevelAnnotations = typeAnnotationsOpt();

        if (token.kind == LBRACKET) {
            int pos = token.pos;
            nextToken();
            t = bracketsOptCont(t, pos, nextLevelAnnotations);
        } else if (!nextLevelAnnotations.isEmpty()) {
            if (permitTypeAnnotationsPushBack) {
                this.typeAnnotationsPushedBack = nextLevelAnnotations;
            } else {
                return illegal(nextLevelAnnotations.head.pos);
            }
        }

        if (!annotations.isEmpty()) {
            t = toP(F.at(token.pos).AnnotatedType(annotations, t));
        }
        return t;
    }

    /** BracketsOpt = [ "[" "]" { [Annotations] "[" "]"} ]
     */
    private JCExpression bracketsOpt(JCExpression t) {
        return bracketsOpt(t, List.nil());
    }

    private JCExpression bracketsOptCont(JCExpression t, int pos,
            List<JCAnnotation> annotations) {
        accept(RBRACKET);
        t = bracketsOpt(t);
        t = toP(F.at(pos).TypeArray(t));
        if (annotations.nonEmpty()) {
            t = toP(F.at(pos).AnnotatedType(annotations, t));
        }
        return t;
    }

    /** BracketsSuffixExpr = "." CLASS
     *  BracketsSuffixType =
     */
    JCExpression bracketsSuffix(JCExpression t) {
        if ((mode & EXPR) != 0 && token.kind == DOT) {
            selectExprMode();
            int pos = token.pos;
            nextToken();
            accept(CLASS);
            if (token.pos == endPosTable.errorEndPos) {
                // error recovery
                Name name;
                if (LAX_IDENTIFIER.accepts(token.kind)) {
                    name = token.name();
                    nextToken();
                } else {
                    name = names.error;
                }
                t = F.at(pos).Erroneous(List.<JCTree>of(toP(F.at(pos).Select(t, name))));
            } else {
                Tag tag = t.getTag();
                // Type annotations are illegal on class literals. Annotated non array class literals
                // are complained about directly in term3(), Here check for type annotations on dimensions
                // taking care to handle some interior dimension(s) being annotated.
                if ((tag == TYPEARRAY && TreeInfo.containsTypeAnnotation(t)) || tag == ANNOTATED_TYPE)
                    syntaxError(token.pos, Errors.NoAnnotationsOnDotClass);
                t = toP(F.at(pos).Select(t, names._class));
            }
        } else if ((mode & TYPE) != 0) {
            if (token.kind != COLCOL) {
                selectTypeMode();
            }
        } else if (token.kind != COLCOL) {
            syntaxError(token.pos, Errors.DotClassExpected);
        }
        return t;
    }

    /**
     * MemberReferenceSuffix = "::" [TypeArguments] Ident
     *                       | "::" [TypeArguments] "new"
     */
    JCExpression memberReferenceSuffix(JCExpression t) {
        int pos1 = token.pos;
        accept(COLCOL);
        return memberReferenceSuffix(pos1, t);
    }

    JCExpression memberReferenceSuffix(int pos1, JCExpression t) {
        checkSourceLevel(Feature.METHOD_REFERENCES);
        selectExprMode();
        List<JCExpression> typeArgs = null;
        if (token.kind == LT) {
            typeArgs = typeArguments(false);
        }
        Name refName;
        ReferenceMode refMode;
        if (token.kind == NEW) {
            refMode = ReferenceMode.NEW;
            refName = names.init;
            nextToken();
        } else {
            refMode = ReferenceMode.INVOKE;
            refName = ident();
        }
        return toP(F.at(t.getStartPosition()).Reference(refMode, refName, t, typeArgs));
    }

    /** Creator = [Annotations] Qualident [TypeArguments] ( ArrayCreatorRest | ClassCreatorRest )
     */
    JCExpression creator(int newpos, List<JCExpression> typeArgs) {
        List<JCAnnotation> newAnnotations = typeAnnotationsOpt();

        switch (token.kind) {
        case BYTE: case SHORT: case CHAR: case INT: case LONG: case FLOAT:
        case DOUBLE: case BOOLEAN:
            if (typeArgs == null) {
                if (newAnnotations.isEmpty()) {
                    return arrayCreatorRest(newpos, basicType());
                } else {
                    return arrayCreatorRest(newpos, toP(F.at(newAnnotations.head.pos).AnnotatedType(newAnnotations, basicType())));
                }
            }
            break;
        default:
        }
        JCExpression t = qualident(true);

        int oldmode = mode;
        selectTypeMode();
        boolean diamondFound = false;
        int lastTypeargsPos = -1;
        if (token.kind == LT) {
            lastTypeargsPos = token.pos;
            t = typeArguments(t, true);
            diamondFound = (mode & DIAMOND) != 0;
        }
        while (token.kind == DOT) {
            if (diamondFound) {
                //cannot select after a diamond
                illegal();
            }
            int pos = token.pos;
            nextToken();
            List<JCAnnotation> tyannos = typeAnnotationsOpt();
            t = toP(F.at(pos).Select(t, ident()));

            if (tyannos != null && tyannos.nonEmpty()) {
                t = toP(F.at(tyannos.head.pos).AnnotatedType(tyannos, t));
            }

            if (token.kind == LT) {
                lastTypeargsPos = token.pos;
                t = typeArguments(t, true);
                diamondFound = (mode & DIAMOND) != 0;
            }
        }
        mode = oldmode;
        if (token.kind == LBRACKET || token.kind == MONKEYS_AT) {
            // handle type annotations for non primitive arrays
            if (newAnnotations.nonEmpty()) {
                t = insertAnnotationsToMostInner(t, newAnnotations, false);
            }

            JCExpression e = arrayCreatorRest(newpos, t);
            if (diamondFound) {
                reportSyntaxError(lastTypeargsPos, Errors.CannotCreateArrayWithDiamond);
                return toP(F.at(newpos).Erroneous(List.of(e)));
            }
            else if (typeArgs != null) {
                int pos = newpos;
                if (!typeArgs.isEmpty() && typeArgs.head.pos != Position.NOPOS) {
                    // note: this should always happen but we should
                    // not rely on this as the parser is continuously
                    // modified to improve error recovery.
                    pos = typeArgs.head.pos;
                }
                setErrorEndPos(S.prevToken().endPos);
                JCErroneous err = F.at(pos).Erroneous(typeArgs.prepend(e));
                reportSyntaxError(err, Errors.CannotCreateArrayWithTypeArguments);
                return toP(err);
            }
            return e;
        } else if (token.kind == LPAREN) {
            // handle type annotations for instantiations and anonymous classes
            if (newAnnotations.nonEmpty()) {
                t = insertAnnotationsToMostInner(t, newAnnotations, false);
            }
            return classCreatorRest(newpos, null, typeArgs, t);
        } else {
            setErrorEndPos(token.pos);
            reportSyntaxError(token.pos, Errors.Expected2(LPAREN, LBRACKET));
            t = toP(F.at(newpos).NewClass(null, typeArgs, t, List.nil(), null));
            return toP(F.at(newpos).Erroneous(List.<JCTree>of(t)));
        }
    }

    /** InnerCreator = [Annotations] Ident [TypeArguments] ClassCreatorRest
     */
    JCExpression innerCreator(int newpos, List<JCExpression> typeArgs, JCExpression encl) {
        List<JCAnnotation> newAnnotations = typeAnnotationsOpt();

        JCExpression t = toP(F.at(token.pos).Ident(ident()));

        if (newAnnotations.nonEmpty()) {
            t = toP(F.at(newAnnotations.head.pos).AnnotatedType(newAnnotations, t));
        }

        if (token.kind == LT) {
            int oldmode = mode;
            t = typeArguments(t, true);
            mode = oldmode;
        }
        return classCreatorRest(newpos, encl, typeArgs, t);
    }

    /** ArrayCreatorRest = [Annotations] "[" ( "]" BracketsOpt ArrayInitializer
     *                         | Expression "]" {[Annotations]  "[" Expression "]"} BracketsOpt )
     */
    JCExpression arrayCreatorRest(int newpos, JCExpression elemtype) {
        List<JCAnnotation> annos = typeAnnotationsOpt();

        accept(LBRACKET);
        if (token.kind == RBRACKET) {
            accept(RBRACKET);
            elemtype = bracketsOpt(elemtype, annos);
            if (token.kind == LBRACE) {
                JCNewArray na = (JCNewArray)arrayInitializer(newpos, elemtype);
                if (annos.nonEmpty()) {
                    // when an array initializer is present then
                    // the parsed annotations should target the
                    // new array tree
                    // bracketsOpt inserts the annotation in
                    // elemtype, and it needs to be corrected
                    //
                    JCAnnotatedType annotated = (JCAnnotatedType)elemtype;
                    assert annotated.annotations == annos;
                    na.annotations = annotated.annotations;
                    na.elemtype = annotated.underlyingType;
                }
                return na;
            } else {
                JCExpression t = toP(F.at(newpos).NewArray(elemtype, List.nil(), null));
                return syntaxError(token.pos, List.of(t), Errors.ArrayDimensionMissing);
            }
        } else {
            ListBuffer<JCExpression> dims = new ListBuffer<>();

            // maintain array dimension type annotations
            ListBuffer<List<JCAnnotation>> dimAnnotations = new ListBuffer<>();
            dimAnnotations.append(annos);

            dims.append(parseExpression());
            accept(RBRACKET);
            while (token.kind == LBRACKET
                    || token.kind == MONKEYS_AT) {
                List<JCAnnotation> maybeDimAnnos = typeAnnotationsOpt();
                int pos = token.pos;
                nextToken();
                if (token.kind == RBRACKET) {
                    elemtype = bracketsOptCont(elemtype, pos, maybeDimAnnos);
                } else {
                    if (token.kind == RBRACKET) { // no dimension
                        elemtype = bracketsOptCont(elemtype, pos, maybeDimAnnos);
                    } else {
                        dimAnnotations.append(maybeDimAnnos);
                        dims.append(parseExpression());
                        accept(RBRACKET);
                    }
                }
            }

            List<JCExpression> elems = null;
            int errpos = token.pos;

            if (token.kind == LBRACE) {
                elems = arrayInitializerElements(newpos, elemtype);
            }

            JCNewArray na = toP(F.at(newpos).NewArray(elemtype, dims.toList(), elems));
            na.dimAnnotations = dimAnnotations.toList();

            if (elems != null) {
                return syntaxError(errpos, List.of(na), Errors.IllegalArrayCreationBothDimensionAndInitialization);
            }

            return na;
        }
    }

    /** ClassCreatorRest = Arguments [ClassBody]
     */
    JCNewClass classCreatorRest(int newpos,
                                  JCExpression encl,
                                  List<JCExpression> typeArgs,
                                  JCExpression t)
    {
        List<JCExpression> args = arguments();
        JCClassDecl body = null;
        if (token.kind == LBRACE) {
            int pos = token.pos;
            List<JCTree> defs = classInterfaceOrRecordBody(names.empty, false, false);
            JCModifiers mods = F.at(Position.NOPOS).Modifiers(0);
            body = toP(F.at(pos).AnonymousClassDef(mods, defs));
        }
        return toP(F.at(newpos).NewClass(encl, typeArgs, t, args, body));
    }

    /** ArrayInitializer = "{" [VariableInitializer {"," VariableInitializer}] [","] "}"
     */
    JCExpression arrayInitializer(int newpos, JCExpression t) {
        List<JCExpression> elems = arrayInitializerElements(newpos, t);
        return toP(F.at(newpos).NewArray(t, List.nil(), elems));
    }

    List<JCExpression> arrayInitializerElements(int newpos, JCExpression t) {
        accept(LBRACE);
        ListBuffer<JCExpression> elems = new ListBuffer<>();
        if (token.kind == COMMA) {
            nextToken();
        } else if (token.kind != RBRACE) {
            elems.append(variableInitializer());
            while (token.kind == COMMA) {
                nextToken();
                if (token.kind == RBRACE) break;
                elems.append(variableInitializer());
            }
        }
        accept(RBRACE);
        return elems.toList();
    }

    /** VariableInitializer = ArrayInitializer | Expression
     */
    public JCExpression variableInitializer() {
        return token.kind == LBRACE ? arrayInitializer(token.pos, null) : parseExpression();
    }

    /** ParExpression = "(" Expression ")"
     */
    JCExpression parExpression() {
        int pos = token.pos;
        accept(LPAREN);
        JCExpression t = parseExpression();
        accept(RPAREN);
        return toP(F.at(pos).Parens(t));
    }

    /** Block = "{" BlockStatements "}"
     */
    JCBlock block(int pos, long flags) {
        accept(LBRACE);
        List<JCStatement> stats = blockStatements();
        JCBlock t = F.at(pos).Block(flags, stats);
        while (token.kind == CASE || token.kind == DEFAULT) {
            syntaxError(token.pos, Errors.Orphaned(token.kind));
            switchBlockStatementGroups();
        }
        // the Block node has a field "endpos" for first char of last token, which is
        // usually but not necessarily the last char of the last token.
        t.endpos = token.pos;
        accept(RBRACE);
        return toP(t);
    }

    public JCBlock block() {
        return block(token.pos, 0);
    }

    /** BlockStatements = { BlockStatement }
     *  BlockStatement  = LocalVariableDeclarationStatement
     *                  | ClassOrInterfaceOrEnumDeclaration
     *                  | [Ident ":"] Statement
     *  LocalVariableDeclarationStatement
     *                  = { FINAL | '@' Annotation } Type VariableDeclarators ";"
     */
    @SuppressWarnings("fallthrough")
    List<JCStatement> blockStatements() {
        //todo: skip to anchor on error(?)
        int lastErrPos = -1;
        ListBuffer<JCStatement> stats = new ListBuffer<>();
        while (true) {
            List<JCStatement> stat = blockStatement();
            if (stat.isEmpty()) {
                return stats.toList();
            } else {
                // error recovery
                if (token.pos == lastErrPos)
                    return stats.toList();
                if (token.pos <= endPosTable.errorEndPos) {
                    skip(false, true, true, true);
                    lastErrPos = token.pos;
                }
                stats.addAll(stat);
            }
        }
    }

    /*
     * Parse a Statement (JLS 14.5). As an enhancement to improve error recovery,
     * this method will also recognize variable and class declarations (which are
     * not legal for a Statement) by delegating the parsing to BlockStatement (JLS 14.2).
     * If any illegal declarations are found, they will be wrapped in an erroneous tree,
     * and an error will be produced by this method.
     */
    JCStatement parseStatementAsBlock() {
        int pos = token.pos;
        List<JCStatement> stats = blockStatement();
        if (stats.isEmpty()) {
            JCErroneous e = syntaxError(pos, Errors.IllegalStartOfStmt);
            return toP(F.at(pos).Exec(e));
        } else {
            JCStatement first = stats.head;
            Error error = null;
            switch (first.getTag()) {
            case CLASSDEF:
                error = Errors.ClassNotAllowed;
                break;
            case VARDEF:
                error = Errors.VariableNotAllowed;
                break;
            }
            if (error != null) {
                log.error(DiagnosticFlag.SYNTAX, first, error);
                List<JCBlock> blist = List.of(F.at(first.pos).Block(0, stats));
                return toP(F.at(pos).Exec(F.at(first.pos).Erroneous(blist)));
            }
            return first;
        }
    }

    /**This method parses a statement appearing inside a block.
     */
    @SuppressWarnings("fallthrough")
    List<JCStatement> blockStatement() {
        //todo: skip to anchor on error(?)
        Comment dc;
        int pos = token.pos;
        switch (token.kind) {
        case RBRACE: case CASE: case DEFAULT: case EOF:
            return List.nil();
        case LBRACE: case IF: case FOR: case WHILE: case DO: case TRY:
        case SWITCH: case SYNCHRONIZED: case RETURN: case THROW: case BREAK:
        case CONTINUE: case SEMI: case ELSE: case FINALLY: case CATCH:
        case ASSERT:
            return List.of(parseSimpleStatement());
        case MONKEYS_AT:
        case FINAL: {
            dc = token.comment(CommentStyle.JAVADOC);
            JCModifiers mods = modifiersOpt();
            if (token.kind == INTERFACE ||
                token.kind == CLASS ||
<<<<<<< HEAD
                token.kind == ENUM) {
=======
                token.kind == ENUM ||
                isRecordStart()) {
>>>>>>> ecc066e1
                return List.of(classOrRecordOrInterfaceOrEnumDeclaration(mods, dc));
            } else {
                JCExpression t = parseType(true);
                return localVariableDeclarations(mods, t);
            }
        }
        case ABSTRACT: case STRICTFP: {
            dc = token.comment(CommentStyle.JAVADOC);
            JCModifiers mods = modifiersOpt();
            return List.of(classOrRecordOrInterfaceOrEnumDeclaration(mods, dc));
        }
        case INTERFACE:
        case CLASS:
            dc = token.comment(CommentStyle.JAVADOC);
            return List.of(classOrRecordOrInterfaceOrEnumDeclaration(modifiersOpt(), dc));
        case ENUM:
            log.error(DiagnosticFlag.SYNTAX, token.pos, Errors.LocalEnum);
            dc = token.comment(CommentStyle.JAVADOC);
            return List.of(classOrRecordOrInterfaceOrEnumDeclaration(modifiersOpt(), dc));
        case IDENTIFIER:
            if (token.name() == names.yield && allowYieldStatement) {
                Token next = S.token(1);
                boolean isYieldStatement;
                switch (next.kind) {
                    case PLUS: case SUB: case STRINGLITERAL: case CHARLITERAL:
                    case INTLITERAL: case FLOATLITERAL: case DOUBLELITERAL:
                    case NULL: case IDENTIFIER: case TRUE: case FALSE:
                    case NEW: case SWITCH: case THIS: case SUPER:
                        isYieldStatement = true;
                        break;
                    case PLUSPLUS: case SUBSUB:
                        isYieldStatement = S.token(2).kind != SEMI;
                        break;
                    case LPAREN:
                        int lookahead = 2;
                        int balance = 1;
                        boolean hasComma = false;
                        Token l;
                        while ((l = S.token(lookahead)).kind != EOF && balance != 0) {
                            switch (l.kind) {
                                case LPAREN: balance++; break;
                                case RPAREN: balance--; break;
                                case COMMA: if (balance == 1) hasComma = true; break;
                            }
                            lookahead++;
                        }
                        isYieldStatement = (!hasComma && lookahead != 3) || l.kind == ARROW;
                        break;
                    case SEMI: //error recovery - this is not a valid statement:
                        isYieldStatement = true;
                        break;
                    default:
                        isYieldStatement = false;
                        break;
                }

                if (isYieldStatement) {
                    nextToken();
                    JCExpression t = term(EXPR);
                    accept(SEMI);
                    return List.of(toP(F.at(pos).Yield(t)));
                }

                //else intentional fall-through
            } else if (allowSealedTypes) {
                if (token.name() == names.non && peekToken(0, TokenKind.SUB, TokenKind.IDENTIFIER)) {
                    Token tokenSub = S.token(1);
                    Token tokenSealed = S.token(2);
                    if (token.endPos == tokenSub.pos &&
                            tokenSub.endPos == tokenSealed.pos &&
                            tokenSealed.name() == names.sealed &&
                            S.token(3).kind == TokenKind.CLASS) {
                            log.error(token.pos, Errors.SealedOrNonSealedLocalClassesNotAllowed);
                            nextToken();
                            nextToken();
                            nextToken();
                    }
                } else if (token.name() == names.sealed && S.token(1).kind == TokenKind.CLASS) {
                    log.error(token.pos, Errors.SealedOrNonSealedLocalClassesNotAllowed);
                    nextToken();
                }
            }
        }
<<<<<<< HEAD
        if (isRecordToken() &&
            (peekToken(TokenKind.IDENTIFIER, TokenKind.LPAREN) ||
             peekToken(TokenKind.IDENTIFIER, TokenKind.LT))) {
            JCModifiers mods = modifiersOpt();
            dc = token.comment(CommentStyle.JAVADOC);
            return List.of(recordDeclaration(mods, dc));
=======
        if (isRecordStart() && allowRecords) {
            dc = token.comment(CommentStyle.JAVADOC);
            return List.of(recordDeclaration(F.at(pos).Modifiers(0), dc));
>>>>>>> ecc066e1
        } else {
            Token prevToken = token;
            JCExpression t = term(EXPR | TYPE);
            if (token.kind == COLON && t.hasTag(IDENT)) {
                nextToken();
                JCStatement stat = parseStatementAsBlock();
                return List.of(F.at(pos).Labelled(prevToken.name(), stat));
            } else if ((lastmode & TYPE) != 0 && LAX_IDENTIFIER.accepts(token.kind)) {
                pos = token.pos;
                JCModifiers mods = F.at(Position.NOPOS).Modifiers(0);
                F.at(pos);
                return localVariableDeclarations(mods, t);
            } else {
                // This Exec is an "ExpressionStatement"; it subsumes the terminating semicolon
                t = checkExprStat(t);
                accept(SEMI);
                JCExpressionStatement expr = toP(F.at(pos).Exec(t));
                return List.of(expr);
            }
        }
    }
    //where
        private List<JCStatement> localVariableDeclarations(JCModifiers mods, JCExpression type) {
            ListBuffer<JCStatement> stats =
                    variableDeclarators(mods, type, new ListBuffer<>(), true);
            // A "LocalVariableDeclarationStatement" subsumes the terminating semicolon
            accept(SEMI);
            storeEnd(stats.last(), S.prevToken().endPos);
            return stats.toList();
        }

    /** Statement =
     *       Block
     *     | IF ParExpression Statement [ELSE Statement]
     *     | FOR "(" ForInitOpt ";" [Expression] ";" ForUpdateOpt ")" Statement
     *     | FOR "(" FormalParameter : Expression ")" Statement
     *     | WHILE ParExpression Statement
     *     | DO Statement WHILE ParExpression ";"
     *     | TRY Block ( Catches | [Catches] FinallyPart )
     *     | TRY "(" ResourceSpecification ";"opt ")" Block [Catches] [FinallyPart]
     *     | SWITCH ParExpression "{" SwitchBlockStatementGroups "}"
     *     | SYNCHRONIZED ParExpression Block
     *     | RETURN [Expression] ";"
     *     | THROW Expression ";"
     *     | BREAK [Ident] ";"
     *     | CONTINUE [Ident] ";"
     *     | ASSERT Expression [ ":" Expression ] ";"
     *     | ";"
     */
    public JCStatement parseSimpleStatement() {
        int pos = token.pos;
        switch (token.kind) {
        case LBRACE:
            return block();
        case IF: {
            nextToken();
            JCExpression cond = parExpression();
            JCStatement thenpart = parseStatementAsBlock();
            JCStatement elsepart = null;
            if (token.kind == ELSE) {
                nextToken();
                elsepart = parseStatementAsBlock();
            }
            return F.at(pos).If(cond, thenpart, elsepart);
        }
        case FOR: {
            nextToken();
            accept(LPAREN);
            List<JCStatement> inits = token.kind == SEMI ? List.nil() : forInit();
            if (inits.length() == 1 &&
                inits.head.hasTag(VARDEF) &&
                ((JCVariableDecl) inits.head).init == null &&
                token.kind == COLON) {
                JCVariableDecl var = (JCVariableDecl)inits.head;
                accept(COLON);
                JCExpression expr = parseExpression();
                accept(RPAREN);
                JCStatement body = parseStatementAsBlock();
                return F.at(pos).ForeachLoop(var, expr, body);
            } else {
                accept(SEMI);
                JCExpression cond = token.kind == SEMI ? null : parseExpression();
                accept(SEMI);
                List<JCExpressionStatement> steps = token.kind == RPAREN ? List.nil() : forUpdate();
                accept(RPAREN);
                JCStatement body = parseStatementAsBlock();
                return F.at(pos).ForLoop(inits, cond, steps, body);
            }
        }
        case WHILE: {
            nextToken();
            JCExpression cond = parExpression();
            JCStatement body = parseStatementAsBlock();
            return F.at(pos).WhileLoop(cond, body);
        }
        case DO: {
            nextToken();
            JCStatement body = parseStatementAsBlock();
            accept(WHILE);
            JCExpression cond = parExpression();
            accept(SEMI);
            JCDoWhileLoop t = toP(F.at(pos).DoLoop(body, cond));
            return t;
        }
        case TRY: {
            nextToken();
            List<JCTree> resources = List.nil();
            if (token.kind == LPAREN) {
                nextToken();
                resources = resources();
                accept(RPAREN);
            }
            JCBlock body = block();
            ListBuffer<JCCatch> catchers = new ListBuffer<>();
            JCBlock finalizer = null;
            if (token.kind == CATCH || token.kind == FINALLY) {
                while (token.kind == CATCH) catchers.append(catchClause());
                if (token.kind == FINALLY) {
                    nextToken();
                    finalizer = block();
                }
            } else {
                if (resources.isEmpty()) {
                    log.error(DiagnosticFlag.SYNTAX, pos, Errors.TryWithoutCatchFinallyOrResourceDecls);
                }
            }
            return F.at(pos).Try(resources, body, catchers.toList(), finalizer);
        }
        case SWITCH: {
            nextToken();
            JCExpression selector = parExpression();
            accept(LBRACE);
            List<JCCase> cases = switchBlockStatementGroups();
            JCSwitch t = to(F.at(pos).Switch(selector, cases));
            accept(RBRACE);
            return t;
        }
        case SYNCHRONIZED: {
            nextToken();
            JCExpression lock = parExpression();
            JCBlock body = block();
            return F.at(pos).Synchronized(lock, body);
        }
        case RETURN: {
            nextToken();
            JCExpression result = token.kind == SEMI ? null : parseExpression();
            accept(SEMI);
            JCReturn t = toP(F.at(pos).Return(result));
            return t;
        }
        case THROW: {
            nextToken();
            JCExpression exc = parseExpression();
            accept(SEMI);
            JCThrow t = toP(F.at(pos).Throw(exc));
            return t;
        }
        case BREAK: {
            nextToken();
            Name label = LAX_IDENTIFIER.accepts(token.kind) ? ident() : null;
            accept(SEMI);
            JCBreak t = toP(F.at(pos).Break(label));
            return t;
        }
        case CONTINUE: {
            nextToken();
            Name label = LAX_IDENTIFIER.accepts(token.kind) ? ident() : null;
            accept(SEMI);
            JCContinue t =  toP(F.at(pos).Continue(label));
            return t;
        }
        case SEMI:
            nextToken();
            return toP(F.at(pos).Skip());
        case ELSE:
            int elsePos = token.pos;
            nextToken();
            return doRecover(elsePos, BasicErrorRecoveryAction.BLOCK_STMT, Errors.ElseWithoutIf);
        case FINALLY:
            int finallyPos = token.pos;
            nextToken();
            return doRecover(finallyPos, BasicErrorRecoveryAction.BLOCK_STMT, Errors.FinallyWithoutTry);
        case CATCH:
            return doRecover(token.pos, BasicErrorRecoveryAction.CATCH_CLAUSE, Errors.CatchWithoutTry);
        case ASSERT: {
            nextToken();
            JCExpression assertion = parseExpression();
            JCExpression message = null;
            if (token.kind == COLON) {
                nextToken();
                message = parseExpression();
            }
            accept(SEMI);
            JCAssert t = toP(F.at(pos).Assert(assertion, message));
            return t;
        }
        default:
            Assert.error();
            return null;
        }
    }

    @Override
    public JCStatement parseStatement() {
        return parseStatementAsBlock();
    }

    private JCStatement doRecover(int startPos, ErrorRecoveryAction action, Error errorKey) {
        int errPos = S.errPos();
        JCTree stm = action.doRecover(this);
        S.errPos(errPos);
        return toP(F.Exec(syntaxError(startPos, List.of(stm), errorKey)));
    }

    /** CatchClause     = CATCH "(" FormalParameter ")" Block
     * TODO: the "FormalParameter" is not correct, it uses the special "catchTypes" rule below.
     */
    protected JCCatch catchClause() {
        int pos = token.pos;
        accept(CATCH);
        accept(LPAREN);
        JCModifiers mods = optFinal(Flags.PARAMETER);
        List<JCExpression> catchTypes = catchTypes();
        JCExpression paramType = catchTypes.size() > 1 ?
                toP(F.at(catchTypes.head.getStartPosition()).TypeUnion(catchTypes)) :
                catchTypes.head;
        JCVariableDecl formal = variableDeclaratorId(mods, paramType);
        accept(RPAREN);
        JCBlock body = block();
        return F.at(pos).Catch(formal, body);
    }

    List<JCExpression> catchTypes() {
        ListBuffer<JCExpression> catchTypes = new ListBuffer<>();
        catchTypes.add(parseType());
        while (token.kind == BAR) {
            nextToken();
            // Instead of qualident this is now parseType.
            // But would that allow too much, e.g. arrays or generics?
            catchTypes.add(parseType());
        }
        return catchTypes.toList();
    }

    /** SwitchBlockStatementGroups = { SwitchBlockStatementGroup }
     *  SwitchBlockStatementGroup = SwitchLabel BlockStatements
     *  SwitchLabel = CASE ConstantExpression ":" | DEFAULT ":"
     */
    List<JCCase> switchBlockStatementGroups() {
        ListBuffer<JCCase> cases = new ListBuffer<>();
        while (true) {
            int pos = token.pos;
            switch (token.kind) {
            case CASE:
            case DEFAULT:
                cases.appendList(switchBlockStatementGroup());
                break;
            case RBRACE: case EOF:
                return cases.toList();
            default:
                nextToken(); // to ensure progress
                syntaxError(pos, Errors.Expected3(CASE, DEFAULT, RBRACE));
            }
        }
    }

    protected List<JCCase> switchBlockStatementGroup() {
        int pos = token.pos;
        List<JCStatement> stats;
        JCCase c;
        ListBuffer<JCCase> cases = new ListBuffer<JCCase>();
        switch (token.kind) {
        case CASE: {
            nextToken();
            ListBuffer<JCExpression> pats = new ListBuffer<>();
            while (true) {
                pats.append(term(EXPR | NOLAMBDA));
                if (token.kind != COMMA) break;
                nextToken();
                checkSourceLevel(Feature.SWITCH_MULTIPLE_CASE_LABELS);
            };
            CaseTree.CaseKind caseKind;
            JCTree body = null;
            if (token.kind == ARROW) {
                checkSourceLevel(Feature.SWITCH_RULE);
                accept(ARROW);
                caseKind = JCCase.RULE;
                JCStatement statement = parseStatementAsBlock();
                if (!statement.hasTag(EXEC) && !statement.hasTag(BLOCK) && !statement.hasTag(Tag.THROW)) {
                    log.error(statement.pos(), Errors.SwitchCaseUnexpectedStatement);
                }
                stats = List.of(statement);
                body = stats.head;
            } else {
                accept(COLON, tk -> Errors.Expected2(COLON, ARROW));
                caseKind = JCCase.STATEMENT;
                stats = blockStatements();
            }
            c = F.at(pos).Case(caseKind, pats.toList(), stats, body);
            if (stats.isEmpty())
                storeEnd(c, S.prevToken().endPos);
            return cases.append(c).toList();
        }
        case DEFAULT: {
            nextToken();
            CaseTree.CaseKind caseKind;
            JCTree body = null;
            if (token.kind == ARROW) {
                checkSourceLevel(Feature.SWITCH_RULE);
                accept(ARROW);
                caseKind = JCCase.RULE;
                JCStatement statement = parseStatementAsBlock();
                if (!statement.hasTag(EXEC) && !statement.hasTag(BLOCK) && !statement.hasTag(Tag.THROW)) {
                    log.error(statement.pos(), Errors.SwitchCaseUnexpectedStatement);
                }
                stats = List.of(statement);
                body = stats.head;
            } else {
                accept(COLON, tk -> Errors.Expected2(COLON, ARROW));
                caseKind = JCCase.STATEMENT;
                stats = blockStatements();
            }
            c = F.at(pos).Case(caseKind, List.nil(), stats, body);
            if (stats.isEmpty())
                storeEnd(c, S.prevToken().endPos);
            return cases.append(c).toList();
        }
        }
        throw new AssertionError("should not reach here");
    }

    /** MoreStatementExpressions = { COMMA StatementExpression }
     */
    <T extends ListBuffer<? super JCExpressionStatement>> T moreStatementExpressions(int pos,
                                                                    JCExpression first,
                                                                    T stats) {
        // This Exec is a "StatementExpression"; it subsumes no terminating token
        stats.append(toP(F.at(pos).Exec(checkExprStat(first))));
        while (token.kind == COMMA) {
            nextToken();
            pos = token.pos;
            JCExpression t = parseExpression();
            // This Exec is a "StatementExpression"; it subsumes no terminating token
            stats.append(toP(F.at(pos).Exec(checkExprStat(t))));
        }
        return stats;
    }

    /** ForInit = StatementExpression MoreStatementExpressions
     *           |  { FINAL | '@' Annotation } Type VariableDeclarators
     */
    List<JCStatement> forInit() {
        ListBuffer<JCStatement> stats = new ListBuffer<>();
        int pos = token.pos;
        if (token.kind == FINAL || token.kind == MONKEYS_AT) {
            return variableDeclarators(optFinal(0), parseType(true), stats, true).toList();
        } else {
            JCExpression t = term(EXPR | TYPE);
            if ((lastmode & TYPE) != 0 && LAX_IDENTIFIER.accepts(token.kind)) {
                return variableDeclarators(modifiersOpt(), t, stats, true).toList();
            } else if ((lastmode & TYPE) != 0 && token.kind == COLON) {
                log.error(DiagnosticFlag.SYNTAX, pos, Errors.BadInitializer("for-loop"));
                return List.of((JCStatement)F.at(pos).VarDef(modifiersOpt(), names.error, t, null));
            } else {
                return moreStatementExpressions(pos, t, stats).toList();
            }
        }
    }

    /** ForUpdate = StatementExpression MoreStatementExpressions
     */
    List<JCExpressionStatement> forUpdate() {
        return moreStatementExpressions(token.pos,
                                        parseExpression(),
                                        new ListBuffer<JCExpressionStatement>()).toList();
    }

    /** AnnotationsOpt = { '@' Annotation }
     *
     * @param kind Whether to parse an ANNOTATION or TYPE_ANNOTATION
     */
    protected List<JCAnnotation> annotationsOpt(Tag kind) {
        if (token.kind != MONKEYS_AT) return List.nil(); // optimization
        ListBuffer<JCAnnotation> buf = new ListBuffer<>();
        int prevmode = mode;
        while (token.kind == MONKEYS_AT) {
            int pos = token.pos;
            nextToken();
            buf.append(annotation(pos, kind));
        }
        lastmode = mode;
        mode = prevmode;
        List<JCAnnotation> annotations = buf.toList();

        return annotations;
    }

    List<JCAnnotation> typeAnnotationsOpt() {
        List<JCAnnotation> annotations = annotationsOpt(Tag.TYPE_ANNOTATION);
        return annotations;
    }

    /** ModifiersOpt = { Modifier }
     *  Modifier = PUBLIC | PROTECTED | PRIVATE | STATIC | ABSTRACT | FINAL
     *           | NATIVE | SYNCHRONIZED | TRANSIENT | VOLATILE | "@"
     *           | "@" Annotation
     */
    protected JCModifiers modifiersOpt() {
        return modifiersOpt(null);
    }
    protected JCModifiers modifiersOpt(JCModifiers partial) {
        long flags;
        ListBuffer<JCAnnotation> annotations = new ListBuffer<>();
        int pos;
        if (partial == null) {
            flags = 0;
            pos = token.pos;
        } else {
            flags = partial.flags;
            annotations.appendList(partial.annotations);
            pos = partial.pos;
        }
        if (token.deprecatedFlag()) {
            flags |= Flags.DEPRECATED;
        }
        int lastPos;
    loop:
        while (true) {
            long flag;
            switch (token.kind) {
            case PRIVATE     : flag = Flags.PRIVATE; break;
            case PROTECTED   : flag = Flags.PROTECTED; break;
            case PUBLIC      : flag = Flags.PUBLIC; break;
            case STATIC      : flag = Flags.STATIC; break;
            case TRANSIENT   : flag = Flags.TRANSIENT; break;
            case FINAL       : flag = Flags.FINAL; break;
            case ABSTRACT    : flag = Flags.ABSTRACT; break;
            case NATIVE      : flag = Flags.NATIVE; break;
            case VOLATILE    : flag = Flags.VOLATILE; break;
            case SYNCHRONIZED: flag = Flags.SYNCHRONIZED; break;
            case STRICTFP    : flag = Flags.STRICTFP; break;
            case MONKEYS_AT  : flag = Flags.ANNOTATION; break;
            case DEFAULT     : checkSourceLevel(Feature.DEFAULT_METHODS); flag = Flags.DEFAULT; break;
            case ERROR       : flag = 0; nextToken(); break;
            case IDENTIFIER  : {
                if (allowSealedTypes) {
                    if (token.name() == names.non && peekToken(0, TokenKind.SUB, TokenKind.IDENTIFIER)) {
                        Token tokenSub = S.token(1);
                        Token tokenSealed = S.token(2);
                        if (token.endPos == tokenSub.pos && tokenSub.endPos == tokenSealed.pos && tokenSealed.name() == names.sealed) {
                            flag = Flags.NON_SEALED;
                            nextToken();
                            nextToken();
                            break;
                        }
                    }
                    if (token.name() == names.sealed) {
                        flag = Flags.SEALED;
                        break;
                    }
                }
                break loop;
            }
            default: break loop;
            }
            if ((flags & flag) != 0) log.error(DiagnosticFlag.SYNTAX, token.pos, Errors.RepeatedModifier);
            lastPos = token.pos;
            nextToken();
            if (flag == Flags.ANNOTATION) {
                if (token.kind != INTERFACE) {
                    JCAnnotation ann = annotation(lastPos, Tag.ANNOTATION);
                    // if first modifier is an annotation, set pos to annotation's.
                    if (flags == 0 && annotations.isEmpty())
                        pos = ann.pos;
                    annotations.append(ann);
                    flag = 0;
                }
            }
            flags |= flag;
        }
        switch (token.kind) {
        case ENUM: flags |= Flags.ENUM; break;
        case INTERFACE: flags |= Flags.INTERFACE; break;
        default: break;
        }

        /* A modifiers tree with no modifier tokens or annotations
         * has no text position. */
        if ((flags & (Flags.ModifierFlags | Flags.ANNOTATION)) == 0 && annotations.isEmpty())
            pos = Position.NOPOS;

        JCModifiers mods = F.at(pos).Modifiers(flags, annotations.toList());
        if (pos != Position.NOPOS)
            storeEnd(mods, S.prevToken().endPos);
        return mods;
    }

    /** Annotation              = "@" Qualident [ "(" AnnotationFieldValues ")" ]
     *
     * @param pos position of "@" token
     * @param kind Whether to parse an ANNOTATION or TYPE_ANNOTATION
     */
    JCAnnotation annotation(int pos, Tag kind) {
        // accept(AT); // AT consumed by caller
        if (kind == Tag.TYPE_ANNOTATION) {
            checkSourceLevel(Feature.TYPE_ANNOTATIONS);
        }
        JCTree ident = qualident(false);
        List<JCExpression> fieldValues = annotationFieldValuesOpt();
        JCAnnotation ann;
        if (kind == Tag.ANNOTATION) {
            ann = F.at(pos).Annotation(ident, fieldValues);
        } else if (kind == Tag.TYPE_ANNOTATION) {
            ann = F.at(pos).TypeAnnotation(ident, fieldValues);
        } else {
            throw new AssertionError("Unhandled annotation kind: " + kind);
        }

        storeEnd(ann, S.prevToken().endPos);
        return ann;
    }

    List<JCExpression> annotationFieldValuesOpt() {
        return (token.kind == LPAREN) ? annotationFieldValues() : List.nil();
    }

    /** AnnotationFieldValues   = "(" [ AnnotationFieldValue { "," AnnotationFieldValue } ] ")" */
    List<JCExpression> annotationFieldValues() {
        accept(LPAREN);
        ListBuffer<JCExpression> buf = new ListBuffer<>();
        if (token.kind != RPAREN) {
            buf.append(annotationFieldValue());
            while (token.kind == COMMA) {
                nextToken();
                buf.append(annotationFieldValue());
            }
        }
        accept(RPAREN);
        return buf.toList();
    }

    /** AnnotationFieldValue    = AnnotationValue
     *                          | Identifier "=" AnnotationValue
     */
    JCExpression annotationFieldValue() {
        if (LAX_IDENTIFIER.accepts(token.kind)) {
            selectExprMode();
            JCExpression t1 = term1();
            if (t1.hasTag(IDENT) && token.kind == EQ) {
                int pos = token.pos;
                accept(EQ);
                JCExpression v = annotationValue();
                return toP(F.at(pos).Assign(t1, v));
            } else {
                return t1;
            }
        }
        return annotationValue();
    }

    /* AnnotationValue          = ConditionalExpression
     *                          | Annotation
     *                          | "{" [ AnnotationValue { "," AnnotationValue } ] [","] "}"
     */
    JCExpression annotationValue() {
        int pos;
        switch (token.kind) {
        case MONKEYS_AT:
            pos = token.pos;
            nextToken();
            return annotation(pos, Tag.ANNOTATION);
        case LBRACE:
            pos = token.pos;
            accept(LBRACE);
            ListBuffer<JCExpression> buf = new ListBuffer<>();
            if (token.kind == COMMA) {
                nextToken();
            } else if (token.kind != RBRACE) {
                buf.append(annotationValue());
                while (token.kind == COMMA) {
                    nextToken();
                    if (token.kind == RBRACE) break;
                    buf.append(annotationValue());
                }
            }
            accept(RBRACE);
            return toP(F.at(pos).NewArray(null, List.nil(), buf.toList()));
        default:
            selectExprMode();
            return term1();
        }
    }

    /** VariableDeclarators = VariableDeclarator { "," VariableDeclarator }
     */
    public <T extends ListBuffer<? super JCVariableDecl>> T variableDeclarators(JCModifiers mods,
                                                                         JCExpression type,
                                                                         T vdefs,
                                                                         boolean localDecl)
    {
        return variableDeclaratorsRest(token.pos, mods, type, ident(), false, null, vdefs, localDecl);
    }

    /** VariableDeclaratorsRest = VariableDeclaratorRest { "," VariableDeclarator }
     *  ConstantDeclaratorsRest = ConstantDeclaratorRest { "," ConstantDeclarator }
     *
     *  @param reqInit  Is an initializer always required?
     *  @param dc       The documentation comment for the variable declarations, or null.
     */
    protected <T extends ListBuffer<? super JCVariableDecl>> T variableDeclaratorsRest(int pos,
                                                                     JCModifiers mods,
                                                                     JCExpression type,
                                                                     Name name,
                                                                     boolean reqInit,
                                                                     Comment dc,
                                                                     T vdefs,
                                                                     boolean localDecl)
    {
        JCVariableDecl head = variableDeclaratorRest(pos, mods, type, name, reqInit, dc, localDecl, false);
        vdefs.append(head);
        while (token.kind == COMMA) {
            // All but last of multiple declarators subsume a comma
            storeEnd((JCTree)vdefs.last(), token.endPos);
            nextToken();
            vdefs.append(variableDeclarator(mods, type, reqInit, dc, localDecl));
        }
        return vdefs;
    }

    /** VariableDeclarator = Ident VariableDeclaratorRest
     *  ConstantDeclarator = Ident ConstantDeclaratorRest
     */
    JCVariableDecl variableDeclarator(JCModifiers mods, JCExpression type, boolean reqInit, Comment dc, boolean localDecl) {
        return variableDeclaratorRest(token.pos, mods, type, ident(), reqInit, dc, localDecl, true);
    }

    /** VariableDeclaratorRest = BracketsOpt ["=" VariableInitializer]
     *  ConstantDeclaratorRest = BracketsOpt "=" VariableInitializer
     *
     *  @param reqInit  Is an initializer always required?
     *  @param dc       The documentation comment for the variable declarations, or null.
     */
    JCVariableDecl variableDeclaratorRest(int pos, JCModifiers mods, JCExpression type, Name name,
                                  boolean reqInit, Comment dc, boolean localDecl, boolean compound) {
        type = bracketsOpt(type);
        JCExpression init = null;
        if (token.kind == EQ) {
            nextToken();
            init = variableInitializer();
        }
        else if (reqInit) syntaxError(token.pos, Errors.Expected(EQ));
        JCTree elemType = TreeInfo.innermostType(type, true);
        int startPos = Position.NOPOS;
        if (elemType.hasTag(IDENT)) {
            Name typeName = ((JCIdent)elemType).name;
            if (isRestrictedTypeName(typeName, pos, !compound && localDecl)) {
                if (type.hasTag(TYPEARRAY) && !compound) {
                    //error - 'var' and arrays
                    reportSyntaxError(pos, Errors.RestrictedTypeNotAllowedArray(typeName));
                } else {
                    if(compound)
                        //error - 'var' in compound local var decl
                        reportSyntaxError(pos, Errors.RestrictedTypeNotAllowedCompound(typeName));
                    startPos = TreeInfo.getStartPos(mods);
                    if (startPos == Position.NOPOS)
                        startPos = TreeInfo.getStartPos(type);
                    //implicit type
                    type = null;
                }
            }
        }
        JCVariableDecl result =
            toP(F.at(pos).VarDef(mods, name, type, init));
        attach(result, dc);
        result.startPos = startPos;
        return result;
    }

    Name restrictedTypeName(JCExpression e, boolean shouldWarn) {
        switch (e.getTag()) {
            case IDENT:
                return isRestrictedTypeName(((JCIdent)e).name, e.pos, shouldWarn) ? ((JCIdent)e).name : null;
            case TYPEARRAY:
                return restrictedTypeName(((JCArrayTypeTree)e).elemtype, shouldWarn);
            default:
                return null;
        }
    }

    boolean isRestrictedTypeName(Name name, int pos, boolean shouldWarn) {
        if (name == names.var) {
            if (Feature.LOCAL_VARIABLE_TYPE_INFERENCE.allowedInSource(source)) {
                return true;
            } else if (shouldWarn) {
                log.warning(pos, Warnings.RestrictedTypeNotAllowed(name, Source.JDK10));
            }
        }
        if (name == names.yield) {
            if (allowYieldStatement) {
                return true;
            } else if (shouldWarn) {
                log.warning(pos, Warnings.RestrictedTypeNotAllowed(name, Source.JDK14));
            }
        }
        if (name == names.record) {
            if (allowRecords) {
                return true;
            } else if (shouldWarn) {
                log.warning(pos, Warnings.RestrictedTypeNotAllowedPreview(name, Source.JDK14));
            }
        }
        if (name == names.record) {
            if (allowRecords) {
                return true;
            } else if (shouldWarn) {
                log.warning(pos, Warnings.RestrictedTypeNotAllowedPreview(name, Source.JDK14));
            }
        }
        return false;
    }

    boolean isRestrictedRecordTypeName(Name name) {
        return allowRecords && name == names.record;
    }

    /** VariableDeclaratorId = Ident BracketsOpt
     */
    JCVariableDecl variableDeclaratorId(JCModifiers mods, JCExpression type) {
        return variableDeclaratorId(mods, type, false, false);
    }
    //where
    JCVariableDecl variableDeclaratorId(JCModifiers mods, JCExpression type, boolean lambdaParameter, boolean recordComponent) {
        int pos = token.pos;
        Name name;
        if (lambdaParameter && token.kind == UNDERSCORE) {
            log.error(pos, Errors.UnderscoreAsIdentifierInLambda);
            name = token.name();
            nextToken();
        } else {
            if (allowThisIdent ||
                !lambdaParameter ||
                LAX_IDENTIFIER.accepts(token.kind) ||
                mods.flags != Flags.PARAMETER ||
                mods.annotations.nonEmpty()) {
                JCExpression pn = qualident(false);
                if (pn.hasTag(Tag.IDENT) && ((JCIdent)pn).name != names._this) {
                    name = ((JCIdent)pn).name;
                } else {
                    if (allowThisIdent) {
                        if ((mods.flags & Flags.VARARGS) != 0) {
                            log.error(token.pos, Errors.VarargsAndReceiver);
                        }
                        if (token.kind == LBRACKET) {
                            log.error(token.pos, Errors.ArrayAndReceiver);
                        }
                        if (pn.hasTag(Tag.SELECT) && ((JCFieldAccess)pn).name != names._this) {
                            log.error(token.pos, Errors.WrongReceiver);
                        }
                    }
                    return toP(F.at(pos).ReceiverVarDef(mods, pn, type));
                }
            } else {
                /** if it is a lambda parameter and the token kind is not an identifier,
                 *  and there are no modifiers or annotations, then this means that the compiler
                 *  supposed the lambda to be explicit but it can contain a mix of implicit,
                 *  var or explicit parameters. So we assign the error name to the parameter name
                 *  instead of issuing an error and analyze the lambda parameters as a whole at
                 *  a higher level.
                 */
                name = names.empty;
            }
        }
        if ((mods.flags & Flags.VARARGS) != 0 &&
                token.kind == LBRACKET) {
            log.error(token.pos, Errors.VarargsAndOldArraySyntax);
        }
        type = bracketsOpt(type);
<<<<<<< HEAD
        List<Pair<Accessors.Kind, Name>> accessors = null;
        if (recordComponent) {
            if (forbiddenRecordComponentNames.contains(name.toString())) {
                log.error(pos, Errors.IllegalRecordComponentName(name));
            }
            accessors = List.of(new Pair<>(Accessors.Kind.GET, name));
        }

        return toP(F.at(pos).VarDef(mods, name, type, null, accessors));
=======

        return toP(F.at(pos).VarDef(mods, name, type, null));
>>>>>>> ecc066e1
    }

    /** Resources = Resource { ";" Resources }
     */
    List<JCTree> resources() {
        ListBuffer<JCTree> defs = new ListBuffer<>();
        defs.append(resource());
        while (token.kind == SEMI) {
            // All but last of multiple declarators must subsume a semicolon
            storeEnd(defs.last(), token.endPos);
            int semiColonPos = token.pos;
            nextToken();
            if (token.kind == RPAREN) { // Optional trailing semicolon
                                       // after last resource
                break;
            }
            defs.append(resource());
        }
        return defs.toList();
    }

    /** Resource = VariableModifiersOpt Type VariableDeclaratorId "=" Expression
     *           | Expression
     */
    protected JCTree resource() {
        int startPos = token.pos;
        if (token.kind == FINAL || token.kind == MONKEYS_AT) {
            JCModifiers mods = optFinal(Flags.FINAL);
            JCExpression t = parseType(true);
            return variableDeclaratorRest(token.pos, mods, t, ident(), true, null, true, false);
        }
        JCExpression t = term(EXPR | TYPE);
        if ((lastmode & TYPE) != 0 && LAX_IDENTIFIER.accepts(token.kind)) {
            JCModifiers mods = toP(F.at(startPos).Modifiers(Flags.FINAL));
            return variableDeclaratorRest(token.pos, mods, t, ident(), true, null, true, false);
        } else {
            checkSourceLevel(Feature.EFFECTIVELY_FINAL_VARIABLES_IN_TRY_WITH_RESOURCES);
            if (!t.hasTag(IDENT) && !t.hasTag(SELECT)) {
                log.error(t.pos(), Errors.TryWithResourcesExprNeedsVar);
            }

            return t;
        }
    }

    /** CompilationUnit = [ { "@" Annotation } PACKAGE Qualident ";"] {ImportDeclaration} {TypeDeclaration}
     */
    public JCTree.JCCompilationUnit parseCompilationUnit() {
        Token firstToken = token;
        JCModifiers mods = null;
        boolean consumedToplevelDoc = false;
        boolean seenImport = false;
        boolean seenPackage = false;
        ListBuffer<JCTree> defs = new ListBuffer<>();
        if (token.kind == MONKEYS_AT)
            mods = modifiersOpt();

        if (token.kind == PACKAGE) {
            int packagePos = token.pos;
            List<JCAnnotation> annotations = List.nil();
            seenPackage = true;
            if (mods != null) {
                checkNoMods(mods.flags);
                annotations = mods.annotations;
                mods = null;
            }
            nextToken();
            JCExpression pid = qualident(false);
            accept(SEMI);
            JCPackageDecl pd = toP(F.at(packagePos).PackageDecl(annotations, pid));
            attach(pd, firstToken.comment(CommentStyle.JAVADOC));
            consumedToplevelDoc = true;
            defs.append(pd);
        }

        boolean checkForImports = true;
        boolean firstTypeDecl = true;
        while (token.kind != EOF) {
            if (token.pos <= endPosTable.errorEndPos) {
                // error recovery
                skip(checkForImports, false, false, false);
                if (token.kind == EOF)
                    break;
            }
            if (checkForImports && mods == null && token.kind == IMPORT) {
                seenImport = true;
                defs.append(importDeclaration());
            } else {
                Comment docComment = token.comment(CommentStyle.JAVADOC);
                if (firstTypeDecl && !seenImport && !seenPackage) {
                    docComment = firstToken.comment(CommentStyle.JAVADOC);
                    consumedToplevelDoc = true;
                }
                if (mods != null || token.kind != SEMI)
                    mods = modifiersOpt(mods);
                if (firstTypeDecl && token.kind == IDENTIFIER) {
                    ModuleKind kind = ModuleKind.STRONG;
                    if (token.name() == names.open) {
                        kind = ModuleKind.OPEN;
                        nextToken();
                    }
                    if (token.kind == IDENTIFIER && token.name() == names.module) {
                        if (mods != null) {
                            checkNoMods(mods.flags & ~Flags.DEPRECATED);
                        }
                        defs.append(moduleDecl(mods, kind, docComment));
                        consumedToplevelDoc = true;
                        break;
                    } else if (kind != ModuleKind.STRONG) {
                        reportSyntaxError(token.pos, Errors.ExpectedModule);
                    }
                }
                JCTree def = typeDeclaration(mods, docComment);
                if (def instanceof JCExpressionStatement)
                    def = ((JCExpressionStatement)def).expr;
                defs.append(def);
                if (def instanceof JCClassDecl)
                    checkForImports = false;
                mods = null;
                firstTypeDecl = false;
            }
        }
        JCTree.JCCompilationUnit toplevel = F.at(firstToken.pos).TopLevel(defs.toList());
        if (!consumedToplevelDoc)
            attach(toplevel, firstToken.comment(CommentStyle.JAVADOC));
        if (defs.isEmpty())
            storeEnd(toplevel, S.prevToken().endPos);
        if (keepDocComments)
            toplevel.docComments = docComments;
        if (keepLineMap)
            toplevel.lineMap = S.getLineMap();
        this.endPosTable.setParser(null); // remove reference to parser
        toplevel.endPositions = this.endPosTable;
        return toplevel;
    }

    JCModuleDecl moduleDecl(JCModifiers mods, ModuleKind kind, Comment dc) {
        int pos = token.pos;
        checkSourceLevel(Feature.MODULES);

        nextToken();
        JCExpression name = qualident(false);
        List<JCDirective> directives = null;

        accept(LBRACE);
        directives = moduleDirectiveList();
        accept(RBRACE);
        accept(EOF);

        JCModuleDecl result = toP(F.at(pos).ModuleDef(mods, kind, name, directives));
        attach(result, dc);
        return result;
    }

    List<JCDirective> moduleDirectiveList() {
        ListBuffer<JCDirective> defs = new ListBuffer<>();
        while (token.kind == IDENTIFIER) {
            int pos = token.pos;
            if (token.name() == names.requires) {
                nextToken();
                boolean isTransitive = false;
                boolean isStaticPhase = false;
            loop:
                while (true) {
                    switch (token.kind) {
                        case IDENTIFIER:
                            if (token.name() == names.transitive && !isTransitive) {
                                Token t1 = S.token(1);
                                if (t1.kind == SEMI || t1.kind == DOT) {
                                    break loop;
                                }
                                isTransitive = true;
                                break;
                            } else {
                                break loop;
                            }
                        case STATIC:
                            if (isStaticPhase) {
                                log.error(DiagnosticFlag.SYNTAX, token.pos, Errors.RepeatedModifier);
                            }
                            isStaticPhase = true;
                            break;
                        default:
                            break loop;
                    }
                    nextToken();
                }
                JCExpression moduleName = qualident(false);
                accept(SEMI);
                defs.append(toP(F.at(pos).Requires(isTransitive, isStaticPhase, moduleName)));
            } else if (token.name() == names.exports || token.name() == names.opens) {
                boolean exports = token.name() == names.exports;
                nextToken();
                JCExpression pkgName = qualident(false);
                List<JCExpression> moduleNames = null;
                if (token.kind == IDENTIFIER && token.name() == names.to) {
                    nextToken();
                    moduleNames = qualidentList(false);
                }
                accept(SEMI);
                JCDirective d;
                if (exports) {
                    d = F.at(pos).Exports(pkgName, moduleNames);
                } else {
                    d = F.at(pos).Opens(pkgName, moduleNames);
                }
                defs.append(toP(d));
            } else if (token.name() == names.provides) {
                nextToken();
                JCExpression serviceName = qualident(false);
                if (token.kind == IDENTIFIER && token.name() == names.with) {
                    nextToken();
                    List<JCExpression> implNames = qualidentList(false);
                    accept(SEMI);
                    defs.append(toP(F.at(pos).Provides(serviceName, implNames)));
                } else {
                    log.error(DiagnosticFlag.SYNTAX, token.pos, Errors.ExpectedStr("'" + names.with + "'"));
                    skip(false, false, false, false);
                }
            } else if (token.name() == names.uses) {
                nextToken();
                JCExpression service = qualident(false);
                accept(SEMI);
                defs.append(toP(F.at(pos).Uses(service)));
            } else {
                setErrorEndPos(pos);
                reportSyntaxError(pos, Errors.InvalidModuleDirective);
                break;
            }
        }
        return defs.toList();
    }

    /** ImportDeclaration = IMPORT [ STATIC ] Ident { "." Ident } [ "." "*" ] ";"
     */
    protected JCTree importDeclaration() {
        int pos = token.pos;
        nextToken();
        boolean importStatic = false;
        if (token.kind == STATIC) {
            importStatic = true;
            nextToken();
        }
        JCExpression pid = toP(F.at(token.pos).Ident(ident()));
        do {
            int pos1 = token.pos;
            accept(DOT);
            if (token.kind == STAR) {
                pid = to(F.at(pos1).Select(pid, names.asterisk));
                nextToken();
                break;
            } else {
                pid = toP(F.at(pos1).Select(pid, ident()));
            }
        } while (token.kind == DOT);
        accept(SEMI);
        return toP(F.at(pos).Import(pid, importStatic));
    }

    /** TypeDeclaration = ClassOrInterfaceOrEnumDeclaration
     *                  | ";"
     */
    JCTree typeDeclaration(JCModifiers mods, Comment docComment) {
        int pos = token.pos;
        if (mods == null && token.kind == SEMI) {
            nextToken();
            return toP(F.at(pos).Skip());
        } else {
            return classOrRecordOrInterfaceOrEnumDeclaration(modifiersOpt(mods), docComment);
        }
    }

    /** ClassOrInterfaceOrEnumDeclaration = ModifiersOpt
     *           (ClassDeclaration | InterfaceDeclaration | EnumDeclaration)
     *  @param mods     Any modifiers starting the class or interface declaration
     *  @param dc       The documentation comment for the class, or null.
     */
    protected JCStatement classOrRecordOrInterfaceOrEnumDeclaration(JCModifiers mods, Comment dc) {
        if (token.kind == CLASS) {
            return classDeclaration(mods, dc);
<<<<<<< HEAD
        } if (isRecordToken()) {
=======
        } if (isRecordStart()) {
>>>>>>> ecc066e1
            return recordDeclaration(mods, dc);
        } else if (token.kind == INTERFACE) {
            return interfaceDeclaration(mods, dc);
        } else if (token.kind == ENUM) {
            return enumDeclaration(mods, dc);
        } else {
            int pos = token.pos;
            List<JCTree> errs;
            if (token.kind == IDENTIFIER && token.name() == names.record && preview.isEnabled()) {
                checkSourceLevel(Feature.RECORDS);
                JCErroneous erroneousTree = syntaxError(token.pos, List.of(mods), Errors.RecordHeaderExpected);
                return toP(F.Exec(erroneousTree));
            } else {
<<<<<<< HEAD
                errs = List.of(mods);
            }
            final JCErroneous erroneousTree;
            if (parseModuleInfo) {
                erroneousTree = syntaxError(pos, errs, Errors.ExpectedModuleOrOpen);
            } else {
                if (allowRecords) {
                    erroneousTree = syntaxError(pos, errs, Errors.Expected4(CLASS, INTERFACE, ENUM, RECORD));
                } else {
                erroneousTree = syntaxError(pos, errs, Errors.Expected3(CLASS, INTERFACE, ENUM));
            }
            }
            return toP(F.Exec(erroneousTree));
=======
                if (LAX_IDENTIFIER.accepts(token.kind)) {
                    errs = List.of(mods, toP(F.at(pos).Ident(ident())));
                    setErrorEndPos(token.pos);
                } else {
                    errs = List.of(mods);
                }
                final JCErroneous erroneousTree;
                if (parseModuleInfo) {
                    erroneousTree = syntaxError(pos, errs, Errors.ExpectedModuleOrOpen);
                } else {
                    if (allowRecords) {
                        erroneousTree = syntaxError(pos, errs, Errors.Expected4(CLASS, INTERFACE, ENUM, "record"));
                    } else {
                        erroneousTree = syntaxError(pos, errs, Errors.Expected3(CLASS, INTERFACE, ENUM));
                    }
                }
                return toP(F.Exec(erroneousTree));
            }
>>>>>>> ecc066e1
        }
    }

    /** ClassDeclaration = CLASS Ident TypeParametersOpt [EXTENDS Type]
     *                     [IMPLEMENTS TypeList] ClassBody
     *  @param mods    The modifiers starting the class declaration
     *  @param dc       The documentation comment for the class, or null.
     */
    protected JCClassDecl classDeclaration(JCModifiers mods, Comment dc) {
        int pos = token.pos;
        accept(CLASS);
        Name name = typeName();

        List<JCTypeParameter> typarams = typeParametersOpt();

        JCExpression extending = null;
        if (token.kind == EXTENDS) {
            nextToken();
            extending = parseType();
        }
        List<JCExpression> implementing = List.nil();
        if (token.kind == IMPLEMENTS) {
            nextToken();
            implementing = typeList();
        }
        List<JCExpression> permitting = List.nil();
        if (allowSealedTypes && token.kind == IDENTIFIER && token.name() == names.permits) {
            if ((mods.flags & Flags.SEALED) == 0) {
                log.error(token.pos, Errors.PermitsInNoSealedClass);
            }
            nextToken();
            permitting = typeList();
        }
        List<JCTree> defs = classInterfaceOrRecordBody(name, false, false);
        JCClassDecl result = toP(F.at(pos).ClassDef(
            mods, name, typarams, extending, implementing, permitting, defs));
        attach(result, dc);
        return result;
    }

    protected JCClassDecl recordDeclaration(JCModifiers mods, Comment dc) {
        int pos = token.pos;
<<<<<<< HEAD
        if ((mods.flags & Flags.ABSTRACT) != 0) {
            log.error(mods.pos, Errors.RecordCantBeAbstract);
        }
        nextToken();
        mods.flags |= Flags.RECORD | Flags.STATIC | Flags.FINAL;
=======
        nextToken();
        mods.flags |= Flags.RECORD;
>>>>>>> ecc066e1
        Name name = typeName();

        List<JCTypeParameter> typarams = typeParametersOpt();

        List<JCVariableDecl> headerFields = formalParameters(false, true);

        List<JCExpression> implementing = List.nil();
        if (token.kind == IMPLEMENTS) {
            nextToken();
            implementing = typeList();
        }
<<<<<<< HEAD
        List<JCTree> defs = List.nil();
        defs = classInterfaceOrRecordBody(name, false, true);
        java.util.List<JCVariableDecl> fields = new ArrayList<>();
        Set<Name> seenNames = new HashSet<>();
        for (JCVariableDecl field : headerFields) {
            if (seenNames.add(field.name)) {
                fields.add(field);
            } else {
                log.error(field.pos(), Errors.RecordCantDeclareDuplicateFields);
            }
=======
        List<JCTree> defs = classInterfaceOrRecordBody(name, false, true);
        java.util.List<JCVariableDecl> fields = new ArrayList<>();
        for (JCVariableDecl field : headerFields) {
            fields.add(field);
>>>>>>> ecc066e1
        }
        for (JCTree def : defs) {
            if (def.hasTag(METHODDEF)) {
                JCMethodDecl methDef = (JCMethodDecl) def;
<<<<<<< HEAD
                if (methDef.name == names.init && methDef.params.isEmpty()) {
                    if ((methDef.mods.flags & Flags.PUBLIC) == 0) {
                        log.error(methDef, Errors.MethodMustBePublic(names.init));
                    }
                    ListBuffer<JCVariableDecl> tmpParams = new ListBuffer<>();
                    for (JCVariableDecl param : fields) {
                        tmpParams.add(F.at(param).VarDef(F.Modifiers(Flags.PARAMETER | param.mods.flags & Flags.VARARGS), param.name, param.vartype, null));
=======
                if (methDef.name == names.init && methDef.params.isEmpty() && (methDef.mods.flags & Flags.COMPACT_RECORD_CONSTRUCTOR) != 0) {
                    ListBuffer<JCVariableDecl> tmpParams = new ListBuffer<>();
                    for (JCVariableDecl param : headerFields) {
                        tmpParams.add(F.at(param)
                                .VarDef(F.Modifiers(Flags.PARAMETER | param.mods.flags & Flags.VARARGS | param.mods.flags & Flags.FINAL),
                                param.name, param.vartype, null));
>>>>>>> ecc066e1
                    }
                    methDef.params = tmpParams.toList();
                }
            }
        }
        for (int i = fields.size() - 1; i >= 0; i--) {
            JCVariableDecl field = fields.get(i);
<<<<<<< HEAD
            if ((field.mods.flags & Flags.VARARGS) != 0) {
                if ((field.mods.flags & Flags.VARARGS) != 0) {
                    JCModifiers newMods = F.Modifiers(field.mods.flags & ~Flags.VARARGS | Flags.ORIGINALLY_VARARGS);
                    field = F.at(field).VarDef(newMods, field.name, field.vartype, null, field.accessors);
                }
            }
=======
>>>>>>> ecc066e1
            defs = defs.prepend(field);
        }
        JCClassDecl result = toP(F.at(pos).ClassDef(mods, name, typarams, null, implementing, defs));
        attach(result, dc);
        return result;
    }

    Name typeName() {
        int pos = token.pos;
        Name name = ident();
        if (isRestrictedTypeName(name, pos, true)) {
            reportSyntaxError(pos, Errors.RestrictedTypeNotAllowed(name, name == names.var ? Source.JDK10 : Source.JDK13));
        }

        if (isRestrictedRecordTypeName(name)) {
            reportSyntaxError(pos, Errors.RecordNotAllowed(name));
        }
        return name;
    }

    List<JCVariableDecl> headerFields() {
        ListBuffer<JCVariableDecl> fields = new ListBuffer<>();
        if (token.kind == LPAREN) {
            nextToken();
            // check for empty record
            if (token.kind == RPAREN) {
                nextToken();
                return List.nil();
            }
            fields.add(headerField());
            while (token.kind == COMMA) {
                nextToken();
                fields.add(headerField());
            }
            accept(RPAREN);
        } else {
            accept(LPAREN);
        }
        return fields.toList();
    }

    static final Set<String> forbiddenRecordComponentNames = Set.of(
            "clone", "finalize", "getClass", "hashCode",
            "notify", "notifyAll", "readObjectNoData",
            "readResolve", "serialPersistentFields",
            "serialVersionUID", "toString", "wait",
            "writeReplace");

    JCVariableDecl headerField() {
        JCModifiers mods = modifiersOpt();
        if (mods.flags != 0) {
            log.error(mods.pos, Errors.RecordCantDeclareFieldModifiers);
        }
        mods.flags |= Flags.RECORD | Flags.FINAL | Flags.PRIVATE | Flags.MANDATED;
        JCExpression type = parseType();
        int pos = token.pos;
        Name id = ident();
        if (forbiddenRecordComponentNames.contains(id.toString())) {
            log.error(pos, Errors.IllegalRecordComponentName(id));
        }
        List<Pair<Accessors.Kind, Name>> accessors = List.of(new Pair<>(Accessors.Kind.GET, id));
        return toP(F.at(pos).VarDef(mods, id, type, null, accessors));
    }

    /** InterfaceDeclaration = INTERFACE Ident TypeParametersOpt
     *                         [EXTENDS TypeList] InterfaceBody
     *  @param mods    The modifiers starting the interface declaration
     *  @param dc       The documentation comment for the interface, or null.
     */
    protected JCClassDecl interfaceDeclaration(JCModifiers mods, Comment dc) {
        int pos = token.pos;
        accept(INTERFACE);

        Name name = typeName();

        List<JCTypeParameter> typarams = typeParametersOpt();

        List<JCExpression> extending = List.nil();
        if (token.kind == EXTENDS) {
            nextToken();
            extending = typeList();
        }
        List<JCExpression> permitting = List.nil();
        if (allowSealedTypes && token.kind == IDENTIFIER && token.name() == names.permits) {
            if ((mods.flags & Flags.SEALED) == 0) {
                log.error(token.pos, Errors.PermitsInNoSealedClass);
            }
            nextToken();
            permitting = typeList();
        }
        List<JCTree> defs;
        defs = classInterfaceOrRecordBody(name, true, false);
        JCClassDecl result = toP(F.at(pos).ClassDef(
            mods, name, typarams, null, extending, permitting, defs));
        attach(result, dc);
        return result;
    }

    /** EnumDeclaration = ENUM Ident [IMPLEMENTS TypeList] EnumBody
     *  @param mods    The modifiers starting the enum declaration
     *  @param dc       The documentation comment for the enum, or null.
     */
    protected JCClassDecl enumDeclaration(JCModifiers mods, Comment dc) {
        int pos = token.pos;
        accept(ENUM);

        Name name = typeName();

        List<JCExpression> implementing = List.nil();
        if (token.kind == IMPLEMENTS) {
            nextToken();
            implementing = typeList();
        }

        List<JCTree> defs = enumBody(name);
        mods.flags |= Flags.ENUM;
        JCClassDecl result = toP(F.at(pos).
            ClassDef(mods, name, List.nil(),
                     null, implementing, defs));
        attach(result, dc);
        return result;
    }

    /** EnumBody = "{" { EnumeratorDeclarationList } [","]
     *                  [ ";" {ClassBodyDeclaration} ] "}"
     */
    List<JCTree> enumBody(Name enumName) {
        accept(LBRACE);
        ListBuffer<JCTree> defs = new ListBuffer<>();
        boolean wasSemi = false;
        boolean hasStructuralErrors = false;
        boolean wasError = false;
        if (token.kind == COMMA) {
            nextToken();
            if (token.kind == SEMI) {
                wasSemi = true;
                nextToken();
            } else if (token.kind != RBRACE) {
                reportSyntaxError(S.prevToken().endPos,
                                  Errors.Expected2(RBRACE, SEMI));
                wasError = true;
            }
        }
        while (token.kind != RBRACE && token.kind != EOF) {
            if (token.kind == SEMI) {
                accept(SEMI);
                wasSemi = true;
                if (token.kind == RBRACE || token.kind == EOF) break;
            }
            EnumeratorEstimate memberType = estimateEnumeratorOrMember(enumName);
            if (memberType == EnumeratorEstimate.UNKNOWN) {
                memberType = wasSemi ? EnumeratorEstimate.MEMBER
                                     : EnumeratorEstimate.ENUMERATOR;
            }
            if (memberType == EnumeratorEstimate.ENUMERATOR) {
                wasError = false;
                if (wasSemi && !hasStructuralErrors) {
                    reportSyntaxError(token.pos, Errors.EnumConstantNotExpected);
                    hasStructuralErrors = true;
                }
                defs.append(enumeratorDeclaration(enumName));
                if (token.pos <= endPosTable.errorEndPos) {
                    // error recovery
                   skip(false, true, true, false);
                } else {
                    if (token.kind != RBRACE && token.kind != SEMI && token.kind != EOF) {
                        if (token.kind == COMMA) {
                nextToken();
                        } else {
                            setErrorEndPos(token.pos);
                            reportSyntaxError(S.prevToken().endPos,
                                              Errors.Expected3(COMMA, RBRACE, SEMI));
                            wasError = true;
            }
        }
                }
            } else {
                if (!wasSemi && !hasStructuralErrors && !wasError) {
                    reportSyntaxError(token.pos, Errors.EnumConstantExpected);
                    hasStructuralErrors = true;
                }
                wasError = false;
                defs.appendList(classOrInterfaceOrRecordBodyDeclaration(enumName,
                                                                false, false));
                if (token.pos <= endPosTable.errorEndPos) {
                    // error recovery
                   skip(false, true, true, false);
                }
            }
        }
        accept(RBRACE);
        return defs.toList();
    }

    private EnumeratorEstimate estimateEnumeratorOrMember(Name enumName) {
        if (token.kind == TokenKind.IDENTIFIER && token.name() != enumName) {
            Token next = S.token(1);
            switch (next.kind) {
                case LPAREN: case LBRACE: case COMMA: case SEMI:
                    return EnumeratorEstimate.ENUMERATOR;
            }
        }
        switch (token.kind) {
            case IDENTIFIER: case MONKEYS_AT: case LT:
                return EnumeratorEstimate.UNKNOWN;
            default:
                return EnumeratorEstimate.MEMBER;
        }
    }

    private enum EnumeratorEstimate {
        ENUMERATOR,
        MEMBER,
        UNKNOWN;
    }

    /** EnumeratorDeclaration = AnnotationsOpt [TypeArguments] IDENTIFIER [ Arguments ] [ "{" ClassBody "}" ]
     */
    JCTree enumeratorDeclaration(Name enumName) {
        Comment dc = token.comment(CommentStyle.JAVADOC);
        int flags = Flags.PUBLIC|Flags.STATIC|Flags.FINAL|Flags.ENUM;
        if (token.deprecatedFlag()) {
            flags |= Flags.DEPRECATED;
        }
        int pos = token.pos;
        List<JCAnnotation> annotations = annotationsOpt(Tag.ANNOTATION);
        JCModifiers mods = F.at(annotations.isEmpty() ? Position.NOPOS : pos).Modifiers(flags, annotations);
        List<JCExpression> typeArgs = typeArgumentsOpt();
        int identPos = token.pos;
        Name name = ident();
        int createPos = token.pos;
        List<JCExpression> args = (token.kind == LPAREN)
            ? arguments() : List.nil();
        JCClassDecl body = null;
        if (token.kind == LBRACE) {
            JCModifiers mods1 = F.at(Position.NOPOS).Modifiers(Flags.ENUM);
            List<JCTree> defs = classInterfaceOrRecordBody(names.empty, false, false);
            body = toP(F.at(identPos).AnonymousClassDef(mods1, defs));
        }
        if (args.isEmpty() && body == null)
            createPos = identPos;
        JCIdent ident = F.at(identPos).Ident(enumName);
        JCNewClass create = F.at(createPos).NewClass(null, typeArgs, ident, args, body);
        if (createPos != identPos)
            storeEnd(create, S.prevToken().endPos);
        ident = F.at(identPos).Ident(enumName);
        JCTree result = toP(F.at(pos).VarDef(mods, name, ident, create));
        attach(result, dc);
        return result;
    }

    /** TypeList = Type {"," Type}
     */
    List<JCExpression> typeList() {
        ListBuffer<JCExpression> ts = new ListBuffer<>();
        ts.append(parseType());
        while (token.kind == COMMA) {
            nextToken();
            ts.append(parseType());
        }
        return ts.toList();
    }

    /** ClassBody     = "{" {ClassBodyDeclaration} "}"
     *  InterfaceBody = "{" {InterfaceBodyDeclaration} "}"
     */
    List<JCTree> classInterfaceOrRecordBody(Name className, boolean isInterface, boolean isRecord) {
        accept(LBRACE);
        if (token.pos <= endPosTable.errorEndPos) {
            // error recovery
            skip(false, true, false, false);
            if (token.kind == LBRACE)
                nextToken();
        }
        ListBuffer<JCTree> defs = new ListBuffer<>();
        while (token.kind != RBRACE && token.kind != EOF) {
            defs.appendList(classOrInterfaceOrRecordBodyDeclaration(className, isInterface, isRecord));
            if (token.pos <= endPosTable.errorEndPos) {
               // error recovery
               skip(false, true, true, false);
           }
        }
        accept(RBRACE);
        return defs.toList();
    }

    /** ClassBodyDeclaration =
     *      ";"
     *    | [STATIC] Block
     *    | ModifiersOpt
     *      ( Type Ident
     *        ( VariableDeclaratorsRest ";" | MethodDeclaratorRest )
     *      | VOID Ident VoidMethodDeclaratorRest
     *      | TypeParameters [Annotations]
     *        ( Type Ident MethodDeclaratorRest
     *        | VOID Ident VoidMethodDeclaratorRest
     *        )
     *      | Ident ConstructorDeclaratorRest
     *      | TypeParameters Ident ConstructorDeclaratorRest
     *      | ClassOrInterfaceOrEnumDeclaration
     *      )
     *  InterfaceBodyDeclaration =
     *      ";"
     *    | ModifiersOpt
     *      ( Type Ident
     *        ( ConstantDeclaratorsRest ";" | MethodDeclaratorRest )
     *      | VOID Ident MethodDeclaratorRest
     *      | TypeParameters [Annotations]
     *        ( Type Ident MethodDeclaratorRest
     *        | VOID Ident VoidMethodDeclaratorRest
     *        )
     *      | ClassOrInterfaceOrEnumDeclaration
     *      )
     *
     */
    protected List<JCTree> classOrInterfaceOrRecordBodyDeclaration(Name className, boolean isInterface, boolean isRecord) {
        if (token.kind == SEMI) {
            nextToken();
            return List.nil();
        } else {
            Comment dc = token.comment(CommentStyle.JAVADOC);
            int pos = token.pos;
            JCModifiers mods = modifiersOpt();
            if (debug) {
                System.out.println("read flags " + Flags.toString(mods.flags));
            }
            if (token.kind == CLASS ||
<<<<<<< HEAD
                isRecordToken() ||
=======
                isRecordStart() ||
>>>>>>> ecc066e1
                token.kind == INTERFACE ||
                token.kind == ENUM) {
                return List.of(classOrRecordOrInterfaceOrEnumDeclaration(mods, dc));
            } else if (token.kind == LBRACE &&
                       (mods.flags & Flags.StandardFlags & ~Flags.STATIC) == 0 &&
                       mods.annotations.isEmpty()) {
                if (isInterface) {
                    log.error(DiagnosticFlag.SYNTAX, token.pos, Errors.InitializerNotAllowed);
                } else if (isRecord && (mods.flags & Flags.STATIC) == 0) {
                    log.error(DiagnosticFlag.SYNTAX, token.pos, Errors.InstanceInitializerNotAllowedInRecords);
                }
                return List.of(block(pos, mods.flags));
            } else {
                pos = token.pos;
                List<JCTypeParameter> typarams = typeParametersOpt();
                // if there are type parameters but no modifiers, save the start
                // position of the method in the modifiers.
                if (typarams.nonEmpty() && mods.pos == Position.NOPOS) {
                    mods.pos = pos;
                    storeEnd(mods, pos);
                }
                List<JCAnnotation> annosAfterParams = annotationsOpt(Tag.ANNOTATION);

                if (annosAfterParams.nonEmpty()) {
                    checkSourceLevel(annosAfterParams.head.pos, Feature.ANNOTATIONS_AFTER_TYPE_PARAMS);
                    mods.annotations = mods.annotations.appendList(annosAfterParams);
                    if (mods.pos == Position.NOPOS)
                        mods.pos = mods.annotations.head.pos;
                }

                Token tk = token;
                pos = token.pos;
                JCExpression type;
                boolean isVoid = token.kind == VOID;
                if (isVoid) {
                    type = to(F.at(pos).TypeIdent(TypeTag.VOID));
                    nextToken();
                } else {
                    // method returns types are un-annotated types
                    type = unannotatedType(false);
                }
                if ((token.kind == LPAREN && !isInterface ||
                        isRecord && token.kind == LBRACE) && type.hasTag(IDENT)) {
                    if (isInterface || tk.name() != className)
                        log.error(DiagnosticFlag.SYNTAX, pos, Errors.InvalidMethDeclRetTypeReq);
                    else if (annosAfterParams.nonEmpty())
                        illegal(annosAfterParams.head.pos);
                    if (isRecord && token.kind == LBRACE) {
                        mods.flags |= Flags.COMPACT_RECORD_CONSTRUCTOR;
                    }
                    return List.of(methodDeclaratorRest(
                        pos, mods, null, names.init, typarams,
                        isInterface, true, isRecord, dc));
                } else {
                    pos = token.pos;
                    Name name = ident();
                    if (token.kind == LPAREN) {
                        return List.of(methodDeclaratorRest(
                            pos, mods, type, name, typarams,
                            isInterface, isVoid, false, dc));
                    } else if (!isVoid && typarams.isEmpty()) {
                        if (!isRecord || (isRecord && (mods.flags & Flags.STATIC) != 0)) {
                        List<JCTree> defs =
                            variableDeclaratorsRest(pos, mods, type, name, isInterface, dc,
                                                    new ListBuffer<JCTree>(), false).toList();
                        accept(SEMI);
                        storeEnd(defs.last(), S.prevToken().endPos);
                        return defs;
                    } else {
<<<<<<< HEAD
                            nextToken();
                            return List.of(syntaxError(pos, null, Errors.RecordFieldsMustBeInHeader));
=======
                            int errPos = pos;
                            variableDeclaratorsRest(pos, mods, type, name, isInterface, dc,
                                    new ListBuffer<JCTree>(), false).toList();
                            accept(SEMI);
                            return List.of(syntaxError(errPos, null, Errors.RecordCannotDeclareInstanceFields));
>>>>>>> ecc066e1
                        }
                    } else {
                        pos = token.pos;
                        List<JCTree> err;
                        if (isVoid || typarams.nonEmpty()) {
                            JCMethodDecl m =
                                    toP(F.at(pos).MethodDef(mods, name, type, typarams,
                                                            List.nil(), List.nil(), null, null));
                            attach(m, dc);
                            err = List.of(m);
                        } else {
                            err = List.nil();
                        }
                        return List.of(syntaxError(token.pos, err, Errors.Expected(LPAREN)));
                    }
                }
            }
        }
    }

<<<<<<< HEAD
    boolean isRecordToken() {
        return allowRecords && token.kind == IDENTIFIER && token.name() == names.record;
    }
=======
    protected boolean isRecordStart() {
     if (token.kind == IDENTIFIER && token.name() == names.record &&
            (peekToken(TokenKind.IDENTIFIER, TokenKind.LPAREN) ||
             peekToken(TokenKind.IDENTIFIER, TokenKind.EOF) ||
             peekToken(TokenKind.IDENTIFIER, TokenKind.LT))) {
          checkSourceLevel(Feature.RECORDS);
          return true;
    } else {
       return false;
   }
}
>>>>>>> ecc066e1

    /** MethodDeclaratorRest =
     *      FormalParameters BracketsOpt [THROWS TypeList] ( MethodBody | [DEFAULT AnnotationValue] ";")
     *  VoidMethodDeclaratorRest =
     *      FormalParameters [THROWS TypeList] ( MethodBody | ";")
     *  ConstructorDeclaratorRest =
     *      "(" FormalParameterListOpt ")" [THROWS TypeList] MethodBody
     */
    protected JCTree methodDeclaratorRest(int pos,
                              JCModifiers mods,
                              JCExpression type,
                              Name name,
                              List<JCTypeParameter> typarams,
                              boolean isInterface, boolean isVoid,
                              boolean isRecord,
                              Comment dc) {
        if (isInterface) {
            if ((mods.flags & Flags.STATIC) != 0) {
                checkSourceLevel(Feature.STATIC_INTERFACE_METHODS);
            }
            if ((mods.flags & Flags.PRIVATE) != 0) {
                checkSourceLevel(Feature.PRIVATE_INTERFACE_METHODS);
            }
        }
        JCVariableDecl prevReceiverParam = this.receiverParam;
        try {
            this.receiverParam = null;
            // Parsing formalParameters sets the receiverParam, if present
            List<JCVariableDecl> params = List.nil();
            List<JCExpression> thrown = List.nil();
            if (!isRecord || name != names.init || token.kind == LPAREN) {
                params = formalParameters();
<<<<<<< HEAD
            if (!isVoid) type = bracketsOpt(type);
            if (token.kind == THROWS) {
                nextToken();
                thrown = qualidentList(true);
=======
                if (!isVoid) type = bracketsOpt(type);
                if (token.kind == THROWS) {
                    nextToken();
                    thrown = qualidentList(true);
                }
>>>>>>> ecc066e1
            }
            }
            JCBlock body = null;
            JCExpression defaultValue;
            if (token.kind == LBRACE) {
                body = block();
                defaultValue = null;
            } else {
                if (token.kind == DEFAULT) {
                    accept(DEFAULT);
                    defaultValue = annotationValue();
                } else {
                    defaultValue = null;
                }
                accept(SEMI);
                if (token.pos <= endPosTable.errorEndPos) {
                    // error recovery
                    skip(false, true, false, false);
                    if (token.kind == LBRACE) {
                        body = block();
                    }
                }
            }

            JCMethodDecl result =
                    toP(F.at(pos).MethodDef(mods, name, type, typarams,
                                            receiverParam, params, thrown,
                                            body, defaultValue));
            attach(result, dc);
            return result;
        } finally {
            this.receiverParam = prevReceiverParam;
        }
    }

    /** QualidentList = [Annotations] Qualident {"," [Annotations] Qualident}
     */
    List<JCExpression> qualidentList(boolean allowAnnos) {
        ListBuffer<JCExpression> ts = new ListBuffer<>();

        List<JCAnnotation> typeAnnos = allowAnnos ? typeAnnotationsOpt() : List.nil();
        JCExpression qi = qualident(allowAnnos);
        if (!typeAnnos.isEmpty()) {
            JCExpression at = insertAnnotationsToMostInner(qi, typeAnnos, false);
            ts.append(at);
        } else {
            ts.append(qi);
        }
        while (token.kind == COMMA) {
            nextToken();

            typeAnnos = allowAnnos ? typeAnnotationsOpt() : List.nil();
            qi = qualident(allowAnnos);
            if (!typeAnnos.isEmpty()) {
                JCExpression at = insertAnnotationsToMostInner(qi, typeAnnos, false);
                ts.append(at);
            } else {
                ts.append(qi);
            }
        }
        return ts.toList();
    }

    /**
     *  {@literal
     *  TypeParametersOpt = ["<" TypeParameter {"," TypeParameter} ">"]
     *  }
     */
    protected List<JCTypeParameter> typeParametersOpt() {
        if (token.kind == LT) {
            ListBuffer<JCTypeParameter> typarams = new ListBuffer<>();
            nextToken();
            typarams.append(typeParameter());
            while (token.kind == COMMA) {
                nextToken();
                typarams.append(typeParameter());
            }
            accept(GT);
            return typarams.toList();
        } else {
            return List.nil();
        }
    }

    /**
     *  {@literal
     *  TypeParameter = [Annotations] TypeVariable [TypeParameterBound]
     *  TypeParameterBound = EXTENDS Type {"&" Type}
     *  TypeVariable = Ident
     *  }
     */
    JCTypeParameter typeParameter() {
        int pos = token.pos;
        List<JCAnnotation> annos = typeAnnotationsOpt();
        Name name = typeName();
        ListBuffer<JCExpression> bounds = new ListBuffer<>();
        if (token.kind == EXTENDS) {
            nextToken();
            bounds.append(parseType());
            while (token.kind == AMP) {
                nextToken();
                bounds.append(parseType());
            }
        }
        return toP(F.at(pos).TypeParameter(name, bounds.toList(), annos));
    }

    /** FormalParameters = "(" [ FormalParameterList ] ")"
     *  FormalParameterList = [ FormalParameterListNovarargs , ] LastFormalParameter
     *  FormalParameterListNovarargs = [ FormalParameterListNovarargs , ] FormalParameter
     */
    List<JCVariableDecl> formalParameters() {
        return formalParameters(false, false);
    }
    List<JCVariableDecl> formalParameters(boolean lambdaParameters, boolean recordComponents) {
        ListBuffer<JCVariableDecl> params = new ListBuffer<>();
        JCVariableDecl lastParam;
        accept(LPAREN);
        if (token.kind != RPAREN) {
            this.allowThisIdent = !lambdaParameters && !recordComponents;
            lastParam = formalParameter(lambdaParameters, recordComponents);
            if (lastParam.nameexpr != null) {
                this.receiverParam = lastParam;
            } else {
                params.append(lastParam);
            }
            this.allowThisIdent = false;
            while (token.kind == COMMA) {
                if ((lastParam.mods.flags & Flags.VARARGS) != 0) {
                    log.error(DiagnosticFlag.SYNTAX, lastParam, Errors.VarargsMustBeLast);
                }
                nextToken();
                params.append(lastParam = formalParameter(lambdaParameters, recordComponents));
            }
        }
        if (token.kind == RPAREN) {
            nextToken();
        } else {
            setErrorEndPos(token.pos);
            reportSyntaxError(S.prevToken().endPos, Errors.Expected3(COMMA, RPAREN, LBRACKET));
        }
        return params.toList();
    }

    List<JCVariableDecl> implicitParameters(boolean hasParens) {
        if (hasParens) {
            accept(LPAREN);
        }
        ListBuffer<JCVariableDecl> params = new ListBuffer<>();
        if (token.kind != RPAREN && token.kind != ARROW) {
            params.append(implicitParameter());
            while (token.kind == COMMA) {
                nextToken();
                params.append(implicitParameter());
            }
        }
        if (hasParens) {
            accept(RPAREN);
        }
        return params.toList();
    }

    JCModifiers optFinal(long flags) {
        JCModifiers mods = modifiersOpt();
        checkNoMods(mods.flags & ~(Flags.FINAL | Flags.DEPRECATED));
        mods.flags |= flags;
        return mods;
    }

    /**
     * Inserts the annotations (and possibly a new array level)
     * to the left-most type in an array or nested type.
     *
     * When parsing a type like {@code @B Outer.Inner @A []}, the
     * {@code @A} annotation should target the array itself, while
     * {@code @B} targets the nested type {@code Outer}.
     *
     * Currently the parser parses the annotation first, then
     * the array, and then inserts the annotation to the left-most
     * nested type.
     *
     * When {@code createNewLevel} is true, then a new array
     * level is inserted as the most inner type, and have the
     * annotations target it.  This is useful in the case of
     * varargs, e.g. {@code String @A [] @B ...}, as the parser
     * first parses the type {@code String @A []} then inserts
     * a new array level with {@code @B} annotation.
     */
    private JCExpression insertAnnotationsToMostInner(
            JCExpression type, List<JCAnnotation> annos,
            boolean createNewLevel) {
        int origEndPos = getEndPos(type);
        JCExpression mostInnerType = type;
        JCArrayTypeTree mostInnerArrayType = null;
        while (TreeInfo.typeIn(mostInnerType).hasTag(TYPEARRAY)) {
            mostInnerArrayType = (JCArrayTypeTree) TreeInfo.typeIn(mostInnerType);
            mostInnerType = mostInnerArrayType.elemtype;
        }

        if (createNewLevel) {
            mostInnerType = to(F.at(token.pos).TypeArray(mostInnerType));
        }

        JCExpression mostInnerTypeToReturn = mostInnerType;
        if (annos.nonEmpty()) {
            JCExpression lastToModify = mostInnerType;

            while (TreeInfo.typeIn(mostInnerType).hasTag(SELECT) ||
                    TreeInfo.typeIn(mostInnerType).hasTag(TYPEAPPLY)) {
                while (TreeInfo.typeIn(mostInnerType).hasTag(SELECT)) {
                    lastToModify = mostInnerType;
                    mostInnerType = ((JCFieldAccess) TreeInfo.typeIn(mostInnerType)).getExpression();
                }
                while (TreeInfo.typeIn(mostInnerType).hasTag(TYPEAPPLY)) {
                    lastToModify = mostInnerType;
                    mostInnerType = ((JCTypeApply) TreeInfo.typeIn(mostInnerType)).clazz;
                }
            }

            mostInnerType = F.at(annos.head.pos).AnnotatedType(annos, mostInnerType);

            if (TreeInfo.typeIn(lastToModify).hasTag(TYPEAPPLY)) {
                ((JCTypeApply) TreeInfo.typeIn(lastToModify)).clazz = mostInnerType;
            } else if (TreeInfo.typeIn(lastToModify).hasTag(SELECT)) {
                ((JCFieldAccess) TreeInfo.typeIn(lastToModify)).selected = mostInnerType;
            } else {
                // We never saw a SELECT or TYPEAPPLY, return the annotated type.
                mostInnerTypeToReturn = mostInnerType;
            }
        }

        if (mostInnerArrayType == null) {
            return mostInnerTypeToReturn;
        } else {
            mostInnerArrayType.elemtype = mostInnerTypeToReturn;
            storeEnd(type, origEndPos);
            return type;
        }
    }

    /** FormalParameter = { FINAL | '@' Annotation } Type VariableDeclaratorId
     *  LastFormalParameter = { FINAL | '@' Annotation } Type '...' Ident | FormalParameter
     */
<<<<<<< HEAD
    protected JCVariableDecl formalParameter() {
        return formalParameter(false, false);
    }

=======
>>>>>>> ecc066e1
    protected JCVariableDecl formalParameter(boolean lambdaParameter, boolean recordComponent) {
        JCModifiers mods = !recordComponent ? optFinal(Flags.PARAMETER) : modifiersOpt();
        if (recordComponent && mods.flags != 0) {
            log.error(mods.pos, Errors.RecordCantDeclareFieldModifiers);
        }
        if (recordComponent) {
<<<<<<< HEAD
            mods.flags |= Flags.RECORD | Flags.FINAL | Flags.PRIVATE | Flags.MANDATED;
=======
            mods.flags |= Flags.RECORD | Flags.FINAL | Flags.PRIVATE | Flags.GENERATED_MEMBER;
>>>>>>> ecc066e1
        }
        // need to distinguish between vararg annos and array annos
        // look at typeAnnotationsPushedBack comment
        this.permitTypeAnnotationsPushBack = true;
        JCExpression type = parseType(lambdaParameter);
        this.permitTypeAnnotationsPushBack = false;

        if (token.kind == ELLIPSIS) {
            List<JCAnnotation> varargsAnnos = typeAnnotationsPushedBack;
            typeAnnotationsPushedBack = List.nil();
            mods.flags |= Flags.VARARGS;
            // insert var arg type annotations
            type = insertAnnotationsToMostInner(type, varargsAnnos, true);
            nextToken();
        } else {
            // if not a var arg, then typeAnnotationsPushedBack should be null
            if (typeAnnotationsPushedBack.nonEmpty()) {
                reportSyntaxError(typeAnnotationsPushedBack.head.pos, Errors.IllegalStartOfType);
            }
            typeAnnotationsPushedBack = List.nil();
        }
        return variableDeclaratorId(mods, type, lambdaParameter, recordComponent);
    }

    protected JCVariableDecl implicitParameter() {
        JCModifiers mods = F.at(token.pos).Modifiers(Flags.PARAMETER);
        return variableDeclaratorId(mods, null, true, false);
    }

/* ---------- auxiliary methods -------------- */
    /** Check that given tree is a legal expression statement.
     */
    protected JCExpression checkExprStat(JCExpression t) {
        if (!TreeInfo.isExpressionStatement(t)) {
            JCExpression ret = F.at(t.pos).Erroneous(List.<JCTree>of(t));
            log.error(DiagnosticFlag.SYNTAX, ret, Errors.NotStmt);
            return ret;
        } else {
            return t;
        }
    }

    /** Return precedence of operator represented by token,
     *  -1 if token is not a binary operator. @see TreeInfo.opPrec
     */
    static int prec(TokenKind token) {
        JCTree.Tag oc = optag(token);
        return (oc != NO_TAG) ? TreeInfo.opPrec(oc) : -1;
    }

    /**
     * Return the lesser of two positions, making allowance for either one
     * being unset.
     */
    static int earlier(int pos1, int pos2) {
        if (pos1 == Position.NOPOS)
            return pos2;
        if (pos2 == Position.NOPOS)
            return pos1;
        return (pos1 < pos2 ? pos1 : pos2);
    }

    /** Return operation tag of binary operator represented by token,
     *  No_TAG if token is not a binary operator.
     */
    static JCTree.Tag optag(TokenKind token) {
        switch (token) {
        case BARBAR:
            return OR;
        case AMPAMP:
            return AND;
        case BAR:
            return BITOR;
        case BAREQ:
            return BITOR_ASG;
        case CARET:
            return BITXOR;
        case CARETEQ:
            return BITXOR_ASG;
        case AMP:
            return BITAND;
        case AMPEQ:
            return BITAND_ASG;
        case EQEQ:
            return JCTree.Tag.EQ;
        case BANGEQ:
            return NE;
        case LT:
            return JCTree.Tag.LT;
        case GT:
            return JCTree.Tag.GT;
        case LTEQ:
            return LE;
        case GTEQ:
            return GE;
        case LTLT:
            return SL;
        case LTLTEQ:
            return SL_ASG;
        case GTGT:
            return SR;
        case GTGTEQ:
            return SR_ASG;
        case GTGTGT:
            return USR;
        case GTGTGTEQ:
            return USR_ASG;
        case PLUS:
            return JCTree.Tag.PLUS;
        case PLUSEQ:
            return PLUS_ASG;
        case SUB:
            return MINUS;
        case SUBEQ:
            return MINUS_ASG;
        case STAR:
            return MUL;
        case STAREQ:
            return MUL_ASG;
        case SLASH:
            return DIV;
        case SLASHEQ:
            return DIV_ASG;
        case PERCENT:
            return MOD;
        case PERCENTEQ:
            return MOD_ASG;
        case INSTANCEOF:
            return TYPETEST;
        default:
            return NO_TAG;
        }
    }

    /** Return operation tag of unary operator represented by token,
     *  No_TAG if token is not a binary operator.
     */
    static JCTree.Tag unoptag(TokenKind token) {
        switch (token) {
        case PLUS:
            return POS;
        case SUB:
            return NEG;
        case BANG:
            return NOT;
        case TILDE:
            return COMPL;
        case PLUSPLUS:
            return PREINC;
        case SUBSUB:
            return PREDEC;
        default:
            return NO_TAG;
        }
    }

    /** Return type tag of basic type represented by token,
     *  NONE if token is not a basic type identifier.
     */
    static TypeTag typetag(TokenKind token) {
        switch (token) {
        case BYTE:
            return TypeTag.BYTE;
        case CHAR:
            return TypeTag.CHAR;
        case SHORT:
            return TypeTag.SHORT;
        case INT:
            return TypeTag.INT;
        case LONG:
            return TypeTag.LONG;
        case FLOAT:
            return TypeTag.FLOAT;
        case DOUBLE:
            return TypeTag.DOUBLE;
        case BOOLEAN:
            return TypeTag.BOOLEAN;
        default:
            return TypeTag.NONE;
        }
    }

    void checkSourceLevel(Feature feature) {
        checkSourceLevel(token.pos, feature);
    }

    protected void checkSourceLevel(int pos, Feature feature) {
        if (preview.isPreview(feature) && !preview.isEnabled()) {
            //preview feature without --preview flag, error
            log.error(DiagnosticFlag.SOURCE_LEVEL, pos, preview.disabledError(feature));
        } else if (!feature.allowedInSource(source)) {
            //incompatible source level, error
            log.error(DiagnosticFlag.SOURCE_LEVEL, pos, feature.error(source.name));
        } else if (preview.isPreview(feature)) {
            //use of preview feature, warn
            preview.warnPreview(pos, feature);
        }
    }

    /*
     * a functional source tree and end position mappings
     */
    protected static class SimpleEndPosTable extends AbstractEndPosTable {

        private final IntHashTable endPosMap;

        SimpleEndPosTable(JavacParser parser) {
            super(parser);
            endPosMap = new IntHashTable();
        }

        public void storeEnd(JCTree tree, int endpos) {
            endPosMap.putAtIndex(tree, errorEndPos > endpos ? errorEndPos : endpos,
                                 endPosMap.lookup(tree));
        }

        protected <T extends JCTree> T to(T t) {
            storeEnd(t, parser.token.endPos);
            return t;
        }

        protected <T extends JCTree> T toP(T t) {
            storeEnd(t, parser.S.prevToken().endPos);
            return t;
        }

        public int getEndPos(JCTree tree) {
            int value = endPosMap.getFromIndex(endPosMap.lookup(tree));
            // As long as Position.NOPOS==-1, this just returns value.
            return (value == -1) ? Position.NOPOS : value;
        }

        public int replaceTree(JCTree oldTree, JCTree newTree) {
            int pos = endPosMap.remove(oldTree);
            if (pos != -1) {
                storeEnd(newTree, pos);
                return pos;
            }
            return Position.NOPOS;
        }
    }

    /*
     * a default skeletal implementation without any mapping overhead.
     */
    protected static class EmptyEndPosTable extends AbstractEndPosTable {

        EmptyEndPosTable(JavacParser parser) {
            super(parser);
        }

        public void storeEnd(JCTree tree, int endpos) { /* empty */ }

        protected <T extends JCTree> T to(T t) {
            return t;
        }

        protected <T extends JCTree> T toP(T t) {
            return t;
        }

        public int getEndPos(JCTree tree) {
            return Position.NOPOS;
        }

        public int replaceTree(JCTree oldTree, JCTree newTree) {
            return Position.NOPOS;
        }

    }

    protected static abstract class AbstractEndPosTable implements EndPosTable {
        /**
         * The current parser.
         */
        protected JavacParser parser;

        /**
         * Store the last error position.
         */
        public int errorEndPos = Position.NOPOS;

        public AbstractEndPosTable(JavacParser parser) {
            this.parser = parser;
        }

        /**
         * Store current token's ending position for a tree, the value of which
         * will be the greater of last error position and the ending position of
         * the current token.
         * @param t The tree.
         */
        protected abstract <T extends JCTree> T to(T t);

        /**
         * Store current token's ending position for a tree, the value of which
         * will be the greater of last error position and the ending position of
         * the previous token.
         * @param t The tree.
         */
        protected abstract <T extends JCTree> T toP(T t);

        /**
         * Set the error position during the parsing phases, the value of which
         * will be set only if it is greater than the last stored error position.
         * @param errPos The error position
         */
        public void setErrorEndPos(int errPos) {
            if (errPos > errorEndPos) {
                errorEndPos = errPos;
            }
        }

        public void setParser(JavacParser parser) {
            this.parser = parser;
        }
    }
}<|MERGE_RESOLUTION|>--- conflicted
+++ resolved
@@ -101,12 +101,10 @@
     private Preview preview;
 
     /** The name table. */
-    protected Names names;
+    private Names names;
 
     /** End position mappings container */
     protected final AbstractEndPosTable endPosTable;
-
-    private final boolean debug;
 
     // Because of javac's limited lookahead, some contexts are ambiguous in
     // the presence of type annotations even though they are not ambiguous
@@ -186,24 +184,10 @@
         endPosTable = newEndPosTable(keepEndPositions);
         this.allowYieldStatement = (!preview.isPreview(Feature.SWITCH_EXPRESSION) || preview.isEnabled()) &&
                 Feature.SWITCH_EXPRESSION.allowedInSource(source);
-<<<<<<< HEAD
-        this.allowRecords = true; // to speed up testing for now
-                /*
-                (!preview.isPreview(Feature.RECORDS) || preview.isEnabled()) &&
-                Feature.RECORDS.allowedInSource(source);
-                */
-        this.allowSealedTypes = true;
-                /*
-                (!preview.isPreview(Feature.SEALED) || preview.isEnabled()) &&
-                Feature.SEALED.allowedInSource(source);
-                */
-        debug = fac.options.isSet("debug");
-=======
         this.allowRecords = (!preview.isPreview(Feature.RECORDS) || preview.isEnabled()) &&
                 Feature.RECORDS.allowedInSource(source);
         this.allowSealedTypes = (!preview.isPreview(Feature.SEALED_TYPES) || preview.isEnabled()) &&
                 Feature.SEALED_TYPES.allowedInSource(source);
->>>>>>> ecc066e1
     }
 
     protected AbstractEndPosTable newEndPosTable(boolean keepEndPositions) {
@@ -950,10 +934,7 @@
                 nextToken();
                 JCTree pattern = parseType();
                 if (token.kind == IDENTIFIER) {
-<<<<<<< HEAD
-=======
                     checkSourceLevel(token.pos, Feature.PATTERN_MATCHING_IN_INSTANCEOF);
->>>>>>> ecc066e1
                     pattern = toP(F.at(token.pos).BindingPattern(ident(), pattern));
                 }
                 odStack[top] = F.at(pos).TypeTest(odStack[top], pattern);
@@ -2580,12 +2561,8 @@
             JCModifiers mods = modifiersOpt();
             if (token.kind == INTERFACE ||
                 token.kind == CLASS ||
-<<<<<<< HEAD
-                token.kind == ENUM) {
-=======
                 token.kind == ENUM ||
                 isRecordStart()) {
->>>>>>> ecc066e1
                 return List.of(classOrRecordOrInterfaceOrEnumDeclaration(mods, dc));
             } else {
                 JCExpression t = parseType(true);
@@ -2669,18 +2646,9 @@
                 }
             }
         }
-<<<<<<< HEAD
-        if (isRecordToken() &&
-            (peekToken(TokenKind.IDENTIFIER, TokenKind.LPAREN) ||
-             peekToken(TokenKind.IDENTIFIER, TokenKind.LT))) {
-            JCModifiers mods = modifiersOpt();
-            dc = token.comment(CommentStyle.JAVADOC);
-            return List.of(recordDeclaration(mods, dc));
-=======
         if (isRecordStart() && allowRecords) {
             dc = token.comment(CommentStyle.JAVADOC);
             return List.of(recordDeclaration(F.at(pos).Modifiers(0), dc));
->>>>>>> ecc066e1
         } else {
             Token prevToken = token;
             JCExpression t = term(EXPR | TYPE);
@@ -3392,27 +3360,16 @@
                 log.warning(pos, Warnings.RestrictedTypeNotAllowedPreview(name, Source.JDK14));
             }
         }
-        if (name == names.record) {
-            if (allowRecords) {
-                return true;
-            } else if (shouldWarn) {
-                log.warning(pos, Warnings.RestrictedTypeNotAllowedPreview(name, Source.JDK14));
-            }
-        }
         return false;
     }
 
-    boolean isRestrictedRecordTypeName(Name name) {
-        return allowRecords && name == names.record;
-    }
-
     /** VariableDeclaratorId = Ident BracketsOpt
      */
     JCVariableDecl variableDeclaratorId(JCModifiers mods, JCExpression type) {
-        return variableDeclaratorId(mods, type, false, false);
+        return variableDeclaratorId(mods, type, false);
     }
     //where
-    JCVariableDecl variableDeclaratorId(JCModifiers mods, JCExpression type, boolean lambdaParameter, boolean recordComponent) {
+    JCVariableDecl variableDeclaratorId(JCModifiers mods, JCExpression type, boolean lambdaParameter) {
         int pos = token.pos;
         Name name;
         if (lambdaParameter && token.kind == UNDERSCORE) {
@@ -3458,20 +3415,8 @@
             log.error(token.pos, Errors.VarargsAndOldArraySyntax);
         }
         type = bracketsOpt(type);
-<<<<<<< HEAD
-        List<Pair<Accessors.Kind, Name>> accessors = null;
-        if (recordComponent) {
-            if (forbiddenRecordComponentNames.contains(name.toString())) {
-                log.error(pos, Errors.IllegalRecordComponentName(name));
-            }
-            accessors = List.of(new Pair<>(Accessors.Kind.GET, name));
-        }
-
-        return toP(F.at(pos).VarDef(mods, name, type, null, accessors));
-=======
 
         return toP(F.at(pos).VarDef(mods, name, type, null));
->>>>>>> ecc066e1
     }
 
     /** Resources = Resource { ";" Resources }
@@ -3752,11 +3697,7 @@
     protected JCStatement classOrRecordOrInterfaceOrEnumDeclaration(JCModifiers mods, Comment dc) {
         if (token.kind == CLASS) {
             return classDeclaration(mods, dc);
-<<<<<<< HEAD
-        } if (isRecordToken()) {
-=======
         } if (isRecordStart()) {
->>>>>>> ecc066e1
             return recordDeclaration(mods, dc);
         } else if (token.kind == INTERFACE) {
             return interfaceDeclaration(mods, dc);
@@ -3770,21 +3711,6 @@
                 JCErroneous erroneousTree = syntaxError(token.pos, List.of(mods), Errors.RecordHeaderExpected);
                 return toP(F.Exec(erroneousTree));
             } else {
-<<<<<<< HEAD
-                errs = List.of(mods);
-            }
-            final JCErroneous erroneousTree;
-            if (parseModuleInfo) {
-                erroneousTree = syntaxError(pos, errs, Errors.ExpectedModuleOrOpen);
-            } else {
-                if (allowRecords) {
-                    erroneousTree = syntaxError(pos, errs, Errors.Expected4(CLASS, INTERFACE, ENUM, RECORD));
-                } else {
-                erroneousTree = syntaxError(pos, errs, Errors.Expected3(CLASS, INTERFACE, ENUM));
-            }
-            }
-            return toP(F.Exec(erroneousTree));
-=======
                 if (LAX_IDENTIFIER.accepts(token.kind)) {
                     errs = List.of(mods, toP(F.at(pos).Ident(ident())));
                     setErrorEndPos(token.pos);
@@ -3803,7 +3729,6 @@
                 }
                 return toP(F.Exec(erroneousTree));
             }
->>>>>>> ecc066e1
         }
     }
 
@@ -3846,16 +3771,8 @@
 
     protected JCClassDecl recordDeclaration(JCModifiers mods, Comment dc) {
         int pos = token.pos;
-<<<<<<< HEAD
-        if ((mods.flags & Flags.ABSTRACT) != 0) {
-            log.error(mods.pos, Errors.RecordCantBeAbstract);
-        }
-        nextToken();
-        mods.flags |= Flags.RECORD | Flags.STATIC | Flags.FINAL;
-=======
         nextToken();
         mods.flags |= Flags.RECORD;
->>>>>>> ecc066e1
         Name name = typeName();
 
         List<JCTypeParameter> typarams = typeParametersOpt();
@@ -3867,43 +3784,20 @@
             nextToken();
             implementing = typeList();
         }
-<<<<<<< HEAD
-        List<JCTree> defs = List.nil();
-        defs = classInterfaceOrRecordBody(name, false, true);
-        java.util.List<JCVariableDecl> fields = new ArrayList<>();
-        Set<Name> seenNames = new HashSet<>();
-        for (JCVariableDecl field : headerFields) {
-            if (seenNames.add(field.name)) {
-                fields.add(field);
-            } else {
-                log.error(field.pos(), Errors.RecordCantDeclareDuplicateFields);
-            }
-=======
         List<JCTree> defs = classInterfaceOrRecordBody(name, false, true);
         java.util.List<JCVariableDecl> fields = new ArrayList<>();
         for (JCVariableDecl field : headerFields) {
             fields.add(field);
->>>>>>> ecc066e1
         }
         for (JCTree def : defs) {
             if (def.hasTag(METHODDEF)) {
                 JCMethodDecl methDef = (JCMethodDecl) def;
-<<<<<<< HEAD
-                if (methDef.name == names.init && methDef.params.isEmpty()) {
-                    if ((methDef.mods.flags & Flags.PUBLIC) == 0) {
-                        log.error(methDef, Errors.MethodMustBePublic(names.init));
-                    }
-                    ListBuffer<JCVariableDecl> tmpParams = new ListBuffer<>();
-                    for (JCVariableDecl param : fields) {
-                        tmpParams.add(F.at(param).VarDef(F.Modifiers(Flags.PARAMETER | param.mods.flags & Flags.VARARGS), param.name, param.vartype, null));
-=======
                 if (methDef.name == names.init && methDef.params.isEmpty() && (methDef.mods.flags & Flags.COMPACT_RECORD_CONSTRUCTOR) != 0) {
                     ListBuffer<JCVariableDecl> tmpParams = new ListBuffer<>();
                     for (JCVariableDecl param : headerFields) {
                         tmpParams.add(F.at(param)
                                 .VarDef(F.Modifiers(Flags.PARAMETER | param.mods.flags & Flags.VARARGS | param.mods.flags & Flags.FINAL),
                                 param.name, param.vartype, null));
->>>>>>> ecc066e1
                     }
                     methDef.params = tmpParams.toList();
                 }
@@ -3911,15 +3805,6 @@
         }
         for (int i = fields.size() - 1; i >= 0; i--) {
             JCVariableDecl field = fields.get(i);
-<<<<<<< HEAD
-            if ((field.mods.flags & Flags.VARARGS) != 0) {
-                if ((field.mods.flags & Flags.VARARGS) != 0) {
-                    JCModifiers newMods = F.Modifiers(field.mods.flags & ~Flags.VARARGS | Flags.ORIGINALLY_VARARGS);
-                    field = F.at(field).VarDef(newMods, field.name, field.vartype, null, field.accessors);
-                }
-            }
-=======
->>>>>>> ecc066e1
             defs = defs.prepend(field);
         }
         JCClassDecl result = toP(F.at(pos).ClassDef(mods, name, typarams, null, implementing, defs));
@@ -3933,55 +3818,7 @@
         if (isRestrictedTypeName(name, pos, true)) {
             reportSyntaxError(pos, Errors.RestrictedTypeNotAllowed(name, name == names.var ? Source.JDK10 : Source.JDK13));
         }
-
-        if (isRestrictedRecordTypeName(name)) {
-            reportSyntaxError(pos, Errors.RecordNotAllowed(name));
-        }
         return name;
-    }
-
-    List<JCVariableDecl> headerFields() {
-        ListBuffer<JCVariableDecl> fields = new ListBuffer<>();
-        if (token.kind == LPAREN) {
-            nextToken();
-            // check for empty record
-            if (token.kind == RPAREN) {
-                nextToken();
-                return List.nil();
-            }
-            fields.add(headerField());
-            while (token.kind == COMMA) {
-                nextToken();
-                fields.add(headerField());
-            }
-            accept(RPAREN);
-        } else {
-            accept(LPAREN);
-        }
-        return fields.toList();
-    }
-
-    static final Set<String> forbiddenRecordComponentNames = Set.of(
-            "clone", "finalize", "getClass", "hashCode",
-            "notify", "notifyAll", "readObjectNoData",
-            "readResolve", "serialPersistentFields",
-            "serialVersionUID", "toString", "wait",
-            "writeReplace");
-
-    JCVariableDecl headerField() {
-        JCModifiers mods = modifiersOpt();
-        if (mods.flags != 0) {
-            log.error(mods.pos, Errors.RecordCantDeclareFieldModifiers);
-        }
-        mods.flags |= Flags.RECORD | Flags.FINAL | Flags.PRIVATE | Flags.MANDATED;
-        JCExpression type = parseType();
-        int pos = token.pos;
-        Name id = ident();
-        if (forbiddenRecordComponentNames.contains(id.toString())) {
-            log.error(pos, Errors.IllegalRecordComponentName(id));
-        }
-        List<Pair<Accessors.Kind, Name>> accessors = List.of(new Pair<>(Accessors.Kind.GET, id));
-        return toP(F.at(pos).VarDef(mods, id, type, null, accessors));
     }
 
     /** InterfaceDeclaration = INTERFACE Ident TypeParametersOpt
@@ -4087,14 +3924,14 @@
                 } else {
                     if (token.kind != RBRACE && token.kind != SEMI && token.kind != EOF) {
                         if (token.kind == COMMA) {
-                nextToken();
+                            nextToken();
                         } else {
                             setErrorEndPos(token.pos);
                             reportSyntaxError(S.prevToken().endPos,
                                               Errors.Expected3(COMMA, RBRACE, SEMI));
                             wasError = true;
-            }
-        }
+                        }
+                    }
                 }
             } else {
                 if (!wasSemi && !hasStructuralErrors && !wasError) {
@@ -4243,15 +4080,8 @@
             Comment dc = token.comment(CommentStyle.JAVADOC);
             int pos = token.pos;
             JCModifiers mods = modifiersOpt();
-            if (debug) {
-                System.out.println("read flags " + Flags.toString(mods.flags));
-            }
             if (token.kind == CLASS ||
-<<<<<<< HEAD
-                isRecordToken() ||
-=======
                 isRecordStart() ||
->>>>>>> ecc066e1
                 token.kind == INTERFACE ||
                 token.kind == ENUM) {
                 return List.of(classOrRecordOrInterfaceOrEnumDeclaration(mods, dc));
@@ -4321,16 +4151,11 @@
                         storeEnd(defs.last(), S.prevToken().endPos);
                         return defs;
                     } else {
-<<<<<<< HEAD
-                            nextToken();
-                            return List.of(syntaxError(pos, null, Errors.RecordFieldsMustBeInHeader));
-=======
                             int errPos = pos;
                             variableDeclaratorsRest(pos, mods, type, name, isInterface, dc,
                                     new ListBuffer<JCTree>(), false).toList();
                             accept(SEMI);
                             return List.of(syntaxError(errPos, null, Errors.RecordCannotDeclareInstanceFields));
->>>>>>> ecc066e1
                         }
                     } else {
                         pos = token.pos;
@@ -4351,11 +4176,6 @@
         }
     }
 
-<<<<<<< HEAD
-    boolean isRecordToken() {
-        return allowRecords && token.kind == IDENTIFIER && token.name() == names.record;
-    }
-=======
     protected boolean isRecordStart() {
      if (token.kind == IDENTIFIER && token.name() == names.record &&
             (peekToken(TokenKind.IDENTIFIER, TokenKind.LPAREN) ||
@@ -4367,7 +4187,6 @@
        return false;
    }
 }
->>>>>>> ecc066e1
 
     /** MethodDeclaratorRest =
      *      FormalParameters BracketsOpt [THROWS TypeList] ( MethodBody | [DEFAULT AnnotationValue] ";")
@@ -4400,19 +4219,11 @@
             List<JCExpression> thrown = List.nil();
             if (!isRecord || name != names.init || token.kind == LPAREN) {
                 params = formalParameters();
-<<<<<<< HEAD
-            if (!isVoid) type = bracketsOpt(type);
-            if (token.kind == THROWS) {
-                nextToken();
-                thrown = qualidentList(true);
-=======
                 if (!isVoid) type = bracketsOpt(type);
                 if (token.kind == THROWS) {
                     nextToken();
                     thrown = qualidentList(true);
                 }
->>>>>>> ecc066e1
-            }
             }
             JCBlock body = null;
             JCExpression defaultValue;
@@ -4655,24 +4466,13 @@
     /** FormalParameter = { FINAL | '@' Annotation } Type VariableDeclaratorId
      *  LastFormalParameter = { FINAL | '@' Annotation } Type '...' Ident | FormalParameter
      */
-<<<<<<< HEAD
-    protected JCVariableDecl formalParameter() {
-        return formalParameter(false, false);
-    }
-
-=======
->>>>>>> ecc066e1
     protected JCVariableDecl formalParameter(boolean lambdaParameter, boolean recordComponent) {
         JCModifiers mods = !recordComponent ? optFinal(Flags.PARAMETER) : modifiersOpt();
         if (recordComponent && mods.flags != 0) {
             log.error(mods.pos, Errors.RecordCantDeclareFieldModifiers);
         }
         if (recordComponent) {
-<<<<<<< HEAD
-            mods.flags |= Flags.RECORD | Flags.FINAL | Flags.PRIVATE | Flags.MANDATED;
-=======
             mods.flags |= Flags.RECORD | Flags.FINAL | Flags.PRIVATE | Flags.GENERATED_MEMBER;
->>>>>>> ecc066e1
         }
         // need to distinguish between vararg annos and array annos
         // look at typeAnnotationsPushedBack comment
@@ -4694,12 +4494,12 @@
             }
             typeAnnotationsPushedBack = List.nil();
         }
-        return variableDeclaratorId(mods, type, lambdaParameter, recordComponent);
+        return variableDeclaratorId(mods, type, lambdaParameter);
     }
 
     protected JCVariableDecl implicitParameter() {
         JCModifiers mods = F.at(token.pos).Modifiers(Flags.PARAMETER);
-        return variableDeclaratorId(mods, null, true, false);
+        return variableDeclaratorId(mods, null, true);
     }
 
 /* ---------- auxiliary methods -------------- */
