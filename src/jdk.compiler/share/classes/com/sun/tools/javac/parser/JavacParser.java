/*
 * Copyright (c) 1999, 2019, Oracle and/or its affiliates. All rights reserved.
 * DO NOT ALTER OR REMOVE COPYRIGHT NOTICES OR THIS FILE HEADER.
 *
 * This code is free software; you can redistribute it and/or modify it
 * under the terms of the GNU General Public License version 2 only, as
 * published by the Free Software Foundation.  Oracle designates this
 * particular file as subject to the "Classpath" exception as provided
 * by Oracle in the LICENSE file that accompanied this code.
 *
 * This code is distributed in the hope that it will be useful, but WITHOUT
 * ANY WARRANTY; without even the implied warranty of MERCHANTABILITY or
 * FITNESS FOR A PARTICULAR PURPOSE.  See the GNU General Public License
 * version 2 for more details (a copy is included in the LICENSE file that
 * accompanied this code).
 *
 * You should have received a copy of the GNU General Public License version
 * 2 along with this work; if not, write to the Free Software Foundation,
 * Inc., 51 Franklin St, Fifth Floor, Boston, MA 02110-1301 USA.
 *
 * Please contact Oracle, 500 Oracle Parkway, Redwood Shores, CA 94065 USA
 * or visit www.oracle.com if you need additional information or have any
 * questions.
 */

package com.sun.tools.javac.parser;

import java.util.*;
import java.util.function.Function;
import java.util.stream.Collectors;

import com.sun.source.tree.CaseTree;
import com.sun.source.tree.MemberReferenceTree.ReferenceMode;
import com.sun.source.tree.ModuleTree.ModuleKind;

import com.sun.tools.javac.code.*;
import com.sun.tools.javac.code.Source.Feature;
import com.sun.tools.javac.parser.Tokens.*;
import com.sun.tools.javac.parser.Tokens.Comment.CommentStyle;
import com.sun.tools.javac.resources.CompilerProperties.Errors;
import com.sun.tools.javac.resources.CompilerProperties.Fragments;
import com.sun.tools.javac.resources.CompilerProperties.Warnings;
import com.sun.tools.javac.tree.*;
import com.sun.tools.javac.tree.JCTree.*;
import com.sun.tools.javac.util.*;
import com.sun.tools.javac.util.JCDiagnostic.DiagnosticFlag;
import com.sun.tools.javac.util.JCDiagnostic.Error;
import com.sun.tools.javac.util.JCDiagnostic.Fragment;
import com.sun.tools.javac.util.List;

import static com.sun.tools.javac.parser.Tokens.TokenKind.*;
import static com.sun.tools.javac.parser.Tokens.TokenKind.ASSERT;
import static com.sun.tools.javac.parser.Tokens.TokenKind.CASE;
import static com.sun.tools.javac.parser.Tokens.TokenKind.CATCH;
import static com.sun.tools.javac.parser.Tokens.TokenKind.EQ;
import static com.sun.tools.javac.parser.Tokens.TokenKind.GT;
import static com.sun.tools.javac.parser.Tokens.TokenKind.IMPORT;
import static com.sun.tools.javac.parser.Tokens.TokenKind.LT;
import static com.sun.tools.javac.tree.JCTree.Tag.*;
import static com.sun.tools.javac.resources.CompilerProperties.Fragments.ImplicitAndExplicitNotAllowed;
import static com.sun.tools.javac.resources.CompilerProperties.Fragments.VarAndExplicitNotAllowed;
import static com.sun.tools.javac.resources.CompilerProperties.Fragments.VarAndImplicitNotAllowed;

/** The parser maps a token sequence into an abstract syntax
 *  tree. It operates by recursive descent, with code derived
 *  systematically from an LL(1) grammar. For efficiency reasons, an
 *  operator precedence scheme is used for parsing binary operation
 *  expressions.
 *
 *  <p><b>This is NOT part of any supported API.
 *  If you write code that depends on this, you do so at your own risk.
 *  This code and its internal interfaces are subject to change or
 *  deletion without notice.</b>
 */
public class JavacParser implements Parser {

    /** The number of precedence levels of infix operators.
     */
    private static final int infixPrecedenceLevels = 10;

    /** Is the parser instantiated to parse a module-info file ?
     */
    private final boolean parseModuleInfo;

    /** The scanner used for lexical analysis.
     */
    protected Lexer S;

    /** The factory to be used for abstract syntax tree construction.
     */
    protected TreeMaker F;

    /** The log to be used for error diagnostics.
     */
    private Log log;

    /** The Source language setting. */
    private Source source;

    /** The Preview language setting. */
    private Preview preview;

    /** The name table. */
    private Names names;

    /** End position mappings container */
    protected final AbstractEndPosTable endPosTable;

    // Because of javac's limited lookahead, some contexts are ambiguous in
    // the presence of type annotations even though they are not ambiguous
    // in the absence of type annotations.  Consider this code:
    //   void m(String [] m) { }
    //   void m(String ... m) { }
    // After parsing "String", javac calls bracketsOpt which immediately
    // returns if the next character is not '['.  Similarly, javac can see
    // if the next token is ... and in that case parse an ellipsis.  But in
    // the presence of type annotations:
    //   void m(String @A [] m) { }
    //   void m(String @A ... m) { }
    // no finite lookahead is enough to determine whether to read array
    // levels or an ellipsis.  Furthermore, if you call bracketsOpt, then
    // bracketsOpt first reads all the leading annotations and only then
    // discovers that it needs to fail.  bracketsOpt needs a way to push
    // back the extra annotations that it read.  (But, bracketsOpt should
    // not *always* be allowed to push back extra annotations that it finds
    // -- in most contexts, any such extra annotation is an error.
    //
    // The following two variables permit type annotations that have
    // already been read to be stored for later use.  Alternate
    // implementations are possible but would cause much larger changes to
    // the parser.

    /** Type annotations that have already been read but have not yet been used. **/
    private List<JCAnnotation> typeAnnotationsPushedBack = List.nil();

    /**
     * If the parser notices extra annotations, then it either immediately
     * issues an error (if this variable is false) or places the extra
     * annotations in variable typeAnnotationsPushedBack (if this variable
     * is true).
     */
    private boolean permitTypeAnnotationsPushBack = false;

    interface ErrorRecoveryAction {
        JCTree doRecover(JavacParser parser);
    }

    enum BasicErrorRecoveryAction implements ErrorRecoveryAction {
        BLOCK_STMT {public JCTree doRecover(JavacParser parser) { return parser.parseStatementAsBlock(); }},
        CATCH_CLAUSE {public JCTree doRecover(JavacParser parser) { return parser.catchClause(); }}
    }

    /** Construct a parser from a given scanner, tree factory and log.
     */
    protected JavacParser(ParserFactory fac,
                          Lexer S,
                          boolean keepDocComments,
                          boolean keepLineMap,
                          boolean keepEndPositions) {
        this(fac, S, keepDocComments, keepLineMap, keepEndPositions, false);

    }
    /** Construct a parser from a given scanner, tree factory and log.
     */
    protected JavacParser(ParserFactory fac,
                     Lexer S,
                     boolean keepDocComments,
                     boolean keepLineMap,
                     boolean keepEndPositions,
                     boolean parseModuleInfo) {
        this.S = S;
        nextToken(); // prime the pump
        this.F = fac.F;
        this.log = fac.log;
        this.names = fac.names;
        this.source = fac.source;
        this.preview = fac.preview;
        this.allowStringFolding = fac.options.getBoolean("allowStringFolding", true);
        this.keepDocComments = keepDocComments;
        this.parseModuleInfo = parseModuleInfo;
        docComments = newDocCommentTable(keepDocComments, fac);
        this.keepLineMap = keepLineMap;
        this.errorTree = F.Erroneous();
        endPosTable = newEndPosTable(keepEndPositions);
        this.allowYieldStatement = (!preview.isPreview(Feature.SWITCH_EXPRESSION) || preview.isEnabled()) &&
                Feature.SWITCH_EXPRESSION.allowedInSource(source);
        this.allowRecords = (!preview.isPreview(Feature.RECORDS) || preview.isEnabled()) &&
                Feature.RECORDS.allowedInSource(source);
    }

    protected AbstractEndPosTable newEndPosTable(boolean keepEndPositions) {
        return  keepEndPositions
                ? new SimpleEndPosTable(this)
                : new EmptyEndPosTable(this);
    }

    protected DocCommentTable newDocCommentTable(boolean keepDocComments, ParserFactory fac) {
        return keepDocComments ? new LazyDocCommentTable(fac) : null;
    }

    /** Switch: should we fold strings?
     */
    boolean allowStringFolding;

    /** Switch: should we keep docComments?
     */
    boolean keepDocComments;

    /** Switch: should we keep line table?
     */
    boolean keepLineMap;

    /** Switch: is "this" allowed as an identifier?
     * This is needed to parse receiver types.
     */
    boolean allowThisIdent;

    /** Switch: is yield statement allowed in this source level?
     */
    boolean allowYieldStatement;

    /** Switch: are records allowed in this source level?
     */
    boolean allowRecords;

    /** The type of the method receiver, as specified by a first "this" parameter.
     */
    JCVariableDecl receiverParam;

    /** When terms are parsed, the mode determines which is expected:
     *     mode = EXPR        : an expression
     *     mode = TYPE        : a type
     *     mode = NOPARAMS    : no parameters allowed for type
     *     mode = TYPEARG     : type argument
     *     mode |= NOLAMBDA   : lambdas are not allowed
     */
    protected static final int EXPR = 0x1;
    protected static final int TYPE = 0x2;
    protected static final int NOPARAMS = 0x4;
    protected static final int TYPEARG = 0x8;
    protected static final int DIAMOND = 0x10;
    protected static final int NOLAMBDA = 0x20;
    protected static final int NOINVOCATION = 0x20;

    protected void selectExprMode() {
        //TODO: copy NOINVOCATION
        mode = (mode & NOLAMBDA) | EXPR;
    }

    protected void selectTypeMode() {
        //TODO: copy NOINVOCATION
        mode = (mode & NOLAMBDA) | TYPE;
    }

    /** The current mode.
     */
    protected int mode = 0;

    /** The mode of the term that was parsed last.
     */
    protected int lastmode = 0;

    /* ---------- token management -------------- */

    protected Token token;

    public Token token() {
        return token;
    }

    public void nextToken() {
        S.nextToken();
        token = S.token();
    }

    protected boolean peekToken(Filter<TokenKind> tk) {
        return peekToken(0, tk);
    }

    protected boolean peekToken(int lookahead, Filter<TokenKind> tk) {
        return tk.accepts(S.token(lookahead + 1).kind);
    }

    protected boolean peekToken(Filter<TokenKind> tk1, Filter<TokenKind> tk2) {
        return peekToken(0, tk1, tk2);
    }

    protected boolean peekToken(int lookahead, Filter<TokenKind> tk1, Filter<TokenKind> tk2) {
        return tk1.accepts(S.token(lookahead + 1).kind) &&
                tk2.accepts(S.token(lookahead + 2).kind);
    }

    protected boolean peekToken(Filter<TokenKind> tk1, Filter<TokenKind> tk2, Filter<TokenKind> tk3) {
        return peekToken(0, tk1, tk2, tk3);
    }

    protected boolean peekToken(int lookahead, Filter<TokenKind> tk1, Filter<TokenKind> tk2, Filter<TokenKind> tk3) {
        return tk1.accepts(S.token(lookahead + 1).kind) &&
                tk2.accepts(S.token(lookahead + 2).kind) &&
                tk3.accepts(S.token(lookahead + 3).kind);
    }

    @SuppressWarnings("unchecked")
    protected boolean peekToken(Filter<TokenKind>... kinds) {
        return peekToken(0, kinds);
    }

    @SuppressWarnings("unchecked")
    protected boolean peekToken(int lookahead, Filter<TokenKind>... kinds) {
        for (; lookahead < kinds.length ; lookahead++) {
            if (!kinds[lookahead].accepts(S.token(lookahead + 1).kind)) {
                return false;
            }
        }
        return true;
    }

    /* ---------- error recovery -------------- */

    private JCErroneous errorTree;

    /** Skip forward until a suitable stop token is found.
     */
    protected void skip(boolean stopAtImport, boolean stopAtMemberDecl, boolean stopAtIdentifier, boolean stopAtStatement) {
         while (true) {
             switch (token.kind) {
                case SEMI:
                    nextToken();
                    return;
                case PUBLIC:
                case FINAL:
                case ABSTRACT:
                case MONKEYS_AT:
                case EOF:
                case CLASS:
                case INTERFACE:
                case ENUM:
                    return;
                case IMPORT:
                    if (stopAtImport)
                        return;
                    break;
                case LBRACE:
                case RBRACE:
                case PRIVATE:
                case PROTECTED:
                case STATIC:
                case TRANSIENT:
                case NATIVE:
                case VOLATILE:
                case SYNCHRONIZED:
                case STRICTFP:
                case LT:
                case BYTE:
                case SHORT:
                case CHAR:
                case INT:
                case LONG:
                case FLOAT:
                case DOUBLE:
                case BOOLEAN:
                case VOID:
                    if (stopAtMemberDecl)
                        return;
                    break;
                case UNDERSCORE:
                case IDENTIFIER:
                   if (stopAtIdentifier)
                        return;
                    break;
                case CASE:
                case DEFAULT:
                case IF:
                case FOR:
                case WHILE:
                case DO:
                case TRY:
                case SWITCH:
                case RETURN:
                case THROW:
                case BREAK:
                case CONTINUE:
                case ELSE:
                case FINALLY:
                case CATCH:
                case THIS:
                case SUPER:
                case NEW:
                    if (stopAtStatement)
                        return;
                    break;
                case ASSERT:
                    if (stopAtStatement)
                        return;
                    break;
            }
            nextToken();
        }
    }

    protected JCErroneous syntaxError(int pos, Error errorKey) {
        return syntaxError(pos, List.nil(), errorKey);
    }

    protected JCErroneous syntaxError(int pos, List<JCTree> errs, Error errorKey) {
        setErrorEndPos(pos);
        JCErroneous err = F.at(pos).Erroneous(errs);
        reportSyntaxError(err, errorKey);
        if (errs != null) {
            JCTree last = errs.last();
            if (last != null)
                storeEnd(last, pos);
        }
        return toP(err);
    }

    private static final int RECOVERY_THRESHOLD = 50;
    private int errorPos = Position.NOPOS;
    private int count = 0;

    /**
     * Report a syntax using the given the position parameter and arguments,
     * unless one was already reported at the same position.
     */
    protected void reportSyntaxError(int pos, Error errorKey) {
        JCDiagnostic.DiagnosticPosition diag = new JCDiagnostic.SimpleDiagnosticPosition(pos);
        reportSyntaxError(diag, errorKey);
    }

    /**
     * Report a syntax error using the given DiagnosticPosition object and
     * arguments, unless one was already reported at the same position.
     */
    protected void reportSyntaxError(JCDiagnostic.DiagnosticPosition diagPos, Error errorKey) {
        int pos = diagPos.getPreferredPosition();
        if (pos > S.errPos() || pos == Position.NOPOS) {
            if (token.kind == EOF) {
                log.error(DiagnosticFlag.SYNTAX, diagPos, Errors.PrematureEof);
            } else {
                log.error(DiagnosticFlag.SYNTAX, diagPos, errorKey);
            }
        }
        S.errPos(pos);
        if (token.pos == errorPos) {
            //check for a possible infinite loop in parsing:
            Assert.check(count++ < RECOVERY_THRESHOLD);
        } else {
            count = 0;
            errorPos = token.pos;
        }
    }

    /** If next input token matches given token, skip it, otherwise report
     *  an error.
     */
    public void accept(TokenKind tk) {
        accept(tk, Errors::Expected);
    }

    /** If next input token matches given token, skip it, otherwise report
     *  an error.
     */
    public void accept(TokenKind tk, Function<TokenKind, Error> errorProvider) {
        if (token.kind == tk) {
            nextToken();
        } else {
            setErrorEndPos(token.pos);
            reportSyntaxError(S.prevToken().endPos, errorProvider.apply(tk));
        }
    }

    /** Report an illegal start of expression/type error at given position.
     */
    JCExpression illegal(int pos) {
        setErrorEndPos(pos);
        if ((mode & EXPR) != 0)
            return syntaxError(pos, Errors.IllegalStartOfExpr);
        else
            return syntaxError(pos, Errors.IllegalStartOfType);

    }

    /** Report an illegal start of expression/type error at current position.
     */
    JCExpression illegal() {
        return illegal(token.pos);
    }

    /** Diagnose a modifier flag from the set, if any. */
    protected void checkNoMods(long mods) {
        if (mods != 0) {
            long lowestMod = mods & -mods;
            log.error(DiagnosticFlag.SYNTAX, token.pos, Errors.ModNotAllowedHere(Flags.asFlagSet(lowestMod)));
        }
    }

/* ---------- doc comments --------- */

    /** A table to store all documentation comments
     *  indexed by the tree nodes they refer to.
     *  defined only if option flag keepDocComment is set.
     */
    private final DocCommentTable docComments;

    /** Make an entry into docComments hashtable,
     *  provided flag keepDocComments is set and given doc comment is non-null.
     *  @param tree   The tree to be used as index in the hashtable
     *  @param dc     The doc comment to associate with the tree, or null.
     */
    protected void attach(JCTree tree, Comment dc) {
        if (keepDocComments && dc != null) {
//          System.out.println("doc comment = ");System.out.println(dc);//DEBUG
            docComments.putComment(tree, dc);
        }
    }

/* -------- source positions ------- */

    protected void setErrorEndPos(int errPos) {
        endPosTable.setErrorEndPos(errPos);
    }

    protected void storeEnd(JCTree tree, int endpos) {
        endPosTable.storeEnd(tree, endpos);
    }

    protected <T extends JCTree> T to(T t) {
        return endPosTable.to(t);
    }

    protected <T extends JCTree> T toP(T t) {
        return endPosTable.toP(t);
    }

    /** Get the start position for a tree node.  The start position is
     * defined to be the position of the first character of the first
     * token of the node's source text.
     * @param tree  The tree node
     */
    public int getStartPos(JCTree tree) {
        return TreeInfo.getStartPos(tree);
    }

    /**
     * Get the end position for a tree node.  The end position is
     * defined to be the position of the last character of the last
     * token of the node's source text.  Returns Position.NOPOS if end
     * positions are not generated or the position is otherwise not
     * found.
     * @param tree  The tree node
     */
    public int getEndPos(JCTree tree) {
        return endPosTable.getEndPos(tree);
    }



/* ---------- parsing -------------- */

    /**
     * Ident = IDENTIFIER
     */
    public Name ident() {
        return ident(false);
    }

    protected Name ident(boolean advanceOnErrors) {
        if (token.kind == IDENTIFIER) {
            Name name = token.name();
            nextToken();
            return name;
        } else if (token.kind == ASSERT) {
            log.error(DiagnosticFlag.SYNTAX, token.pos, Errors.AssertAsIdentifier);
            nextToken();
            return names.error;
        } else if (token.kind == ENUM) {
            log.error(DiagnosticFlag.SYNTAX, token.pos, Errors.EnumAsIdentifier);
            nextToken();
            return names.error;
        } else if (token.kind == THIS) {
            if (allowThisIdent) {
                // Make sure we're using a supported source version.
                checkSourceLevel(Feature.TYPE_ANNOTATIONS);
                Name name = token.name();
                nextToken();
                return name;
            } else {
                log.error(DiagnosticFlag.SYNTAX, token.pos, Errors.ThisAsIdentifier);
                nextToken();
                return names.error;
            }
        } else if (token.kind == UNDERSCORE) {
            if (Feature.UNDERSCORE_IDENTIFIER.allowedInSource(source)) {
                log.warning(token.pos, Warnings.UnderscoreAsIdentifier);
            } else {
                log.error(DiagnosticFlag.SYNTAX, token.pos, Errors.UnderscoreAsIdentifier);
            }
            Name name = token.name();
            nextToken();
            return name;
        } else {
            accept(IDENTIFIER);
            if (advanceOnErrors) {
                nextToken();
            }
            return names.error;
        }
    }

    /**
     * Qualident = Ident { DOT [Annotations] Ident }
     */
    public JCExpression qualident(boolean allowAnnos) {
        JCExpression t = toP(F.at(token.pos).Ident(ident()));
        while (token.kind == DOT) {
            int pos = token.pos;
            nextToken();
            List<JCAnnotation> tyannos = null;
            if (allowAnnos) {
                tyannos = typeAnnotationsOpt();
            }
            t = toP(F.at(pos).Select(t, ident()));
            if (tyannos != null && tyannos.nonEmpty()) {
                t = toP(F.at(tyannos.head.pos).AnnotatedType(tyannos, t));
            }
        }
        return t;
    }

    JCExpression literal(Name prefix) {
        return literal(prefix, token.pos);
    }

    /**
     * Literal =
     *     INTLITERAL
     *   | LONGLITERAL
     *   | FLOATLITERAL
     *   | DOUBLELITERAL
     *   | CHARLITERAL
     *   | STRINGLITERAL
     *   | TRUE
     *   | FALSE
     *   | NULL
     */
    JCExpression literal(Name prefix, int pos) {
        JCExpression t = errorTree;
        switch (token.kind) {
        case INTLITERAL:
            try {
                t = F.at(pos).Literal(
                    TypeTag.INT,
                    Convert.string2int(strval(prefix), token.radix()));
            } catch (NumberFormatException ex) {
                log.error(DiagnosticFlag.SYNTAX, token.pos, Errors.IntNumberTooLarge(strval(prefix)));
            }
            break;
        case LONGLITERAL:
            try {
                t = F.at(pos).Literal(
                    TypeTag.LONG,
                    Long.valueOf(Convert.string2long(strval(prefix), token.radix())));
            } catch (NumberFormatException ex) {
                log.error(DiagnosticFlag.SYNTAX, token.pos, Errors.IntNumberTooLarge(strval(prefix)));
            }
            break;
        case FLOATLITERAL: {
            String proper = token.radix() == 16 ?
                    ("0x"+ token.stringVal()) :
                    token.stringVal();
            Float n;
            try {
                n = Float.valueOf(proper);
            } catch (NumberFormatException ex) {
                // error already reported in scanner
                n = Float.NaN;
            }
            if (n.floatValue() == 0.0f && !isZero(proper))
                log.error(DiagnosticFlag.SYNTAX, token.pos, Errors.FpNumberTooSmall);
            else if (n.floatValue() == Float.POSITIVE_INFINITY)
                log.error(DiagnosticFlag.SYNTAX, token.pos, Errors.FpNumberTooLarge);
            else
                t = F.at(pos).Literal(TypeTag.FLOAT, n);
            break;
        }
        case DOUBLELITERAL: {
            String proper = token.radix() == 16 ?
                    ("0x"+ token.stringVal()) :
                    token.stringVal();
            Double n;
            try {
                n = Double.valueOf(proper);
            } catch (NumberFormatException ex) {
                // error already reported in scanner
                n = Double.NaN;
            }
            if (n.doubleValue() == 0.0d && !isZero(proper))
                log.error(DiagnosticFlag.SYNTAX, token.pos, Errors.FpNumberTooSmall);
            else if (n.doubleValue() == Double.POSITIVE_INFINITY)
                log.error(DiagnosticFlag.SYNTAX, token.pos, Errors.FpNumberTooLarge);
            else
                t = F.at(pos).Literal(TypeTag.DOUBLE, n);
            break;
        }
        case CHARLITERAL:
            t = F.at(pos).Literal(
                TypeTag.CHAR,
                token.stringVal().charAt(0) + 0);
            break;
        case STRINGLITERAL:
            t = F.at(pos).Literal(
                TypeTag.CLASS,
                token.stringVal());
            break;
        case TRUE: case FALSE:
            t = F.at(pos).Literal(
                TypeTag.BOOLEAN,
                (token.kind == TRUE ? 1 : 0));
            break;
        case NULL:
            t = F.at(pos).Literal(
                TypeTag.BOT,
                null);
            break;
        default:
            Assert.error();
        }
        if (t == errorTree)
            t = F.at(pos).Erroneous();
        storeEnd(t, token.endPos);
        nextToken();
        return t;
    }
    //where
        boolean isZero(String s) {
            char[] cs = s.toCharArray();
            int base = ((cs.length > 1 && Character.toLowerCase(cs[1]) == 'x') ? 16 : 10);
            int i = ((base==16) ? 2 : 0);
            while (i < cs.length && (cs[i] == '0' || cs[i] == '.')) i++;
            return !(i < cs.length && (Character.digit(cs[i], base) > 0));
        }

        String strval(Name prefix) {
            String s = token.stringVal();
            return prefix.isEmpty() ? s : prefix + s;
        }

    /** terms can be either expressions or types.
     */
    public JCExpression parseExpression() {
        return term(EXPR);
    }

<<<<<<< HEAD

=======
>>>>>>> 5bcd6488
    /** parses patterns.
     */

    public JCPattern parsePattern() {
        int pos = token.pos;
<<<<<<< HEAD
        if (token.kind == IDENTIFIER && token.name() == names.var) {
            nextToken();
            return toP(F.at(pos).BindingPattern(ident(), null));
        } else {
            JCExpression e = term(EXPR | TYPE | NOLAMBDA);
            if (token.kind == IDENTIFIER) {
                return toP(F.at(pos).BindingPattern(ident(), e));
            } else {
                return toP(F.at(pos).LiteralPattern(e));
=======
        if (token.kind == UNDERSCORE) {
            nextToken();
            return toP(F.at(pos).AnyPattern());
        } else if (token.kind == IDENTIFIER && token.name() == names.var) {
            nextToken();
            return toP(F.at(pos).BindingPattern(ident(), null));
        } else {
            JCExpression e = term(EXPR | TYPE | NOLAMBDA | NOINVOCATION);
            if (token.kind == LPAREN) {
                ListBuffer<JCPattern> nested = new ListBuffer<>();
                do {
                    nextToken();
                    nested.append(parsePattern());
                } while (token.kind == COMMA);
                Name name = null;
                if (token.kind == IDENTIFIER) {
                    name = ident();
                }
                accept(RPAREN);
                return toP(F.at(pos).DeconstructionPattern(name, e, nested.toList()));
            } else {
                return toP(F.at(pos).BindingPattern(ident(), e));
>>>>>>> 5bcd6488
            }
        }
    }

    /**
     * parses (optional) type annotations followed by a type. If the
     * annotations are present before the type and are not consumed during array
     * parsing, this method returns a {@link JCAnnotatedType} consisting of
     * these annotations and the underlying type. Otherwise, it returns the
     * underlying type.
     *
     * <p>
     *
     * Note that this method sets {@code mode} to {@code TYPE} first, before
     * parsing annotations.
     */
    public JCExpression parseType() {
        return parseType(false);
    }

    public JCExpression parseType(boolean allowVar) {
        List<JCAnnotation> annotations = typeAnnotationsOpt();
        return parseType(allowVar, annotations);
    }

    public JCExpression parseType(boolean allowVar, List<JCAnnotation> annotations) {
        JCExpression result = unannotatedType(allowVar);

        if (annotations.nonEmpty()) {
            result = insertAnnotationsToMostInner(result, annotations, false);
        }

        return result;
    }

    public JCExpression unannotatedType(boolean allowVar) {
        JCExpression result = term(TYPE);
        Name restrictedTypeName = restrictedTypeName(result, !allowVar);

        if (restrictedTypeName != null && (!allowVar || restrictedTypeName != names.var)) {
            syntaxError(result.pos, Errors.RestrictedTypeNotAllowedHere(restrictedTypeName));
        }

        return result;
    }



    protected JCExpression term(int newmode) {
        int prevmode = mode;
        mode = newmode;
        JCExpression t = term();
        lastmode = mode;
        mode = prevmode;
        return t;
    }

    /**
     *  {@literal
     *  Expression = Expression1 [ExpressionRest]
     *  ExpressionRest = [AssignmentOperator Expression1]
     *  AssignmentOperator = "=" | "+=" | "-=" | "*=" | "/=" |
     *                       "&=" | "|=" | "^=" |
     *                       "%=" | "<<=" | ">>=" | ">>>="
     *  Type = Type1
     *  TypeNoParams = TypeNoParams1
     *  StatementExpression = Expression
     *  ConstantExpression = Expression
     *  }
     */
    JCExpression term() {
        JCExpression t = term1();
        if ((mode & EXPR) != 0 &&
            token.kind == EQ || PLUSEQ.compareTo(token.kind) <= 0 && token.kind.compareTo(GTGTGTEQ) <= 0)
            return termRest(t);
        else
            return t;
    }

    JCExpression termRest(JCExpression t) {
        switch (token.kind) {
        case EQ: {
            int pos = token.pos;
            nextToken();
            selectExprMode();
            JCExpression t1 = term();
            return toP(F.at(pos).Assign(t, t1));
        }
        case PLUSEQ:
        case SUBEQ:
        case STAREQ:
        case SLASHEQ:
        case PERCENTEQ:
        case AMPEQ:
        case BAREQ:
        case CARETEQ:
        case LTLTEQ:
        case GTGTEQ:
        case GTGTGTEQ:
            int pos = token.pos;
            TokenKind tk = token.kind;
            nextToken();
            selectExprMode();
            JCExpression t1 = term();
            return F.at(pos).Assignop(optag(tk), t, t1);
        default:
            return t;
        }
    }

    /** Expression1   = Expression2 [Expression1Rest]
     *  Type1         = Type2
     *  TypeNoParams1 = TypeNoParams2
     */
    JCExpression term1() {
        JCExpression t = term2();
        if ((mode & EXPR) != 0 && token.kind == QUES) {
            selectExprMode();
            return term1Rest(t);
        } else {
            return t;
        }
    }

    /** Expression1Rest = ["?" Expression ":" Expression1]
     */
    JCExpression term1Rest(JCExpression t) {
        if (token.kind == QUES) {
            int pos = token.pos;
            nextToken();
            JCExpression t1 = term();
            accept(COLON);
            JCExpression t2 = term1();
            return F.at(pos).Conditional(t, t1, t2);
        } else {
            return t;
        }
    }

    /** Expression2   = Expression3 [Expression2Rest]
     *  Type2         = Type3
     *  TypeNoParams2 = TypeNoParams3
     */
    JCExpression term2() {
        JCExpression t = term3();
        if ((mode & EXPR) != 0 && prec(token.kind) >= TreeInfo.orPrec) {
            selectExprMode();
            return term2Rest(t, TreeInfo.orPrec);
        } else {
            return t;
        }
    }

    /*  Expression2Rest = {infixop Expression3}
     *                  | Expression3 instanceof Type
     *                  | Expression3 instanceof Pattern
     *  infixop         = "||"
     *                  | "&&"
     *                  | "|"
     *                  | "^"
     *                  | "&"
     *                  | "==" | "!="
     *                  | "<" | ">" | "<=" | ">="
     *                  | "<<" | ">>" | ">>>"
     *                  | "+" | "-"
     *                  | "*" | "/" | "%"
     */
    JCExpression term2Rest(JCExpression t, int minprec) {
        JCExpression[] odStack = newOdStack();
        Token[] opStack = newOpStack();

        // optimization, was odStack = new Tree[...]; opStack = new Tree[...];
        int top = 0;
        odStack[0] = t;
        int startPos = token.pos;
        Token topOp = Tokens.DUMMY;
        while (prec(token.kind) >= minprec) {
            opStack[top] = topOp;

            if (token.kind == INSTANCEOF) {
                int pos = token.pos;
                nextToken();
<<<<<<< HEAD
                JCTree pattern = parseType(true);
                if (token.kind == IDENTIFIER) {
                    if (pattern.hasTag(IDENT) && isRestrictedTypeName(((JCIdent) pattern).name, pattern.pos, true)) {
                        reportSyntaxError(pos, Errors.RestrictedTypeNotAllowed(((JCIdent) pattern).name, ((JCIdent) pattern).name == names.var ? Source.JDK10 : Source.JDK13));
                        pattern = null;
                    }
                    pattern = toP(F.at(token.pos).BindingPattern(ident(), pattern));
=======
                JCTree pattern = parseType();
                if (token.kind == IDENTIFIER) {
                    checkSourceLevel(token.pos, Feature.PATTERN_MATCHING_IN_INSTANCEOF);
                    pattern = toP(F.at(token.pos).BindingPattern(ident(), pattern));
                } else if (token.kind == LPAREN) {
                    ListBuffer<JCPattern> nested = new ListBuffer<>();
                    do {
                        nextToken();
                        nested.append(parsePattern());
                    } while (token.kind == COMMA);
                    Name name = null;
                    if (token.kind == IDENTIFIER) {
                        name = ident();
                    }
                    accept(RPAREN);
                    pattern = toP(F.at(pos).DeconstructionPattern(name, (JCExpression) pattern, nested.toList()));
>>>>>>> 5bcd6488
                }
                odStack[top] = F.at(pos).TypeTest(odStack[top], pattern);
            } else {
                topOp = token;
                nextToken();
                top++;
                odStack[top] = term3();
            }
            while (top > 0 && prec(topOp.kind) >= prec(token.kind)) {
                odStack[top - 1] = F.at(topOp.pos).Binary(optag(topOp.kind), odStack[top - 1], odStack[top]);
                top--;
                topOp = opStack[top];
            }
        }
        Assert.check(top == 0);
        t = odStack[0];

        if (t.hasTag(JCTree.Tag.PLUS)) {
            t = foldStrings(t);
        }

        odStackSupply.add(odStack);
        opStackSupply.add(opStack);
        return t;
    }
    //where
        /** If tree is a concatenation of string literals, replace it
         *  by a single literal representing the concatenated string.
         */
        protected JCExpression foldStrings(JCExpression tree) {
            if (!allowStringFolding)
                return tree;
            ListBuffer<JCExpression> opStack = new ListBuffer<>();
            ListBuffer<JCLiteral> litBuf = new ListBuffer<>();
            boolean needsFolding = false;
            JCExpression curr = tree;
            while (true) {
                if (curr.hasTag(JCTree.Tag.PLUS)) {
                    JCBinary op = (JCBinary)curr;
                    needsFolding |= foldIfNeeded(op.rhs, litBuf, opStack, false);
                    curr = op.lhs;
                } else {
                    needsFolding |= foldIfNeeded(curr, litBuf, opStack, true);
                    break; //last one!
                }
            }
            if (needsFolding) {
                List<JCExpression> ops = opStack.toList();
                JCExpression res = ops.head;
                for (JCExpression op : ops.tail) {
                    res = F.at(op.getStartPosition()).Binary(optag(TokenKind.PLUS), res, op);
                    storeEnd(res, getEndPos(op));
                }
                return res;
            } else {
                return tree;
            }
        }

        private boolean foldIfNeeded(JCExpression tree, ListBuffer<JCLiteral> litBuf,
                                                ListBuffer<JCExpression> opStack, boolean last) {
            JCLiteral str = stringLiteral(tree);
            if (str != null) {
                litBuf.prepend(str);
                return last && merge(litBuf, opStack);
            } else {
                boolean res = merge(litBuf, opStack);
                litBuf.clear();
                opStack.prepend(tree);
                return res;
            }
        }

        boolean merge(ListBuffer<JCLiteral> litBuf, ListBuffer<JCExpression> opStack) {
            if (litBuf.isEmpty()) {
                return false;
            } else if (litBuf.size() == 1) {
                opStack.prepend(litBuf.first());
                return false;
            } else {
                JCExpression t = F.at(litBuf.first().getStartPosition()).Literal(TypeTag.CLASS,
                        litBuf.stream().map(lit -> (String)lit.getValue()).collect(Collectors.joining()));
                storeEnd(t, litBuf.last().getEndPosition(endPosTable));
                opStack.prepend(t);
                return true;
            }
        }

        private JCLiteral stringLiteral(JCTree tree) {
            if (tree.hasTag(LITERAL)) {
                JCLiteral lit = (JCLiteral)tree;
                if (lit.typetag == TypeTag.CLASS) {
                    return lit;
                }
            }
            return null;
        }


        /** optimization: To save allocating a new operand/operator stack
         *  for every binary operation, we use supplys.
         */
        ArrayList<JCExpression[]> odStackSupply = new ArrayList<>();
        ArrayList<Token[]> opStackSupply = new ArrayList<>();

        private JCExpression[] newOdStack() {
            if (odStackSupply.isEmpty())
                return new JCExpression[infixPrecedenceLevels + 1];
            return odStackSupply.remove(odStackSupply.size() - 1);
        }

        private Token[] newOpStack() {
            if (opStackSupply.isEmpty())
                return new Token[infixPrecedenceLevels + 1];
            return opStackSupply.remove(opStackSupply.size() - 1);
        }

    /**
     *  Expression3    = PrefixOp Expression3
     *                 | "(" Expr | TypeNoParams ")" Expression3
     *                 | Primary {Selector} {PostfixOp}
     *
     *  {@literal
     *  Primary        = "(" Expression ")"
     *                 | Literal
     *                 | [TypeArguments] THIS [Arguments]
     *                 | [TypeArguments] SUPER SuperSuffix
     *                 | NEW [TypeArguments] Creator
     *                 | "(" Arguments ")" "->" ( Expression | Block )
     *                 | Ident "->" ( Expression | Block )
     *                 | [Annotations] Ident { "." [Annotations] Ident }
     *                 | Expression3 MemberReferenceSuffix
     *                   [ [Annotations] "[" ( "]" BracketsOpt "." CLASS | Expression "]" )
     *                   | Arguments
     *                   | "." ( CLASS | THIS | [TypeArguments] SUPER Arguments | NEW [TypeArguments] InnerCreator )
     *                   ]
     *                 | BasicType BracketsOpt "." CLASS
     *  }
     *
     *  PrefixOp       = "++" | "--" | "!" | "~" | "+" | "-"
     *  PostfixOp      = "++" | "--"
     *  Type3          = Ident { "." Ident } [TypeArguments] {TypeSelector} BracketsOpt
     *                 | BasicType
     *  TypeNoParams3  = Ident { "." Ident } BracketsOpt
     *  Selector       = "." [TypeArguments] Ident [Arguments]
     *                 | "." THIS
     *                 | "." [TypeArguments] SUPER SuperSuffix
     *                 | "." NEW [TypeArguments] InnerCreator
     *                 | "[" Expression "]"
     *  TypeSelector   = "." Ident [TypeArguments]
     *  SuperSuffix    = Arguments | "." Ident [Arguments]
     */
    protected JCExpression term3() {
        int pos = token.pos;
        JCExpression t;
        List<JCExpression> typeArgs = typeArgumentsOpt(EXPR);
        switch (token.kind) {
        case QUES:
            if ((mode & TYPE) != 0 && (mode & (TYPEARG|NOPARAMS)) == TYPEARG) {
                selectTypeMode();
                return typeArgument();
            } else
                return illegal();
        case PLUSPLUS: case SUBSUB: case BANG: case TILDE: case PLUS: case SUB:
            if (typeArgs == null && (mode & EXPR) != 0) {
                TokenKind tk = token.kind;
                nextToken();
                selectExprMode();
                if (tk == SUB &&
                    (token.kind == INTLITERAL || token.kind == LONGLITERAL) &&
                    token.radix() == 10) {
                    selectExprMode();
                    t = literal(names.hyphen, pos);
                } else {
                    t = term3();
                    return F.at(pos).Unary(unoptag(tk), t);
                }
            } else return illegal();
            break;
        case LPAREN:
            if (typeArgs == null && (mode & EXPR) != 0) {
                ParensResult pres = analyzeParens();
                switch (pres) {
                    case CAST:
                       accept(LPAREN);
                       selectTypeMode();
                       int pos1 = pos;
                       List<JCExpression> targets = List.of(t = parseType());
                       while (token.kind == AMP) {
                           checkSourceLevel(Feature.INTERSECTION_TYPES_IN_CAST);
                           accept(AMP);
                           targets = targets.prepend(parseType());
                       }
                       if (targets.length() > 1) {
                           t = toP(F.at(pos1).TypeIntersection(targets.reverse()));
                       }
                       accept(RPAREN);
                       selectExprMode();
                       JCExpression t1 = term3();
                       return F.at(pos).TypeCast(t, t1);
                    case IMPLICIT_LAMBDA:
                    case EXPLICIT_LAMBDA:
                        t = lambdaExpressionOrStatement(true, pres == ParensResult.EXPLICIT_LAMBDA, pos);
                        break;
                    default: //PARENS
                        accept(LPAREN);
                        selectExprMode();
                        t = termRest(term1Rest(term2Rest(term3(), TreeInfo.orPrec)));
                        accept(RPAREN);
                        t = toP(F.at(pos).Parens(t));
                        break;
                }
            } else {
                return illegal();
            }
            break;
        case THIS:
            if ((mode & EXPR) != 0) {
                selectExprMode();
                t = to(F.at(pos).Ident(names._this));
                nextToken();
                if (typeArgs == null)
                    t = argumentsOpt(null, t);
                else
                    t = arguments(typeArgs, t);
                typeArgs = null;
            } else return illegal();
            break;
        case SUPER:
            if ((mode & EXPR) != 0) {
                selectExprMode();
                t = to(F.at(pos).Ident(names._super));
                t = superSuffix(typeArgs, t);
                typeArgs = null;
            } else return illegal();
            break;
        case INTLITERAL: case LONGLITERAL: case FLOATLITERAL: case DOUBLELITERAL:
        case CHARLITERAL: case STRINGLITERAL:
        case TRUE: case FALSE: case NULL:
            if (typeArgs == null && (mode & EXPR) != 0) {
                selectExprMode();
                t = literal(names.empty);
            } else return illegal();
            break;
        case NEW:
            if (typeArgs != null) return illegal();
            if ((mode & EXPR) != 0) {
                selectExprMode();
                nextToken();
                if (token.kind == LT) typeArgs = typeArguments(false);
                t = creator(pos, typeArgs);
                typeArgs = null;
            } else return illegal();
            break;
        case MONKEYS_AT:
            // Only annotated cast types and method references are valid
            List<JCAnnotation> typeAnnos = typeAnnotationsOpt();
            if (typeAnnos.isEmpty()) {
                // else there would be no '@'
                throw new AssertionError("Expected type annotations, but found none!");
            }

            JCExpression expr = term3();

            if ((mode & TYPE) == 0) {
                // Type annotations on class literals no longer legal
                switch (expr.getTag()) {
                case REFERENCE: {
                    JCMemberReference mref = (JCMemberReference) expr;
                    mref.expr = toP(F.at(pos).AnnotatedType(typeAnnos, mref.expr));
                    t = mref;
                    break;
                }
                case SELECT: {
                    JCFieldAccess sel = (JCFieldAccess) expr;

                    if (sel.name != names._class) {
                        return illegal();
                    } else {
                        log.error(token.pos, Errors.NoAnnotationsOnDotClass);
                        return expr;
                    }
                }
                default:
                    return illegal(typeAnnos.head.pos);
                }

            } else {
                // Type annotations targeting a cast
                t = insertAnnotationsToMostInner(expr, typeAnnos, false);
            }
            break;
        case UNDERSCORE: case IDENTIFIER: case ASSERT: case ENUM:
            if (typeArgs != null) return illegal();
            if ((mode & EXPR) != 0 && (mode & NOLAMBDA) == 0 && peekToken(ARROW)) {
                t = lambdaExpressionOrStatement(false, false, pos);
            } else {
                t = toP(F.at(token.pos).Ident(ident()));
                loop: while (true) {
                    pos = token.pos;
                    final List<JCAnnotation> annos = typeAnnotationsOpt();

                    // need to report an error later if LBRACKET is for array
                    // index access rather than array creation level
                    if (!annos.isEmpty() && token.kind != LBRACKET && token.kind != ELLIPSIS)
                        return illegal(annos.head.pos);

                    switch (token.kind) {
                    case LBRACKET:
                        nextToken();
                        if (token.kind == RBRACKET) {
                            nextToken();
                            t = bracketsOpt(t);
                            t = toP(F.at(pos).TypeArray(t));
                            if (annos.nonEmpty()) {
                                t = toP(F.at(pos).AnnotatedType(annos, t));
                            }
                            t = bracketsSuffix(t);
                        } else {
                            if ((mode & EXPR) != 0) {
                                selectExprMode();
                                JCExpression t1 = term();
                                if (!annos.isEmpty()) t = illegal(annos.head.pos);
                                t = to(F.at(pos).Indexed(t, t1));
                            }
                            accept(RBRACKET);
                        }
                        break loop;
                    case LPAREN:
                        if ((mode & EXPR) != 0 && (mode & NOINVOCATION) == 0) {
                            selectExprMode();
                            t = arguments(typeArgs, t);
                            if (!annos.isEmpty()) t = illegal(annos.head.pos);
                            typeArgs = null;
                        }
                        break loop;
                    case DOT:
                        nextToken();
                        if (token.kind == TokenKind.IDENTIFIER && typeArgs != null) {
                            return illegal();
                        }
                        int oldmode = mode;
                        mode &= ~NOPARAMS;
                        typeArgs = typeArgumentsOpt(EXPR);
                        mode = oldmode;
                        if ((mode & EXPR) != 0) {
                            switch (token.kind) {
                            case CLASS:
                                if (typeArgs != null) return illegal();
                                selectExprMode();
                                t = to(F.at(pos).Select(t, names._class));
                                nextToken();
                                break loop;
                            case THIS:
                                if (typeArgs != null) return illegal();
                                selectExprMode();
                                t = to(F.at(pos).Select(t, names._this));
                                nextToken();
                                break loop;
                            case SUPER:
                                selectExprMode();
                                t = to(F.at(pos).Select(t, names._super));
                                t = superSuffix(typeArgs, t);
                                typeArgs = null;
                                break loop;
                            case NEW:
                                if (typeArgs != null) return illegal();
                                selectExprMode();
                                int pos1 = token.pos;
                                nextToken();
                                if (token.kind == LT) typeArgs = typeArguments(false);
                                t = innerCreator(pos1, typeArgs, t);
                                typeArgs = null;
                                break loop;
                            }
                        }

                        List<JCAnnotation> tyannos = null;
                        if ((mode & TYPE) != 0 && token.kind == MONKEYS_AT) {
                            tyannos = typeAnnotationsOpt();
                        }
                        // typeArgs saved for next loop iteration.
                        t = toP(F.at(pos).Select(t, ident()));
                        if (tyannos != null && tyannos.nonEmpty()) {
                            t = toP(F.at(tyannos.head.pos).AnnotatedType(tyannos, t));
                        }
                        break;
                    case ELLIPSIS:
                        if (this.permitTypeAnnotationsPushBack) {
                            this.typeAnnotationsPushedBack = annos;
                        } else if (annos.nonEmpty()) {
                            // Don't return here -- error recovery attempt
                            illegal(annos.head.pos);
                        }
                        break loop;
                    case LT:
                        if ((mode & TYPE) == 0 && isUnboundMemberRef()) {
                            //this is an unbound method reference whose qualifier
                            //is a generic type i.e. A<S>::m
                            int pos1 = token.pos;
                            accept(LT);
                            ListBuffer<JCExpression> args = new ListBuffer<>();
                            args.append(typeArgument());
                            while (token.kind == COMMA) {
                                nextToken();
                                args.append(typeArgument());
                            }
                            accept(GT);
                            t = toP(F.at(pos1).TypeApply(t, args.toList()));
                            while (token.kind == DOT) {
                                nextToken();
                                selectTypeMode();
                                t = toP(F.at(token.pos).Select(t, ident()));
                                t = typeArgumentsOpt(t);
                            }
                            t = bracketsOpt(t);
                            if (token.kind != COLCOL) {
                                //method reference expected here
                                t = illegal();
                            }
                            selectExprMode();
                            return term3Rest(t, typeArgs);
                        }
                        break loop;
                    default:
                        break loop;
                    }
                }
            }
            if (typeArgs != null) illegal();
            t = typeArgumentsOpt(t);
            break;
        case BYTE: case SHORT: case CHAR: case INT: case LONG: case FLOAT:
        case DOUBLE: case BOOLEAN:
            if (typeArgs != null) illegal();
            t = bracketsSuffix(bracketsOpt(basicType()));
            break;
        case VOID:
            if (typeArgs != null) illegal();
            if ((mode & EXPR) != 0) {
                nextToken();
                if (token.kind == DOT) {
                    JCPrimitiveTypeTree ti = toP(F.at(pos).TypeIdent(TypeTag.VOID));
                    t = bracketsSuffix(ti);
                } else {
                    return illegal(pos);
                }
            } else {
                // Support the corner case of myMethodHandle.<void>invoke() by passing
                // a void type (like other primitive types) to the next phase.
                // The error will be reported in Attr.attribTypes or Attr.visitApply.
                JCPrimitiveTypeTree ti = to(F.at(pos).TypeIdent(TypeTag.VOID));
                nextToken();
                return ti;
                //return illegal();
            }
            break;
        case SWITCH:
            checkSourceLevel(Feature.SWITCH_EXPRESSION);
            allowYieldStatement = true;
            int switchPos = token.pos;
            nextToken();
            JCExpression selector = parExpression();
            accept(LBRACE);
            ListBuffer<JCCase> cases = new ListBuffer<>();
            while (true) {
                pos = token.pos;
                switch (token.kind) {
                case CASE:
                case DEFAULT:
                    cases.appendList(switchExpressionStatementGroup());
                    break;
                case RBRACE: case EOF:
                    JCSwitchExpression e = to(F.at(switchPos).SwitchExpression(selector,
                                                                               cases.toList()));
                    e.endpos = token.pos;
                    accept(RBRACE);
                    return e;
                default:
                    nextToken(); // to ensure progress
                    syntaxError(pos, Errors.Expected3(CASE, DEFAULT, RBRACE));
                }
            }
        default:
            return illegal();
        }
        return term3Rest(t, typeArgs);
    }

    private List<JCCase> switchExpressionStatementGroup() {
        ListBuffer<JCCase> caseExprs = new ListBuffer<>();
        int casePos = token.pos;
        ListBuffer<JCPattern> pats = new ListBuffer<>();

        if (token.kind == DEFAULT) {
            nextToken();
        } else {
            accept(CASE);
            while (true) {
                pats.append(parsePattern());
                if (token.kind != COMMA) break;
                checkSourceLevel(Feature.SWITCH_MULTIPLE_CASE_LABELS);
                nextToken();
            };
        }
        List<JCStatement> stats = null;
        JCTree body = null;
        CaseTree.CaseKind kind;
        switch (token.kind) {
            case ARROW:
                checkSourceLevel(Feature.SWITCH_RULE);
                nextToken();
                if (token.kind == TokenKind.THROW || token.kind == TokenKind.LBRACE) {
                    stats = List.of(parseStatement());
                    body = stats.head;
                    kind = JCCase.RULE;
                } else {
                    JCExpression value = parseExpression();
                    stats = List.of(to(F.at(value).Yield(value)));
                    body = value;
                    kind = JCCase.RULE;
                    accept(SEMI);
                }
                break;
            default:
                accept(COLON, tk -> Errors.Expected2(COLON, ARROW));
                stats = blockStatements();
                kind = JCCase.STATEMENT;
                break;
        }
        caseExprs.append(toP(F.at(casePos).Case(kind, pats.toList(), stats, body)));
        return caseExprs.toList();
    }

    JCExpression term3Rest(JCExpression t, List<JCExpression> typeArgs) {
        if (typeArgs != null) illegal();
        while (true) {
            int pos1 = token.pos;
            final List<JCAnnotation> annos = typeAnnotationsOpt();

            if (token.kind == LBRACKET) {
                nextToken();
                if ((mode & TYPE) != 0) {
                    int oldmode = mode;
                    selectTypeMode();
                    if (token.kind == RBRACKET) {
                        nextToken();
                        t = bracketsOpt(t);
                        t = toP(F.at(pos1).TypeArray(t));
                        if (token.kind == COLCOL) {
                            selectExprMode();
                            continue;
                        }
                        if (annos.nonEmpty()) {
                            t = toP(F.at(pos1).AnnotatedType(annos, t));
                        }
                        return t;
                    }
                    mode = oldmode;
                }
                if ((mode & EXPR) != 0) {
                    selectExprMode();
                    JCExpression t1 = term();
                    t = to(F.at(pos1).Indexed(t, t1));
                }
                accept(RBRACKET);
            } else if (token.kind == DOT) {
                nextToken();
                typeArgs = typeArgumentsOpt(EXPR);
                if (token.kind == SUPER && (mode & EXPR) != 0) {
                    selectExprMode();
                    t = to(F.at(pos1).Select(t, names._super));
                    nextToken();
                    t = arguments(typeArgs, t);
                    typeArgs = null;
                } else if (token.kind == NEW && (mode & EXPR) != 0) {
                    if (typeArgs != null) return illegal();
                    selectExprMode();
                    int pos2 = token.pos;
                    nextToken();
                    if (token.kind == LT) typeArgs = typeArguments(false);
                    t = innerCreator(pos2, typeArgs, t);
                    typeArgs = null;
                } else {
                    List<JCAnnotation> tyannos = null;
                    if ((mode & TYPE) != 0 && token.kind == MONKEYS_AT) {
                        // is the mode check needed?
                        tyannos = typeAnnotationsOpt();
                    }
                    t = toP(F.at(pos1).Select(t, ident(true)));
                    if (tyannos != null && tyannos.nonEmpty()) {
                        t = toP(F.at(tyannos.head.pos).AnnotatedType(tyannos, t));
                    }
                    t = argumentsOpt(typeArgs, typeArgumentsOpt(t));
                    typeArgs = null;
                }
            } else if ((mode & EXPR) != 0 && token.kind == COLCOL) {
                selectExprMode();
                if (typeArgs != null) return illegal();
                accept(COLCOL);
                t = memberReferenceSuffix(pos1, t);
            } else {
                if (!annos.isEmpty()) {
                    if (permitTypeAnnotationsPushBack)
                        typeAnnotationsPushedBack = annos;
                    else
                        return illegal(annos.head.pos);
                }
                break;
            }
        }
        while ((token.kind == PLUSPLUS || token.kind == SUBSUB) && (mode & EXPR) != 0) {
            selectExprMode();
            t = to(F.at(token.pos).Unary(
                  token.kind == PLUSPLUS ? POSTINC : POSTDEC, t));
            nextToken();
        }
        return toP(t);
    }

    /**
     * If we see an identifier followed by a '&lt;' it could be an unbound
     * method reference or a binary expression. To disambiguate, look for a
     * matching '&gt;' and see if the subsequent terminal is either '.' or '::'.
     */
    @SuppressWarnings("fallthrough")
    boolean isUnboundMemberRef() {
        int pos = 0, depth = 0;
        outer: for (Token t = S.token(pos) ; ; t = S.token(++pos)) {
            switch (t.kind) {
                case IDENTIFIER: case UNDERSCORE: case QUES: case EXTENDS: case SUPER:
                case DOT: case RBRACKET: case LBRACKET: case COMMA:
                case BYTE: case SHORT: case INT: case LONG: case FLOAT:
                case DOUBLE: case BOOLEAN: case CHAR:
                case MONKEYS_AT:
                    break;

                case LPAREN:
                    // skip annotation values
                    int nesting = 0;
                    for (; ; pos++) {
                        TokenKind tk2 = S.token(pos).kind;
                        switch (tk2) {
                            case EOF:
                                return false;
                            case LPAREN:
                                nesting++;
                                break;
                            case RPAREN:
                                nesting--;
                                if (nesting == 0) {
                                    continue outer;
                                }
                                break;
                        }
                    }

                case LT:
                    depth++; break;
                case GTGTGT:
                    depth--;
                case GTGT:
                    depth--;
                case GT:
                    depth--;
                    if (depth == 0) {
                        TokenKind nextKind = S.token(pos + 1).kind;
                        return
                            nextKind == TokenKind.DOT ||
                            nextKind == TokenKind.LBRACKET ||
                            nextKind == TokenKind.COLCOL;
                    }
                    break;
                default:
                    return false;
            }
        }
    }

    /**
     * If we see an identifier followed by a '&lt;' it could be an unbound
     * method reference or a binary expression. To disambiguate, look for a
     * matching '&gt;' and see if the subsequent terminal is either '.' or '::'.
     */
    @SuppressWarnings("fallthrough")
    ParensResult analyzeParens() {
        int depth = 0;
        boolean type = false;
        ParensResult defaultResult = ParensResult.PARENS;
        outer: for (int lookahead = 0; ; lookahead++) {
            TokenKind tk = S.token(lookahead).kind;
            switch (tk) {
                case COMMA:
                    type = true;
                case EXTENDS: case SUPER: case DOT: case AMP:
                    //skip
                    break;
                case QUES:
                    if (peekToken(lookahead, EXTENDS) ||
                            peekToken(lookahead, SUPER)) {
                        //wildcards
                        type = true;
                    }
                    break;
                case BYTE: case SHORT: case INT: case LONG: case FLOAT:
                case DOUBLE: case BOOLEAN: case CHAR: case VOID:
                    if (peekToken(lookahead, RPAREN)) {
                        //Type, ')' -> cast
                        return ParensResult.CAST;
                    } else if (peekToken(lookahead, LAX_IDENTIFIER)) {
                        //Type, Identifier/'_'/'assert'/'enum' -> explicit lambda
                        return ParensResult.EXPLICIT_LAMBDA;
                    }
                    break;
                case LPAREN:
                    if (lookahead != 0) {
                        // '(' in a non-starting position -> parens
                        return ParensResult.PARENS;
                    } else if (peekToken(lookahead, RPAREN)) {
                        // '(', ')' -> explicit lambda
                        return ParensResult.EXPLICIT_LAMBDA;
                    }
                    break;
                case RPAREN:
                    // if we have seen something that looks like a type,
                    // then it's a cast expression
                    if (type) return ParensResult.CAST;
                    // otherwise, disambiguate cast vs. parenthesized expression
                    // based on subsequent token.
                    switch (S.token(lookahead + 1).kind) {
                        /*case PLUSPLUS: case SUBSUB: */
                        case BANG: case TILDE:
                        case LPAREN: case THIS: case SUPER:
                        case INTLITERAL: case LONGLITERAL: case FLOATLITERAL:
                        case DOUBLELITERAL: case CHARLITERAL: case STRINGLITERAL:
                        case TRUE: case FALSE: case NULL:
                        case NEW: case IDENTIFIER: case ASSERT: case ENUM: case UNDERSCORE:
                        case SWITCH:
                        case BYTE: case SHORT: case CHAR: case INT:
                        case LONG: case FLOAT: case DOUBLE: case BOOLEAN: case VOID:
                            return ParensResult.CAST;
                        default:
                            return defaultResult;
                    }
                case UNDERSCORE:
                case ASSERT:
                case ENUM:
                case IDENTIFIER:
                    if (peekToken(lookahead, LAX_IDENTIFIER)) {
                        // Identifier, Identifier/'_'/'assert'/'enum' -> explicit lambda
                        return ParensResult.EXPLICIT_LAMBDA;
                    } else if (peekToken(lookahead, RPAREN, ARROW)) {
                        // Identifier, ')' '->' -> implicit lambda
                        return (mode & NOLAMBDA) == 0 ? ParensResult.IMPLICIT_LAMBDA
                                                      : ParensResult.PARENS;
                    } else if (depth == 0 && peekToken(lookahead, COMMA)) {
                        defaultResult = ParensResult.IMPLICIT_LAMBDA;
                    }
                    type = false;
                    break;
                case FINAL:
                case ELLIPSIS:
                    //those can only appear in explicit lambdas
                    return ParensResult.EXPLICIT_LAMBDA;
                case MONKEYS_AT:
                    type = true;
                    lookahead += 1; //skip '@'
                    while (peekToken(lookahead, DOT)) {
                        lookahead += 2;
                    }
                    if (peekToken(lookahead, LPAREN)) {
                        lookahead++;
                        //skip annotation values
                        int nesting = 0;
                        for (; ; lookahead++) {
                            TokenKind tk2 = S.token(lookahead).kind;
                            switch (tk2) {
                                case EOF:
                                    return ParensResult.PARENS;
                                case LPAREN:
                                    nesting++;
                                    break;
                                case RPAREN:
                                    nesting--;
                                    if (nesting == 0) {
                                        continue outer;
                                    }
                                break;
                            }
                        }
                    }
                    break;
                case LBRACKET:
                    if (peekToken(lookahead, RBRACKET, LAX_IDENTIFIER)) {
                        // '[', ']', Identifier/'_'/'assert'/'enum' -> explicit lambda
                        return ParensResult.EXPLICIT_LAMBDA;
                    } else if (peekToken(lookahead, RBRACKET, RPAREN) ||
                            peekToken(lookahead, RBRACKET, AMP)) {
                        // '[', ']', ')' -> cast
                        // '[', ']', '&' -> cast (intersection type)
                        return ParensResult.CAST;
                    } else if (peekToken(lookahead, RBRACKET)) {
                        //consume the ']' and skip
                        type = true;
                        lookahead++;
                        break;
                    } else {
                        return ParensResult.PARENS;
                    }
                case LT:
                    depth++; break;
                case GTGTGT:
                    depth--;
                case GTGT:
                    depth--;
                case GT:
                    depth--;
                    if (depth == 0) {
                        if (peekToken(lookahead, RPAREN) ||
                                peekToken(lookahead, AMP)) {
                            // '>', ')' -> cast
                            // '>', '&' -> cast
                            return ParensResult.CAST;
                        } else if (peekToken(lookahead, LAX_IDENTIFIER, COMMA) ||
                                peekToken(lookahead, LAX_IDENTIFIER, RPAREN, ARROW) ||
                                peekToken(lookahead, ELLIPSIS)) {
                            // '>', Identifier/'_'/'assert'/'enum', ',' -> explicit lambda
                            // '>', Identifier/'_'/'assert'/'enum', ')', '->' -> explicit lambda
                            // '>', '...' -> explicit lambda
                            return ParensResult.EXPLICIT_LAMBDA;
                        }
                        //it looks a type, but could still be (i) a cast to generic type,
                        //(ii) an unbound method reference or (iii) an explicit lambda
                        type = true;
                        break;
                    } else if (depth < 0) {
                        //unbalanced '<', '>' - not a generic type
                        return ParensResult.PARENS;
                    }
                    break;
                default:
                    //this includes EOF
                    return defaultResult;
            }
        }
    }

    /** Accepts all identifier-like tokens */
    protected Filter<TokenKind> LAX_IDENTIFIER = t -> t == IDENTIFIER || t == UNDERSCORE || t == ASSERT || t == ENUM;

    enum ParensResult {
        CAST,
        EXPLICIT_LAMBDA,
        IMPLICIT_LAMBDA,
        PARENS
    }

    JCExpression lambdaExpressionOrStatement(boolean hasParens, boolean explicitParams, int pos) {
        List<JCVariableDecl> params = explicitParams ?
                formalParameters(true, false) :
                implicitParameters(hasParens);
        if (explicitParams) {
            LambdaClassifier lambdaClassifier = new LambdaClassifier();
            for (JCVariableDecl param: params) {
                Name restrictedTypeName;
                if (param.vartype != null &&
                        (restrictedTypeName = restrictedTypeName(param.vartype, false)) != null &&
                        param.vartype.hasTag(TYPEARRAY)) {
                    log.error(DiagnosticFlag.SYNTAX, param.pos,
                        Feature.VAR_SYNTAX_IMPLICIT_LAMBDAS.allowedInSource(source)
                            ? Errors.RestrictedTypeNotAllowedArray(restrictedTypeName) : Errors.RestrictedTypeNotAllowedHere(restrictedTypeName));
                }
                lambdaClassifier.addParameter(param);
                if (lambdaClassifier.result() == LambdaParameterKind.ERROR) {
                    break;
                }
            }
            if (lambdaClassifier.diagFragment != null) {
                log.error(DiagnosticFlag.SYNTAX, pos, Errors.InvalidLambdaParameterDeclaration(lambdaClassifier.diagFragment));
            }
            for (JCVariableDecl param: params) {
                if (param.vartype != null
                        && restrictedTypeName(param.vartype, true) != null) {
                    checkSourceLevel(param.pos, Feature.VAR_SYNTAX_IMPLICIT_LAMBDAS);
                    param.startPos = TreeInfo.getStartPos(param.vartype);
                    param.vartype = null;
                }
            }
        }
        return lambdaExpressionOrStatementRest(params, pos);
    }

    enum LambdaParameterKind {
        VAR(0),
        EXPLICIT(1),
        IMPLICIT(2),
        ERROR(-1);

        private final int index;

        LambdaParameterKind(int index) {
            this.index = index;
        }
    }

    private final static Fragment[][] decisionTable = new Fragment[][] {
        /*              VAR                              EXPLICIT                         IMPLICIT  */
        /* VAR      */ {null,                            VarAndExplicitNotAllowed,        VarAndImplicitNotAllowed},
        /* EXPLICIT */ {VarAndExplicitNotAllowed,        null,                            ImplicitAndExplicitNotAllowed},
        /* IMPLICIT */ {VarAndImplicitNotAllowed,        ImplicitAndExplicitNotAllowed,   null},
    };

    class LambdaClassifier {

        LambdaParameterKind kind;
        Fragment diagFragment;
        List<JCVariableDecl> params;

        void addParameter(JCVariableDecl param) {
            if (param.vartype != null && param.name != names.empty) {
                if (restrictedTypeName(param.vartype, false) != null) {
                    reduce(LambdaParameterKind.VAR);
                } else {
                    reduce(LambdaParameterKind.EXPLICIT);
                }
            }
            if (param.vartype == null && param.name != names.empty ||
                param.vartype != null && param.name == names.empty) {
                reduce(LambdaParameterKind.IMPLICIT);
            }
        }

        private void reduce(LambdaParameterKind newKind) {
            if (kind == null) {
                kind = newKind;
            } else if (kind != newKind && kind != LambdaParameterKind.ERROR) {
                LambdaParameterKind currentKind = kind;
                kind = LambdaParameterKind.ERROR;
                boolean varIndex = currentKind.index == LambdaParameterKind.VAR.index ||
                        newKind.index == LambdaParameterKind.VAR.index;
                diagFragment = Feature.VAR_SYNTAX_IMPLICIT_LAMBDAS.allowedInSource(source) || !varIndex ?
                        decisionTable[currentKind.index][newKind.index] : null;
            }
        }

        LambdaParameterKind result() {
            return kind;
        }
    }

    JCExpression lambdaExpressionOrStatementRest(List<JCVariableDecl> args, int pos) {
        checkSourceLevel(Feature.LAMBDA);
        accept(ARROW);

        return token.kind == LBRACE ?
            lambdaStatement(args, pos, token.pos) :
            lambdaExpression(args, pos);
    }

    JCExpression lambdaStatement(List<JCVariableDecl> args, int pos, int pos2) {
        JCBlock block = block(pos2, 0);
        return toP(F.at(pos).Lambda(args, block));
    }

    JCExpression lambdaExpression(List<JCVariableDecl> args, int pos) {
        JCTree expr = parseExpression();
        return toP(F.at(pos).Lambda(args, expr));
    }

    /** SuperSuffix = Arguments | "." [TypeArguments] Ident [Arguments]
     */
    JCExpression superSuffix(List<JCExpression> typeArgs, JCExpression t) {
        nextToken();
        if (token.kind == LPAREN || typeArgs != null) {
            t = arguments(typeArgs, t);
        } else if (token.kind == COLCOL) {
            if (typeArgs != null) return illegal();
            t = memberReferenceSuffix(t);
        } else {
            int pos = token.pos;
            accept(DOT);
            typeArgs = (token.kind == LT) ? typeArguments(false) : null;
            t = toP(F.at(pos).Select(t, ident()));
            t = argumentsOpt(typeArgs, t);
        }
        return t;
    }

    /** BasicType = BYTE | SHORT | CHAR | INT | LONG | FLOAT | DOUBLE | BOOLEAN
     */
    JCPrimitiveTypeTree basicType() {
        JCPrimitiveTypeTree t = to(F.at(token.pos).TypeIdent(typetag(token.kind)));
        nextToken();
        return t;
    }

    /** ArgumentsOpt = [ Arguments ]
     */
    JCExpression argumentsOpt(List<JCExpression> typeArgs, JCExpression t) {
        if ((mode & EXPR) != 0 && token.kind == LPAREN || typeArgs != null) {
            selectExprMode();
            return arguments(typeArgs, t);
        } else {
            return t;
        }
    }

    /** Arguments = "(" [Expression { COMMA Expression }] ")"
     */
    List<JCExpression> arguments() {
        ListBuffer<JCExpression> args = new ListBuffer<>();
        if (token.kind == LPAREN) {
            nextToken();
            if (token.kind != RPAREN) {
                args.append(parseExpression());
                while (token.kind == COMMA) {
                    nextToken();
                    args.append(parseExpression());
                }
            }
            accept(RPAREN);
        } else {
            syntaxError(token.pos, Errors.Expected(LPAREN));
        }
        return args.toList();
    }

    JCExpression arguments(List<JCExpression> typeArgs, JCExpression t) {
        int pos = token.pos;
        List<JCExpression> args = arguments();
        JCExpression mi = F.at(pos).Apply(typeArgs, t, args);
        if (t.hasTag(IDENT) && isInvalidUnqualifiedMethodIdentifier(((JCIdent) t).pos,
                                                                    ((JCIdent) t).name)) {
            log.error(DiagnosticFlag.SYNTAX, t, Errors.InvalidYield);
            mi = F.Erroneous(List.of(mi));
        }
        return toP(mi);
    }

    boolean isInvalidUnqualifiedMethodIdentifier(int pos, Name name) {
        if (name == names.yield) {
            if (allowYieldStatement) {
                return true;
            } else {
                log.warning(pos, Warnings.InvalidYield);
            }
        }
        return false;
    }

    /**  TypeArgumentsOpt = [ TypeArguments ]
     */
    JCExpression typeArgumentsOpt(JCExpression t) {
        if (token.kind == LT &&
            (mode & TYPE) != 0 &&
            (mode & NOPARAMS) == 0) {
            selectTypeMode();
            return typeArguments(t, false);
        } else {
            return t;
        }
    }
    List<JCExpression> typeArgumentsOpt() {
        return typeArgumentsOpt(TYPE);
    }

    List<JCExpression> typeArgumentsOpt(int useMode) {
        if (token.kind == LT) {
            if ((mode & useMode) == 0 ||
                (mode & NOPARAMS) != 0) {
                illegal();
            }
            mode = useMode;
            return typeArguments(false);
        }
        return null;
    }

    /**
     *  {@literal
     *  TypeArguments  = "<" TypeArgument {"," TypeArgument} ">"
     *  }
     */
    List<JCExpression> typeArguments(boolean diamondAllowed) {
        if (token.kind == LT) {
            nextToken();
            if (token.kind == GT && diamondAllowed) {
                checkSourceLevel(Feature.DIAMOND);
                mode |= DIAMOND;
                nextToken();
                return List.nil();
            } else {
                ListBuffer<JCExpression> args = new ListBuffer<>();
                args.append(((mode & EXPR) == 0) ? typeArgument() : parseType());
                while (token.kind == COMMA) {
                    nextToken();
                    args.append(((mode & EXPR) == 0) ? typeArgument() : parseType());
                }
                switch (token.kind) {

                case GTGTGTEQ: case GTGTEQ: case GTEQ:
                case GTGTGT: case GTGT:
                    token = S.split();
                    break;
                case GT:
                    nextToken();
                    break;
                default:
                    args.append(syntaxError(token.pos, Errors.Expected(GT)));
                    break;
                }
                return args.toList();
            }
        } else {
            return List.of(syntaxError(token.pos, Errors.Expected(LT)));
        }
    }

    /**
     *  {@literal
     *  TypeArgument = Type
     *               | [Annotations] "?"
     *               | [Annotations] "?" EXTENDS Type {"&" Type}
     *               | [Annotations] "?" SUPER Type
     *  }
     */
    JCExpression typeArgument() {
        List<JCAnnotation> annotations = typeAnnotationsOpt();
        if (token.kind != QUES) return parseType(false, annotations);
        int pos = token.pos;
        nextToken();
        JCExpression result;
        if (token.kind == EXTENDS) {
            TypeBoundKind t = to(F.at(pos).TypeBoundKind(BoundKind.EXTENDS));
            nextToken();
            JCExpression bound = parseType();
            result = F.at(pos).Wildcard(t, bound);
        } else if (token.kind == SUPER) {
            TypeBoundKind t = to(F.at(pos).TypeBoundKind(BoundKind.SUPER));
            nextToken();
            JCExpression bound = parseType();
            result = F.at(pos).Wildcard(t, bound);
        } else if (LAX_IDENTIFIER.accepts(token.kind)) {
            //error recovery
            TypeBoundKind t = F.at(Position.NOPOS).TypeBoundKind(BoundKind.UNBOUND);
            JCExpression wc = toP(F.at(pos).Wildcard(t, null));
            JCIdent id = toP(F.at(token.pos).Ident(ident()));
            JCErroneous err = F.at(pos).Erroneous(List.<JCTree>of(wc, id));
            reportSyntaxError(err, Errors.Expected3(GT, EXTENDS, SUPER));
            result = err;
        } else {
            TypeBoundKind t = toP(F.at(pos).TypeBoundKind(BoundKind.UNBOUND));
            result = toP(F.at(pos).Wildcard(t, null));
        }
        if (!annotations.isEmpty()) {
            result = toP(F.at(annotations.head.pos).AnnotatedType(annotations,result));
        }
        return result;
    }

    JCTypeApply typeArguments(JCExpression t, boolean diamondAllowed) {
        int pos = token.pos;
        List<JCExpression> args = typeArguments(diamondAllowed);
        return toP(F.at(pos).TypeApply(t, args));
    }

    /**
     * BracketsOpt = { [Annotations] "[" "]" }*
     *
     * <p>
     *
     * <code>annotations</code> is the list of annotations targeting
     * the expression <code>t</code>.
     */
    private JCExpression bracketsOpt(JCExpression t,
            List<JCAnnotation> annotations) {
        List<JCAnnotation> nextLevelAnnotations = typeAnnotationsOpt();

        if (token.kind == LBRACKET) {
            int pos = token.pos;
            nextToken();
            t = bracketsOptCont(t, pos, nextLevelAnnotations);
        } else if (!nextLevelAnnotations.isEmpty()) {
            if (permitTypeAnnotationsPushBack) {
                this.typeAnnotationsPushedBack = nextLevelAnnotations;
            } else {
                return illegal(nextLevelAnnotations.head.pos);
            }
        }

        if (!annotations.isEmpty()) {
            t = toP(F.at(token.pos).AnnotatedType(annotations, t));
        }
        return t;
    }

    /** BracketsOpt = [ "[" "]" { [Annotations] "[" "]"} ]
     */
    private JCExpression bracketsOpt(JCExpression t) {
        return bracketsOpt(t, List.nil());
    }

    private JCExpression bracketsOptCont(JCExpression t, int pos,
            List<JCAnnotation> annotations) {
        accept(RBRACKET);
        t = bracketsOpt(t);
        t = toP(F.at(pos).TypeArray(t));
        if (annotations.nonEmpty()) {
            t = toP(F.at(pos).AnnotatedType(annotations, t));
        }
        return t;
    }

    /** BracketsSuffixExpr = "." CLASS
     *  BracketsSuffixType =
     */
    JCExpression bracketsSuffix(JCExpression t) {
        if ((mode & EXPR) != 0 && token.kind == DOT) {
            selectExprMode();
            int pos = token.pos;
            nextToken();
            accept(CLASS);
            if (token.pos == endPosTable.errorEndPos) {
                // error recovery
                Name name;
                if (LAX_IDENTIFIER.accepts(token.kind)) {
                    name = token.name();
                    nextToken();
                } else {
                    name = names.error;
                }
                t = F.at(pos).Erroneous(List.<JCTree>of(toP(F.at(pos).Select(t, name))));
            } else {
                Tag tag = t.getTag();
                // Type annotations are illegal on class literals. Annotated non array class literals
                // are complained about directly in term3(), Here check for type annotations on dimensions
                // taking care to handle some interior dimension(s) being annotated.
                if ((tag == TYPEARRAY && TreeInfo.containsTypeAnnotation(t)) || tag == ANNOTATED_TYPE)
                    syntaxError(token.pos, Errors.NoAnnotationsOnDotClass);
                t = toP(F.at(pos).Select(t, names._class));
            }
        } else if ((mode & TYPE) != 0) {
            if (token.kind != COLCOL) {
                selectTypeMode();
            }
        } else if (token.kind != COLCOL) {
            syntaxError(token.pos, Errors.DotClassExpected);
        }
        return t;
    }

    /**
     * MemberReferenceSuffix = "::" [TypeArguments] Ident
     *                       | "::" [TypeArguments] "new"
     */
    JCExpression memberReferenceSuffix(JCExpression t) {
        int pos1 = token.pos;
        accept(COLCOL);
        return memberReferenceSuffix(pos1, t);
    }

    JCExpression memberReferenceSuffix(int pos1, JCExpression t) {
        checkSourceLevel(Feature.METHOD_REFERENCES);
        selectExprMode();
        List<JCExpression> typeArgs = null;
        if (token.kind == LT) {
            typeArgs = typeArguments(false);
        }
        Name refName;
        ReferenceMode refMode;
        if (token.kind == NEW) {
            refMode = ReferenceMode.NEW;
            refName = names.init;
            nextToken();
        } else {
            refMode = ReferenceMode.INVOKE;
            refName = ident();
        }
        return toP(F.at(t.getStartPosition()).Reference(refMode, refName, t, typeArgs));
    }

    /** Creator = [Annotations] Qualident [TypeArguments] ( ArrayCreatorRest | ClassCreatorRest )
     */
    JCExpression creator(int newpos, List<JCExpression> typeArgs) {
        List<JCAnnotation> newAnnotations = typeAnnotationsOpt();

        switch (token.kind) {
        case BYTE: case SHORT: case CHAR: case INT: case LONG: case FLOAT:
        case DOUBLE: case BOOLEAN:
            if (typeArgs == null) {
                if (newAnnotations.isEmpty()) {
                    return arrayCreatorRest(newpos, basicType());
                } else {
                    return arrayCreatorRest(newpos, toP(F.at(newAnnotations.head.pos).AnnotatedType(newAnnotations, basicType())));
                }
            }
            break;
        default:
        }
        JCExpression t = qualident(true);

        int oldmode = mode;
        selectTypeMode();
        boolean diamondFound = false;
        int lastTypeargsPos = -1;
        if (token.kind == LT) {
            lastTypeargsPos = token.pos;
            t = typeArguments(t, true);
            diamondFound = (mode & DIAMOND) != 0;
        }
        while (token.kind == DOT) {
            if (diamondFound) {
                //cannot select after a diamond
                illegal();
            }
            int pos = token.pos;
            nextToken();
            List<JCAnnotation> tyannos = typeAnnotationsOpt();
            t = toP(F.at(pos).Select(t, ident()));

            if (tyannos != null && tyannos.nonEmpty()) {
                t = toP(F.at(tyannos.head.pos).AnnotatedType(tyannos, t));
            }

            if (token.kind == LT) {
                lastTypeargsPos = token.pos;
                t = typeArguments(t, true);
                diamondFound = (mode & DIAMOND) != 0;
            }
        }
        mode = oldmode;
        if (token.kind == LBRACKET || token.kind == MONKEYS_AT) {
            // handle type annotations for non primitive arrays
            if (newAnnotations.nonEmpty()) {
                t = insertAnnotationsToMostInner(t, newAnnotations, false);
            }

            JCExpression e = arrayCreatorRest(newpos, t);
            if (diamondFound) {
                reportSyntaxError(lastTypeargsPos, Errors.CannotCreateArrayWithDiamond);
                return toP(F.at(newpos).Erroneous(List.of(e)));
            }
            else if (typeArgs != null) {
                int pos = newpos;
                if (!typeArgs.isEmpty() && typeArgs.head.pos != Position.NOPOS) {
                    // note: this should always happen but we should
                    // not rely on this as the parser is continuously
                    // modified to improve error recovery.
                    pos = typeArgs.head.pos;
                }
                setErrorEndPos(S.prevToken().endPos);
                JCErroneous err = F.at(pos).Erroneous(typeArgs.prepend(e));
                reportSyntaxError(err, Errors.CannotCreateArrayWithTypeArguments);
                return toP(err);
            }
            return e;
        } else if (token.kind == LPAREN) {
            // handle type annotations for instantiations and anonymous classes
            if (newAnnotations.nonEmpty()) {
                t = insertAnnotationsToMostInner(t, newAnnotations, false);
            }
            return classCreatorRest(newpos, null, typeArgs, t);
        } else {
            setErrorEndPos(token.pos);
            reportSyntaxError(token.pos, Errors.Expected2(LPAREN, LBRACKET));
            t = toP(F.at(newpos).NewClass(null, typeArgs, t, List.nil(), null));
            return toP(F.at(newpos).Erroneous(List.<JCTree>of(t)));
        }
    }

    /** InnerCreator = [Annotations] Ident [TypeArguments] ClassCreatorRest
     */
    JCExpression innerCreator(int newpos, List<JCExpression> typeArgs, JCExpression encl) {
        List<JCAnnotation> newAnnotations = typeAnnotationsOpt();

        JCExpression t = toP(F.at(token.pos).Ident(ident()));

        if (newAnnotations.nonEmpty()) {
            t = toP(F.at(newAnnotations.head.pos).AnnotatedType(newAnnotations, t));
        }

        if (token.kind == LT) {
            int oldmode = mode;
            t = typeArguments(t, true);
            mode = oldmode;
        }
        return classCreatorRest(newpos, encl, typeArgs, t);
    }

    /** ArrayCreatorRest = [Annotations] "[" ( "]" BracketsOpt ArrayInitializer
     *                         | Expression "]" {[Annotations]  "[" Expression "]"} BracketsOpt )
     */
    JCExpression arrayCreatorRest(int newpos, JCExpression elemtype) {
        List<JCAnnotation> annos = typeAnnotationsOpt();

        accept(LBRACKET);
        if (token.kind == RBRACKET) {
            accept(RBRACKET);
            elemtype = bracketsOpt(elemtype, annos);
            if (token.kind == LBRACE) {
                JCNewArray na = (JCNewArray)arrayInitializer(newpos, elemtype);
                if (annos.nonEmpty()) {
                    // when an array initializer is present then
                    // the parsed annotations should target the
                    // new array tree
                    // bracketsOpt inserts the annotation in
                    // elemtype, and it needs to be corrected
                    //
                    JCAnnotatedType annotated = (JCAnnotatedType)elemtype;
                    assert annotated.annotations == annos;
                    na.annotations = annotated.annotations;
                    na.elemtype = annotated.underlyingType;
                }
                return na;
            } else {
                JCExpression t = toP(F.at(newpos).NewArray(elemtype, List.nil(), null));
                return syntaxError(token.pos, List.of(t), Errors.ArrayDimensionMissing);
            }
        } else {
            ListBuffer<JCExpression> dims = new ListBuffer<>();

            // maintain array dimension type annotations
            ListBuffer<List<JCAnnotation>> dimAnnotations = new ListBuffer<>();
            dimAnnotations.append(annos);

            dims.append(parseExpression());
            accept(RBRACKET);
            while (token.kind == LBRACKET
                    || token.kind == MONKEYS_AT) {
                List<JCAnnotation> maybeDimAnnos = typeAnnotationsOpt();
                int pos = token.pos;
                nextToken();
                if (token.kind == RBRACKET) {
                    elemtype = bracketsOptCont(elemtype, pos, maybeDimAnnos);
                } else {
                    if (token.kind == RBRACKET) { // no dimension
                        elemtype = bracketsOptCont(elemtype, pos, maybeDimAnnos);
                    } else {
                        dimAnnotations.append(maybeDimAnnos);
                        dims.append(parseExpression());
                        accept(RBRACKET);
                    }
                }
            }

            List<JCExpression> elems = null;
            int errpos = token.pos;

            if (token.kind == LBRACE) {
                elems = arrayInitializerElements(newpos, elemtype);
            }

            JCNewArray na = toP(F.at(newpos).NewArray(elemtype, dims.toList(), elems));
            na.dimAnnotations = dimAnnotations.toList();

            if (elems != null) {
                return syntaxError(errpos, List.of(na), Errors.IllegalArrayCreationBothDimensionAndInitialization);
            }

            return na;
        }
    }

    /** ClassCreatorRest = Arguments [ClassBody]
     */
    JCNewClass classCreatorRest(int newpos,
                                  JCExpression encl,
                                  List<JCExpression> typeArgs,
                                  JCExpression t)
    {
        List<JCExpression> args = arguments();
        JCClassDecl body = null;
        if (token.kind == LBRACE) {
            int pos = token.pos;
            List<JCTree> defs = classInterfaceOrRecordBody(names.empty, false, false);
            JCModifiers mods = F.at(Position.NOPOS).Modifiers(0);
            body = toP(F.at(pos).AnonymousClassDef(mods, defs));
        }
        return toP(F.at(newpos).NewClass(encl, typeArgs, t, args, body));
    }

    /** ArrayInitializer = "{" [VariableInitializer {"," VariableInitializer}] [","] "}"
     */
    JCExpression arrayInitializer(int newpos, JCExpression t) {
        List<JCExpression> elems = arrayInitializerElements(newpos, t);
        return toP(F.at(newpos).NewArray(t, List.nil(), elems));
    }

    List<JCExpression> arrayInitializerElements(int newpos, JCExpression t) {
        accept(LBRACE);
        ListBuffer<JCExpression> elems = new ListBuffer<>();
        if (token.kind == COMMA) {
            nextToken();
        } else if (token.kind != RBRACE) {
            elems.append(variableInitializer());
            while (token.kind == COMMA) {
                nextToken();
                if (token.kind == RBRACE) break;
                elems.append(variableInitializer());
            }
        }
        accept(RBRACE);
        return elems.toList();
    }

    /** VariableInitializer = ArrayInitializer | Expression
     */
    public JCExpression variableInitializer() {
        return token.kind == LBRACE ? arrayInitializer(token.pos, null) : parseExpression();
    }

    /** ParExpression = "(" Expression ")"
     */
    JCExpression parExpression() {
        int pos = token.pos;
        accept(LPAREN);
        JCExpression t = parseExpression();
        accept(RPAREN);
        return toP(F.at(pos).Parens(t));
    }

    /** Block = "{" BlockStatements "}"
     */
    JCBlock block(int pos, long flags) {
        accept(LBRACE);
        List<JCStatement> stats = blockStatements();
        JCBlock t = F.at(pos).Block(flags, stats);
        while (token.kind == CASE || token.kind == DEFAULT) {
            syntaxError(token.pos, Errors.Orphaned(token.kind));
            switchBlockStatementGroups();
        }
        // the Block node has a field "endpos" for first char of last token, which is
        // usually but not necessarily the last char of the last token.
        t.endpos = token.pos;
        accept(RBRACE);
        return toP(t);
    }

    public JCBlock block() {
        return block(token.pos, 0);
    }

    /** BlockStatements = { BlockStatement }
     *  BlockStatement  = LocalVariableDeclarationStatement
     *                  | ClassOrInterfaceOrEnumDeclaration
     *                  | [Ident ":"] Statement
     *  LocalVariableDeclarationStatement
     *                  = { FINAL | '@' Annotation } Type VariableDeclarators ";"
     */
    @SuppressWarnings("fallthrough")
    List<JCStatement> blockStatements() {
        //todo: skip to anchor on error(?)
        int lastErrPos = -1;
        ListBuffer<JCStatement> stats = new ListBuffer<>();
        while (true) {
            List<JCStatement> stat = blockStatement();
            if (stat.isEmpty()) {
                return stats.toList();
            } else {
                // error recovery
                if (token.pos == lastErrPos)
                    return stats.toList();
                if (token.pos <= endPosTable.errorEndPos) {
                    skip(false, true, true, true);
                    lastErrPos = token.pos;
                }
                stats.addAll(stat);
            }
        }
    }

    /*
     * Parse a Statement (JLS 14.5). As an enhancement to improve error recovery,
     * this method will also recognize variable and class declarations (which are
     * not legal for a Statement) by delegating the parsing to BlockStatement (JLS 14.2).
     * If any illegal declarations are found, they will be wrapped in an erroneous tree,
     * and an error will be produced by this method.
     */
    JCStatement parseStatementAsBlock() {
        int pos = token.pos;
        List<JCStatement> stats = blockStatement();
        if (stats.isEmpty()) {
            JCErroneous e = syntaxError(pos, Errors.IllegalStartOfStmt);
            return toP(F.at(pos).Exec(e));
        } else {
            JCStatement first = stats.head;
            Error error = null;
            switch (first.getTag()) {
            case CLASSDEF:
                error = Errors.ClassNotAllowed;
                break;
            case VARDEF:
                error = Errors.VariableNotAllowed;
                break;
            }
            if (error != null) {
                log.error(DiagnosticFlag.SYNTAX, first, error);
                List<JCBlock> blist = List.of(F.at(first.pos).Block(0, stats));
                return toP(F.at(pos).Exec(F.at(first.pos).Erroneous(blist)));
            }
            return first;
        }
    }

    /**This method parses a statement appearing inside a block.
     */
    @SuppressWarnings("fallthrough")
    List<JCStatement> blockStatement() {
        //todo: skip to anchor on error(?)
        Comment dc;
        int pos = token.pos;
        switch (token.kind) {
        case RBRACE: case CASE: case DEFAULT: case EOF:
            return List.nil();
        case LBRACE: case IF: case FOR: case WHILE: case DO: case TRY:
        case SWITCH: case SYNCHRONIZED: case RETURN: case THROW: case BREAK:
        case CONTINUE: case SEMI: case ELSE: case FINALLY: case CATCH:
        case ASSERT:
            return List.of(parseSimpleStatement());
        case MONKEYS_AT:
        case FINAL: {
            dc = token.comment(CommentStyle.JAVADOC);
            JCModifiers mods = modifiersOpt();
            if (token.kind == INTERFACE ||
                token.kind == CLASS ||
                token.kind == ENUM ||
                isRecordStart()) {
                return List.of(classOrRecordOrInterfaceOrEnumDeclaration(mods, dc));
            } else {
                JCExpression t = parseType(true);
                return localVariableDeclarations(mods, t);
            }
        }
        case ABSTRACT: case STRICTFP: {
            dc = token.comment(CommentStyle.JAVADOC);
            JCModifiers mods = modifiersOpt();
            return List.of(classOrRecordOrInterfaceOrEnumDeclaration(mods, dc));
        }
        case INTERFACE:
        case CLASS:
            dc = token.comment(CommentStyle.JAVADOC);
            return List.of(classOrRecordOrInterfaceOrEnumDeclaration(modifiersOpt(), dc));
        case ENUM:
            log.error(DiagnosticFlag.SYNTAX, token.pos, Errors.LocalEnum);
            dc = token.comment(CommentStyle.JAVADOC);
            return List.of(classOrRecordOrInterfaceOrEnumDeclaration(modifiersOpt(), dc));
        case IDENTIFIER:
            if (token.name() == names.yield && allowYieldStatement) {
                Token next = S.token(1);
                boolean isYieldStatement;
                switch (next.kind) {
                    case PLUS: case SUB: case STRINGLITERAL: case CHARLITERAL:
                    case INTLITERAL: case FLOATLITERAL: case DOUBLELITERAL:
                    case NULL: case IDENTIFIER: case TRUE: case FALSE:
                    case NEW: case SWITCH: case THIS: case SUPER:
                        isYieldStatement = true;
                        break;
                    case PLUSPLUS: case SUBSUB:
                        isYieldStatement = S.token(2).kind != SEMI;
                        break;
                    case LPAREN:
                        int lookahead = 2;
                        int balance = 1;
                        boolean hasComma = false;
                        Token l;
                        while ((l = S.token(lookahead)).kind != EOF && balance != 0) {
                            switch (l.kind) {
                                case LPAREN: balance++; break;
                                case RPAREN: balance--; break;
                                case COMMA: if (balance == 1) hasComma = true; break;
                            }
                            lookahead++;
                        }
                        isYieldStatement = (!hasComma && lookahead != 3) || l.kind == ARROW;
                        break;
                    case SEMI: //error recovery - this is not a valid statement:
                        isYieldStatement = true;
                        break;
                    default:
                        isYieldStatement = false;
                        break;
                }

                if (isYieldStatement) {
                    nextToken();
                    JCExpression t = term(EXPR);
                    accept(SEMI);
                    return List.of(toP(F.at(pos).Yield(t)));
                }

                //else intentional fall-through
            }
        }
        if (isRecordStart() && allowRecords) {
            dc = token.comment(CommentStyle.JAVADOC);
            return List.of(recordDeclaration(F.at(pos).Modifiers(0), dc));
        } else {
            Token prevToken = token;
            JCExpression t = term(EXPR | TYPE);
            if (token.kind == COLON && t.hasTag(IDENT)) {
                nextToken();
                JCStatement stat = parseStatementAsBlock();
                return List.of(F.at(pos).Labelled(prevToken.name(), stat));
            } else if ((lastmode & TYPE) != 0 && LAX_IDENTIFIER.accepts(token.kind)) {
                pos = token.pos;
                JCModifiers mods = F.at(Position.NOPOS).Modifiers(0);
                F.at(pos);
                return localVariableDeclarations(mods, t);
            } else {
                // This Exec is an "ExpressionStatement"; it subsumes the terminating semicolon
                t = checkExprStat(t);
                accept(SEMI);
                JCExpressionStatement expr = toP(F.at(pos).Exec(t));
                return List.of(expr);
            }
        }
    }
    //where
        private List<JCStatement> localVariableDeclarations(JCModifiers mods, JCExpression type) {
            ListBuffer<JCStatement> stats =
                    variableDeclarators(mods, type, new ListBuffer<>(), true);
            // A "LocalVariableDeclarationStatement" subsumes the terminating semicolon
            accept(SEMI);
            storeEnd(stats.last(), S.prevToken().endPos);
            return stats.toList();
        }

    /** Statement =
     *       Block
     *     | IF ParExpression Statement [ELSE Statement]
     *     | FOR "(" ForInitOpt ";" [Expression] ";" ForUpdateOpt ")" Statement
     *     | FOR "(" FormalParameter : Expression ")" Statement
     *     | WHILE ParExpression Statement
     *     | DO Statement WHILE ParExpression ";"
     *     | TRY Block ( Catches | [Catches] FinallyPart )
     *     | TRY "(" ResourceSpecification ";"opt ")" Block [Catches] [FinallyPart]
     *     | SWITCH ParExpression "{" SwitchBlockStatementGroups "}"
     *     | SYNCHRONIZED ParExpression Block
     *     | RETURN [Expression] ";"
     *     | THROW Expression ";"
     *     | BREAK [Ident] ";"
     *     | CONTINUE [Ident] ";"
     *     | ASSERT Expression [ ":" Expression ] ";"
     *     | ";"
     */
    public JCStatement parseSimpleStatement() {
        int pos = token.pos;
        switch (token.kind) {
        case LBRACE:
            return block();
        case IF: {
            nextToken();
            JCExpression cond = parExpression();
            JCStatement thenpart = parseStatementAsBlock();
            JCStatement elsepart = null;
            if (token.kind == ELSE) {
                nextToken();
                elsepart = parseStatementAsBlock();
            }
            return F.at(pos).If(cond, thenpart, elsepart);
        }
        case FOR: {
            nextToken();
            accept(LPAREN);
            List<JCStatement> inits = token.kind == SEMI ? List.nil() : forInit();
            if (inits.length() == 1 &&
                inits.head.hasTag(VARDEF) &&
                ((JCVariableDecl) inits.head).init == null &&
                token.kind == COLON) {
                JCVariableDecl var = (JCVariableDecl)inits.head;
                accept(COLON);
                JCExpression expr = parseExpression();
                accept(RPAREN);
                JCStatement body = parseStatementAsBlock();
                return F.at(pos).ForeachLoop(var, expr, body);
            } else {
                accept(SEMI);
                JCExpression cond = token.kind == SEMI ? null : parseExpression();
                accept(SEMI);
                List<JCExpressionStatement> steps = token.kind == RPAREN ? List.nil() : forUpdate();
                accept(RPAREN);
                JCStatement body = parseStatementAsBlock();
                return F.at(pos).ForLoop(inits, cond, steps, body);
            }
        }
        case WHILE: {
            nextToken();
            JCExpression cond = parExpression();
            JCStatement body = parseStatementAsBlock();
            return F.at(pos).WhileLoop(cond, body);
        }
        case DO: {
            nextToken();
            JCStatement body = parseStatementAsBlock();
            accept(WHILE);
            JCExpression cond = parExpression();
            accept(SEMI);
            JCDoWhileLoop t = toP(F.at(pos).DoLoop(body, cond));
            return t;
        }
        case TRY: {
            nextToken();
            List<JCTree> resources = List.nil();
            if (token.kind == LPAREN) {
                nextToken();
                resources = resources();
                accept(RPAREN);
            }
            JCBlock body = block();
            ListBuffer<JCCatch> catchers = new ListBuffer<>();
            JCBlock finalizer = null;
            if (token.kind == CATCH || token.kind == FINALLY) {
                while (token.kind == CATCH) catchers.append(catchClause());
                if (token.kind == FINALLY) {
                    nextToken();
                    finalizer = block();
                }
            } else {
                if (resources.isEmpty()) {
                    log.error(DiagnosticFlag.SYNTAX, pos, Errors.TryWithoutCatchFinallyOrResourceDecls);
                }
            }
            return F.at(pos).Try(resources, body, catchers.toList(), finalizer);
        }
        case SWITCH: {
            nextToken();
            JCExpression selector = parExpression();
            accept(LBRACE);
            List<JCCase> cases = switchBlockStatementGroups();
            JCSwitch t = to(F.at(pos).Switch(selector, cases));
            accept(RBRACE);
            return t;
        }
        case SYNCHRONIZED: {
            nextToken();
            JCExpression lock = parExpression();
            JCBlock body = block();
            return F.at(pos).Synchronized(lock, body);
        }
        case RETURN: {
            nextToken();
            JCExpression result = token.kind == SEMI ? null : parseExpression();
            accept(SEMI);
            JCReturn t = toP(F.at(pos).Return(result));
            return t;
        }
        case THROW: {
            nextToken();
            JCExpression exc = parseExpression();
            accept(SEMI);
            JCThrow t = toP(F.at(pos).Throw(exc));
            return t;
        }
        case BREAK: {
            nextToken();
            Name label = LAX_IDENTIFIER.accepts(token.kind) ? ident() : null;
            accept(SEMI);
            JCBreak t = toP(F.at(pos).Break(label));
            return t;
        }
        case CONTINUE: {
            nextToken();
            Name label = LAX_IDENTIFIER.accepts(token.kind) ? ident() : null;
            accept(SEMI);
            JCContinue t =  toP(F.at(pos).Continue(label));
            return t;
        }
        case SEMI:
            nextToken();
            return toP(F.at(pos).Skip());
        case ELSE:
            int elsePos = token.pos;
            nextToken();
            return doRecover(elsePos, BasicErrorRecoveryAction.BLOCK_STMT, Errors.ElseWithoutIf);
        case FINALLY:
            int finallyPos = token.pos;
            nextToken();
            return doRecover(finallyPos, BasicErrorRecoveryAction.BLOCK_STMT, Errors.FinallyWithoutTry);
        case CATCH:
            return doRecover(token.pos, BasicErrorRecoveryAction.CATCH_CLAUSE, Errors.CatchWithoutTry);
        case ASSERT: {
            nextToken();
            JCExpression assertion = parseExpression();
            JCExpression message = null;
            if (token.kind == COLON) {
                nextToken();
                message = parseExpression();
            }
            accept(SEMI);
            JCAssert t = toP(F.at(pos).Assert(assertion, message));
            return t;
        }
        default:
            Assert.error();
            return null;
        }
    }

    @Override
    public JCStatement parseStatement() {
        return parseStatementAsBlock();
    }

    private JCStatement doRecover(int startPos, ErrorRecoveryAction action, Error errorKey) {
        int errPos = S.errPos();
        JCTree stm = action.doRecover(this);
        S.errPos(errPos);
        return toP(F.Exec(syntaxError(startPos, List.of(stm), errorKey)));
    }

    /** CatchClause     = CATCH "(" FormalParameter ")" Block
     * TODO: the "FormalParameter" is not correct, it uses the special "catchTypes" rule below.
     */
    protected JCCatch catchClause() {
        int pos = token.pos;
        accept(CATCH);
        accept(LPAREN);
        JCModifiers mods = optFinal(Flags.PARAMETER);
        List<JCExpression> catchTypes = catchTypes();
        JCExpression paramType = catchTypes.size() > 1 ?
                toP(F.at(catchTypes.head.getStartPosition()).TypeUnion(catchTypes)) :
                catchTypes.head;
        JCVariableDecl formal = variableDeclaratorId(mods, paramType);
        accept(RPAREN);
        JCBlock body = block();
        return F.at(pos).Catch(formal, body);
    }

    List<JCExpression> catchTypes() {
        ListBuffer<JCExpression> catchTypes = new ListBuffer<>();
        catchTypes.add(parseType());
        while (token.kind == BAR) {
            nextToken();
            // Instead of qualident this is now parseType.
            // But would that allow too much, e.g. arrays or generics?
            catchTypes.add(parseType());
        }
        return catchTypes.toList();
    }

    /** SwitchBlockStatementGroups = { SwitchBlockStatementGroup }
     *  SwitchBlockStatementGroup = SwitchLabel BlockStatements
     *  SwitchLabel = CASE Pattern ":" | DEFAULT ":"
     */
    List<JCCase> switchBlockStatementGroups() {
        ListBuffer<JCCase> cases = new ListBuffer<>();
        while (true) {
            int pos = token.pos;
            switch (token.kind) {
            case CASE:
            case DEFAULT:
                cases.appendList(switchBlockStatementGroup());
                break;
            case RBRACE: case EOF:
                return cases.toList();
            default:
                nextToken(); // to ensure progress
                syntaxError(pos, Errors.Expected3(CASE, DEFAULT, RBRACE));
            }
        }
    }

    protected List<JCCase> switchBlockStatementGroup() {
        int pos = token.pos;
        List<JCStatement> stats;
        JCCase c;
        ListBuffer<JCCase> cases = new ListBuffer<JCCase>();
        switch (token.kind) {
        case CASE: {
            nextToken();
            ListBuffer<JCPattern> pats = new ListBuffer<>();
            while (true) {
                pats.append(parsePattern());
                if (token.kind != COMMA) break;
                nextToken();
                checkSourceLevel(Feature.SWITCH_MULTIPLE_CASE_LABELS);
            };
            CaseTree.CaseKind caseKind;
            JCTree body = null;
            if (token.kind == ARROW) {
                checkSourceLevel(Feature.SWITCH_RULE);
                accept(ARROW);
                caseKind = JCCase.RULE;
                JCStatement statement = parseStatementAsBlock();
                if (!statement.hasTag(EXEC) && !statement.hasTag(BLOCK) && !statement.hasTag(Tag.THROW)) {
                    log.error(statement.pos(), Errors.SwitchCaseUnexpectedStatement);
                }
                stats = List.of(statement);
                body = stats.head;
            } else {
                accept(COLON, tk -> Errors.Expected2(COLON, ARROW));
                caseKind = JCCase.STATEMENT;
                stats = blockStatements();
            }
            c = F.at(pos).Case(caseKind, pats.toList(), stats, body);
            if (stats.isEmpty())
                storeEnd(c, S.prevToken().endPos);
            return cases.append(c).toList();
        }
        case DEFAULT: {
            nextToken();
            CaseTree.CaseKind caseKind;
            JCTree body = null;
            if (token.kind == ARROW) {
                checkSourceLevel(Feature.SWITCH_RULE);
                accept(ARROW);
                caseKind = JCCase.RULE;
                JCStatement statement = parseStatementAsBlock();
                if (!statement.hasTag(EXEC) && !statement.hasTag(BLOCK) && !statement.hasTag(Tag.THROW)) {
                    log.error(statement.pos(), Errors.SwitchCaseUnexpectedStatement);
                }
                stats = List.of(statement);
                body = stats.head;
            } else {
                accept(COLON, tk -> Errors.Expected2(COLON, ARROW));
                caseKind = JCCase.STATEMENT;
                stats = blockStatements();
            }
            c = F.at(pos).Case(caseKind, List.nil(), stats, body);
            if (stats.isEmpty())
                storeEnd(c, S.prevToken().endPos);
            return cases.append(c).toList();
        }
        }
        throw new AssertionError("should not reach here");
    }

    /** MoreStatementExpressions = { COMMA StatementExpression }
     */
    <T extends ListBuffer<? super JCExpressionStatement>> T moreStatementExpressions(int pos,
                                                                    JCExpression first,
                                                                    T stats) {
        // This Exec is a "StatementExpression"; it subsumes no terminating token
        stats.append(toP(F.at(pos).Exec(checkExprStat(first))));
        while (token.kind == COMMA) {
            nextToken();
            pos = token.pos;
            JCExpression t = parseExpression();
            // This Exec is a "StatementExpression"; it subsumes no terminating token
            stats.append(toP(F.at(pos).Exec(checkExprStat(t))));
        }
        return stats;
    }

    /** ForInit = StatementExpression MoreStatementExpressions
     *           |  { FINAL | '@' Annotation } Type VariableDeclarators
     */
    List<JCStatement> forInit() {
        ListBuffer<JCStatement> stats = new ListBuffer<>();
        int pos = token.pos;
        if (token.kind == FINAL || token.kind == MONKEYS_AT) {
            return variableDeclarators(optFinal(0), parseType(true), stats, true).toList();
        } else {
            JCExpression t = term(EXPR | TYPE);
            if ((lastmode & TYPE) != 0 && LAX_IDENTIFIER.accepts(token.kind)) {
                return variableDeclarators(modifiersOpt(), t, stats, true).toList();
            } else if ((lastmode & TYPE) != 0 && token.kind == COLON) {
                log.error(DiagnosticFlag.SYNTAX, pos, Errors.BadInitializer("for-loop"));
                return List.of((JCStatement)F.at(pos).VarDef(modifiersOpt(), names.error, t, null));
            } else {
                return moreStatementExpressions(pos, t, stats).toList();
            }
        }
    }

    /** ForUpdate = StatementExpression MoreStatementExpressions
     */
    List<JCExpressionStatement> forUpdate() {
        return moreStatementExpressions(token.pos,
                                        parseExpression(),
                                        new ListBuffer<JCExpressionStatement>()).toList();
    }

    /** AnnotationsOpt = { '@' Annotation }
     *
     * @param kind Whether to parse an ANNOTATION or TYPE_ANNOTATION
     */
    protected List<JCAnnotation> annotationsOpt(Tag kind) {
        if (token.kind != MONKEYS_AT) return List.nil(); // optimization
        ListBuffer<JCAnnotation> buf = new ListBuffer<>();
        int prevmode = mode;
        while (token.kind == MONKEYS_AT) {
            int pos = token.pos;
            nextToken();
            buf.append(annotation(pos, kind));
        }
        lastmode = mode;
        mode = prevmode;
        List<JCAnnotation> annotations = buf.toList();

        return annotations;
    }

    List<JCAnnotation> typeAnnotationsOpt() {
        List<JCAnnotation> annotations = annotationsOpt(Tag.TYPE_ANNOTATION);
        return annotations;
    }

    /** ModifiersOpt = { Modifier }
     *  Modifier = PUBLIC | PROTECTED | PRIVATE | STATIC | ABSTRACT | FINAL
     *           | NATIVE | SYNCHRONIZED | TRANSIENT | VOLATILE | "@"
     *           | "@" Annotation
     */
    protected JCModifiers modifiersOpt() {
        return modifiersOpt(null);
    }
    protected JCModifiers modifiersOpt(JCModifiers partial) {
        long flags;
        ListBuffer<JCAnnotation> annotations = new ListBuffer<>();
        int pos;
        if (partial == null) {
            flags = 0;
            pos = token.pos;
        } else {
            flags = partial.flags;
            annotations.appendList(partial.annotations);
            pos = partial.pos;
        }
        if (token.deprecatedFlag()) {
            flags |= Flags.DEPRECATED;
        }
        int lastPos;
    loop:
        while (true) {
            long flag;
            switch (token.kind) {
            case PRIVATE     : flag = Flags.PRIVATE; break;
            case PROTECTED   : flag = Flags.PROTECTED; break;
            case PUBLIC      : flag = Flags.PUBLIC; break;
            case STATIC      : flag = Flags.STATIC; break;
            case TRANSIENT   : flag = Flags.TRANSIENT; break;
            case FINAL       : flag = Flags.FINAL; break;
            case ABSTRACT    : flag = Flags.ABSTRACT; break;
            case NATIVE      : flag = Flags.NATIVE; break;
            case VOLATILE    : flag = Flags.VOLATILE; break;
            case SYNCHRONIZED: flag = Flags.SYNCHRONIZED; break;
            case STRICTFP    : flag = Flags.STRICTFP; break;
            case MONKEYS_AT  : flag = Flags.ANNOTATION; break;
            case DEFAULT     : checkSourceLevel(Feature.DEFAULT_METHODS); flag = Flags.DEFAULT; break;
            case ERROR       : flag = 0; nextToken(); break;
            default: break loop;
            }
            if ((flags & flag) != 0) log.error(DiagnosticFlag.SYNTAX, token.pos, Errors.RepeatedModifier);
            lastPos = token.pos;
            nextToken();
            if (flag == Flags.ANNOTATION) {
                if (token.kind != INTERFACE) {
                    JCAnnotation ann = annotation(lastPos, Tag.ANNOTATION);
                    // if first modifier is an annotation, set pos to annotation's.
                    if (flags == 0 && annotations.isEmpty())
                        pos = ann.pos;
                    annotations.append(ann);
                    flag = 0;
                }
            }
            flags |= flag;
        }
        switch (token.kind) {
        case ENUM: flags |= Flags.ENUM; break;
        case INTERFACE: flags |= Flags.INTERFACE; break;
        default: break;
        }

        /* A modifiers tree with no modifier tokens or annotations
         * has no text position. */
        if ((flags & (Flags.ModifierFlags | Flags.ANNOTATION)) == 0 && annotations.isEmpty())
            pos = Position.NOPOS;

        JCModifiers mods = F.at(pos).Modifiers(flags, annotations.toList());
        if (pos != Position.NOPOS)
            storeEnd(mods, S.prevToken().endPos);
        return mods;
    }

    /** Annotation              = "@" Qualident [ "(" AnnotationFieldValues ")" ]
     *
     * @param pos position of "@" token
     * @param kind Whether to parse an ANNOTATION or TYPE_ANNOTATION
     */
    JCAnnotation annotation(int pos, Tag kind) {
        // accept(AT); // AT consumed by caller
        if (kind == Tag.TYPE_ANNOTATION) {
            checkSourceLevel(Feature.TYPE_ANNOTATIONS);
        }
        JCTree ident = qualident(false);
        List<JCExpression> fieldValues = annotationFieldValuesOpt();
        JCAnnotation ann;
        if (kind == Tag.ANNOTATION) {
            ann = F.at(pos).Annotation(ident, fieldValues);
        } else if (kind == Tag.TYPE_ANNOTATION) {
            ann = F.at(pos).TypeAnnotation(ident, fieldValues);
        } else {
            throw new AssertionError("Unhandled annotation kind: " + kind);
        }

        storeEnd(ann, S.prevToken().endPos);
        return ann;
    }

    List<JCExpression> annotationFieldValuesOpt() {
        return (token.kind == LPAREN) ? annotationFieldValues() : List.nil();
    }

    /** AnnotationFieldValues   = "(" [ AnnotationFieldValue { "," AnnotationFieldValue } ] ")" */
    List<JCExpression> annotationFieldValues() {
        accept(LPAREN);
        ListBuffer<JCExpression> buf = new ListBuffer<>();
        if (token.kind != RPAREN) {
            buf.append(annotationFieldValue());
            while (token.kind == COMMA) {
                nextToken();
                buf.append(annotationFieldValue());
            }
        }
        accept(RPAREN);
        return buf.toList();
    }

    /** AnnotationFieldValue    = AnnotationValue
     *                          | Identifier "=" AnnotationValue
     */
    JCExpression annotationFieldValue() {
        if (LAX_IDENTIFIER.accepts(token.kind)) {
            selectExprMode();
            JCExpression t1 = term1();
            if (t1.hasTag(IDENT) && token.kind == EQ) {
                int pos = token.pos;
                accept(EQ);
                JCExpression v = annotationValue();
                return toP(F.at(pos).Assign(t1, v));
            } else {
                return t1;
            }
        }
        return annotationValue();
    }

    /* AnnotationValue          = ConditionalExpression
     *                          | Annotation
     *                          | "{" [ AnnotationValue { "," AnnotationValue } ] [","] "}"
     */
    JCExpression annotationValue() {
        int pos;
        switch (token.kind) {
        case MONKEYS_AT:
            pos = token.pos;
            nextToken();
            return annotation(pos, Tag.ANNOTATION);
        case LBRACE:
            pos = token.pos;
            accept(LBRACE);
            ListBuffer<JCExpression> buf = new ListBuffer<>();
            if (token.kind == COMMA) {
                nextToken();
            } else if (token.kind != RBRACE) {
                buf.append(annotationValue());
                while (token.kind == COMMA) {
                    nextToken();
                    if (token.kind == RBRACE) break;
                    buf.append(annotationValue());
                }
            }
            accept(RBRACE);
            return toP(F.at(pos).NewArray(null, List.nil(), buf.toList()));
        default:
            selectExprMode();
            return term1();
        }
    }

    /** VariableDeclarators = VariableDeclarator { "," VariableDeclarator }
     */
    public <T extends ListBuffer<? super JCVariableDecl>> T variableDeclarators(JCModifiers mods,
                                                                         JCExpression type,
                                                                         T vdefs,
                                                                         boolean localDecl)
    {
        return variableDeclaratorsRest(token.pos, mods, type, ident(), false, null, vdefs, localDecl);
    }

    /** VariableDeclaratorsRest = VariableDeclaratorRest { "," VariableDeclarator }
     *  ConstantDeclaratorsRest = ConstantDeclaratorRest { "," ConstantDeclarator }
     *
     *  @param reqInit  Is an initializer always required?
     *  @param dc       The documentation comment for the variable declarations, or null.
     */
    protected <T extends ListBuffer<? super JCVariableDecl>> T variableDeclaratorsRest(int pos,
                                                                     JCModifiers mods,
                                                                     JCExpression type,
                                                                     Name name,
                                                                     boolean reqInit,
                                                                     Comment dc,
                                                                     T vdefs,
                                                                     boolean localDecl)
    {
        JCVariableDecl head = variableDeclaratorRest(pos, mods, type, name, reqInit, dc, localDecl, false);
        vdefs.append(head);
        while (token.kind == COMMA) {
            // All but last of multiple declarators subsume a comma
            storeEnd((JCTree)vdefs.last(), token.endPos);
            nextToken();
            vdefs.append(variableDeclarator(mods, type, reqInit, dc, localDecl));
        }
        return vdefs;
    }

    /** VariableDeclarator = Ident VariableDeclaratorRest
     *  ConstantDeclarator = Ident ConstantDeclaratorRest
     */
    JCVariableDecl variableDeclarator(JCModifiers mods, JCExpression type, boolean reqInit, Comment dc, boolean localDecl) {
        return variableDeclaratorRest(token.pos, mods, type, ident(), reqInit, dc, localDecl, true);
    }

    /** VariableDeclaratorRest = BracketsOpt ["=" VariableInitializer]
     *  ConstantDeclaratorRest = BracketsOpt "=" VariableInitializer
     *
     *  @param reqInit  Is an initializer always required?
     *  @param dc       The documentation comment for the variable declarations, or null.
     */
    JCVariableDecl variableDeclaratorRest(int pos, JCModifiers mods, JCExpression type, Name name,
                                  boolean reqInit, Comment dc, boolean localDecl, boolean compound) {
        type = bracketsOpt(type);
        JCExpression init = null;
        if (token.kind == EQ) {
            nextToken();
            init = variableInitializer();
        }
        else if (reqInit) syntaxError(token.pos, Errors.Expected(EQ));
        JCTree elemType = TreeInfo.innermostType(type, true);
        int startPos = Position.NOPOS;
        if (elemType.hasTag(IDENT)) {
            Name typeName = ((JCIdent)elemType).name;
            if (isRestrictedTypeName(typeName, pos, !compound && localDecl)) {
                if (type.hasTag(TYPEARRAY) && !compound) {
                    //error - 'var' and arrays
                    reportSyntaxError(pos, Errors.RestrictedTypeNotAllowedArray(typeName));
                } else {
                    if(compound)
                        //error - 'var' in compound local var decl
                        reportSyntaxError(pos, Errors.RestrictedTypeNotAllowedCompound(typeName));
                    startPos = TreeInfo.getStartPos(mods);
                    if (startPos == Position.NOPOS)
                        startPos = TreeInfo.getStartPos(type);
                    //implicit type
                    type = null;
                }
            }
        }
        JCVariableDecl result =
            toP(F.at(pos).VarDef(mods, name, type, init));
        attach(result, dc);
        result.startPos = startPos;
        return result;
    }

    Name restrictedTypeName(JCExpression e, boolean shouldWarn) {
        switch (e.getTag()) {
            case IDENT:
                return isRestrictedTypeName(((JCIdent)e).name, e.pos, shouldWarn) ? ((JCIdent)e).name : null;
            case TYPEARRAY:
                return restrictedTypeName(((JCArrayTypeTree)e).elemtype, shouldWarn);
            default:
                return null;
        }
    }

    boolean isRestrictedTypeName(Name name, int pos, boolean shouldWarn) {
        if (name == names.var) {
            if (Feature.LOCAL_VARIABLE_TYPE_INFERENCE.allowedInSource(source)) {
                return true;
            } else if (shouldWarn) {
                log.warning(pos, Warnings.RestrictedTypeNotAllowed(name, Source.JDK10));
            }
        }
        if (name == names.yield) {
            if (allowYieldStatement) {
                return true;
            } else if (shouldWarn) {
                log.warning(pos, Warnings.RestrictedTypeNotAllowed(name, Source.JDK14));
            }
        }
        if (name == names.record) {
            if (allowRecords) {
                return true;
            } else if (shouldWarn) {
                log.warning(pos, Warnings.RestrictedTypeNotAllowedPreview(name, Source.JDK14));
            }
        }
        return false;
    }

    /** VariableDeclaratorId = Ident BracketsOpt
     */
    JCVariableDecl variableDeclaratorId(JCModifiers mods, JCExpression type) {
        return variableDeclaratorId(mods, type, false);
    }
    //where
    JCVariableDecl variableDeclaratorId(JCModifiers mods, JCExpression type, boolean lambdaParameter) {
        int pos = token.pos;
        Name name;
        if (lambdaParameter && token.kind == UNDERSCORE) {
            log.error(pos, Errors.UnderscoreAsIdentifierInLambda);
            name = token.name();
            nextToken();
        } else {
            if (allowThisIdent ||
                !lambdaParameter ||
                LAX_IDENTIFIER.accepts(token.kind) ||
                mods.flags != Flags.PARAMETER ||
                mods.annotations.nonEmpty()) {
                JCExpression pn = qualident(false);
                if (pn.hasTag(Tag.IDENT) && ((JCIdent)pn).name != names._this) {
                    name = ((JCIdent)pn).name;
                } else {
                    if (allowThisIdent) {
                        if ((mods.flags & Flags.VARARGS) != 0) {
                            log.error(token.pos, Errors.VarargsAndReceiver);
                        }
                        if (token.kind == LBRACKET) {
                            log.error(token.pos, Errors.ArrayAndReceiver);
                        }
                        if (pn.hasTag(Tag.SELECT) && ((JCFieldAccess)pn).name != names._this) {
                            log.error(token.pos, Errors.WrongReceiver);
                        }
                    }
                    return toP(F.at(pos).ReceiverVarDef(mods, pn, type));
                }
            } else {
                /** if it is a lambda parameter and the token kind is not an identifier,
                 *  and there are no modifiers or annotations, then this means that the compiler
                 *  supposed the lambda to be explicit but it can contain a mix of implicit,
                 *  var or explicit parameters. So we assign the error name to the parameter name
                 *  instead of issuing an error and analyze the lambda parameters as a whole at
                 *  a higher level.
                 */
                name = names.empty;
            }
        }
        if ((mods.flags & Flags.VARARGS) != 0 &&
                token.kind == LBRACKET) {
            log.error(token.pos, Errors.VarargsAndOldArraySyntax);
        }
        type = bracketsOpt(type);

        return toP(F.at(pos).VarDef(mods, name, type, null));
    }

    /** Resources = Resource { ";" Resources }
     */
    List<JCTree> resources() {
        ListBuffer<JCTree> defs = new ListBuffer<>();
        defs.append(resource());
        while (token.kind == SEMI) {
            // All but last of multiple declarators must subsume a semicolon
            storeEnd(defs.last(), token.endPos);
            int semiColonPos = token.pos;
            nextToken();
            if (token.kind == RPAREN) { // Optional trailing semicolon
                                       // after last resource
                break;
            }
            defs.append(resource());
        }
        return defs.toList();
    }

    /** Resource = VariableModifiersOpt Type VariableDeclaratorId "=" Expression
     *           | Expression
     */
    protected JCTree resource() {
        int startPos = token.pos;
        if (token.kind == FINAL || token.kind == MONKEYS_AT) {
            JCModifiers mods = optFinal(Flags.FINAL);
            JCExpression t = parseType(true);
            return variableDeclaratorRest(token.pos, mods, t, ident(), true, null, true, false);
        }
        JCExpression t = term(EXPR | TYPE);
        if ((lastmode & TYPE) != 0 && LAX_IDENTIFIER.accepts(token.kind)) {
            JCModifiers mods = toP(F.at(startPos).Modifiers(Flags.FINAL));
            return variableDeclaratorRest(token.pos, mods, t, ident(), true, null, true, false);
        } else {
            checkSourceLevel(Feature.EFFECTIVELY_FINAL_VARIABLES_IN_TRY_WITH_RESOURCES);
            if (!t.hasTag(IDENT) && !t.hasTag(SELECT)) {
                log.error(t.pos(), Errors.TryWithResourcesExprNeedsVar);
            }

            return t;
        }
    }

    /** CompilationUnit = [ { "@" Annotation } PACKAGE Qualident ";"] {ImportDeclaration} {TypeDeclaration}
     */
    public JCTree.JCCompilationUnit parseCompilationUnit() {
        Token firstToken = token;
        JCModifiers mods = null;
        boolean consumedToplevelDoc = false;
        boolean seenImport = false;
        boolean seenPackage = false;
        ListBuffer<JCTree> defs = new ListBuffer<>();
        if (token.kind == MONKEYS_AT)
            mods = modifiersOpt();

        if (token.kind == PACKAGE) {
            int packagePos = token.pos;
            List<JCAnnotation> annotations = List.nil();
            seenPackage = true;
            if (mods != null) {
                checkNoMods(mods.flags);
                annotations = mods.annotations;
                mods = null;
            }
            nextToken();
            JCExpression pid = qualident(false);
            accept(SEMI);
            JCPackageDecl pd = toP(F.at(packagePos).PackageDecl(annotations, pid));
            attach(pd, firstToken.comment(CommentStyle.JAVADOC));
            consumedToplevelDoc = true;
            defs.append(pd);
        }

        boolean checkForImports = true;
        boolean firstTypeDecl = true;
        while (token.kind != EOF) {
            if (token.pos <= endPosTable.errorEndPos) {
                // error recovery
                skip(checkForImports, false, false, false);
                if (token.kind == EOF)
                    break;
            }
            if (checkForImports && mods == null && token.kind == IMPORT) {
                seenImport = true;
                defs.append(importDeclaration());
            } else {
                Comment docComment = token.comment(CommentStyle.JAVADOC);
                if (firstTypeDecl && !seenImport && !seenPackage) {
                    docComment = firstToken.comment(CommentStyle.JAVADOC);
                    consumedToplevelDoc = true;
                }
                if (mods != null || token.kind != SEMI)
                    mods = modifiersOpt(mods);
                if (firstTypeDecl && token.kind == IDENTIFIER) {
                    ModuleKind kind = ModuleKind.STRONG;
                    if (token.name() == names.open) {
                        kind = ModuleKind.OPEN;
                        nextToken();
                    }
                    if (token.kind == IDENTIFIER && token.name() == names.module) {
                        if (mods != null) {
                            checkNoMods(mods.flags & ~Flags.DEPRECATED);
                        }
                        defs.append(moduleDecl(mods, kind, docComment));
                        consumedToplevelDoc = true;
                        break;
                    } else if (kind != ModuleKind.STRONG) {
                        reportSyntaxError(token.pos, Errors.ExpectedModule);
                    }
                }
                JCTree def = typeDeclaration(mods, docComment);
                if (def instanceof JCExpressionStatement)
                    def = ((JCExpressionStatement)def).expr;
                defs.append(def);
                if (def instanceof JCClassDecl)
                    checkForImports = false;
                mods = null;
                firstTypeDecl = false;
            }
        }
        JCTree.JCCompilationUnit toplevel = F.at(firstToken.pos).TopLevel(defs.toList());
        if (!consumedToplevelDoc)
            attach(toplevel, firstToken.comment(CommentStyle.JAVADOC));
        if (defs.isEmpty())
            storeEnd(toplevel, S.prevToken().endPos);
        if (keepDocComments)
            toplevel.docComments = docComments;
        if (keepLineMap)
            toplevel.lineMap = S.getLineMap();
        this.endPosTable.setParser(null); // remove reference to parser
        toplevel.endPositions = this.endPosTable;
        return toplevel;
    }

    JCModuleDecl moduleDecl(JCModifiers mods, ModuleKind kind, Comment dc) {
        int pos = token.pos;
        checkSourceLevel(Feature.MODULES);

        nextToken();
        JCExpression name = qualident(false);
        List<JCDirective> directives = null;

        accept(LBRACE);
        directives = moduleDirectiveList();
        accept(RBRACE);
        accept(EOF);

        JCModuleDecl result = toP(F.at(pos).ModuleDef(mods, kind, name, directives));
        attach(result, dc);
        return result;
    }

    List<JCDirective> moduleDirectiveList() {
        ListBuffer<JCDirective> defs = new ListBuffer<>();
        while (token.kind == IDENTIFIER) {
            int pos = token.pos;
            if (token.name() == names.requires) {
                nextToken();
                boolean isTransitive = false;
                boolean isStaticPhase = false;
            loop:
                while (true) {
                    switch (token.kind) {
                        case IDENTIFIER:
                            if (token.name() == names.transitive && !isTransitive) {
                                Token t1 = S.token(1);
                                if (t1.kind == SEMI || t1.kind == DOT) {
                                    break loop;
                                }
                                isTransitive = true;
                                break;
                            } else {
                                break loop;
                            }
                        case STATIC:
                            if (isStaticPhase) {
                                log.error(DiagnosticFlag.SYNTAX, token.pos, Errors.RepeatedModifier);
                            }
                            isStaticPhase = true;
                            break;
                        default:
                            break loop;
                    }
                    nextToken();
                }
                JCExpression moduleName = qualident(false);
                accept(SEMI);
                defs.append(toP(F.at(pos).Requires(isTransitive, isStaticPhase, moduleName)));
            } else if (token.name() == names.exports || token.name() == names.opens) {
                boolean exports = token.name() == names.exports;
                nextToken();
                JCExpression pkgName = qualident(false);
                List<JCExpression> moduleNames = null;
                if (token.kind == IDENTIFIER && token.name() == names.to) {
                    nextToken();
                    moduleNames = qualidentList(false);
                }
                accept(SEMI);
                JCDirective d;
                if (exports) {
                    d = F.at(pos).Exports(pkgName, moduleNames);
                } else {
                    d = F.at(pos).Opens(pkgName, moduleNames);
                }
                defs.append(toP(d));
            } else if (token.name() == names.provides) {
                nextToken();
                JCExpression serviceName = qualident(false);
                if (token.kind == IDENTIFIER && token.name() == names.with) {
                    nextToken();
                    List<JCExpression> implNames = qualidentList(false);
                    accept(SEMI);
                    defs.append(toP(F.at(pos).Provides(serviceName, implNames)));
                } else {
                    log.error(DiagnosticFlag.SYNTAX, token.pos, Errors.ExpectedStr("'" + names.with + "'"));
                    skip(false, false, false, false);
                }
            } else if (token.name() == names.uses) {
                nextToken();
                JCExpression service = qualident(false);
                accept(SEMI);
                defs.append(toP(F.at(pos).Uses(service)));
            } else {
                setErrorEndPos(pos);
                reportSyntaxError(pos, Errors.InvalidModuleDirective);
                break;
            }
        }
        return defs.toList();
    }

    /** ImportDeclaration = IMPORT [ STATIC ] Ident { "." Ident } [ "." "*" ] ";"
     */
    protected JCTree importDeclaration() {
        int pos = token.pos;
        nextToken();
        boolean importStatic = false;
        if (token.kind == STATIC) {
            importStatic = true;
            nextToken();
        }
        JCExpression pid = toP(F.at(token.pos).Ident(ident()));
        do {
            int pos1 = token.pos;
            accept(DOT);
            if (token.kind == STAR) {
                pid = to(F.at(pos1).Select(pid, names.asterisk));
                nextToken();
                break;
            } else {
                pid = toP(F.at(pos1).Select(pid, ident()));
            }
        } while (token.kind == DOT);
        accept(SEMI);
        return toP(F.at(pos).Import(pid, importStatic));
    }

    /** TypeDeclaration = ClassOrInterfaceOrEnumDeclaration
     *                  | ";"
     */
    JCTree typeDeclaration(JCModifiers mods, Comment docComment) {
        int pos = token.pos;
        if (mods == null && token.kind == SEMI) {
            nextToken();
            return toP(F.at(pos).Skip());
        } else {
            return classOrRecordOrInterfaceOrEnumDeclaration(modifiersOpt(mods), docComment);
        }
    }

    /** ClassOrInterfaceOrEnumDeclaration = ModifiersOpt
     *           (ClassDeclaration | InterfaceDeclaration | EnumDeclaration)
     *  @param mods     Any modifiers starting the class or interface declaration
     *  @param dc       The documentation comment for the class, or null.
     */
    protected JCStatement classOrRecordOrInterfaceOrEnumDeclaration(JCModifiers mods, Comment dc) {
        if (token.kind == CLASS) {
            return classDeclaration(mods, dc);
        } if (isRecordStart()) {
            return recordDeclaration(mods, dc);
        } else if (token.kind == INTERFACE) {
            return interfaceDeclaration(mods, dc);
        } else if (token.kind == ENUM) {
            return enumDeclaration(mods, dc);
        } else {
            int pos = token.pos;
            List<JCTree> errs;
            if (token.kind == IDENTIFIER && token.name() == names.record && preview.isEnabled()) {
                checkSourceLevel(Feature.RECORDS);
                JCErroneous erroneousTree = syntaxError(token.pos, List.of(mods), Errors.RecordHeaderExpected);
                return toP(F.Exec(erroneousTree));
            } else {
                if (LAX_IDENTIFIER.accepts(token.kind)) {
                    errs = List.of(mods, toP(F.at(pos).Ident(ident())));
                    setErrorEndPos(token.pos);
                } else {
                    errs = List.of(mods);
                }
                final JCErroneous erroneousTree;
                if (parseModuleInfo) {
                    erroneousTree = syntaxError(pos, errs, Errors.ExpectedModuleOrOpen);
                } else {
                    if (allowRecords) {
                        erroneousTree = syntaxError(pos, errs, Errors.Expected4(CLASS, INTERFACE, ENUM, "record"));
                    } else {
                        erroneousTree = syntaxError(pos, errs, Errors.Expected3(CLASS, INTERFACE, ENUM));
                    }
                }
                return toP(F.Exec(erroneousTree));
            }
        }
    }

    /** ClassDeclaration = CLASS Ident TypeParametersOpt [EXTENDS Type]
     *                     [IMPLEMENTS TypeList] ClassBody
     *  @param mods    The modifiers starting the class declaration
     *  @param dc       The documentation comment for the class, or null.
     */
    protected JCClassDecl classDeclaration(JCModifiers mods, Comment dc) {
        int pos = token.pos;
        accept(CLASS);
        Name name = typeName();

        List<JCTypeParameter> typarams = typeParametersOpt();

        JCExpression extending = null;
        if (token.kind == EXTENDS) {
            nextToken();
            extending = parseType();
        }
        List<JCExpression> implementing = List.nil();
        if (token.kind == IMPLEMENTS) {
            nextToken();
            implementing = typeList();
        }
        List<JCTree> defs = classInterfaceOrRecordBody(name, false, false);
        JCClassDecl result = toP(F.at(pos).ClassDef(
            mods, name, typarams, extending, implementing, defs));
        attach(result, dc);
        return result;
    }

    protected JCClassDecl recordDeclaration(JCModifiers mods, Comment dc) {
        int pos = token.pos;
        nextToken();
        mods.flags |= Flags.RECORD;
        Name name = typeName();

        List<JCTypeParameter> typarams = typeParametersOpt();

        List<JCVariableDecl> headerFields = formalParameters(false, true);

        List<JCExpression> implementing = List.nil();
        if (token.kind == IMPLEMENTS) {
            nextToken();
            implementing = typeList();
        }
        List<JCTree> defs = classInterfaceOrRecordBody(name, false, true);
        java.util.List<JCVariableDecl> fields = new ArrayList<>();
        for (JCVariableDecl field : headerFields) {
            fields.add(field);
        }
        for (JCTree def : defs) {
            if (def.hasTag(METHODDEF)) {
                JCMethodDecl methDef = (JCMethodDecl) def;
                if (methDef.name == names.init && methDef.params.isEmpty() && (methDef.mods.flags & Flags.COMPACT_RECORD_CONSTRUCTOR) != 0) {
                    ListBuffer<JCVariableDecl> tmpParams = new ListBuffer<>();
                    for (JCVariableDecl param : headerFields) {
                        tmpParams.add(F.at(param)
                                .VarDef(F.Modifiers(Flags.PARAMETER | param.mods.flags & Flags.VARARGS | param.mods.flags & Flags.FINAL),
                                param.name, param.vartype, null));
                    }
                    methDef.params = tmpParams.toList();
                }
            }
        }
        for (int i = fields.size() - 1; i >= 0; i--) {
            JCVariableDecl field = fields.get(i);
            defs = defs.prepend(field);
        }
        JCClassDecl result = toP(F.at(pos).ClassDef(mods, name, typarams, null, implementing, defs));
        attach(result, dc);
        return result;
    }

    Name typeName() {
        int pos = token.pos;
        Name name = ident();
        if (isRestrictedTypeName(name, pos, true)) {
            reportSyntaxError(pos, Errors.RestrictedTypeNotAllowed(name, name == names.var ? Source.JDK10 : Source.JDK13));
        }
        return name;
    }

    /** InterfaceDeclaration = INTERFACE Ident TypeParametersOpt
     *                         [EXTENDS TypeList] InterfaceBody
     *  @param mods    The modifiers starting the interface declaration
     *  @param dc       The documentation comment for the interface, or null.
     */
    protected JCClassDecl interfaceDeclaration(JCModifiers mods, Comment dc) {
        int pos = token.pos;
        accept(INTERFACE);

        Name name = typeName();

        List<JCTypeParameter> typarams = typeParametersOpt();

        List<JCExpression> extending = List.nil();
        if (token.kind == EXTENDS) {
            nextToken();
            extending = typeList();
        }
        List<JCTree> defs = classInterfaceOrRecordBody(name, true, false);
        JCClassDecl result = toP(F.at(pos).ClassDef(
            mods, name, typarams, null, extending, defs));
        attach(result, dc);
        return result;
    }

    /** EnumDeclaration = ENUM Ident [IMPLEMENTS TypeList] EnumBody
     *  @param mods    The modifiers starting the enum declaration
     *  @param dc       The documentation comment for the enum, or null.
     */
    protected JCClassDecl enumDeclaration(JCModifiers mods, Comment dc) {
        int pos = token.pos;
        accept(ENUM);

        Name name = typeName();

        List<JCExpression> implementing = List.nil();
        if (token.kind == IMPLEMENTS) {
            nextToken();
            implementing = typeList();
        }

        List<JCTree> defs = enumBody(name);
        mods.flags |= Flags.ENUM;
        JCClassDecl result = toP(F.at(pos).
            ClassDef(mods, name, List.nil(),
                     null, implementing, defs));
        attach(result, dc);
        return result;
    }

    /** EnumBody = "{" { EnumeratorDeclarationList } [","]
     *                  [ ";" {ClassBodyDeclaration} ] "}"
     */
    List<JCTree> enumBody(Name enumName) {
        accept(LBRACE);
        ListBuffer<JCTree> defs = new ListBuffer<>();
        boolean wasSemi = false;
        boolean hasStructuralErrors = false;
        boolean wasError = false;
        if (token.kind == COMMA) {
            nextToken();
            if (token.kind == SEMI) {
                wasSemi = true;
                nextToken();
            } else if (token.kind != RBRACE) {
                reportSyntaxError(S.prevToken().endPos,
                                  Errors.Expected2(RBRACE, SEMI));
                wasError = true;
            }
        }
        while (token.kind != RBRACE && token.kind != EOF) {
            if (token.kind == SEMI) {
                accept(SEMI);
                wasSemi = true;
                if (token.kind == RBRACE || token.kind == EOF) break;
            }
            EnumeratorEstimate memberType = estimateEnumeratorOrMember(enumName);
            if (memberType == EnumeratorEstimate.UNKNOWN) {
                memberType = wasSemi ? EnumeratorEstimate.MEMBER
                                     : EnumeratorEstimate.ENUMERATOR;
            }
            if (memberType == EnumeratorEstimate.ENUMERATOR) {
                wasError = false;
                if (wasSemi && !hasStructuralErrors) {
                    reportSyntaxError(token.pos, Errors.EnumConstantNotExpected);
                    hasStructuralErrors = true;
                }
                defs.append(enumeratorDeclaration(enumName));
                if (token.pos <= endPosTable.errorEndPos) {
                    // error recovery
                   skip(false, true, true, false);
                } else {
                    if (token.kind != RBRACE && token.kind != SEMI && token.kind != EOF) {
                        if (token.kind == COMMA) {
                            nextToken();
                        } else {
                            setErrorEndPos(token.pos);
                            reportSyntaxError(S.prevToken().endPos,
                                              Errors.Expected3(COMMA, RBRACE, SEMI));
                            wasError = true;
                        }
                    }
                }
            } else {
                if (!wasSemi && !hasStructuralErrors && !wasError) {
                    reportSyntaxError(token.pos, Errors.EnumConstantExpected);
                    hasStructuralErrors = true;
                }
                wasError = false;
                defs.appendList(classOrInterfaceOrRecordBodyDeclaration(enumName,
                                                                false, false));
                if (token.pos <= endPosTable.errorEndPos) {
                    // error recovery
                   skip(false, true, true, false);
                }
            }
        }
        accept(RBRACE);
        return defs.toList();
    }

    private EnumeratorEstimate estimateEnumeratorOrMember(Name enumName) {
        if (token.kind == TokenKind.IDENTIFIER && token.name() != enumName) {
            Token next = S.token(1);
            switch (next.kind) {
                case LPAREN: case LBRACE: case COMMA: case SEMI:
                    return EnumeratorEstimate.ENUMERATOR;
            }
        }
        switch (token.kind) {
            case IDENTIFIER: case MONKEYS_AT: case LT:
                return EnumeratorEstimate.UNKNOWN;
            default:
                return EnumeratorEstimate.MEMBER;
        }
    }

    private enum EnumeratorEstimate {
        ENUMERATOR,
        MEMBER,
        UNKNOWN;
    }

    /** EnumeratorDeclaration = AnnotationsOpt [TypeArguments] IDENTIFIER [ Arguments ] [ "{" ClassBody "}" ]
     */
    JCTree enumeratorDeclaration(Name enumName) {
        Comment dc = token.comment(CommentStyle.JAVADOC);
        int flags = Flags.PUBLIC|Flags.STATIC|Flags.FINAL|Flags.ENUM;
        if (token.deprecatedFlag()) {
            flags |= Flags.DEPRECATED;
        }
        int pos = token.pos;
        List<JCAnnotation> annotations = annotationsOpt(Tag.ANNOTATION);
        JCModifiers mods = F.at(annotations.isEmpty() ? Position.NOPOS : pos).Modifiers(flags, annotations);
        List<JCExpression> typeArgs = typeArgumentsOpt();
        int identPos = token.pos;
        Name name = ident();
        int createPos = token.pos;
        List<JCExpression> args = (token.kind == LPAREN)
            ? arguments() : List.nil();
        JCClassDecl body = null;
        if (token.kind == LBRACE) {
            JCModifiers mods1 = F.at(Position.NOPOS).Modifiers(Flags.ENUM);
            List<JCTree> defs = classInterfaceOrRecordBody(names.empty, false, false);
            body = toP(F.at(identPos).AnonymousClassDef(mods1, defs));
        }
        if (args.isEmpty() && body == null)
            createPos = identPos;
        JCIdent ident = F.at(identPos).Ident(enumName);
        JCNewClass create = F.at(createPos).NewClass(null, typeArgs, ident, args, body);
        if (createPos != identPos)
            storeEnd(create, S.prevToken().endPos);
        ident = F.at(identPos).Ident(enumName);
        JCTree result = toP(F.at(pos).VarDef(mods, name, ident, create));
        attach(result, dc);
        return result;
    }

    /** TypeList = Type {"," Type}
     */
    List<JCExpression> typeList() {
        ListBuffer<JCExpression> ts = new ListBuffer<>();
        ts.append(parseType());
        while (token.kind == COMMA) {
            nextToken();
            ts.append(parseType());
        }
        return ts.toList();
    }

    /** ClassBody     = "{" {ClassBodyDeclaration} "}"
     *  InterfaceBody = "{" {InterfaceBodyDeclaration} "}"
     */
    List<JCTree> classInterfaceOrRecordBody(Name className, boolean isInterface, boolean isRecord) {
        accept(LBRACE);
        if (token.pos <= endPosTable.errorEndPos) {
            // error recovery
            skip(false, true, false, false);
            if (token.kind == LBRACE)
                nextToken();
        }
        ListBuffer<JCTree> defs = new ListBuffer<>();
        while (token.kind != RBRACE && token.kind != EOF) {
            defs.appendList(classOrInterfaceOrRecordBodyDeclaration(className, isInterface, isRecord));
            if (token.pos <= endPosTable.errorEndPos) {
               // error recovery
               skip(false, true, true, false);
           }
        }
        accept(RBRACE);
        return defs.toList();
    }

    /** ClassBodyDeclaration =
     *      ";"
     *    | [STATIC] Block
     *    | ModifiersOpt
     *      ( Type Ident
     *        ( VariableDeclaratorsRest ";" | MethodDeclaratorRest )
     *      | VOID Ident VoidMethodDeclaratorRest
     *      | TypeParameters [Annotations]
     *        ( Type Ident MethodDeclaratorRest
     *        | VOID Ident VoidMethodDeclaratorRest
     *        )
     *      | Ident ConstructorDeclaratorRest
     *      | TypeParameters Ident ConstructorDeclaratorRest
     *      | ClassOrInterfaceOrEnumDeclaration
     *      )
     *  InterfaceBodyDeclaration =
     *      ";"
     *    | ModifiersOpt
     *      ( Type Ident
     *        ( ConstantDeclaratorsRest ";" | MethodDeclaratorRest )
     *      | VOID Ident MethodDeclaratorRest
     *      | TypeParameters [Annotations]
     *        ( Type Ident MethodDeclaratorRest
     *        | VOID Ident VoidMethodDeclaratorRest
     *        )
     *      | ClassOrInterfaceOrEnumDeclaration
     *      )
     *
     */
    protected List<JCTree> classOrInterfaceOrRecordBodyDeclaration(Name className, boolean isInterface, boolean isRecord) {
        if (token.kind == SEMI) {
            nextToken();
            return List.nil();
        } else {
            Comment dc = token.comment(CommentStyle.JAVADOC);
            int pos = token.pos;
            JCModifiers mods = modifiersOpt();
            if (token.kind == CLASS ||
                isRecordStart() ||
                token.kind == INTERFACE ||
                token.kind == ENUM) {
                return List.of(classOrRecordOrInterfaceOrEnumDeclaration(mods, dc));
            } else if (token.kind == LBRACE &&
                       (mods.flags & Flags.StandardFlags & ~Flags.STATIC) == 0 &&
                       mods.annotations.isEmpty()) {
                if (isInterface) {
                    log.error(DiagnosticFlag.SYNTAX, token.pos, Errors.InitializerNotAllowed);
                } else if (isRecord && (mods.flags & Flags.STATIC) == 0) {
                    log.error(DiagnosticFlag.SYNTAX, token.pos, Errors.InstanceInitializerNotAllowedInRecords);
                }
                return List.of(block(pos, mods.flags));
            } else {
                pos = token.pos;
                List<JCTypeParameter> typarams = typeParametersOpt();
                // if there are type parameters but no modifiers, save the start
                // position of the method in the modifiers.
                if (typarams.nonEmpty() && mods.pos == Position.NOPOS) {
                    mods.pos = pos;
                    storeEnd(mods, pos);
                }
                List<JCAnnotation> annosAfterParams = annotationsOpt(Tag.ANNOTATION);

                if (annosAfterParams.nonEmpty()) {
                    checkSourceLevel(annosAfterParams.head.pos, Feature.ANNOTATIONS_AFTER_TYPE_PARAMS);
                    mods.annotations = mods.annotations.appendList(annosAfterParams);
                    if (mods.pos == Position.NOPOS)
                        mods.pos = mods.annotations.head.pos;
                }

                Token tk = token;
                pos = token.pos;
                JCExpression type;
                boolean isVoid = token.kind == VOID;
                if (isVoid) {
                    type = to(F.at(pos).TypeIdent(TypeTag.VOID));
                    nextToken();
                } else {
                    // method returns types are un-annotated types
                    type = unannotatedType(false);
                }
                if ((token.kind == LPAREN && !isInterface ||
                        isRecord && token.kind == LBRACE) && type.hasTag(IDENT)) {
                    if (isInterface || tk.name() != className)
                        log.error(DiagnosticFlag.SYNTAX, pos, Errors.InvalidMethDeclRetTypeReq);
                    else if (annosAfterParams.nonEmpty())
                        illegal(annosAfterParams.head.pos);
                    if (isRecord && token.kind == LBRACE) {
                        mods.flags |= Flags.COMPACT_RECORD_CONSTRUCTOR;
                    }
                    return List.of(methodDeclaratorRest(
                        pos, mods, null, names.init, typarams,
                        isInterface, true, isRecord, dc));
                } else {
                    pos = token.pos;
                    Name name = ident();
                    if (token.kind == LPAREN) {
                        return List.of(methodDeclaratorRest(
                            pos, mods, type, name, typarams,
                            isInterface, isVoid, false, dc));
                    } else if (!isVoid && typarams.isEmpty()) {
                        if (!isRecord || (isRecord && (mods.flags & Flags.STATIC) != 0)) {
                        List<JCTree> defs =
                            variableDeclaratorsRest(pos, mods, type, name, isInterface, dc,
                                                    new ListBuffer<JCTree>(), false).toList();
                        accept(SEMI);
                        storeEnd(defs.last(), S.prevToken().endPos);
                        return defs;
                    } else {
                            int errPos = pos;
                            variableDeclaratorsRest(pos, mods, type, name, isInterface, dc,
                                    new ListBuffer<JCTree>(), false).toList();
                            accept(SEMI);
                            return List.of(syntaxError(errPos, null, Errors.RecordCannotDeclareInstanceFields));
                        }
                    } else {
                        pos = token.pos;
                        List<JCTree> err;
                        if (isVoid || typarams.nonEmpty()) {
                            JCMethodDecl m =
                                    toP(F.at(pos).MethodDef(mods, name, type, typarams,
                                                            List.nil(), List.nil(), null, null));
                            attach(m, dc);
                            err = List.of(m);
                        } else {
                            err = List.nil();
                        }
                        return List.of(syntaxError(token.pos, err, Errors.Expected(LPAREN)));
                    }
                }
            }
        }
    }

    protected boolean isRecordStart() {
     if (token.kind == IDENTIFIER && token.name() == names.record &&
            (peekToken(TokenKind.IDENTIFIER, TokenKind.LPAREN) ||
             peekToken(TokenKind.IDENTIFIER, TokenKind.EOF) ||
             peekToken(TokenKind.IDENTIFIER, TokenKind.LT))) {
          checkSourceLevel(Feature.RECORDS);
          return true;
    } else {
       return false;
   }
}

    /** MethodDeclaratorRest =
     *      FormalParameters BracketsOpt [THROWS TypeList] ( MethodBody | [DEFAULT AnnotationValue] ";")
     *  VoidMethodDeclaratorRest =
     *      FormalParameters [THROWS TypeList] ( MethodBody | ";")
     *  ConstructorDeclaratorRest =
     *      "(" FormalParameterListOpt ")" [THROWS TypeList] MethodBody
     */
    protected JCTree methodDeclaratorRest(int pos,
                              JCModifiers mods,
                              JCExpression type,
                              Name name,
                              List<JCTypeParameter> typarams,
                              boolean isInterface, boolean isVoid,
                              boolean isRecord,
                              Comment dc) {
        if (isInterface) {
            if ((mods.flags & Flags.STATIC) != 0) {
                checkSourceLevel(Feature.STATIC_INTERFACE_METHODS);
            }
            if ((mods.flags & Flags.PRIVATE) != 0) {
                checkSourceLevel(Feature.PRIVATE_INTERFACE_METHODS);
            }
        }
        JCVariableDecl prevReceiverParam = this.receiverParam;
        try {
            this.receiverParam = null;
            // Parsing formalParameters sets the receiverParam, if present
            List<JCVariableDecl> params = List.nil();
            List<JCExpression> thrown = List.nil();
            if (!isRecord || name != names.init || token.kind == LPAREN) {
                params = formalParameters();
                if (!isVoid) type = bracketsOpt(type);
                if (token.kind == THROWS) {
                    nextToken();
                    thrown = qualidentList(true);
                }
            }
            JCBlock body = null;
            JCExpression defaultValue;
            if (token.kind == LBRACE) {
                body = block();
                defaultValue = null;
            } else {
                if (token.kind == DEFAULT) {
                    accept(DEFAULT);
                    defaultValue = annotationValue();
                } else {
                    defaultValue = null;
                }
                accept(SEMI);
                if (token.pos <= endPosTable.errorEndPos) {
                    // error recovery
                    skip(false, true, false, false);
                    if (token.kind == LBRACE) {
                        body = block();
                    }
                }
            }

            JCMethodDecl result =
                    toP(F.at(pos).MethodDef(mods, name, type, typarams,
                                            receiverParam, params, thrown,
                                            body, defaultValue));
            attach(result, dc);
            return result;
        } finally {
            this.receiverParam = prevReceiverParam;
        }
    }

    /** QualidentList = [Annotations] Qualident {"," [Annotations] Qualident}
     */
    List<JCExpression> qualidentList(boolean allowAnnos) {
        ListBuffer<JCExpression> ts = new ListBuffer<>();

        List<JCAnnotation> typeAnnos = allowAnnos ? typeAnnotationsOpt() : List.nil();
        JCExpression qi = qualident(allowAnnos);
        if (!typeAnnos.isEmpty()) {
            JCExpression at = insertAnnotationsToMostInner(qi, typeAnnos, false);
            ts.append(at);
        } else {
            ts.append(qi);
        }
        while (token.kind == COMMA) {
            nextToken();

            typeAnnos = allowAnnos ? typeAnnotationsOpt() : List.nil();
            qi = qualident(allowAnnos);
            if (!typeAnnos.isEmpty()) {
                JCExpression at = insertAnnotationsToMostInner(qi, typeAnnos, false);
                ts.append(at);
            } else {
                ts.append(qi);
            }
        }
        return ts.toList();
    }

    /**
     *  {@literal
     *  TypeParametersOpt = ["<" TypeParameter {"," TypeParameter} ">"]
     *  }
     */
    protected List<JCTypeParameter> typeParametersOpt() {
        if (token.kind == LT) {
            ListBuffer<JCTypeParameter> typarams = new ListBuffer<>();
            nextToken();
            typarams.append(typeParameter());
            while (token.kind == COMMA) {
                nextToken();
                typarams.append(typeParameter());
            }
            accept(GT);
            return typarams.toList();
        } else {
            return List.nil();
        }
    }

    /**
     *  {@literal
     *  TypeParameter = [Annotations] TypeVariable [TypeParameterBound]
     *  TypeParameterBound = EXTENDS Type {"&" Type}
     *  TypeVariable = Ident
     *  }
     */
    JCTypeParameter typeParameter() {
        int pos = token.pos;
        List<JCAnnotation> annos = typeAnnotationsOpt();
        Name name = typeName();
        ListBuffer<JCExpression> bounds = new ListBuffer<>();
        if (token.kind == EXTENDS) {
            nextToken();
            bounds.append(parseType());
            while (token.kind == AMP) {
                nextToken();
                bounds.append(parseType());
            }
        }
        return toP(F.at(pos).TypeParameter(name, bounds.toList(), annos));
    }

    /** FormalParameters = "(" [ FormalParameterList ] ")"
     *  FormalParameterList = [ FormalParameterListNovarargs , ] LastFormalParameter
     *  FormalParameterListNovarargs = [ FormalParameterListNovarargs , ] FormalParameter
     */
    List<JCVariableDecl> formalParameters() {
        return formalParameters(false, false);
    }
    List<JCVariableDecl> formalParameters(boolean lambdaParameters, boolean recordComponents) {
        ListBuffer<JCVariableDecl> params = new ListBuffer<>();
        JCVariableDecl lastParam;
        accept(LPAREN);
        if (token.kind != RPAREN) {
            this.allowThisIdent = !lambdaParameters && !recordComponents;
            lastParam = formalParameter(lambdaParameters, recordComponents);
            if (lastParam.nameexpr != null) {
                this.receiverParam = lastParam;
            } else {
                params.append(lastParam);
            }
            this.allowThisIdent = false;
            while (token.kind == COMMA) {
                if ((lastParam.mods.flags & Flags.VARARGS) != 0) {
                    log.error(DiagnosticFlag.SYNTAX, lastParam, Errors.VarargsMustBeLast);
                }
                nextToken();
                params.append(lastParam = formalParameter(lambdaParameters, recordComponents));
            }
        }
        if (token.kind == RPAREN) {
            nextToken();
        } else {
            setErrorEndPos(token.pos);
            reportSyntaxError(S.prevToken().endPos, Errors.Expected3(COMMA, RPAREN, LBRACKET));
        }
        return params.toList();
    }

    List<JCVariableDecl> implicitParameters(boolean hasParens) {
        if (hasParens) {
            accept(LPAREN);
        }
        ListBuffer<JCVariableDecl> params = new ListBuffer<>();
        if (token.kind != RPAREN && token.kind != ARROW) {
            params.append(implicitParameter());
            while (token.kind == COMMA) {
                nextToken();
                params.append(implicitParameter());
            }
        }
        if (hasParens) {
            accept(RPAREN);
        }
        return params.toList();
    }

    JCModifiers optFinal(long flags) {
        JCModifiers mods = modifiersOpt();
        checkNoMods(mods.flags & ~(Flags.FINAL | Flags.DEPRECATED));
        mods.flags |= flags;
        return mods;
    }

    /**
     * Inserts the annotations (and possibly a new array level)
     * to the left-most type in an array or nested type.
     *
     * When parsing a type like {@code @B Outer.Inner @A []}, the
     * {@code @A} annotation should target the array itself, while
     * {@code @B} targets the nested type {@code Outer}.
     *
     * Currently the parser parses the annotation first, then
     * the array, and then inserts the annotation to the left-most
     * nested type.
     *
     * When {@code createNewLevel} is true, then a new array
     * level is inserted as the most inner type, and have the
     * annotations target it.  This is useful in the case of
     * varargs, e.g. {@code String @A [] @B ...}, as the parser
     * first parses the type {@code String @A []} then inserts
     * a new array level with {@code @B} annotation.
     */
    private JCExpression insertAnnotationsToMostInner(
            JCExpression type, List<JCAnnotation> annos,
            boolean createNewLevel) {
        int origEndPos = getEndPos(type);
        JCExpression mostInnerType = type;
        JCArrayTypeTree mostInnerArrayType = null;
        while (TreeInfo.typeIn(mostInnerType).hasTag(TYPEARRAY)) {
            mostInnerArrayType = (JCArrayTypeTree) TreeInfo.typeIn(mostInnerType);
            mostInnerType = mostInnerArrayType.elemtype;
        }

        if (createNewLevel) {
            mostInnerType = to(F.at(token.pos).TypeArray(mostInnerType));
        }

        JCExpression mostInnerTypeToReturn = mostInnerType;
        if (annos.nonEmpty()) {
            JCExpression lastToModify = mostInnerType;

            while (TreeInfo.typeIn(mostInnerType).hasTag(SELECT) ||
                    TreeInfo.typeIn(mostInnerType).hasTag(TYPEAPPLY)) {
                while (TreeInfo.typeIn(mostInnerType).hasTag(SELECT)) {
                    lastToModify = mostInnerType;
                    mostInnerType = ((JCFieldAccess) TreeInfo.typeIn(mostInnerType)).getExpression();
                }
                while (TreeInfo.typeIn(mostInnerType).hasTag(TYPEAPPLY)) {
                    lastToModify = mostInnerType;
                    mostInnerType = ((JCTypeApply) TreeInfo.typeIn(mostInnerType)).clazz;
                }
            }

            mostInnerType = F.at(annos.head.pos).AnnotatedType(annos, mostInnerType);

            if (TreeInfo.typeIn(lastToModify).hasTag(TYPEAPPLY)) {
                ((JCTypeApply) TreeInfo.typeIn(lastToModify)).clazz = mostInnerType;
            } else if (TreeInfo.typeIn(lastToModify).hasTag(SELECT)) {
                ((JCFieldAccess) TreeInfo.typeIn(lastToModify)).selected = mostInnerType;
            } else {
                // We never saw a SELECT or TYPEAPPLY, return the annotated type.
                mostInnerTypeToReturn = mostInnerType;
            }
        }

        if (mostInnerArrayType == null) {
            return mostInnerTypeToReturn;
        } else {
            mostInnerArrayType.elemtype = mostInnerTypeToReturn;
            storeEnd(type, origEndPos);
            return type;
        }
    }

    /** FormalParameter = { FINAL | '@' Annotation } Type VariableDeclaratorId
     *  LastFormalParameter = { FINAL | '@' Annotation } Type '...' Ident | FormalParameter
     */
    protected JCVariableDecl formalParameter(boolean lambdaParameter, boolean recordComponent) {
        JCModifiers mods = !recordComponent ? optFinal(Flags.PARAMETER) : modifiersOpt();
        if (recordComponent && mods.flags != 0) {
            log.error(mods.pos, Errors.RecordCantDeclareFieldModifiers);
        }
        if (recordComponent) {
            mods.flags |= Flags.RECORD | Flags.FINAL | Flags.PRIVATE | Flags.GENERATED_MEMBER;
        }
        // need to distinguish between vararg annos and array annos
        // look at typeAnnotationsPushedBack comment
        this.permitTypeAnnotationsPushBack = true;
        JCExpression type = parseType(lambdaParameter);
        this.permitTypeAnnotationsPushBack = false;

        if (token.kind == ELLIPSIS) {
            List<JCAnnotation> varargsAnnos = typeAnnotationsPushedBack;
            typeAnnotationsPushedBack = List.nil();
            mods.flags |= Flags.VARARGS;
            // insert var arg type annotations
            type = insertAnnotationsToMostInner(type, varargsAnnos, true);
            nextToken();
        } else {
            // if not a var arg, then typeAnnotationsPushedBack should be null
            if (typeAnnotationsPushedBack.nonEmpty()) {
                reportSyntaxError(typeAnnotationsPushedBack.head.pos, Errors.IllegalStartOfType);
            }
            typeAnnotationsPushedBack = List.nil();
        }
        return variableDeclaratorId(mods, type, lambdaParameter);
    }

    protected JCVariableDecl implicitParameter() {
        JCModifiers mods = F.at(token.pos).Modifiers(Flags.PARAMETER);
        return variableDeclaratorId(mods, null, true);
    }

/* ---------- auxiliary methods -------------- */
    /** Check that given tree is a legal expression statement.
     */
    protected JCExpression checkExprStat(JCExpression t) {
        if (!TreeInfo.isExpressionStatement(t)) {
            JCExpression ret = F.at(t.pos).Erroneous(List.<JCTree>of(t));
            log.error(DiagnosticFlag.SYNTAX, ret, Errors.NotStmt);
            return ret;
        } else {
            return t;
        }
    }

    /** Return precedence of operator represented by token,
     *  -1 if token is not a binary operator. @see TreeInfo.opPrec
     */
    static int prec(TokenKind token) {
        JCTree.Tag oc = optag(token);
        return (oc != NO_TAG) ? TreeInfo.opPrec(oc) : -1;
    }

    /**
     * Return the lesser of two positions, making allowance for either one
     * being unset.
     */
    static int earlier(int pos1, int pos2) {
        if (pos1 == Position.NOPOS)
            return pos2;
        if (pos2 == Position.NOPOS)
            return pos1;
        return (pos1 < pos2 ? pos1 : pos2);
    }

    /** Return operation tag of binary operator represented by token,
     *  No_TAG if token is not a binary operator.
     */
    static JCTree.Tag optag(TokenKind token) {
        switch (token) {
        case BARBAR:
            return OR;
        case AMPAMP:
            return AND;
        case BAR:
            return BITOR;
        case BAREQ:
            return BITOR_ASG;
        case CARET:
            return BITXOR;
        case CARETEQ:
            return BITXOR_ASG;
        case AMP:
            return BITAND;
        case AMPEQ:
            return BITAND_ASG;
        case EQEQ:
            return JCTree.Tag.EQ;
        case BANGEQ:
            return NE;
        case LT:
            return JCTree.Tag.LT;
        case GT:
            return JCTree.Tag.GT;
        case LTEQ:
            return LE;
        case GTEQ:
            return GE;
        case LTLT:
            return SL;
        case LTLTEQ:
            return SL_ASG;
        case GTGT:
            return SR;
        case GTGTEQ:
            return SR_ASG;
        case GTGTGT:
            return USR;
        case GTGTGTEQ:
            return USR_ASG;
        case PLUS:
            return JCTree.Tag.PLUS;
        case PLUSEQ:
            return PLUS_ASG;
        case SUB:
            return MINUS;
        case SUBEQ:
            return MINUS_ASG;
        case STAR:
            return MUL;
        case STAREQ:
            return MUL_ASG;
        case SLASH:
            return DIV;
        case SLASHEQ:
            return DIV_ASG;
        case PERCENT:
            return MOD;
        case PERCENTEQ:
            return MOD_ASG;
        case INSTANCEOF:
            return TYPETEST;
        default:
            return NO_TAG;
        }
    }

    /** Return operation tag of unary operator represented by token,
     *  No_TAG if token is not a binary operator.
     */
    static JCTree.Tag unoptag(TokenKind token) {
        switch (token) {
        case PLUS:
            return POS;
        case SUB:
            return NEG;
        case BANG:
            return NOT;
        case TILDE:
            return COMPL;
        case PLUSPLUS:
            return PREINC;
        case SUBSUB:
            return PREDEC;
        default:
            return NO_TAG;
        }
    }

    /** Return type tag of basic type represented by token,
     *  NONE if token is not a basic type identifier.
     */
    static TypeTag typetag(TokenKind token) {
        switch (token) {
        case BYTE:
            return TypeTag.BYTE;
        case CHAR:
            return TypeTag.CHAR;
        case SHORT:
            return TypeTag.SHORT;
        case INT:
            return TypeTag.INT;
        case LONG:
            return TypeTag.LONG;
        case FLOAT:
            return TypeTag.FLOAT;
        case DOUBLE:
            return TypeTag.DOUBLE;
        case BOOLEAN:
            return TypeTag.BOOLEAN;
        default:
            return TypeTag.NONE;
        }
    }

    void checkSourceLevel(Feature feature) {
        checkSourceLevel(token.pos, feature);
    }

    protected void checkSourceLevel(int pos, Feature feature) {
        if (preview.isPreview(feature) && !preview.isEnabled()) {
            //preview feature without --preview flag, error
            log.error(DiagnosticFlag.SOURCE_LEVEL, pos, preview.disabledError(feature));
        } else if (!feature.allowedInSource(source)) {
            //incompatible source level, error
            log.error(DiagnosticFlag.SOURCE_LEVEL, pos, feature.error(source.name));
        } else if (preview.isPreview(feature)) {
            //use of preview feature, warn
            preview.warnPreview(pos, feature);
        }
    }

    /*
     * a functional source tree and end position mappings
     */
    protected static class SimpleEndPosTable extends AbstractEndPosTable {

        private final IntHashTable endPosMap;

        SimpleEndPosTable(JavacParser parser) {
            super(parser);
            endPosMap = new IntHashTable();
        }

        public void storeEnd(JCTree tree, int endpos) {
            endPosMap.putAtIndex(tree, errorEndPos > endpos ? errorEndPos : endpos,
                                 endPosMap.lookup(tree));
        }

        protected <T extends JCTree> T to(T t) {
            storeEnd(t, parser.token.endPos);
            return t;
        }

        protected <T extends JCTree> T toP(T t) {
            storeEnd(t, parser.S.prevToken().endPos);
            return t;
        }

        public int getEndPos(JCTree tree) {
            int value = endPosMap.getFromIndex(endPosMap.lookup(tree));
            // As long as Position.NOPOS==-1, this just returns value.
            return (value == -1) ? Position.NOPOS : value;
        }

        public int replaceTree(JCTree oldTree, JCTree newTree) {
            int pos = endPosMap.remove(oldTree);
            if (pos != -1) {
                storeEnd(newTree, pos);
                return pos;
            }
            return Position.NOPOS;
        }
    }

    /*
     * a default skeletal implementation without any mapping overhead.
     */
    protected static class EmptyEndPosTable extends AbstractEndPosTable {

        EmptyEndPosTable(JavacParser parser) {
            super(parser);
        }

        public void storeEnd(JCTree tree, int endpos) { /* empty */ }

        protected <T extends JCTree> T to(T t) {
            return t;
        }

        protected <T extends JCTree> T toP(T t) {
            return t;
        }

        public int getEndPos(JCTree tree) {
            return Position.NOPOS;
        }

        public int replaceTree(JCTree oldTree, JCTree newTree) {
            return Position.NOPOS;
        }

    }

    protected static abstract class AbstractEndPosTable implements EndPosTable {
        /**
         * The current parser.
         */
        protected JavacParser parser;

        /**
         * Store the last error position.
         */
        public int errorEndPos = Position.NOPOS;

        public AbstractEndPosTable(JavacParser parser) {
            this.parser = parser;
        }

        /**
         * Store current token's ending position for a tree, the value of which
         * will be the greater of last error position and the ending position of
         * the current token.
         * @param t The tree.
         */
        protected abstract <T extends JCTree> T to(T t);

        /**
         * Store current token's ending position for a tree, the value of which
         * will be the greater of last error position and the ending position of
         * the previous token.
         * @param t The tree.
         */
        protected abstract <T extends JCTree> T toP(T t);

        /**
         * Set the error position during the parsing phases, the value of which
         * will be set only if it is greater than the last stored error position.
         * @param errPos The error position
         */
        public void setErrorEndPos(int errPos) {
            if (errPos > errorEndPos) {
                errorEndPos = errPos;
            }
        }

        public void setParser(JavacParser parser) {
            this.parser = parser;
        }
    }
}<|MERGE_RESOLUTION|>--- conflicted
+++ resolved
@@ -751,26 +751,12 @@
         return term(EXPR);
     }
 
-<<<<<<< HEAD
-
-=======
->>>>>>> 5bcd6488
+
     /** parses patterns.
      */
 
     public JCPattern parsePattern() {
         int pos = token.pos;
-<<<<<<< HEAD
-        if (token.kind == IDENTIFIER && token.name() == names.var) {
-            nextToken();
-            return toP(F.at(pos).BindingPattern(ident(), null));
-        } else {
-            JCExpression e = term(EXPR | TYPE | NOLAMBDA);
-            if (token.kind == IDENTIFIER) {
-                return toP(F.at(pos).BindingPattern(ident(), e));
-            } else {
-                return toP(F.at(pos).LiteralPattern(e));
-=======
         if (token.kind == UNDERSCORE) {
             nextToken();
             return toP(F.at(pos).AnyPattern());
@@ -791,9 +777,10 @@
                 }
                 accept(RPAREN);
                 return toP(F.at(pos).DeconstructionPattern(name, e, nested.toList()));
+            } else if (token.kind == IDENTIFIER) {
+                return toP(F.at(pos).BindingPattern(ident(), e));
             } else {
-                return toP(F.at(pos).BindingPattern(ident(), e));
->>>>>>> 5bcd6488
+                return toP(F.at(pos).LiteralPattern(e));
             }
         }
     }
@@ -976,18 +963,13 @@
             if (token.kind == INSTANCEOF) {
                 int pos = token.pos;
                 nextToken();
-<<<<<<< HEAD
                 JCTree pattern = parseType(true);
                 if (token.kind == IDENTIFIER) {
+                    checkSourceLevel(token.pos, Feature.PATTERN_MATCHING_IN_INSTANCEOF);
                     if (pattern.hasTag(IDENT) && isRestrictedTypeName(((JCIdent) pattern).name, pattern.pos, true)) {
                         reportSyntaxError(pos, Errors.RestrictedTypeNotAllowed(((JCIdent) pattern).name, ((JCIdent) pattern).name == names.var ? Source.JDK10 : Source.JDK13));
                         pattern = null;
                     }
-                    pattern = toP(F.at(token.pos).BindingPattern(ident(), pattern));
-=======
-                JCTree pattern = parseType();
-                if (token.kind == IDENTIFIER) {
-                    checkSourceLevel(token.pos, Feature.PATTERN_MATCHING_IN_INSTANCEOF);
                     pattern = toP(F.at(token.pos).BindingPattern(ident(), pattern));
                 } else if (token.kind == LPAREN) {
                     ListBuffer<JCPattern> nested = new ListBuffer<>();
@@ -1001,7 +983,6 @@
                     }
                     accept(RPAREN);
                     pattern = toP(F.at(pos).DeconstructionPattern(name, (JCExpression) pattern, nested.toList()));
->>>>>>> 5bcd6488
                 }
                 odStack[top] = F.at(pos).TypeTest(odStack[top], pattern);
             } else {
