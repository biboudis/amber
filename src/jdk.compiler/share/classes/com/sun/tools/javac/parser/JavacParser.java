--- conflicted
+++ resolved
@@ -2569,27 +2569,6 @@
             log.error(DiagnosticFlag.SYNTAX, token.pos, Errors.LocalEnum);
             dc = token.comment(CommentStyle.JAVADOC);
             return List.of(classOrInterfaceOrEnumDeclaration(modifiersOpt(), dc));
-<<<<<<< HEAD
-        }
-        //otherwise
-        Token prevToken = token;
-        JCExpression t = term(EXPR | TYPE);
-        if (token.kind == COLON && t.hasTag(IDENT)) {
-            nextToken();
-            JCStatement stat = parseStatementAsBlock();
-            return List.of(F.at(pos).Labelled(prevToken.name(), stat));
-        } else if ((lastmode & TYPE) != 0 && LAX_IDENTIFIER.accepts(token.kind)) {
-            pos = token.pos;
-            JCModifiers mods = F.at(Position.NOPOS).Modifiers(0);
-            F.at(pos);
-            return localVariableDeclarations(mods, t);
-        } else {
-            // This Exec is an "ExpressionStatement"; it subsumes the terminating semicolon
-            t = checkExprStat(t);
-            accept(SEMI);
-            JCExpressionStatement expr = toP(F.at(pos).Exec(t));
-            return List.of(expr);
-=======
         case IDENTIFIER:
             if (token.name() == names.yield && allowYieldStatement) {
                 Token next = S.token(1);
@@ -2655,7 +2634,6 @@
                 JCExpressionStatement expr = toP(F.at(pos).Exec(t));
                 return List.of(expr);
             }
->>>>>>> aeedfd44
         }
     }
     //where
