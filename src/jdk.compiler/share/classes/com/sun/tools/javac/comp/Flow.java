--- conflicted
+++ resolved
@@ -54,13 +54,10 @@
 import static com.sun.tools.javac.code.Flags.BLOCK;
 import static com.sun.tools.javac.code.Kinds.Kind.*;
 import com.sun.tools.javac.code.Type.TypeVar;
-<<<<<<< HEAD
-=======
 import static com.sun.tools.javac.code.TypeTag.BOOLEAN;
 import static com.sun.tools.javac.code.TypeTag.NONE;
 import static com.sun.tools.javac.code.TypeTag.VOID;
 import com.sun.tools.javac.code.Types.UniqueType;
->>>>>>> ed8a2120
 import com.sun.tools.javac.resources.CompilerProperties.Fragments;
 
 import static com.sun.tools.javac.code.TypeTag.*;
@@ -656,7 +653,7 @@
                 visitRecordPattern(jcRecordPattern);
 
                 Set<Symbol> coveredSymbols =
-                        coveredSymbols(jcRecordPattern.pos(), List.of(jcRecordPattern));
+                        coveredSymbols(jcRecordPattern.pos(), tree.elementType, List.of(jcRecordPattern));
 
                 boolean isExhaustive =
                         isExhaustive(jcRecordPattern.pos(), tree.elementType, coveredSymbols);
@@ -708,7 +705,7 @@
             tree.isExhaustive = tree.hasUnconditionalPattern ||
                                 TreeInfo.isErrorEnumSwitch(tree.selector, tree.cases);
             if (exhaustiveSwitch) {
-                Set<Symbol> coveredSymbols = coveredSymbolsForCases(tree.pos(), tree.cases);
+                Set<Symbol> coveredSymbols = coveredSymbolsForCases(tree.pos(), tree.selector, tree.cases);
                 tree.isExhaustive |= isExhaustive(tree.selector.pos(), tree.selector.type, coveredSymbols);
                 if (!tree.isExhaustive) {
                     log.error(tree, Errors.NotExhaustiveStatement);
@@ -743,7 +740,7 @@
                     }
                 }
             }
-            Set<Symbol> coveredSymbols = coveredSymbolsForCases(tree.pos(), tree.cases);
+            Set<Symbol> coveredSymbols = coveredSymbolsForCases(tree.pos(), tree.selector, tree.cases);
             tree.isExhaustive = tree.hasUnconditionalPattern ||
                                 TreeInfo.isErrorEnumSwitch(tree.selector, tree.cases) ||
                                 isExhaustive(tree.selector.pos(), tree.selector.type, coveredSymbols);
@@ -755,6 +752,7 @@
         }
 
         private Set<Symbol> coveredSymbolsForCases(DiagnosticPosition pos,
+                                                   JCExpression selector,
                                                    List<JCCase> cases) {
             HashSet<JCTree> labelValues = cases.stream()
                                                .flatMap(c -> c.labels.stream())
@@ -763,10 +761,11 @@
                                                .map(l -> l.hasTag(CONSTANTCASELABEL) ? ((JCConstantCaseLabel) l).expr
                                                                                      : ((JCPatternCaseLabel) l).pat)
                                                .collect(Collectors.toCollection(HashSet::new));
-            return coveredSymbols(pos, labelValues);
+            return coveredSymbols(pos, selector.type, labelValues);
         }
 
         private Set<Symbol> coveredSymbols(DiagnosticPosition pos,
+                                           Type targetType,
                                            Iterable<? extends JCTree> labels) {
             Set<Symbol> coveredSymbols = new HashSet<>();
             Map<UniqueType, List<JCRecordPattern>> deconstructionPatternsByType = new HashMap<>();
@@ -846,7 +845,7 @@
             //for the first tested component, gather symbols covered by the nested patterns:
             Type instantiatedComponentType = types.memberType(recordType, components.get(component));
             List<JCPattern> nestedComponentPatterns = deconstructionPatterns.map(d -> d.nested.get(component));
-            Set<Symbol> coveredSymbolsForComponent = coveredSymbols(pos,
+            Set<Symbol> coveredSymbolsForComponent = coveredSymbols(pos, instantiatedComponentType,
                                                                     nestedComponentPatterns);
 
             //for each of the symbols covered by the starting component, find all deconstruction patterns
