--- conflicted
+++ resolved
@@ -656,25 +656,7 @@
         }
 
         public void visitForeachLoop(JCEnhancedForLoop tree) {
-<<<<<<< HEAD
-            if(tree.varOrRecordPattern instanceof JCVariableDecl jcVariableDecl) {
-                visitVarDef(jcVariableDecl);
-            } else if (tree.varOrRecordPattern instanceof JCRecordPattern jcRecordPattern) {
-                visitRecordPattern(jcRecordPattern);
-
-                Set<Symbol> coveredSymbols =
-                        coveredSymbols(jcRecordPattern.pos(), tree.elementType, List.of(jcRecordPattern));
-
-                boolean isExhaustive =
-                        isExhaustive(jcRecordPattern.pos(), tree.elementType, coveredSymbols);
-
-                if (!isExhaustive) {
-                    log.error(tree, Errors.ForeachNotExhaustiveOnType(jcRecordPattern.type, tree.elementType));
-                }
-            }
-=======
             visitVarDef(tree.var);
->>>>>>> 94eb44b1
             ListBuffer<PendingExit> prevPendingExits = pendingExits;
             scan(tree.expr);
             pendingExits = new ListBuffer<>();
@@ -718,12 +700,7 @@
             tree.isExhaustive = tree.hasUnconditionalPattern ||
                                 TreeInfo.isErrorEnumSwitch(tree.selector, tree.cases);
             if (exhaustiveSwitch) {
-<<<<<<< HEAD
-                Set<Symbol> coveredSymbols = coveredSymbolsForCases(tree.pos(), tree.selector, tree.cases);
-                tree.isExhaustive |= isExhaustive(tree.selector.pos(), tree.selector.type, coveredSymbols);
-=======
                 tree.isExhaustive |= exhausts(tree.selector, tree.cases);
->>>>>>> 94eb44b1
                 if (!tree.isExhaustive) {
                     log.error(tree, Errors.NotExhaustiveStatement);
                 }
@@ -757,12 +734,10 @@
                     }
                 }
             }
-<<<<<<< HEAD
-
             if (tree.selector.type.hasTag(TypeTag.BOOLEAN)) {
                 HashSet<JCTree> labelValues = tree.cases.stream()
+                        .filter(TreeInfo::unguardedCase)
                         .flatMap(c -> c.labels.stream())
-                        .filter(TreeInfo::unguardedCaseLabel)
                         .filter(l -> !l.hasTag(DEFAULTCASELABEL))
                         .map(l -> l.hasTag(CONSTANTCASELABEL) ? ((JCConstantCaseLabel) l).expr
                                 : ((JCPatternCaseLabel) l).pat)
@@ -776,16 +751,10 @@
                     log.error(tree, Errors.DefaultLabelNotAllowed);
                 }
             } else {
-                Set<Symbol> coveredSymbols = coveredSymbolsForCases(tree.pos(), tree.selector, tree.cases);
                 tree.isExhaustive = tree.hasUnconditionalPattern ||
                         TreeInfo.isErrorEnumSwitch(tree.selector, tree.cases) ||
-                        isExhaustive(tree.selector.pos(), tree.selector.type, coveredSymbols);
-            }
-=======
-            tree.isExhaustive = tree.hasUnconditionalPattern ||
-                                TreeInfo.isErrorEnumSwitch(tree.selector, tree.cases) ||
-                                exhausts(tree.selector, tree.cases);
->>>>>>> 94eb44b1
+                        exhausts(tree.selector, tree.cases);
+            }
             if (!tree.isExhaustive) {
                 log.error(tree, Errors.NotExhaustive);
             }
@@ -793,43 +762,6 @@
             alive = alive.or(resolveYields(tree, prevPendingExits));
         }
 
-<<<<<<< HEAD
-        private Set<Symbol> coveredSymbolsForCases(DiagnosticPosition pos,
-                                                   JCExpression selector,
-                                                   List<JCCase> cases) {
-            HashSet<JCTree> labelValues = cases.stream()
-                                               .flatMap(c -> c.labels.stream())
-                                               .filter(TreeInfo::unguardedCaseLabel)
-                                               .filter(l -> !l.hasTag(DEFAULTCASELABEL))
-                                               .map(l -> l.hasTag(CONSTANTCASELABEL) ? ((JCConstantCaseLabel) l).expr
-                                                                                     : ((JCPatternCaseLabel) l).pat)
-                                               .collect(Collectors.toCollection(HashSet::new));
-            return coveredSymbols(pos, selector.type, labelValues);
-        }
-
-        private Set<Symbol> coveredSymbols(DiagnosticPosition pos,
-                                           Type targetType,
-                                           Iterable<? extends JCTree> labels) {
-            Set<Symbol> coveredSymbols = new HashSet<>();
-            Map<UniqueType, List<JCRecordPattern>> deconstructionPatternsByType = new HashMap<>();
-
-            for (JCTree labelValue : labels) {
-                switch (labelValue.getTag()) {
-                    case BINDINGPATTERN, PARENTHESIZEDPATTERN -> {
-                        Type primaryPatternType = TreeInfo.primaryPatternType((JCPattern) labelValue);
-                        if (!primaryPatternType.hasTag(NONE)) {
-                            coveredSymbols.add(primaryPatternType.tsym);
-                            if (primaryPatternType.tsym.type.isPrimitive()) {
-                                // if it is primitive, it covers its wrapper type
-                                coveredSymbols.add(types.boxedClass(primaryPatternType.tsym.type));
-                                // if the target is unconditionally exact to the pattern, target is covered
-                                if (types.checkUnconditionallyExact(targetType, primaryPatternType.tsym.type)) {
-                                    coveredSymbols.add(targetType.tsym);
-                                }
-                            } else if (primaryPatternType.tsym.type.isReference() && targetType.isPrimitive() && types.isCastable(primaryPatternType.tsym.type, targetType)) {
-                                coveredSymbols.add(types.unboxedType(primaryPatternType).tsym);
-                            }
-=======
         private boolean exhausts(JCExpression selector, List<JCCase> cases) {
             Set<PatternDescription> patternSet = new HashSet<>();
             Map<Symbol, Set<Symbol>> enum2Constants = new HashMap<>();
@@ -852,7 +784,6 @@
                                        .forEach(result::add);
                                 return result;
                             }).remove(s);
->>>>>>> 94eb44b1
                         }
                     }
                 }
@@ -887,71 +818,11 @@
         private boolean checkCovered(Type seltype, Iterable<PatternDescription> patterns) {
             for (Type seltypeComponent : components(seltype)) {
                 for (PatternDescription pd : patterns) {
-                    if (pd instanceof BindingPattern bp &&
-                        types.isSubtype(seltypeComponent, types.erasure(bp.type))) {
+                    if(isBpCovered(seltypeComponent, pd)) {
                         return true;
                     }
                 }
             }
-<<<<<<< HEAD
-            for (Entry<UniqueType, List<JCRecordPattern>> e : deconstructionPatternsByType.entrySet()) {
-                if (e.getValue().stream().anyMatch(r -> r.nested.size() != r.record.getRecordComponents().size())) {
-                    coveredSymbols.add(syms.errSymbol);
-                } else if (coversDeconstructionFromComponent(pos, e.getKey().type, e.getValue(), 0)) {
-                    coveredSymbols.add(e.getKey().type.tsym);
-                }
-            }
-            return coveredSymbols;
-        }
-
-        private boolean coversDeconstructionFromComponent(DiagnosticPosition pos,
-                                                          Type recordType,
-                                                          List<JCRecordPattern> deconstructionPatterns,
-                                                          int component) {
-            //Given a set of record patterns for the same record, and a starting component,
-            //this method checks, whether the nested patterns for the components are exhaustive,
-            //i.e. represent all possible combinations.
-            //This is done by categorizing the patterns based on the type covered by the given
-            //starting component.
-            //For each such category, it is then checked if the nested patterns starting at the next
-            //component are exhaustive, by recursivelly invoking this method. If these nested patterns
-            //are exhaustive, the given covered type is accepted.
-            //All such covered types are then checked whether they cover the declared type of
-            //the starting component's declaration. If yes, the given set of patterns starting at
-            //the given component cover the given record exhaustivelly, and true is returned.
-            List<? extends RecordComponent> components =
-                    deconstructionPatterns.head.record.getRecordComponents();
-
-            if (components.size() == component) {
-                //no components remain to be checked:
-                return true;
-            }
-
-            //for the first tested component, gather symbols covered by the nested patterns:
-            Type instantiatedComponentType = types.memberType(recordType, components.get(component));
-            List<JCPattern> nestedComponentPatterns = deconstructionPatterns.map(d -> d.nested.get(component));
-            Set<Symbol> coveredSymbolsForComponent = coveredSymbols(pos, instantiatedComponentType,
-                                                                    nestedComponentPatterns);
-
-            //for each of the symbols covered by the starting component, find all deconstruction patterns
-            //that have the given type, or its supertype, as a type of the starting nested pattern:
-            Map<Symbol, List<JCRecordPattern>> coveredSymbol2Patterns = new HashMap<>();
-
-            for (JCRecordPattern deconstructionPattern : deconstructionPatterns) {
-                JCPattern nestedPattern = deconstructionPattern.nested.get(component);
-                Symbol componentPatternType;
-                switch (nestedPattern.getTag()) {
-                    case BINDINGPATTERN, PARENTHESIZEDPATTERN -> {
-                        Type primaryPatternType =
-                                TreeInfo.primaryPatternType(nestedPattern);
-                        componentPatternType = primaryPatternType.tsym;
-                    }
-                    case RECORDPATTERN -> {
-                        componentPatternType = ((JCRecordPattern) nestedPattern).record;
-                    }
-                    default -> {
-                        throw Assert.error("Unexpected tree kind: " + nestedPattern.getTag());
-=======
             return false;
         }
 
@@ -966,19 +837,9 @@
                                                                         .collect(List.collector());
                         }
                         yield List.nil();
->>>>>>> 94eb44b1
                     }
                     yield List.of(types.erasure(seltype));
                 }
-<<<<<<< HEAD
-                for (Symbol currentType : coveredSymbolsForComponent) {
-                    if (types.checkUnconditionallyExact(currentType.type, componentPatternType.type) ||
-                            types.isConvertible(currentType.type, componentPatternType.type)) {
-                        coveredSymbol2Patterns.put(currentType,
-                                                   coveredSymbol2Patterns.getOrDefault(currentType,
-                                                                                       List.nil())
-                                              .prepend(deconstructionPattern));
-=======
                 case TYPEVAR -> components(((TypeVar) seltype).getUpperBound());
                 default -> List.of(types.erasure(seltype));
             };
@@ -1060,7 +921,6 @@
                         Set<PatternDescription> newPatterns = new HashSet<>(patterns);
                         newPatterns.addAll(toAdd);
                         return newPatterns;
->>>>>>> 94eb44b1
                     }
                 }
             }
@@ -1238,8 +1098,7 @@
                         reducedNestedPatterns[i] = newNested;
                     }
 
-                    covered &= newNested instanceof BindingPattern bp &&
-                               types.isSubtype(types.erasure(componentType[i]), types.erasure(bp.type));
+                    covered &= isBpCovered(componentType[i], newNested);
                 }
                 if (covered) {
                     return new BindingPattern(rpOne.recordType);
@@ -1413,6 +1272,30 @@
                 Flow.this.make = null;
             }
         }
+    }
+
+    private boolean isBpCovered(Type componentType, PatternDescription newNested) {
+        if (newNested instanceof BindingPattern bp) {
+            var seltype = types.erasure(componentType);
+
+            if (seltype.isPrimitive()) {
+                if (types.isSameType(bp.type, types.boxedClass(seltype).type)) {
+                    return true;
+                }
+
+                // if the target is unconditionally exact to the pattern, target is covered
+                if (types.checkUnconditionallyExact(seltype, bp.type)) {
+                    return true;
+                }
+            } else if (seltype.isReference() && bp.type.isPrimitive() && types.isCastable(seltype, bp.type)) {
+                return true;
+            } else {
+                if (types.isSubtype(seltype, types.erasure(bp.type))) {
+                    return true;
+                }
+            }
+        }
+        return false;
     }
 
     /**
@@ -3618,7 +3501,7 @@
     sealed interface PatternDescription { }
     public PatternDescription makePatternDescription(Type selectorType, JCPattern pattern) {
         if (pattern instanceof JCBindingPattern binding) {
-            Type type = types.isSubtype(selectorType, binding.type)
+            Type type = !selectorType.isPrimitive() && types.isSubtype(selectorType, binding.type)
                     ? selectorType : binding.type;
             return new BindingPattern(type);
         } else if (pattern instanceof JCRecordPattern record) {
