--- conflicted
+++ resolved
@@ -263,11 +263,7 @@
     public boolean aliveAfter(Env<AttrContext> env, JCTree that, TreeMaker make) {
         //we need to disable diagnostics temporarily; the problem is that if
         //"that" contains e.g. an unreachable statement, an error
-<<<<<<< HEAD
-        //message will be reported and will cause compilation to skip the flow analyis
-=======
         //message will be reported and will cause compilation to skip the flow analysis
->>>>>>> 5bcd6488
         //step - if we suppress diagnostics, we won't stop at Attr for flow-analysis
         //related errors, which will allow for more errors to be detected
         Log.DiagnosticHandler diagHandler = new Log.DiscardDiagnosticHandler(log);
@@ -284,32 +280,15 @@
     public boolean breaksOutOf(Env<AttrContext> env, JCTree loop, JCTree body, TreeMaker make) {
         //we need to disable diagnostics temporarily; the problem is that if
         //"that" contains e.g. an unreachable statement, an error
-<<<<<<< HEAD
-        //message will be reported and will cause compilation to skip the flow analyis
-=======
         //message will be reported and will cause compilation to skip the flow analysis
->>>>>>> 5bcd6488
         //step - if we suppress diagnostics, we won't stop at Attr for flow-analysis
         //related errors, which will allow for more errors to be detected
         Log.DiagnosticHandler diagHandler = new Log.DiscardDiagnosticHandler(log);
         try {
-<<<<<<< HEAD
-            boolean[] breaksOut = new boolean[1];
-            new AliveAnalyzer() {
-                @Override
-                public void visitBreak(JCBreak tree) {
-                    breaksOut[0] |= (super.alive == Liveness.ALIVE && tree.target == loop);
-                    super.visitBreak(tree);
-                }
-            }.analyzeTree(env, body, make);
-
-            return breaksOut[0];
-=======
             SnippetBreakAnalyzer analyzer = new SnippetBreakAnalyzer();
 
             analyzer.analyzeTree(env, body, make);
             return analyzer.breaksOut();
->>>>>>> 5bcd6488
         } finally {
             log.popDiagnosticHandler(diagHandler);
         }
@@ -1640,8 +1619,6 @@
         }
     }
 
-<<<<<<< HEAD
-=======
     class SnippetBreakAnalyzer extends AliveAnalyzer {
         private final Set<JCTree> seenTrees = new HashSet<>();
         private boolean breaksOut;
@@ -1691,7 +1668,6 @@
         }
     }
 
->>>>>>> 5bcd6488
     /**
      * Specialized pass that performs DA/DU on a lambda
      */
