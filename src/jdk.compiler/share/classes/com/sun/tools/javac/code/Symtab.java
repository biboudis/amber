/*
 * Copyright (c) 1999, 2019, Oracle and/or its affiliates. All rights reserved.
 * DO NOT ALTER OR REMOVE COPYRIGHT NOTICES OR THIS FILE HEADER.
 *
 * This code is free software; you can redistribute it and/or modify it
 * under the terms of the GNU General Public License version 2 only, as
 * published by the Free Software Foundation.  Oracle designates this
 * particular file as subject to the "Classpath" exception as provided
 * by Oracle in the LICENSE file that accompanied this code.
 *
 * This code is distributed in the hope that it will be useful, but WITHOUT
 * ANY WARRANTY; without even the implied warranty of MERCHANTABILITY or
 * FITNESS FOR A PARTICULAR PURPOSE.  See the GNU General Public License
 * version 2 for more details (a copy is included in the LICENSE file that
 * accompanied this code).
 *
 * You should have received a copy of the GNU General Public License version
 * 2 along with this work; if not, write to the Free Software Foundation,
 * Inc., 51 Franklin St, Fifth Floor, Boston, MA 02110-1301 USA.
 *
 * Please contact Oracle, 500 Oracle Parkway, Redwood Shores, CA 94065 USA
 * or visit www.oracle.com if you need additional information or have any
 * questions.
 */

package com.sun.tools.javac.code;

import java.util.Collection;
import java.util.Collections;
import java.util.EnumSet;
import java.util.HashMap;
import java.util.LinkedHashMap;
import java.util.Map;

import javax.lang.model.element.ElementVisitor;

import com.sun.tools.javac.code.Scope.WriteableScope;
import com.sun.tools.javac.code.Source.Feature;
import com.sun.tools.javac.code.Symbol.ClassSymbol;
import com.sun.tools.javac.code.Symbol.Completer;
import com.sun.tools.javac.code.Symbol.CompletionFailure;
import com.sun.tools.javac.code.Symbol.MethodSymbol;
import com.sun.tools.javac.code.Symbol.ModuleSymbol;
import com.sun.tools.javac.code.Symbol.PackageSymbol;
import com.sun.tools.javac.code.Symbol.RootPackageSymbol;
import com.sun.tools.javac.code.Symbol.TypeSymbol;
import com.sun.tools.javac.code.Symbol.VarSymbol;
import com.sun.tools.javac.code.Type.BottomType;
import com.sun.tools.javac.code.Type.ClassType;
import com.sun.tools.javac.code.Type.ErrorType;
import com.sun.tools.javac.code.Type.JCPrimitiveType;
import com.sun.tools.javac.code.Type.JCVoidType;
import com.sun.tools.javac.code.Type.MethodType;
import com.sun.tools.javac.code.Type.UnknownType;
import com.sun.tools.javac.code.Types.UniqueType;
import com.sun.tools.javac.comp.Modules;
import com.sun.tools.javac.util.Assert;
import com.sun.tools.javac.util.Context;
import com.sun.tools.javac.util.Convert;
import com.sun.tools.javac.util.DefinedBy;
import com.sun.tools.javac.util.DefinedBy.Api;
import com.sun.tools.javac.util.Iterators;
import com.sun.tools.javac.util.JavacMessages;
import com.sun.tools.javac.util.List;
import com.sun.tools.javac.util.Name;
import com.sun.tools.javac.util.Names;

import static com.sun.tools.javac.code.Flags.*;
import static com.sun.tools.javac.code.Kinds.Kind.*;
import static com.sun.tools.javac.code.TypeTag.*;

/** A class that defines all predefined constants and operators
 *  as well as special classes such as java.lang.Object, which need
 *  to be known to the compiler. All symbols are held in instance
 *  fields. This makes it possible to work in multiple concurrent
 *  projects, which might use different class files for library classes.
 *
 *  <p><b>This is NOT part of any supported API.
 *  If you write code that depends on this, you do so at your own risk.
 *  This code and its internal interfaces are subject to change or
 *  deletion without notice.</b>
 */
public class Symtab {
    /** The context key for the symbol table. */
    protected static final Context.Key<Symtab> symtabKey = new Context.Key<>();

    /** Get the symbol table instance. */
    public static Symtab instance(Context context) {
        Symtab instance = context.get(symtabKey);
        if (instance == null)
            instance = new Symtab(context);
        return instance;
    }

    /** Builtin types.
     */
    public final JCPrimitiveType byteType = new JCPrimitiveType(BYTE, null);
    public final JCPrimitiveType charType = new JCPrimitiveType(CHAR, null);
    public final JCPrimitiveType shortType = new JCPrimitiveType(SHORT, null);
    public final JCPrimitiveType intType = new JCPrimitiveType(INT, null);
    public final JCPrimitiveType longType = new JCPrimitiveType(LONG, null);
    public final JCPrimitiveType floatType = new JCPrimitiveType(FLOAT, null);
    public final JCPrimitiveType doubleType = new JCPrimitiveType(DOUBLE, null);
    public final JCPrimitiveType booleanType = new JCPrimitiveType(BOOLEAN, null);
    public final Type botType = new BottomType();
    public final JCVoidType voidType = new JCVoidType();

    private final Names names;
    private final JavacMessages messages;
    private final Completer initialCompleter;
    private final Completer moduleCompleter;

    /** A symbol for the unnamed module.
     */
    public final ModuleSymbol unnamedModule;

    /** The error module.
     */
    public final ModuleSymbol errModule;

    /** A symbol for no module, for use with -source 8 or less
     */
    public final ModuleSymbol noModule;

    /** A symbol for the root package.
     */
    public final PackageSymbol rootPackage;

    /** A symbol that stands for a missing symbol.
     */
    public final TypeSymbol noSymbol;

    /** The error symbol.
     */
    public final ClassSymbol errSymbol;

    /** The unknown symbol.
     */
    public final ClassSymbol unknownSymbol;

    /** A value for the errType, with a originalType of noType */
    public final Type errType;

    /** A value for the unknown type. */
    public final Type unknownType;

    /** The builtin type of all arrays. */
    public final ClassSymbol arrayClass;
    public final MethodSymbol arrayCloneMethod;

    /** VGJ: The (singleton) type of all bound types. */
    public final ClassSymbol boundClass;

    /** The builtin type of all methods. */
    public final ClassSymbol methodClass;

    /** A symbol for the java.base module.
     */
    public final ModuleSymbol java_base;

    /** Predefined types.
     */
    public final Type objectType;
    public final Type objectMethodsType;
    public final Type objectsType;
    public final Type classType;
    public final Type classLoaderType;
    public final Type stringType;
    public final Type stringBufferType;
    public final Type stringBuilderType;
    public final Type cloneableType;
    public final Type serializableType;
    public final Type serializedLambdaType;
    public final Type varHandleType;
    public final Type methodHandleType;
    public final Type methodHandleLookupType;
    public final Type methodTypeType;
    public final Type nativeHeaderType;
    public final Type throwableType;
    public final Type errorType;
    public final Type interruptedExceptionType;
    public final Type illegalArgumentExceptionType;
    public final Type exceptionType;
    public final Type runtimeExceptionType;
    public final Type classNotFoundExceptionType;
    public final Type noClassDefFoundErrorType;
    public final Type noSuchFieldErrorType;
    public final Type assertionErrorType;
    public final Type incompatibleClassChangeErrorType;
    public final Type cloneNotSupportedExceptionType;
    public final Type annotationType;
    public final TypeSymbol enumSym;
    public final Type listType;
    public final Type collectionsType;
    public final Type comparableType;
    public final Type comparatorType;
    public final Type arraysType;
    public final Type iterableType;
    public final Type iteratorType;
    public final Type annotationTargetType;
    public final Type overrideType;
    public final Type retentionType;
    public final Type deprecatedType;
    public final Type suppressWarningsType;
    public final Type supplierType;
    public final Type inheritedType;
    public final Type profileType;
    public final Type proprietaryType;
    public final Type systemType;
    public final Type autoCloseableType;
    public final Type trustMeType;
    public final Type lambdaMetafactory;
    public final Type stringConcatFactory;
    public final Type repeatableType;
    public final Type documentedType;
    public final Type elementTypeType;
    public final Type functionalInterfaceType;
<<<<<<< HEAD
    public final Type typeDescriptorType;
    public final Type recordType;
    public final Type objectStreamFieldType;
    public final Type objectOutputStreamType;
    public final Type objectInputStreamType;
=======
    public final Type previewFeatureType;
>>>>>>> 80f1aaa7

    /** The symbol representing the length field of an array.
     */
    public final VarSymbol lengthVar;

    /** The symbol representing the final finalize method on enums */
    public final MethodSymbol enumFinalFinalize;

    /** The symbol representing the close method on TWR AutoCloseable type */
    public final MethodSymbol autoCloseableClose;

    /** The predefined type that belongs to a tag.
     */
    public final Type[] typeOfTag = new Type[TypeTag.getTypeTagCount()];

    /** The name of the class that belongs to a basic type tag.
     */
    public final Name[] boxedName = new Name[TypeTag.getTypeTagCount()];

    /** A hashtable containing the encountered top-level and member classes,
     *  indexed by flat names. The table does not contain local classes.
     *  It should be updated from the outside to reflect classes defined
     *  by compiled source files.
     */
    private final Map<Name, Map<ModuleSymbol,ClassSymbol>> classes = new HashMap<>();

    /** A hashtable containing the encountered packages.
     *  the table should be updated from outside to reflect packages defined
     *  by compiled source files.
     */
    private final Map<Name, Map<ModuleSymbol,PackageSymbol>> packages = new HashMap<>();

    /** A hashtable giving the encountered modules.
     */
    private final Map<Name, ModuleSymbol> modules = new LinkedHashMap<>();

    private final Map<Types.UniqueType, VarSymbol> classFields = new HashMap<>();

    public VarSymbol getClassField(Type type, Types types) {
        return classFields.computeIfAbsent(
            new UniqueType(type, types), k -> {
                Type arg = null;
                if (type.getTag() == ARRAY || type.getTag() == CLASS)
                    arg = types.erasure(type);
                else if (type.isPrimitiveOrVoid())
                    arg = types.boxedClass(type).type;
                else
                    throw new AssertionError(type);

                Type t = new ClassType(
                    classType.getEnclosingType(), List.of(arg), classType.tsym);
                return new VarSymbol(
                    STATIC | PUBLIC | FINAL, names._class, t, type.tsym);
            });
    }

    public void initType(Type type, ClassSymbol c) {
        type.tsym = c;
        typeOfTag[type.getTag().ordinal()] = type;
    }

    public void initType(Type type, String name) {
        initType(
            type,
            new ClassSymbol(
                PUBLIC, names.fromString(name), type, rootPackage));
    }

    public void initType(Type type, String name, String bname) {
        initType(type, name);
        boxedName[type.getTag().ordinal()] = names.fromString("java.lang." + bname);
    }

    /** The class symbol that owns all predefined symbols.
     */
    public final ClassSymbol predefClass;

    /** Enter a class into symbol table.
     *  @param s The name of the class.
     */
    private Type enterClass(String s) {
        return enterClass(java_base, names.fromString(s)).type;
    }

    public void synthesizeEmptyInterfaceIfMissing(final Type type) {
        final Completer completer = type.tsym.completer;
        type.tsym.completer = new Completer() {
            @Override
            public void complete(Symbol sym) throws CompletionFailure {
                try {
                    completer.complete(sym);
                } catch (CompletionFailure e) {
                    sym.flags_field |= (PUBLIC | INTERFACE);
                    ((ClassType) sym.type).supertype_field = objectType;
                }
            }

            @Override
            public boolean isTerminal() {
                return completer.isTerminal();
            }
        };
    }

    public void synthesizeBoxTypeIfMissing(final Type type) {
        ClassSymbol sym = enterClass(java_base, boxedName[type.getTag().ordinal()]);
        final Completer completer = sym.completer;
        sym.completer = new Completer() {
            @Override
            public void complete(Symbol sym) throws CompletionFailure {
                try {
                    completer.complete(sym);
                } catch (CompletionFailure e) {
                    sym.flags_field |= PUBLIC;
                    ((ClassType) sym.type).supertype_field = objectType;
                    MethodSymbol boxMethod =
                        new MethodSymbol(PUBLIC | STATIC, names.valueOf,
                                         new MethodType(List.of(type), sym.type,
                                List.nil(), methodClass),
                            sym);
                    sym.members().enter(boxMethod);
                    MethodSymbol unboxMethod =
                        new MethodSymbol(PUBLIC,
                            type.tsym.name.append(names.Value), // x.intValue()
                            new MethodType(List.nil(), type,
                                List.nil(), methodClass),
                            sym);
                    sym.members().enter(unboxMethod);
                }
            }

            @Override
            public boolean isTerminal() {
                return completer.isTerminal();
            }
        };
    }

    // Enter a synthetic class that is used to mark classes in ct.sym.
    // This class does not have a class file.
    private Type enterSyntheticAnnotation(String name) {
        // for now, leave the module null, to prevent problems from synthesizing the
        // existence of a class in any specific module, including noModule
        ClassType type = (ClassType)enterClass(java_base, names.fromString(name)).type;
        ClassSymbol sym = (ClassSymbol)type.tsym;
        sym.completer = Completer.NULL_COMPLETER;
        sym.flags_field = PUBLIC|ACYCLIC|ANNOTATION|INTERFACE;
        sym.erasure_field = type;
        sym.members_field = WriteableScope.create(sym);
        type.typarams_field = List.nil();
        type.allparams_field = List.nil();
        type.supertype_field = annotationType;
        type.interfaces_field = List.nil();
        return type;
    }

    /** Constructor; enters all predefined identifiers and operators
     *  into symbol table.
     */
    protected Symtab(Context context) throws CompletionFailure {
        context.put(symtabKey, this);

        names = Names.instance(context);

        // Create the unknown type
        unknownType = new UnknownType();

        messages = JavacMessages.instance(context);

        MissingInfoHandler missingInfoHandler = MissingInfoHandler.instance(context);

        rootPackage = new RootPackageSymbol(names.empty, null, missingInfoHandler);

        // create the basic builtin symbols
        unnamedModule = new ModuleSymbol(names.empty, null) {
                {
                    directives = List.nil();
                    exports = List.nil();
                    provides = List.nil();
                    uses = List.nil();
                    ModuleSymbol java_base = enterModule(names.java_base);
                    com.sun.tools.javac.code.Directive.RequiresDirective d =
                            new com.sun.tools.javac.code.Directive.RequiresDirective(java_base,
                                    EnumSet.of(com.sun.tools.javac.code.Directive.RequiresFlag.MANDATED));
                    requires = List.of(d);
                }
                @Override
                public String toString() {
                    return messages.getLocalizedString("compiler.misc.unnamed.module");
                }
            };
        addRootPackageFor(unnamedModule);
        unnamedModule.enclosedPackages = unnamedModule.enclosedPackages.prepend(unnamedModule.unnamedPackage);

        errModule = new ModuleSymbol(names.empty, null) {
                {
                    directives = List.nil();
                    exports = List.nil();
                    provides = List.nil();
                    uses = List.nil();
                    ModuleSymbol java_base = enterModule(names.java_base);
                    com.sun.tools.javac.code.Directive.RequiresDirective d =
                            new com.sun.tools.javac.code.Directive.RequiresDirective(java_base,
                                    EnumSet.of(com.sun.tools.javac.code.Directive.RequiresFlag.MANDATED));
                    requires = List.of(d);
                }
            };
        addRootPackageFor(errModule);

        noModule = new ModuleSymbol(names.empty, null) {
            @Override public boolean isNoModule() {
                return true;
            }
        };
        addRootPackageFor(noModule);

        noSymbol = new TypeSymbol(NIL, 0, names.empty, Type.noType, rootPackage) {
            @Override @DefinedBy(Api.LANGUAGE_MODEL)
            public <R, P> R accept(ElementVisitor<R, P> v, P p) {
                return v.visitUnknown(this, p);
            }
        };

        // create the error symbols
        errSymbol = new ClassSymbol(PUBLIC|STATIC|ACYCLIC, names.any, null, rootPackage);
        errType = new ErrorType(errSymbol, Type.noType);

        unknownSymbol = new ClassSymbol(PUBLIC|STATIC|ACYCLIC, names.fromString("<any?>"), null, rootPackage);
        unknownSymbol.members_field = new Scope.ErrorScope(unknownSymbol);
        unknownSymbol.type = unknownType;

        // initialize builtin types
        initType(byteType, "byte", "Byte");
        initType(shortType, "short", "Short");
        initType(charType, "char", "Character");
        initType(intType, "int", "Integer");
        initType(longType, "long", "Long");
        initType(floatType, "float", "Float");
        initType(doubleType, "double", "Double");
        initType(booleanType, "boolean", "Boolean");
        initType(voidType, "void", "Void");
        initType(botType, "<nulltype>");
        initType(errType, errSymbol);
        initType(unknownType, unknownSymbol);

        // the builtin class of all arrays
        arrayClass = new ClassSymbol(PUBLIC|ACYCLIC, names.Array, noSymbol);

        // VGJ
        boundClass = new ClassSymbol(PUBLIC|ACYCLIC, names.Bound, noSymbol);
        boundClass.members_field = new Scope.ErrorScope(boundClass);

        // the builtin class of all methods
        methodClass = new ClassSymbol(PUBLIC|ACYCLIC, names.Method, noSymbol);
        methodClass.members_field = new Scope.ErrorScope(boundClass);

        // Create class to hold all predefined constants and operations.
        predefClass = new ClassSymbol(PUBLIC|ACYCLIC, names.empty, rootPackage);
        WriteableScope scope = WriteableScope.create(predefClass);
        predefClass.members_field = scope;

        // Get the initial completer for Symbols from the ClassFinder
        initialCompleter = ClassFinder.instance(context).getCompleter();
        rootPackage.members_field = WriteableScope.create(rootPackage);

        // Enter symbols for basic types.
        scope.enter(byteType.tsym);
        scope.enter(shortType.tsym);
        scope.enter(charType.tsym);
        scope.enter(intType.tsym);
        scope.enter(longType.tsym);
        scope.enter(floatType.tsym);
        scope.enter(doubleType.tsym);
        scope.enter(booleanType.tsym);
        scope.enter(errType.tsym);

        // Enter symbol for the errSymbol
        scope.enter(errSymbol);

        Source source = Source.instance(context);
        if (Feature.MODULES.allowedInSource(source)) {
            java_base = enterModule(names.java_base);
            //avoid completing java.base during the Symtab initialization
            java_base.completer = Completer.NULL_COMPLETER;
            java_base.visiblePackages = Collections.emptyMap();
        } else {
            java_base = noModule;
        }

        // Get the initial completer for ModuleSymbols from Modules
        moduleCompleter = Modules.instance(context).getCompleter();

        // Enter predefined classes. All are assumed to be in the java.base module.
        objectType = enterClass("java.lang.Object");
        objectMethodsType = enterClass("java.lang.invoke.ObjectMethods");
        objectsType = enterClass("java.util.Objects");
        classType = enterClass("java.lang.Class");
        stringType = enterClass("java.lang.String");
        stringBufferType = enterClass("java.lang.StringBuffer");
        stringBuilderType = enterClass("java.lang.StringBuilder");
        cloneableType = enterClass("java.lang.Cloneable");
        throwableType = enterClass("java.lang.Throwable");
        serializableType = enterClass("java.io.Serializable");
        serializedLambdaType = enterClass("java.lang.invoke.SerializedLambda");
        varHandleType = enterClass("java.lang.invoke.VarHandle");
        methodHandleType = enterClass("java.lang.invoke.MethodHandle");
        methodHandleLookupType = enterClass("java.lang.invoke.MethodHandles$Lookup");
        methodTypeType = enterClass("java.lang.invoke.MethodType");
        errorType = enterClass("java.lang.Error");
        illegalArgumentExceptionType = enterClass("java.lang.IllegalArgumentException");
        interruptedExceptionType = enterClass("java.lang.InterruptedException");
        exceptionType = enterClass("java.lang.Exception");
        runtimeExceptionType = enterClass("java.lang.RuntimeException");
        classNotFoundExceptionType = enterClass("java.lang.ClassNotFoundException");
        noClassDefFoundErrorType = enterClass("java.lang.NoClassDefFoundError");
        noSuchFieldErrorType = enterClass("java.lang.NoSuchFieldError");
        assertionErrorType = enterClass("java.lang.AssertionError");
        incompatibleClassChangeErrorType = enterClass("java.lang.IncompatibleClassChangeError");
        cloneNotSupportedExceptionType = enterClass("java.lang.CloneNotSupportedException");
        annotationType = enterClass("java.lang.annotation.Annotation");
        classLoaderType = enterClass("java.lang.ClassLoader");
        enumSym = enterClass(java_base, names.java_lang_Enum);
        enumFinalFinalize =
            new MethodSymbol(PROTECTED|FINAL|HYPOTHETICAL,
                             names.finalize,
                             new MethodType(List.nil(), voidType,
                                            List.nil(), methodClass),
                             enumSym);
        listType = enterClass("java.util.List");
        collectionsType = enterClass("java.util.Collections");
        comparableType = enterClass("java.lang.Comparable");
        comparatorType = enterClass("java.util.Comparator");
        arraysType = enterClass("java.util.Arrays");
        iterableType = enterClass("java.lang.Iterable");
        iteratorType = enterClass("java.util.Iterator");
        annotationTargetType = enterClass("java.lang.annotation.Target");
        overrideType = enterClass("java.lang.Override");
        retentionType = enterClass("java.lang.annotation.Retention");
        deprecatedType = enterClass("java.lang.Deprecated");
        suppressWarningsType = enterClass("java.lang.SuppressWarnings");
        supplierType = enterClass("java.util.function.Supplier");
        inheritedType = enterClass("java.lang.annotation.Inherited");
        repeatableType = enterClass("java.lang.annotation.Repeatable");
        documentedType = enterClass("java.lang.annotation.Documented");
        elementTypeType = enterClass("java.lang.annotation.ElementType");
        systemType = enterClass("java.lang.System");
        autoCloseableType = enterClass("java.lang.AutoCloseable");
        autoCloseableClose = new MethodSymbol(PUBLIC,
                             names.close,
                             new MethodType(List.nil(), voidType,
                                            List.of(exceptionType), methodClass),
                             autoCloseableType.tsym);
        trustMeType = enterClass("java.lang.SafeVarargs");
        nativeHeaderType = enterClass("java.lang.annotation.Native");
        lambdaMetafactory = enterClass("java.lang.invoke.LambdaMetafactory");
        stringConcatFactory = enterClass("java.lang.invoke.StringConcatFactory");
        functionalInterfaceType = enterClass("java.lang.FunctionalInterface");
<<<<<<< HEAD
        typeDescriptorType = enterClass("java.lang.invoke.TypeDescriptor");
        recordType = enterClass("java.lang.Record");
        objectStreamFieldType = enterClass("java.io.ObjectStreamField");
        objectOutputStreamType = enterClass("java.io.ObjectOutputStream");
        objectInputStreamType = enterClass("java.io.ObjectInputStream");
=======
        previewFeatureType = enterClass("jdk.internal.PreviewFeature");
>>>>>>> 80f1aaa7

        synthesizeEmptyInterfaceIfMissing(autoCloseableType);
        synthesizeEmptyInterfaceIfMissing(cloneableType);
        synthesizeEmptyInterfaceIfMissing(serializableType);
        synthesizeEmptyInterfaceIfMissing(lambdaMetafactory);
        synthesizeEmptyInterfaceIfMissing(serializedLambdaType);
        synthesizeEmptyInterfaceIfMissing(stringConcatFactory);
        synthesizeBoxTypeIfMissing(doubleType);
        synthesizeBoxTypeIfMissing(floatType);
        synthesizeBoxTypeIfMissing(voidType);

        // Enter a synthetic class that is used to mark internal
        // proprietary classes in ct.sym.  This class does not have a
        // class file.
        proprietaryType = enterSyntheticAnnotation("sun.Proprietary+Annotation");

        // Enter a synthetic class that is used to provide profile info for
        // classes in ct.sym.  This class does not have a class file.
        profileType = enterSyntheticAnnotation("jdk.Profile+Annotation");
        MethodSymbol m = new MethodSymbol(PUBLIC | ABSTRACT, names.value, intType, profileType.tsym);
        profileType.tsym.members().enter(m);

        // Enter a class for arrays.
        // The class implements java.lang.Cloneable and java.io.Serializable.
        // It has a final length field and a clone method.
        ClassType arrayClassType = (ClassType)arrayClass.type;
        arrayClassType.supertype_field = objectType;
        arrayClassType.interfaces_field = List.of(cloneableType, serializableType);
        arrayClass.members_field = WriteableScope.create(arrayClass);
        lengthVar = new VarSymbol(
            PUBLIC | FINAL,
            names.length,
            intType,
            arrayClass);
        arrayClass.members().enter(lengthVar);
        arrayCloneMethod = new MethodSymbol(
            PUBLIC,
            names.clone,
            new MethodType(List.nil(), objectType,
                           List.nil(), methodClass),
            arrayClass);
        arrayClass.members().enter(arrayCloneMethod);

        if (java_base != noModule)
            java_base.completer = moduleCompleter::complete; //bootstrap issues

    }

    /** Define a new class given its name and owner.
     */
    public ClassSymbol defineClass(Name name, Symbol owner) {
        ClassSymbol c = new ClassSymbol(0, name, owner);
        c.completer = initialCompleter;
        return c;
    }

    /** Create a new toplevel or member class symbol with given name
     *  and owner and enter in `classes' unless already there.
     */
    public ClassSymbol enterClass(ModuleSymbol msym, Name name, TypeSymbol owner) {
        Assert.checkNonNull(msym);
        Name flatname = TypeSymbol.formFlatName(name, owner);
        ClassSymbol c = getClass(msym, flatname);
        if (c == null) {
            c = defineClass(name, owner);
            doEnterClass(msym, c);
        } else if ((c.name != name || c.owner != owner) && owner.kind == TYP && c.owner.kind == PCK) {
            // reassign fields of classes that might have been loaded with
            // their flat names.
            c.owner.members().remove(c);
            c.name = name;
            c.owner = owner;
            c.fullname = ClassSymbol.formFullName(name, owner);
        }
        return c;
    }

    public ClassSymbol getClass(ModuleSymbol msym, Name flatName) {
        Assert.checkNonNull(msym, flatName::toString);
        return classes.getOrDefault(flatName, Collections.emptyMap()).get(msym);
    }

    public PackageSymbol lookupPackage(ModuleSymbol msym, Name flatName) {
        Assert.checkNonNull(msym);

        if (flatName.isEmpty()) {
            //unnamed packages only from the current module - visiblePackages contains *root* package, not unnamed package!
            return msym.unnamedPackage;
        }

        if (msym == noModule) {
            return enterPackage(msym, flatName);
        }

        msym.complete();

        PackageSymbol pack;

        pack = msym.visiblePackages.get(flatName);

        if (pack != null)
            return pack;

        pack = getPackage(msym, flatName);

        if (pack != null && pack.exists())
            return pack;

        boolean dependsOnUnnamed = msym.requires != null &&
                                   msym.requires.stream()
                                                .map(rd -> rd.module)
                                                .anyMatch(mod -> mod == unnamedModule);

        if (dependsOnUnnamed) {
            //msyms depends on the unnamed module, for which we generally don't know
            //the list of packages it "exports" ahead of time. So try to lookup the package in the
            //current module, and in the unnamed module and see if it exists in one of them
            PackageSymbol unnamedPack = getPackage(unnamedModule, flatName);

            if (unnamedPack != null && unnamedPack.exists()) {
                msym.visiblePackages.put(unnamedPack.fullname, unnamedPack);
                return unnamedPack;
            }

            pack = enterPackage(msym, flatName);
            pack.complete();
            if (pack.exists())
                return pack;

            unnamedPack = enterPackage(unnamedModule, flatName);
            unnamedPack.complete();
            if (unnamedPack.exists()) {
                msym.visiblePackages.put(unnamedPack.fullname, unnamedPack);
                return unnamedPack;
            }

            return pack;
        }

        return enterPackage(msym, flatName);
    }

    private static final Map<ModuleSymbol, ClassSymbol> EMPTY = new HashMap<>();

    public void removeClass(ModuleSymbol msym, Name flatName) {
        classes.getOrDefault(flatName, EMPTY).remove(msym);
    }

    public Iterable<ClassSymbol> getAllClasses() {
        return () -> Iterators.createCompoundIterator(classes.values(), v -> v.values().iterator());
    }

    private void doEnterClass(ModuleSymbol msym, ClassSymbol cs) {
        classes.computeIfAbsent(cs.flatname, n -> new HashMap<>()).put(msym, cs);
    }

    /** Create a new member or toplevel class symbol with given flat name
     *  and enter in `classes' unless already there.
     */
    public ClassSymbol enterClass(ModuleSymbol msym, Name flatname) {
        Assert.checkNonNull(msym);
        PackageSymbol ps = lookupPackage(msym, Convert.packagePart(flatname));
        Assert.checkNonNull(ps);
        Assert.checkNonNull(ps.modle);
        ClassSymbol c = getClass(ps.modle, flatname);
        if (c == null) {
            c = defineClass(Convert.shortName(flatname), ps);
            doEnterClass(ps.modle, c);
            return c;
        } else
            return c;
    }

    /** Check to see if a package exists, given its fully qualified name.
     */
    public boolean packageExists(ModuleSymbol msym, Name fullname) {
        Assert.checkNonNull(msym);
        return lookupPackage(msym, fullname).exists();
    }

    /** Make a package, given its fully qualified name.
     */
    public PackageSymbol enterPackage(ModuleSymbol currModule, Name fullname) {
        Assert.checkNonNull(currModule);
        PackageSymbol p = getPackage(currModule, fullname);
        if (p == null) {
            Assert.check(!fullname.isEmpty(), () -> "rootPackage missing!; currModule: " + currModule);
            p = new PackageSymbol(
                    Convert.shortName(fullname),
                    enterPackage(currModule, Convert.packagePart(fullname)));
            p.completer = initialCompleter;
            p.modle = currModule;
            doEnterPackage(currModule, p);
        }
        return p;
    }

    private void doEnterPackage(ModuleSymbol msym, PackageSymbol pack) {
        packages.computeIfAbsent(pack.fullname, n -> new HashMap<>()).put(msym, pack);
        msym.enclosedPackages = msym.enclosedPackages.prepend(pack);
    }

    private void addRootPackageFor(ModuleSymbol module) {
        doEnterPackage(module, rootPackage);
        PackageSymbol unnamedPackage = new PackageSymbol(names.empty, rootPackage) {
                @Override
                public String toString() {
                    return messages.getLocalizedString("compiler.misc.unnamed.package");
                }
            };
        unnamedPackage.modle = module;
        //we cannot use a method reference below, as initialCompleter might be null now
        unnamedPackage.completer = s -> initialCompleter.complete(s);
        module.unnamedPackage = unnamedPackage;
    }

    public PackageSymbol getPackage(ModuleSymbol module, Name fullname) {
        return packages.getOrDefault(fullname, Collections.emptyMap()).get(module);
    }

    public ModuleSymbol enterModule(Name name) {
        ModuleSymbol msym = modules.get(name);
        if (msym == null) {
            msym = ModuleSymbol.create(name, names.module_info);
            addRootPackageFor(msym);
            msym.completer = s -> moduleCompleter.complete(s); //bootstrap issues
            modules.put(name, msym);
        }
        return msym;
    }

    public ModuleSymbol getModule(Name name) {
        return modules.get(name);
    }

    //temporary:
    public ModuleSymbol inferModule(Name packageName) {
        if (packageName.isEmpty())
            return java_base == noModule ? noModule : unnamedModule;//!

        ModuleSymbol msym = null;
        Map<ModuleSymbol,PackageSymbol> map = packages.get(packageName);
        if (map == null)
            return null;
        for (Map.Entry<ModuleSymbol,PackageSymbol> e: map.entrySet()) {
            if (!e.getValue().members().isEmpty()) {
                if (msym == null) {
                    msym = e.getKey();
                } else {
                    return null;
                }
            }
        }
        return msym;
    }

    public List<ModuleSymbol> listPackageModules(Name packageName) {
        if (packageName.isEmpty())
            return List.nil();

        List<ModuleSymbol> result = List.nil();
        Map<ModuleSymbol,PackageSymbol> map = packages.get(packageName);
        if (map != null) {
            for (Map.Entry<ModuleSymbol, PackageSymbol> e: map.entrySet()) {
                if (!e.getValue().members().isEmpty()) {
                    result = result.prepend(e.getKey());
                }
            }
        }
        return result;
    }

    public Collection<ModuleSymbol> getAllModules() {
        return modules.values();
    }

    public Iterable<ClassSymbol> getClassesForName(Name candidate) {
        return classes.getOrDefault(candidate, Collections.emptyMap()).values();
    }

    public Iterable<PackageSymbol> getPackagesForName(Name candidate) {
        return packages.getOrDefault(candidate, Collections.emptyMap()).values();
    }
}<|MERGE_RESOLUTION|>--- conflicted
+++ resolved
@@ -215,15 +215,12 @@
     public final Type documentedType;
     public final Type elementTypeType;
     public final Type functionalInterfaceType;
-<<<<<<< HEAD
+    public final Type previewFeatureType;
     public final Type typeDescriptorType;
     public final Type recordType;
     public final Type objectStreamFieldType;
     public final Type objectOutputStreamType;
     public final Type objectInputStreamType;
-=======
-    public final Type previewFeatureType;
->>>>>>> 80f1aaa7
 
     /** The symbol representing the length field of an array.
      */
@@ -581,15 +578,12 @@
         lambdaMetafactory = enterClass("java.lang.invoke.LambdaMetafactory");
         stringConcatFactory = enterClass("java.lang.invoke.StringConcatFactory");
         functionalInterfaceType = enterClass("java.lang.FunctionalInterface");
-<<<<<<< HEAD
+        previewFeatureType = enterClass("jdk.internal.PreviewFeature");
         typeDescriptorType = enterClass("java.lang.invoke.TypeDescriptor");
         recordType = enterClass("java.lang.Record");
         objectStreamFieldType = enterClass("java.io.ObjectStreamField");
         objectOutputStreamType = enterClass("java.io.ObjectOutputStream");
         objectInputStreamType = enterClass("java.io.ObjectInputStream");
-=======
-        previewFeatureType = enterClass("jdk.internal.PreviewFeature");
->>>>>>> 80f1aaa7
 
         synthesizeEmptyInterfaceIfMissing(autoCloseableType);
         synthesizeEmptyInterfaceIfMissing(cloneableType);
