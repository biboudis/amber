/*
 * Copyright (c) 1999, 2022, Oracle and/or its affiliates. All rights reserved.
 * DO NOT ALTER OR REMOVE COPYRIGHT NOTICES OR THIS FILE HEADER.
 *
 * This code is free software; you can redistribute it and/or modify it
 * under the terms of the GNU General Public License version 2 only, as
 * published by the Free Software Foundation.  Oracle designates this
 * particular file as subject to the "Classpath" exception as provided
 * by Oracle in the LICENSE file that accompanied this code.
 *
 * This code is distributed in the hope that it will be useful, but WITHOUT
 * ANY WARRANTY; without even the implied warranty of MERCHANTABILITY or
 * FITNESS FOR A PARTICULAR PURPOSE.  See the GNU General Public License
 * version 2 for more details (a copy is included in the LICENSE file that
 * accompanied this code).
 *
 * You should have received a copy of the GNU General Public License version
 * 2 along with this work; if not, write to the Free Software Foundation,
 * Inc., 51 Franklin St, Fifth Floor, Boston, MA 02110-1301 USA.
 *
 * Please contact Oracle, 500 Oracle Parkway, Redwood Shores, CA 94065 USA
 * or visit www.oracle.com if you need additional information or have any
 * questions.
 */

package com.sun.tools.javac.code;

import java.util.Collection;
import java.util.Collections;
import java.util.EnumSet;
import java.util.HashMap;
import java.util.LinkedHashMap;
import java.util.Map;

import javax.lang.model.element.ElementVisitor;

import com.sun.tools.javac.code.Scope.WriteableScope;
import com.sun.tools.javac.code.Source.Feature;
import com.sun.tools.javac.code.Symbol.ClassSymbol;
import com.sun.tools.javac.code.Symbol.Completer;
import com.sun.tools.javac.code.Symbol.CompletionFailure;
import com.sun.tools.javac.code.Symbol.MethodSymbol;
import com.sun.tools.javac.code.Symbol.ModuleSymbol;
import com.sun.tools.javac.code.Symbol.PackageSymbol;
import com.sun.tools.javac.code.Symbol.RootPackageSymbol;
import com.sun.tools.javac.code.Symbol.TypeSymbol;
import com.sun.tools.javac.code.Symbol.VarSymbol;
import com.sun.tools.javac.code.Type.BottomType;
import com.sun.tools.javac.code.Type.ClassType;
import com.sun.tools.javac.code.Type.ErrorType;
import com.sun.tools.javac.code.Type.JCPrimitiveType;
import com.sun.tools.javac.code.Type.JCVoidType;
import com.sun.tools.javac.code.Type.MethodType;
import com.sun.tools.javac.code.Type.UnknownType;
import com.sun.tools.javac.code.Types.UniqueType;
import com.sun.tools.javac.comp.Modules;
import com.sun.tools.javac.jvm.Target;
import com.sun.tools.javac.util.Assert;
import com.sun.tools.javac.util.Context;
import com.sun.tools.javac.util.Convert;
import com.sun.tools.javac.util.DefinedBy;
import com.sun.tools.javac.util.DefinedBy.Api;
import com.sun.tools.javac.util.Iterators;
import com.sun.tools.javac.util.JavacMessages;
import com.sun.tools.javac.util.List;
import com.sun.tools.javac.util.Name;
import com.sun.tools.javac.util.Names;

import static com.sun.tools.javac.code.Flags.*;
import static com.sun.tools.javac.code.Kinds.Kind.*;
import static com.sun.tools.javac.code.TypeTag.*;

/** A class that defines all predefined constants and operators
 *  as well as special classes such as java.lang.Object, which need
 *  to be known to the compiler. All symbols are held in instance
 *  fields. This makes it possible to work in multiple concurrent
 *  projects, which might use different class files for library classes.
 *
 *  <p><b>This is NOT part of any supported API.
 *  If you write code that depends on this, you do so at your own risk.
 *  This code and its internal interfaces are subject to change or
 *  deletion without notice.</b>
 */
public class Symtab {
    /** The context key for the symbol table. */
    protected static final Context.Key<Symtab> symtabKey = new Context.Key<>();

    /** Get the symbol table instance. */
    public static Symtab instance(Context context) {
        Symtab instance = context.get(symtabKey);
        if (instance == null)
            instance = new Symtab(context);
        return instance;
    }

    /** Builtin types.
     */
    public final JCPrimitiveType byteType = new JCPrimitiveType(BYTE, null);
    public final JCPrimitiveType charType = new JCPrimitiveType(CHAR, null);
    public final JCPrimitiveType shortType = new JCPrimitiveType(SHORT, null);
    public final JCPrimitiveType intType = new JCPrimitiveType(INT, null);
    public final JCPrimitiveType longType = new JCPrimitiveType(LONG, null);
    public final JCPrimitiveType floatType = new JCPrimitiveType(FLOAT, null);
    public final JCPrimitiveType doubleType = new JCPrimitiveType(DOUBLE, null);
    public final JCPrimitiveType booleanType = new JCPrimitiveType(BOOLEAN, null);
    public final Type botType = new BottomType();
    public final JCVoidType voidType = new JCVoidType();

    private final Names names;
    private final JavacMessages messages;
    private final Completer initialCompleter;
    private final Completer moduleCompleter;

    /** A symbol for the unnamed module.
     */
    public final ModuleSymbol unnamedModule;

    /** The error module.
     */
    public final ModuleSymbol errModule;

    /** A symbol for no module, for use with -source 8 or less
     */
    public final ModuleSymbol noModule;

    /** A symbol for the root package.
     */
    public final PackageSymbol rootPackage;

    /** A symbol that stands for a missing symbol.
     */
    public final TypeSymbol noSymbol;

    /** The error symbol.
     */
    public final ClassSymbol errSymbol;

    /** The unknown symbol.
     */
    public final ClassSymbol unknownSymbol;

    /** A value for the errType, with a originalType of noType */
    public final Type errType;

    /** A value for the unknown type. */
    public final Type unknownType;

    /** The builtin type of all arrays. */
    public final ClassSymbol arrayClass;
    public final MethodSymbol arrayCloneMethod;

    /** VGJ: The (singleton) type of all bound types. */
    public final ClassSymbol boundClass;

    /** The builtin type of all methods. */
    public final ClassSymbol methodClass;

    /** A symbol for the java.base module.
     */
    public final ModuleSymbol java_base;

    /** Predefined types.
     */
    public final Type objectType;
    public final Type objectMethodsType;
    public final Type exactnessMethodsType;
    public final Type objectsType;
    public final Type classType;
    public final Type classLoaderType;
    public final Type stringType;
    public final Type stringBufferType;
    public final Type stringBuilderType;
    public final Type cloneableType;
    public final Type serializableType;
    public final Type serializedLambdaType;
    public final Type varHandleType;
    public final Type methodHandleType;
    public final Type methodHandlesType;
    public final Type methodHandleLookupType;
    public final Type methodTypeType;
    public final Type nativeHeaderType;
    public final Type throwableType;
    public final Type errorType;
    public final Type interruptedExceptionType;
    public final Type illegalArgumentExceptionType;
    public final Type exceptionType;
    public final Type runtimeExceptionType;
    public final Type classNotFoundExceptionType;
    public final Type noClassDefFoundErrorType;
    public final Type noSuchFieldErrorType;
    public final Type assertionErrorType;
    public final Type incompatibleClassChangeErrorType;
    public final Type cloneNotSupportedExceptionType;
    public final Type matchExceptionType;
    public final Type annotationType;
    public final TypeSymbol enumSym;
    public final Type listType;
    public final Type collectionsType;
    public final Type comparableType;
    public final Type comparatorType;
    public final Type arraysType;
    public final Type iterableType;
    public final Type iteratorType;
    public final Type annotationTargetType;
    public final Type overrideType;
    public final Type retentionType;
    public final Type deprecatedType;
    public final Type suppressWarningsType;
    public final Type supplierType;
    public final Type inheritedType;
    public final Type profileType;
    public final Type proprietaryType;
    public final Type systemType;
    public final Type autoCloseableType;
    public final Type trustMeType;
    public final Type lambdaMetafactory;
    public final Type stringConcatFactory;
    public final Type repeatableType;
    public final Type documentedType;
    public final Type elementTypeType;
    public final Type functionalInterfaceType;
    public final Type previewFeatureType;
    public final Type previewFeatureInternalType;
    public final Type typeDescriptorType;
    public final Type recordType;
    public final Type switchBootstrapsType;
    public final Type constantBootstrapsType;
    public final Type valueBasedType;
    public final Type valueBasedInternalType;
    public final Type classDescType;
    public final Type enumDescType;

    // For serialization lint checking
    public final Type objectStreamFieldType;
    public final Type objectInputStreamType;
    public final Type objectOutputStreamType;
    public final Type ioExceptionType;
    public final Type objectStreamExceptionType;
    // For externalization lint checking
    public final Type externalizableType;
    public final Type objectInputType;
    public final Type objectOutputType;

    // For string templates
    public final Type stringTemplateType;
    public final Type templateRuntimeType;
    public final Type processorType;
    public final Type linkageType;

    /** The symbol representing the length field of an array.
     */
    public final VarSymbol lengthVar;

    /** The symbol representing the final finalize method on enums */
    public final MethodSymbol enumFinalFinalize;

    /** The symbol representing the close method on TWR AutoCloseable type */
    public final MethodSymbol autoCloseableClose;

    /** The predefined type that belongs to a tag.
     */
    public final Type[] typeOfTag = new Type[TypeTag.getTypeTagCount()];

    /** The name of the class that belongs to a basic type tag.
     */
    public final Name[] boxedName = new Name[TypeTag.getTypeTagCount()];

    /** A hashtable containing the encountered top-level and member classes,
     *  indexed by flat names. The table does not contain local classes.
     *  It should be updated from the outside to reflect classes defined
     *  by compiled source files.
     */
    private final Map<Name, Map<ModuleSymbol,ClassSymbol>> classes = new HashMap<>();

    /** A hashtable containing the encountered packages.
     *  the table should be updated from outside to reflect packages defined
     *  by compiled source files.
     */
    private final Map<Name, Map<ModuleSymbol,PackageSymbol>> packages = new HashMap<>();

    /** A hashtable giving the encountered modules.
     */
    private final Map<Name, ModuleSymbol> modules = new LinkedHashMap<>();

    private final Map<Types.UniqueType, VarSymbol> classFields = new HashMap<>();

    public VarSymbol getClassField(Type type, Types types) {
        return classFields.computeIfAbsent(
            new UniqueType(type, types), k -> {
                Type arg = null;
                if (type.getTag() == ARRAY || type.getTag() == CLASS)
                    arg = types.erasure(type);
                else if (type.isPrimitiveOrVoid())
                    arg = types.boxedClass(type).type;
                else
                    throw new AssertionError(type);

                Type t = new ClassType(
                    classType.getEnclosingType(), List.of(arg), classType.tsym);
                return new VarSymbol(
                    STATIC | PUBLIC | FINAL, names._class, t, type.tsym);
            });
    }

    public void initType(Type type, ClassSymbol c) {
        type.tsym = c;
        typeOfTag[type.getTag().ordinal()] = type;
    }

    public void initType(Type type, String name) {
        initType(
            type,
            new ClassSymbol(
                PUBLIC, names.fromString(name), type, rootPackage));
    }

    public void initType(Type type, String name, String bname) {
        initType(type, name);
        boxedName[type.getTag().ordinal()] = names.fromString("java.lang." + bname);
    }

    /** The class symbol that owns all predefined symbols.
     */
    public final ClassSymbol predefClass;

    /** Enter a class into symbol table.
     *  @param s The name of the class.
     */
    private Type enterClass(String s) {
        return enterClass(java_base, names.fromString(s)).type;
    }

    public void synthesizeEmptyInterfaceIfMissing(final Type type) {
        final Completer completer = type.tsym.completer;
        type.tsym.completer = new Completer() {
            @Override
            public void complete(Symbol sym) throws CompletionFailure {
                try {
                    completer.complete(sym);
                } catch (CompletionFailure e) {
                    sym.flags_field |= (PUBLIC | INTERFACE);
                    ((ClassType) sym.type).supertype_field = objectType;
                }
            }

            @Override
            public boolean isTerminal() {
                return completer.isTerminal();
            }
        };
    }

    public void synthesizeBoxTypeIfMissing(final Type type) {
        ClassSymbol sym = enterClass(java_base, boxedName[type.getTag().ordinal()]);
        final Completer completer = sym.completer;
        sym.completer = new Completer() {
            @Override
            public void complete(Symbol sym) throws CompletionFailure {
                try {
                    completer.complete(sym);
                } catch (CompletionFailure e) {
                    sym.flags_field |= PUBLIC;
                    ((ClassType) sym.type).supertype_field = objectType;
                    MethodSymbol boxMethod =
                        new MethodSymbol(PUBLIC | STATIC, names.valueOf,
                                         new MethodType(List.of(type), sym.type,
                                List.nil(), methodClass),
                            sym);
                    sym.members().enter(boxMethod);
                    MethodSymbol unboxMethod =
                        new MethodSymbol(PUBLIC,
                            type.tsym.name.append(names.Value), // x.intValue()
                            new MethodType(List.nil(), type,
                                List.nil(), methodClass),
                            sym);
                    sym.members().enter(unboxMethod);
                }
            }

            @Override
            public boolean isTerminal() {
                return completer.isTerminal();
            }
        };
    }

    // Enter a synthetic class that is used to mark classes in ct.sym.
    // This class does not have a class file.
    private Type enterSyntheticAnnotation(String name) {
        // for now, leave the module null, to prevent problems from synthesizing the
        // existence of a class in any specific module, including noModule
        ClassType type = (ClassType)enterClass(java_base, names.fromString(name)).type;
        ClassSymbol sym = (ClassSymbol)type.tsym;
        sym.completer = Completer.NULL_COMPLETER;
        sym.flags_field = PUBLIC|ACYCLIC|ANNOTATION|INTERFACE;
        sym.erasure_field = type;
        sym.members_field = WriteableScope.create(sym);
        type.typarams_field = List.nil();
        type.allparams_field = List.nil();
        type.supertype_field = annotationType;
        type.interfaces_field = List.nil();
        return type;
    }

    /** Constructor; enters all predefined identifiers and operators
     *  into symbol table.
     */
    @SuppressWarnings("this-escape")
    protected Symtab(Context context) throws CompletionFailure {
        context.put(symtabKey, this);

        names = Names.instance(context);

        // Create the unknown type
        unknownType = new UnknownType();

        messages = JavacMessages.instance(context);

        MissingInfoHandler missingInfoHandler = MissingInfoHandler.instance(context);

        Target target = Target.instance(context);
        rootPackage = new RootPackageSymbol(names.empty, null,
                                            missingInfoHandler,
                                            target.runtimeUseNestAccess());

        // create the basic builtin symbols
        unnamedModule = new ModuleSymbol(names.empty, null) {
                {
                    directives = List.nil();
                    exports = List.nil();
                    provides = List.nil();
                    uses = List.nil();
                    ModuleSymbol java_base = enterModule(names.java_base);
                    com.sun.tools.javac.code.Directive.RequiresDirective d =
                            new com.sun.tools.javac.code.Directive.RequiresDirective(java_base,
                                    EnumSet.of(com.sun.tools.javac.code.Directive.RequiresFlag.MANDATED));
                    requires = List.of(d);
                }
                @Override
                public String toString() {
                    return messages.getLocalizedString("compiler.misc.unnamed.module");
                }
            };
        addRootPackageFor(unnamedModule);
        unnamedModule.enclosedPackages = unnamedModule.enclosedPackages.prepend(unnamedModule.unnamedPackage);

        errModule = new ModuleSymbol(names.empty, null) {
                {
                    directives = List.nil();
                    exports = List.nil();
                    provides = List.nil();
                    uses = List.nil();
                    ModuleSymbol java_base = enterModule(names.java_base);
                    com.sun.tools.javac.code.Directive.RequiresDirective d =
                            new com.sun.tools.javac.code.Directive.RequiresDirective(java_base,
                                    EnumSet.of(com.sun.tools.javac.code.Directive.RequiresFlag.MANDATED));
                    requires = List.of(d);
                }
            };
        addRootPackageFor(errModule);

        noModule = new ModuleSymbol(names.empty, null) {
            @Override public boolean isNoModule() {
                return true;
            }
        };
        addRootPackageFor(noModule);

        noSymbol = new TypeSymbol(NIL, 0, names.empty, Type.noType, rootPackage) {
            @Override @DefinedBy(Api.LANGUAGE_MODEL)
            public <R, P> R accept(ElementVisitor<R, P> v, P p) {
                return v.visitUnknown(this, p);
            }
        };

        // create the error symbols
        errSymbol = new ClassSymbol(PUBLIC|STATIC|ACYCLIC, names.any, null, rootPackage);
        errType = new ErrorType(errSymbol, Type.noType);

        unknownSymbol = new ClassSymbol(PUBLIC|STATIC|ACYCLIC, names.fromString("<any?>"), null, rootPackage);
        unknownSymbol.members_field = new Scope.ErrorScope(unknownSymbol);
        unknownSymbol.type = unknownType;

        // initialize builtin types
        initType(byteType, "byte", "Byte");
        initType(shortType, "short", "Short");
        initType(charType, "char", "Character");
        initType(intType, "int", "Integer");
        initType(longType, "long", "Long");
        initType(floatType, "float", "Float");
        initType(doubleType, "double", "Double");
        initType(booleanType, "boolean", "Boolean");
        initType(voidType, "void", "Void");
        initType(botType, "<nulltype>");
        initType(errType, errSymbol);
        initType(unknownType, unknownSymbol);

        // the builtin class of all arrays
        arrayClass = new ClassSymbol(PUBLIC|ACYCLIC, names.Array, noSymbol);

        // VGJ
        boundClass = new ClassSymbol(PUBLIC|ACYCLIC, names.Bound, noSymbol);
        boundClass.members_field = new Scope.ErrorScope(boundClass);

        // the builtin class of all methods
        methodClass = new ClassSymbol(PUBLIC|ACYCLIC, names.Method, noSymbol);
        methodClass.members_field = new Scope.ErrorScope(boundClass);

        // Create class to hold all predefined constants and operations.
        predefClass = new ClassSymbol(PUBLIC|ACYCLIC, names.empty, rootPackage);
        WriteableScope scope = WriteableScope.create(predefClass);
        predefClass.members_field = scope;

        // Get the initial completer for Symbols from the ClassFinder
        initialCompleter = ClassFinder.instance(context).getCompleter();
        rootPackage.members_field = WriteableScope.create(rootPackage);

        // Enter symbols for basic types.
        scope.enter(byteType.tsym);
        scope.enter(shortType.tsym);
        scope.enter(charType.tsym);
        scope.enter(intType.tsym);
        scope.enter(longType.tsym);
        scope.enter(floatType.tsym);
        scope.enter(doubleType.tsym);
        scope.enter(booleanType.tsym);
        scope.enter(errType.tsym);

        // Enter symbol for the errSymbol
        scope.enter(errSymbol);

        Source source = Source.instance(context);
        if (Feature.MODULES.allowedInSource(source)) {
            java_base = enterModule(names.java_base);
            //avoid completing java.base during the Symtab initialization
            java_base.completer = Completer.NULL_COMPLETER;
            java_base.visiblePackages = Collections.emptyMap();
        } else {
            java_base = noModule;
        }

        // Get the initial completer for ModuleSymbols from Modules
        moduleCompleter = Modules.instance(context).getCompleter();

        // Enter predefined classes. All are assumed to be in the java.base module.
        objectType = enterClass("java.lang.Object");
        objectMethodsType = enterClass("java.lang.runtime.ObjectMethods");
        exactnessMethodsType = enterClass("java.lang.runtime.ExactnessMethods");
        objectsType = enterClass("java.util.Objects");
        classType = enterClass("java.lang.Class");
        stringType = enterClass("java.lang.String");
        stringBufferType = enterClass("java.lang.StringBuffer");
        stringBuilderType = enterClass("java.lang.StringBuilder");
        cloneableType = enterClass("java.lang.Cloneable");
        throwableType = enterClass("java.lang.Throwable");
        serializableType = enterClass("java.io.Serializable");
        serializedLambdaType = enterClass("java.lang.invoke.SerializedLambda");
        varHandleType = enterClass("java.lang.invoke.VarHandle");
        methodHandleType = enterClass("java.lang.invoke.MethodHandle");
        methodHandlesType = enterClass("java.lang.invoke.MethodHandles");
        methodHandleLookupType = enterClass("java.lang.invoke.MethodHandles$Lookup");
        methodTypeType = enterClass("java.lang.invoke.MethodType");
        errorType = enterClass("java.lang.Error");
        illegalArgumentExceptionType = enterClass("java.lang.IllegalArgumentException");
        interruptedExceptionType = enterClass("java.lang.InterruptedException");
        exceptionType = enterClass("java.lang.Exception");
        runtimeExceptionType = enterClass("java.lang.RuntimeException");
        classNotFoundExceptionType = enterClass("java.lang.ClassNotFoundException");
        noClassDefFoundErrorType = enterClass("java.lang.NoClassDefFoundError");
        noSuchFieldErrorType = enterClass("java.lang.NoSuchFieldError");
        assertionErrorType = enterClass("java.lang.AssertionError");
        incompatibleClassChangeErrorType = enterClass("java.lang.IncompatibleClassChangeError");
        cloneNotSupportedExceptionType = enterClass("java.lang.CloneNotSupportedException");
        matchExceptionType = enterClass("java.lang.MatchException");
        annotationType = enterClass("java.lang.annotation.Annotation");
        classLoaderType = enterClass("java.lang.ClassLoader");
        enumSym = enterClass(java_base, names.java_lang_Enum);
        enumFinalFinalize =
            new MethodSymbol(PROTECTED|FINAL|HYPOTHETICAL,
                             names.finalize,
                             new MethodType(List.nil(), voidType,
                                            List.nil(), methodClass),
                             enumSym);
        listType = enterClass("java.util.List");
        collectionsType = enterClass("java.util.Collections");
        comparableType = enterClass("java.lang.Comparable");
        comparatorType = enterClass("java.util.Comparator");
        arraysType = enterClass("java.util.Arrays");
        iterableType = enterClass("java.lang.Iterable");
        iteratorType = enterClass("java.util.Iterator");
        annotationTargetType = enterClass("java.lang.annotation.Target");
        overrideType = enterClass("java.lang.Override");
        retentionType = enterClass("java.lang.annotation.Retention");
        deprecatedType = enterClass("java.lang.Deprecated");
        suppressWarningsType = enterClass("java.lang.SuppressWarnings");
        supplierType = enterClass("java.util.function.Supplier");
        inheritedType = enterClass("java.lang.annotation.Inherited");
        repeatableType = enterClass("java.lang.annotation.Repeatable");
        documentedType = enterClass("java.lang.annotation.Documented");
        elementTypeType = enterClass("java.lang.annotation.ElementType");
        systemType = enterClass("java.lang.System");
        autoCloseableType = enterClass("java.lang.AutoCloseable");
        autoCloseableClose = new MethodSymbol(PUBLIC,
                             names.close,
                             new MethodType(List.nil(), voidType,
                                            List.of(exceptionType), methodClass),
                             autoCloseableType.tsym);
        trustMeType = enterClass("java.lang.SafeVarargs");
        nativeHeaderType = enterClass("java.lang.annotation.Native");
        lambdaMetafactory = enterClass("java.lang.invoke.LambdaMetafactory");
        stringConcatFactory = enterClass("java.lang.invoke.StringConcatFactory");
        functionalInterfaceType = enterClass("java.lang.FunctionalInterface");
        previewFeatureType = enterClass("jdk.internal.javac.PreviewFeature");
        previewFeatureInternalType = enterSyntheticAnnotation("jdk.internal.PreviewFeature+Annotation");
        typeDescriptorType = enterClass("java.lang.invoke.TypeDescriptor");
        recordType = enterClass("java.lang.Record");
        switchBootstrapsType = enterClass("java.lang.runtime.SwitchBootstraps");
        constantBootstrapsType = enterClass("java.lang.invoke.ConstantBootstraps");
<<<<<<< HEAD

=======
>>>>>>> 94eb44b1
        valueBasedType = enterClass("jdk.internal.ValueBased");
        valueBasedInternalType = enterSyntheticAnnotation("jdk.internal.ValueBased+Annotation");
        classDescType = enterClass("java.lang.constant.ClassDesc");
        enumDescType = enterClass("java.lang.Enum$EnumDesc");
        // For serialization lint checking
        objectStreamFieldType = enterClass("java.io.ObjectStreamField");
        objectInputStreamType = enterClass("java.io.ObjectInputStream");
        objectOutputStreamType = enterClass("java.io.ObjectOutputStream");
        ioExceptionType = enterClass("java.io.IOException");
        objectStreamExceptionType = enterClass("java.io.ObjectStreamException");
        externalizableType = enterClass("java.io.Externalizable");
        objectInputType  = enterClass("java.io.ObjectInput");
        objectOutputType = enterClass("java.io.ObjectOutput");
        synthesizeEmptyInterfaceIfMissing(autoCloseableType);
        synthesizeEmptyInterfaceIfMissing(cloneableType);
        synthesizeEmptyInterfaceIfMissing(serializableType);
        synthesizeEmptyInterfaceIfMissing(lambdaMetafactory);
        synthesizeEmptyInterfaceIfMissing(serializedLambdaType);
        synthesizeEmptyInterfaceIfMissing(stringConcatFactory);
        synthesizeBoxTypeIfMissing(doubleType);
        synthesizeBoxTypeIfMissing(floatType);
        synthesizeBoxTypeIfMissing(voidType);

        // For string templates
        stringTemplateType = enterClass("java.lang.StringTemplate");
        templateRuntimeType = enterClass("java.lang.runtime.TemplateRuntime");
        processorType = enterClass("java.lang.StringTemplate$Processor");
        linkageType = enterClass("java.lang.StringTemplate$Processor$Linkage");

        // Enter a synthetic class that is used to mark internal
        // proprietary classes in ct.sym.  This class does not have a
        // class file.
        proprietaryType = enterSyntheticAnnotation("sun.Proprietary+Annotation");

        // Enter a synthetic class that is used to provide profile info for
        // classes in ct.sym.  This class does not have a class file.
        profileType = enterSyntheticAnnotation("jdk.Profile+Annotation");
        MethodSymbol m = new MethodSymbol(PUBLIC | ABSTRACT, names.value, intType, profileType.tsym);
        profileType.tsym.members().enter(m);

        // Enter a class for arrays.
        // The class implements java.lang.Cloneable and java.io.Serializable.
        // It has a final length field and a clone method.
        ClassType arrayClassType = (ClassType)arrayClass.type;
        arrayClassType.supertype_field = objectType;
        arrayClassType.interfaces_field = List.of(cloneableType, serializableType);
        arrayClass.members_field = WriteableScope.create(arrayClass);
        lengthVar = new VarSymbol(
            PUBLIC | FINAL,
            names.length,
            intType,
            arrayClass);
        arrayClass.members().enter(lengthVar);
        arrayCloneMethod = new MethodSymbol(
            PUBLIC,
            names.clone,
            new MethodType(List.nil(), objectType,
                           List.nil(), methodClass),
            arrayClass);
        arrayClass.members().enter(arrayCloneMethod);

        if (java_base != noModule)
            java_base.completer = moduleCompleter::complete; //bootstrap issues

    }

    /** Define a new class given its name and owner.
     */
    public ClassSymbol defineClass(Name name, Symbol owner) {
        ClassSymbol c = new ClassSymbol(0, name, owner);
        c.completer = initialCompleter;
        return c;
    }

    /** Create a new toplevel or member class symbol with given name
     *  and owner and enter in `classes' unless already there.
     */
    public ClassSymbol enterClass(ModuleSymbol msym, Name name, TypeSymbol owner) {
        Assert.checkNonNull(msym);
        Name flatname = TypeSymbol.formFlatName(name, owner);
        ClassSymbol c = getClass(msym, flatname);
        if (c == null) {
            c = defineClass(name, owner);
            doEnterClass(msym, c);
        } else if ((c.name != name || c.owner != owner) && owner.kind == TYP &&
                   c.owner.kind == PCK && ((c.flags_field & FROM_SOURCE) == 0)) {
            // reassign fields of classes that might have been loaded with
            // their flat names.
            c.owner.members().remove(c);
            c.name = name;
            c.owner = owner;
            c.fullname = ClassSymbol.formFullName(name, owner);
        }
        return c;
    }

    public ClassSymbol getClass(ModuleSymbol msym, Name flatName) {
        Assert.checkNonNull(msym, flatName::toString);
        return classes.getOrDefault(flatName, Collections.emptyMap()).get(msym);
    }

    public PackageSymbol lookupPackage(ModuleSymbol msym, Name flatName) {
        return lookupPackage(msym, flatName, false);
    }

    private PackageSymbol lookupPackage(ModuleSymbol msym, Name flatName, boolean onlyExisting) {
        Assert.checkNonNull(msym);

        if (flatName.isEmpty()) {
            //unnamed packages only from the current module - visiblePackages contains *root* package, not unnamed package!
            return msym.unnamedPackage;
        }

        if (msym == noModule) {
            return enterPackage(msym, flatName);
        }

        msym.complete();

        PackageSymbol pack;

        pack = msym.visiblePackages.get(flatName);

        if (pack != null)
            return pack;

        pack = getPackage(msym, flatName);

        if ((pack != null && pack.exists()) || onlyExisting)
            return pack;

        boolean dependsOnUnnamed = msym.requires != null &&
                                   msym.requires.stream()
                                                .map(rd -> rd.module)
                                                .anyMatch(mod -> mod == unnamedModule);

        if (dependsOnUnnamed) {
            //msyms depends on the unnamed module, for which we generally don't know
            //the list of packages it "exports" ahead of time. So try to lookup the package in the
            //current module, and in the unnamed module and see if it exists in one of them
            PackageSymbol unnamedPack = getPackage(unnamedModule, flatName);

            if (unnamedPack != null && unnamedPack.exists()) {
                msym.visiblePackages.put(unnamedPack.fullname, unnamedPack);
                return unnamedPack;
            }

            pack = enterPackage(msym, flatName);
            pack.complete();
            if (pack.exists())
                return pack;

            unnamedPack = enterPackage(unnamedModule, flatName);
            unnamedPack.complete();
            if (unnamedPack.exists()) {
                msym.visiblePackages.put(unnamedPack.fullname, unnamedPack);
                return unnamedPack;
            }

            return pack;
        }

        return enterPackage(msym, flatName);
    }

    private static final Map<ModuleSymbol, ClassSymbol> EMPTY = new HashMap<>();

    public void removeClass(ModuleSymbol msym, Name flatName) {
        classes.getOrDefault(flatName, EMPTY).remove(msym);
    }

    public Iterable<ClassSymbol> getAllClasses() {
        return () -> Iterators.createCompoundIterator(classes.values(), v -> v.values().iterator());
    }

    private void doEnterClass(ModuleSymbol msym, ClassSymbol cs) {
        classes.computeIfAbsent(cs.flatname, n -> new HashMap<>()).put(msym, cs);
    }

    /** Create a new member or toplevel class symbol with given flat name
     *  and enter in `classes' unless already there.
     */
    public ClassSymbol enterClass(ModuleSymbol msym, Name flatname) {
        Assert.checkNonNull(msym);
        PackageSymbol ps = lookupPackage(msym, Convert.packagePart(flatname));
        Assert.checkNonNull(ps);
        Assert.checkNonNull(ps.modle);
        ClassSymbol c = getClass(ps.modle, flatname);
        if (c == null) {
            c = defineClass(Convert.shortName(flatname), ps);
            doEnterClass(ps.modle, c);
            return c;
        } else
            return c;
    }

    /** Check to see if a package exists, given its fully qualified name.
     */
    public boolean packageExists(ModuleSymbol msym, Name fullname) {
        Assert.checkNonNull(msym);
        PackageSymbol pack = lookupPackage(msym, fullname, true);
        return pack != null && pack.exists();
    }

    /** Make a package, given its fully qualified name.
     */
    public PackageSymbol enterPackage(ModuleSymbol currModule, Name fullname) {
        Assert.checkNonNull(currModule);
        PackageSymbol p = getPackage(currModule, fullname);
        if (p == null) {
            Assert.check(!fullname.isEmpty(), () -> "rootPackage missing!; currModule: " + currModule);
            p = new PackageSymbol(
                    Convert.shortName(fullname),
                    enterPackage(currModule, Convert.packagePart(fullname)));
            p.completer = initialCompleter;
            p.modle = currModule;
            doEnterPackage(currModule, p);
        }
        return p;
    }

    private void doEnterPackage(ModuleSymbol msym, PackageSymbol pack) {
        packages.computeIfAbsent(pack.fullname, n -> new HashMap<>()).put(msym, pack);
        msym.enclosedPackages = msym.enclosedPackages.prepend(pack);
    }

    private void addRootPackageFor(ModuleSymbol module) {
        doEnterPackage(module, rootPackage);
        PackageSymbol unnamedPackage = new PackageSymbol(names.empty, rootPackage) {
                @Override
                public String toString() {
                    return messages.getLocalizedString("compiler.misc.unnamed.package");
                }
            };
        unnamedPackage.modle = module;
        //we cannot use a method reference below, as initialCompleter might be null now
        unnamedPackage.completer = s -> initialCompleter.complete(s);
        unnamedPackage.flags_field |= EXISTS;
        module.unnamedPackage = unnamedPackage;
    }

    public PackageSymbol getPackage(ModuleSymbol module, Name fullname) {
        return packages.getOrDefault(fullname, Collections.emptyMap()).get(module);
    }

    public ModuleSymbol enterModule(Name name) {
        ModuleSymbol msym = modules.get(name);
        if (msym == null) {
            msym = ModuleSymbol.create(name, names.module_info);
            addRootPackageFor(msym);
            msym.completer = s -> moduleCompleter.complete(s); //bootstrap issues
            modules.put(name, msym);
        }
        return msym;
    }

    public ModuleSymbol getModule(Name name) {
        return modules.get(name);
    }

    //temporary:
    public ModuleSymbol inferModule(Name packageName) {
        if (packageName.isEmpty())
            return java_base == noModule ? noModule : unnamedModule;//!

        ModuleSymbol msym = null;
        Map<ModuleSymbol,PackageSymbol> map = packages.get(packageName);
        if (map == null)
            return null;
        for (Map.Entry<ModuleSymbol,PackageSymbol> e: map.entrySet()) {
            if (!e.getValue().members().isEmpty()) {
                if (msym == null) {
                    msym = e.getKey();
                } else {
                    return null;
                }
            }
        }
        return msym;
    }

    public List<ModuleSymbol> listPackageModules(Name packageName) {
        if (packageName.isEmpty())
            return List.nil();

        List<ModuleSymbol> result = List.nil();
        Map<ModuleSymbol,PackageSymbol> map = packages.get(packageName);
        if (map != null) {
            for (Map.Entry<ModuleSymbol, PackageSymbol> e: map.entrySet()) {
                if (!e.getValue().members().isEmpty()) {
                    result = result.prepend(e.getKey());
                }
            }
        }
        return result;
    }

    public Collection<ModuleSymbol> getAllModules() {
        return modules.values();
    }

    public Iterable<ClassSymbol> getClassesForName(Name candidate) {
        return classes.getOrDefault(candidate, Collections.emptyMap()).values();
    }

    public Iterable<PackageSymbol> getPackagesForName(Name candidate) {
        return packages.getOrDefault(candidate, Collections.emptyMap()).values();
    }
}<|MERGE_RESOLUTION|>--- conflicted
+++ resolved
@@ -616,10 +616,6 @@
         recordType = enterClass("java.lang.Record");
         switchBootstrapsType = enterClass("java.lang.runtime.SwitchBootstraps");
         constantBootstrapsType = enterClass("java.lang.invoke.ConstantBootstraps");
-<<<<<<< HEAD
-
-=======
->>>>>>> 94eb44b1
         valueBasedType = enterClass("jdk.internal.ValueBased");
         valueBasedInternalType = enterSyntheticAnnotation("jdk.internal.ValueBased+Annotation");
         classDescType = enterClass("java.lang.constant.ClassDesc");
