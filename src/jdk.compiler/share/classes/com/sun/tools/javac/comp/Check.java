--- conflicted
+++ resolved
@@ -4655,13 +4655,8 @@
 
         return false;
     }
-<<<<<<< HEAD
     void checkSwitchCaseLabelDominated(JCCaseLabel unconditionalCaseLabel, List<JCCase> cases) {
-        List<JCCaseLabel> caseLabels = List.nil();
-=======
-    void checkSwitchCaseLabelDominated(List<JCCase> cases) {
         List<Pair<JCCase, JCCaseLabel>> caseLabels = List.nil();
->>>>>>> 94eb44b1
         boolean seenDefault = false;
         boolean seenDefaultLabel = false;
         boolean warnDominatedByDefault = false;
@@ -4739,29 +4734,10 @@
             if (!unconditionallyExact) {
                 return false;
             }
-<<<<<<< HEAD
-
-            while (existingPattern instanceof JCParenthesizedPattern parenthesized) {
-                existingPattern = parenthesized.pattern;
-            }
-            while (currentPattern instanceof JCParenthesizedPattern parenthesized) {
-                currentPattern = parenthesized.pattern;
-            }
-            if (currentPattern instanceof JCBindingPattern) {
-                return existingPattern instanceof JCBindingPattern;
-=======
-            if (existingPatternType.isPrimitive()) {
-                return types.isSameType(existingPatternType, currentPatternType);
-            } else {
-                if (!types.isSubtype(currentPatternType, existingPatternType)) {
-                    return false;
-                }
-            }
             if (currentPattern instanceof JCBindingPattern ||
                 currentPattern instanceof JCAnyPattern) {
                 return existingPattern instanceof JCBindingPattern ||
                        existingPattern instanceof JCAnyPattern;
->>>>>>> 94eb44b1
             } else if (currentPattern instanceof JCRecordPattern currentRecordPattern) {
                 if (existingPattern instanceof JCBindingPattern ||
                     existingPattern instanceof JCAnyPattern) {
