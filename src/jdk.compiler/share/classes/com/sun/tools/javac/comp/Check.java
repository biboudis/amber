/*
 * Copyright (c) 1999, 2019, Oracle and/or its affiliates. All rights reserved.
 * DO NOT ALTER OR REMOVE COPYRIGHT NOTICES OR THIS FILE HEADER.
 *
 * This code is free software; you can redistribute it and/or modify it
 * under the terms of the GNU General Public License version 2 only, as
 * published by the Free Software Foundation.  Oracle designates this
 * particular file as subject to the "Classpath" exception as provided
 * by Oracle in the LICENSE file that accompanied this code.
 *
 * This code is distributed in the hope that it will be useful, but WITHOUT
 * ANY WARRANTY; without even the implied warranty of MERCHANTABILITY or
 * FITNESS FOR A PARTICULAR PURPOSE.  See the GNU General Public License
 * version 2 for more details (a copy is included in the LICENSE file that
 * accompanied this code).
 *
 * You should have received a copy of the GNU General Public License version
 * 2 along with this work; if not, write to the Free Software Foundation,
 * Inc., 51 Franklin St, Fifth Floor, Boston, MA 02110-1301 USA.
 *
 * Please contact Oracle, 500 Oracle Parkway, Redwood Shores, CA 94065 USA
 * or visit www.oracle.com if you need additional information or have any
 * questions.
 */

package com.sun.tools.javac.comp;

import java.util.*;
import java.util.function.Supplier;

import javax.lang.model.element.ElementKind;
import javax.tools.JavaFileManager;

import com.sun.tools.javac.code.*;
import com.sun.tools.javac.code.Attribute.Compound;
import com.sun.tools.javac.code.Directive.ExportsDirective;
import com.sun.tools.javac.code.Directive.RequiresDirective;
import com.sun.tools.javac.code.Source.Feature;
import com.sun.tools.javac.comp.Annotate.AnnotationTypeMetadata;
import com.sun.tools.javac.jvm.*;
import com.sun.tools.javac.resources.CompilerProperties.Errors;
import com.sun.tools.javac.resources.CompilerProperties.Fragments;
import com.sun.tools.javac.resources.CompilerProperties.Warnings;
import com.sun.tools.javac.tree.*;
import com.sun.tools.javac.util.*;
import com.sun.tools.javac.util.JCDiagnostic.DiagnosticFlag;
import com.sun.tools.javac.util.JCDiagnostic.DiagnosticPosition;
import com.sun.tools.javac.util.JCDiagnostic.Error;
import com.sun.tools.javac.util.JCDiagnostic.Fragment;
import com.sun.tools.javac.util.JCDiagnostic.Warning;
import com.sun.tools.javac.util.List;

import com.sun.tools.javac.code.Lint;
import com.sun.tools.javac.code.Lint.LintCategory;
import com.sun.tools.javac.code.Scope.WriteableScope;
import com.sun.tools.javac.code.Type.*;
import com.sun.tools.javac.code.Symbol.*;
import com.sun.tools.javac.comp.DeferredAttr.DeferredAttrContext;
import com.sun.tools.javac.tree.JCTree.*;

import static com.sun.tools.javac.code.Flags.*;
import static com.sun.tools.javac.code.Flags.ANNOTATION;
import static com.sun.tools.javac.code.Flags.SYNCHRONIZED;
import static com.sun.tools.javac.code.Kinds.*;
import static com.sun.tools.javac.code.Kinds.Kind.*;
import static com.sun.tools.javac.code.Scope.LookupKind.NON_RECURSIVE;
import static com.sun.tools.javac.code.TypeTag.*;
import static com.sun.tools.javac.code.TypeTag.WILDCARD;

import static com.sun.tools.javac.tree.JCTree.Tag.*;

/** Type checking helper class for the attribution phase.
 *
 *  <p><b>This is NOT part of any supported API.
 *  If you write code that depends on this, you do so at your own risk.
 *  This code and its internal interfaces are subject to change or
 *  deletion without notice.</b>
 */
public class Check {
    protected static final Context.Key<Check> checkKey = new Context.Key<>();

    private final Names names;
    private final Log log;
    private final Resolve rs;
    private final Symtab syms;
    private final Enter enter;
    private final DeferredAttr deferredAttr;
    private final Infer infer;
    private final Types types;
    private final TypeAnnotations typeAnnotations;
    private final JCDiagnostic.Factory diags;
    private final JavaFileManager fileManager;
    private final Source source;
    private final Target target;
    private final Profile profile;
    private final Preview preview;
    private final boolean warnOnAnyAccessToMembers;

    // The set of lint options currently in effect. It is initialized
    // from the context, and then is set/reset as needed by Attr as it
    // visits all the various parts of the trees during attribution.
    private Lint lint;

    // The method being analyzed in Attr - it is set/reset as needed by
    // Attr as it visits new method declarations.
    private MethodSymbol method;

    public static Check instance(Context context) {
        Check instance = context.get(checkKey);
        if (instance == null)
            instance = new Check(context);
        return instance;
    }

    protected Check(Context context) {
        context.put(checkKey, this);

        names = Names.instance(context);
        dfltTargetMeta = new Name[] { names.PACKAGE, names.TYPE,
            names.FIELD, names.RECORD_COMPONENT, names.METHOD, names.CONSTRUCTOR,
            names.ANNOTATION_TYPE, names.LOCAL_VARIABLE, names.PARAMETER};
        log = Log.instance(context);
        rs = Resolve.instance(context);
        syms = Symtab.instance(context);
        enter = Enter.instance(context);
        deferredAttr = DeferredAttr.instance(context);
        infer = Infer.instance(context);
        types = Types.instance(context);
        typeAnnotations = TypeAnnotations.instance(context);
        diags = JCDiagnostic.Factory.instance(context);
        Options options = Options.instance(context);
        lint = Lint.instance(context);
        fileManager = context.get(JavaFileManager.class);

        source = Source.instance(context);
        target = Target.instance(context);
        warnOnAnyAccessToMembers = options.isSet("warnOnAccessToMembers");

        Target target = Target.instance(context);
        syntheticNameChar = target.syntheticNameChar();

        profile = Profile.instance(context);
        preview = Preview.instance(context);

        boolean verboseDeprecated = lint.isEnabled(LintCategory.DEPRECATION);
        boolean verboseRemoval = lint.isEnabled(LintCategory.REMOVAL);
        boolean verboseUnchecked = lint.isEnabled(LintCategory.UNCHECKED);
        boolean enforceMandatoryWarnings = true;

        deprecationHandler = new MandatoryWarningHandler(log, verboseDeprecated,
                enforceMandatoryWarnings, "deprecated", LintCategory.DEPRECATION);
        removalHandler = new MandatoryWarningHandler(log, verboseRemoval,
                enforceMandatoryWarnings, "removal", LintCategory.REMOVAL);
        uncheckedHandler = new MandatoryWarningHandler(log, verboseUnchecked,
                enforceMandatoryWarnings, "unchecked", LintCategory.UNCHECKED);
        sunApiHandler = new MandatoryWarningHandler(log, false,
                enforceMandatoryWarnings, "sunapi", null);

        deferredLintHandler = DeferredLintHandler.instance(context);
    }

    /** Character for synthetic names
     */
    char syntheticNameChar;

    /** A table mapping flat names of all compiled classes for each module in this run
     *  to their symbols; maintained from outside.
     */
    private Map<Pair<ModuleSymbol, Name>,ClassSymbol> compiled = new HashMap<>();

    /** A handler for messages about deprecated usage.
     */
    private MandatoryWarningHandler deprecationHandler;

    /** A handler for messages about deprecated-for-removal usage.
     */
    private MandatoryWarningHandler removalHandler;

    /** A handler for messages about unchecked or unsafe usage.
     */
    private MandatoryWarningHandler uncheckedHandler;

    /** A handler for messages about using proprietary API.
     */
    private MandatoryWarningHandler sunApiHandler;

    /** A handler for deferred lint warnings.
     */
    private DeferredLintHandler deferredLintHandler;

/* *************************************************************************
 * Errors and Warnings
 **************************************************************************/

    Lint setLint(Lint newLint) {
        Lint prev = lint;
        lint = newLint;
        return prev;
    }

    MethodSymbol setMethod(MethodSymbol newMethod) {
        MethodSymbol prev = method;
        method = newMethod;
        return prev;
    }

    /** Warn about deprecated symbol.
     *  @param pos        Position to be used for error reporting.
     *  @param sym        The deprecated symbol.
     */
    void warnDeprecated(DiagnosticPosition pos, Symbol sym) {
        if (sym.isDeprecatedForRemoval()) {
            if (!lint.isSuppressed(LintCategory.REMOVAL)) {
                if (sym.kind == MDL) {
                    removalHandler.report(pos, Warnings.HasBeenDeprecatedForRemovalModule(sym));
                } else {
                    removalHandler.report(pos, Warnings.HasBeenDeprecatedForRemoval(sym, sym.location()));
                }
            }
        } else if (!lint.isSuppressed(LintCategory.DEPRECATION)) {
            if (sym.kind == MDL) {
                deprecationHandler.report(pos, Warnings.HasBeenDeprecatedModule(sym));
            } else {
                deprecationHandler.report(pos, Warnings.HasBeenDeprecated(sym, sym.location()));
            }
        }
    }

    /** Warn about deprecated symbol.
     *  @param pos        Position to be used for error reporting.
     *  @param sym        The deprecated symbol.
     */
    void warnPreview(DiagnosticPosition pos, Symbol sym) {
        warnPreview(pos, Warnings.IsPreview(sym));
    }

    /** Log a preview warning.
     *  @param pos        Position to be used for error reporting.
     *  @param msg        A Warning describing the problem.
     */
    public void warnPreview(DiagnosticPosition pos, Warning warnKey) {
        if (!lint.isSuppressed(LintCategory.PREVIEW))
            preview.reportPreviewWarning(pos, warnKey);
    }

    /** Warn about unchecked operation.
     *  @param pos        Position to be used for error reporting.
     *  @param msg        A string describing the problem.
     */
    public void warnUnchecked(DiagnosticPosition pos, Warning warnKey) {
        if (!lint.isSuppressed(LintCategory.UNCHECKED))
            uncheckedHandler.report(pos, warnKey);
    }

    /** Warn about unsafe vararg method decl.
     *  @param pos        Position to be used for error reporting.
     */
    void warnUnsafeVararg(DiagnosticPosition pos, Warning warnKey) {
        if (lint.isEnabled(LintCategory.VARARGS))
            log.warning(LintCategory.VARARGS, pos, warnKey);
    }

    public void warnStatic(DiagnosticPosition pos, Warning warnKey) {
        if (lint.isEnabled(LintCategory.STATIC))
            log.warning(LintCategory.STATIC, pos, warnKey);
    }

    /** Warn about division by integer constant zero.
     *  @param pos        Position to be used for error reporting.
     */
    void warnDivZero(DiagnosticPosition pos) {
        if (lint.isEnabled(LintCategory.DIVZERO))
            log.warning(LintCategory.DIVZERO, pos, Warnings.DivZero);
    }

    /**
     * Report any deferred diagnostics.
     */
    public void reportDeferredDiagnostics() {
        deprecationHandler.reportDeferredDiagnostic();
        removalHandler.reportDeferredDiagnostic();
        uncheckedHandler.reportDeferredDiagnostic();
        sunApiHandler.reportDeferredDiagnostic();
    }


    /** Report a failure to complete a class.
     *  @param pos        Position to be used for error reporting.
     *  @param ex         The failure to report.
     */
    public Type completionError(DiagnosticPosition pos, CompletionFailure ex) {
        log.error(JCDiagnostic.DiagnosticFlag.NON_DEFERRABLE, pos, Errors.CantAccess(ex.sym, ex.getDetailValue()));
        return syms.errType;
    }

    /** Report an error that wrong type tag was found.
     *  @param pos        Position to be used for error reporting.
     *  @param required   An internationalized string describing the type tag
     *                    required.
     *  @param found      The type that was found.
     */
    Type typeTagError(DiagnosticPosition pos, JCDiagnostic required, Object found) {
        // this error used to be raised by the parser,
        // but has been delayed to this point:
        if (found instanceof Type && ((Type)found).hasTag(VOID)) {
            log.error(pos, Errors.IllegalStartOfType);
            return syms.errType;
        }
        log.error(pos, Errors.TypeFoundReq(found, required));
        return types.createErrorType(found instanceof Type ? (Type)found : syms.errType);
    }

    /** Report an error that symbol cannot be referenced before super
     *  has been called.
     *  @param pos        Position to be used for error reporting.
     *  @param sym        The referenced symbol.
     */
    void earlyRefError(DiagnosticPosition pos, Symbol sym) {
        log.error(pos, Errors.CantRefBeforeCtorCalled(sym));
    }

    /** Report duplicate declaration error.
     */
    void duplicateError(DiagnosticPosition pos, Symbol sym) {
        if (!sym.type.isErroneous()) {
            Symbol location = sym.location();
            if (location.kind == MTH &&
                    ((MethodSymbol)location).isStaticOrInstanceInit()) {
                log.error(pos,
                          Errors.AlreadyDefinedInClinit(kindName(sym),
                                                        sym,
                                                        kindName(sym.location()),
                                                        kindName(sym.location().enclClass()),
                                                        sym.location().enclClass()));
            } else {
                /* dont error if this is a duplicated parameter of a generated canonical constructor
                 * as we should have issued an error for the duplicated fields
                 */
                if (location.kind != MTH ||
                        ((sym.owner.flags_field & GENERATEDCONSTR) == 0) ||
                        ((sym.owner.flags_field & RECORD) == 0)) {
                    log.error(pos,
                            Errors.AlreadyDefined(kindName(sym),
                                    sym,
                                    kindName(sym.location()),
                                    sym.location()));
                }
            }
        }
    }

    /** Report array/varargs duplicate declaration
     */
    void varargsDuplicateError(DiagnosticPosition pos, Symbol sym1, Symbol sym2) {
        if (!sym1.type.isErroneous() && !sym2.type.isErroneous()) {
            log.error(pos, Errors.ArrayAndVarargs(sym1, sym2, sym2.location()));
        }
    }

/* ************************************************************************
 * duplicate declaration checking
 *************************************************************************/

    /** Check that variable does not hide variable with same name in
     *  immediately enclosing local scope.
     *  @param pos           Position for error reporting.
     *  @param v             The symbol.
     *  @param s             The scope.
     */
    void checkTransparentVar(DiagnosticPosition pos, VarSymbol v, Scope s) {
        for (Symbol sym : s.getSymbolsByName(v.name)) {
            if (sym.owner != v.owner) break;
            if (sym.kind == VAR &&
                sym.owner.kind.matches(KindSelector.VAL_MTH) &&
                v.name != names.error) {
                duplicateError(pos, sym);
                return;
            }
        }
    }

    /** Check that a class or interface does not hide a class or
     *  interface with same name in immediately enclosing local scope.
     *  @param pos           Position for error reporting.
     *  @param c             The symbol.
     *  @param s             The scope.
     */
    void checkTransparentClass(DiagnosticPosition pos, ClassSymbol c, Scope s) {
        for (Symbol sym : s.getSymbolsByName(c.name)) {
            if (sym.owner != c.owner) break;
            if (sym.kind == TYP && !sym.type.hasTag(TYPEVAR) &&
                sym.owner.kind.matches(KindSelector.VAL_MTH) &&
                c.name != names.error) {
                duplicateError(pos, sym);
                return;
            }
        }
    }

    /** Check that class does not have the same name as one of
     *  its enclosing classes, or as a class defined in its enclosing scope.
     *  return true if class is unique in its enclosing scope.
     *  @param pos           Position for error reporting.
     *  @param name          The class name.
     *  @param s             The enclosing scope.
     */
    boolean checkUniqueClassName(DiagnosticPosition pos, Name name, Scope s) {
        for (Symbol sym : s.getSymbolsByName(name, NON_RECURSIVE)) {
            if (sym.kind == TYP && sym.name != names.error) {
                duplicateError(pos, sym);
                return false;
            }
        }
        for (Symbol sym = s.owner; sym != null; sym = sym.owner) {
            if (sym.kind == TYP && sym.name == name && sym.name != names.error) {
                duplicateError(pos, sym);
                return true;
            }
        }
        return true;
    }

/* *************************************************************************
 * Class name generation
 **************************************************************************/


    private Map<Pair<Name, Name>, Integer> localClassNameIndexes = new HashMap<>();

    /** Return name of local class.
     *  This is of the form   {@code <enclClass> $ n <classname> }
     *  where
     *    enclClass is the flat name of the enclosing class,
     *    classname is the simple name of the local class
     */
    public Name localClassName(ClassSymbol c) {
        Name enclFlatname = c.owner.enclClass().flatname;
        String enclFlatnameStr = enclFlatname.toString();
        Pair<Name, Name> key = new Pair<>(enclFlatname, c.name);
        Integer index = localClassNameIndexes.get(key);
        for (int i = (index == null) ? 1 : index; ; i++) {
            Name flatname = names.fromString(enclFlatnameStr
                    + syntheticNameChar + i + c.name);
            if (getCompiled(c.packge().modle, flatname) == null) {
                localClassNameIndexes.put(key, i + 1);
                return flatname;
            }
        }
    }

    public void clearLocalClassNameIndexes(ClassSymbol c) {
        if (c.owner != null && c.owner.kind != NIL) {
            localClassNameIndexes.remove(new Pair<>(
                    c.owner.enclClass().flatname, c.name));
        }
    }

    public void newRound() {
        compiled.clear();
        localClassNameIndexes.clear();
    }

    public void clear() {
        deprecationHandler.clear();
        removalHandler.clear();
        uncheckedHandler.clear();
        sunApiHandler.clear();
    }

    public void putCompiled(ClassSymbol csym) {
        compiled.put(Pair.of(csym.packge().modle, csym.flatname), csym);
    }

    public ClassSymbol getCompiled(ClassSymbol csym) {
        return compiled.get(Pair.of(csym.packge().modle, csym.flatname));
    }

    public ClassSymbol getCompiled(ModuleSymbol msym, Name flatname) {
        return compiled.get(Pair.of(msym, flatname));
    }

    public void removeCompiled(ClassSymbol csym) {
        compiled.remove(Pair.of(csym.packge().modle, csym.flatname));
    }

/* *************************************************************************
 * Type Checking
 **************************************************************************/

    /**
     * A check context is an object that can be used to perform compatibility
     * checks - depending on the check context, meaning of 'compatibility' might
     * vary significantly.
     */
    public interface CheckContext {
        /**
         * Is type 'found' compatible with type 'req' in given context
         */
        boolean compatible(Type found, Type req, Warner warn);
        /**
         * Report a check error
         */
        void report(DiagnosticPosition pos, JCDiagnostic details);
        /**
         * Obtain a warner for this check context
         */
        public Warner checkWarner(DiagnosticPosition pos, Type found, Type req);

        public InferenceContext inferenceContext();

        public DeferredAttr.DeferredAttrContext deferredAttrContext();
    }

    /**
     * This class represent a check context that is nested within another check
     * context - useful to check sub-expressions. The default behavior simply
     * redirects all method calls to the enclosing check context leveraging
     * the forwarding pattern.
     */
    static class NestedCheckContext implements CheckContext {
        CheckContext enclosingContext;

        NestedCheckContext(CheckContext enclosingContext) {
            this.enclosingContext = enclosingContext;
        }

        public boolean compatible(Type found, Type req, Warner warn) {
            return enclosingContext.compatible(found, req, warn);
        }

        public void report(DiagnosticPosition pos, JCDiagnostic details) {
            enclosingContext.report(pos, details);
        }

        public Warner checkWarner(DiagnosticPosition pos, Type found, Type req) {
            return enclosingContext.checkWarner(pos, found, req);
        }

        public InferenceContext inferenceContext() {
            return enclosingContext.inferenceContext();
        }

        public DeferredAttrContext deferredAttrContext() {
            return enclosingContext.deferredAttrContext();
        }
    }

    /**
     * Check context to be used when evaluating assignment/return statements
     */
    CheckContext basicHandler = new CheckContext() {
        public void report(DiagnosticPosition pos, JCDiagnostic details) {
            log.error(pos, Errors.ProbFoundReq(details));
        }
        public boolean compatible(Type found, Type req, Warner warn) {
            return types.isAssignable(found, req, warn);
        }

        public Warner checkWarner(DiagnosticPosition pos, Type found, Type req) {
            return convertWarner(pos, found, req);
        }

        public InferenceContext inferenceContext() {
            return infer.emptyContext;
        }

        public DeferredAttrContext deferredAttrContext() {
            return deferredAttr.emptyDeferredAttrContext;
        }

        @Override
        public String toString() {
            return "CheckContext: basicHandler";
        }
    };

    /** Check that a given type is assignable to a given proto-type.
     *  If it is, return the type, otherwise return errType.
     *  @param pos        Position to be used for error reporting.
     *  @param found      The type that was found.
     *  @param req        The type that was required.
     */
    public Type checkType(DiagnosticPosition pos, Type found, Type req) {
        return checkType(pos, found, req, basicHandler);
    }

    Type checkType(final DiagnosticPosition pos, final Type found, final Type req, final CheckContext checkContext) {
        final InferenceContext inferenceContext = checkContext.inferenceContext();
        if (inferenceContext.free(req) || inferenceContext.free(found)) {
            inferenceContext.addFreeTypeListener(List.of(req, found),
                    solvedContext -> checkType(pos, solvedContext.asInstType(found), solvedContext.asInstType(req), checkContext));
        }
        if (req.hasTag(ERROR))
            return req;
        if (req.hasTag(NONE))
            return found;
        if (checkContext.compatible(found, req, checkContext.checkWarner(pos, found, req))) {
            return found;
        } else {
            if (found.isNumeric() && req.isNumeric()) {
                checkContext.report(pos, diags.fragment(Fragments.PossibleLossOfPrecision(found, req)));
                return types.createErrorType(found);
            }
            checkContext.report(pos, diags.fragment(Fragments.InconvertibleTypes(found, req)));
            return types.createErrorType(found);
        }
    }

    /** Check that a given type can be cast to a given target type.
     *  Return the result of the cast.
     *  @param pos        Position to be used for error reporting.
     *  @param found      The type that is being cast.
     *  @param req        The target type of the cast.
     */
    Type checkCastable(DiagnosticPosition pos, Type found, Type req) {
        return checkCastable(pos, found, req, basicHandler);
    }
    Type checkCastable(DiagnosticPosition pos, Type found, Type req, CheckContext checkContext) {
        if (types.isCastable(found, req, castWarner(pos, found, req))) {
            return req;
        } else {
            checkContext.report(pos, diags.fragment(Fragments.InconvertibleTypes(found, req)));
            return types.createErrorType(found);
        }
    }

    /** Check for redundant casts (i.e. where source type is a subtype of target type)
     * The problem should only be reported for non-292 cast
     */
    public void checkRedundantCast(Env<AttrContext> env, final JCTypeCast tree) {
        if (!tree.type.isErroneous()
                && types.isSameType(tree.expr.type, tree.clazz.type)
                && !(ignoreAnnotatedCasts && TreeInfo.containsTypeAnnotation(tree.clazz))
                && !is292targetTypeCast(tree)) {
            deferredLintHandler.report(() -> {
                if (lint.isEnabled(LintCategory.CAST))
                    log.warning(LintCategory.CAST,
                            tree.pos(), Warnings.RedundantCast(tree.clazz.type));
            });
        }
    }
    //where
        private boolean is292targetTypeCast(JCTypeCast tree) {
            boolean is292targetTypeCast = false;
            JCExpression expr = TreeInfo.skipParens(tree.expr);
            if (expr.hasTag(APPLY)) {
                JCMethodInvocation apply = (JCMethodInvocation)expr;
                Symbol sym = TreeInfo.symbol(apply.meth);
                is292targetTypeCast = sym != null &&
                    sym.kind == MTH &&
                    (sym.flags() & HYPOTHETICAL) != 0;
            }
            return is292targetTypeCast;
        }

        private static final boolean ignoreAnnotatedCasts = true;

    /** Check that a type is within some bounds.
     *
     *  Used in TypeApply to verify that, e.g., X in {@code V<X>} is a valid
     *  type argument.
     *  @param a             The type that should be bounded by bs.
     *  @param bound         The bound.
     */
    private boolean checkExtends(Type a, Type bound) {
         if (a.isUnbound()) {
             return true;
         } else if (!a.hasTag(WILDCARD)) {
             a = types.cvarUpperBound(a);
             return types.isSubtype(a, bound);
         } else if (a.isExtendsBound()) {
             return types.isCastable(bound, types.wildUpperBound(a), types.noWarnings);
         } else if (a.isSuperBound()) {
             return !types.notSoftSubtype(types.wildLowerBound(a), bound);
         }
         return true;
     }

    /** Check that type is different from 'void'.
     *  @param pos           Position to be used for error reporting.
     *  @param t             The type to be checked.
     */
    Type checkNonVoid(DiagnosticPosition pos, Type t) {
        if (t.hasTag(VOID)) {
            log.error(pos, Errors.VoidNotAllowedHere);
            return types.createErrorType(t);
        } else {
            return t;
        }
    }

    Type checkClassOrArrayType(DiagnosticPosition pos, Type t) {
        if (!t.hasTag(CLASS) && !t.hasTag(ARRAY) && !t.hasTag(ERROR)) {
            return typeTagError(pos,
                                diags.fragment(Fragments.TypeReqClassArray),
                                asTypeParam(t));
        } else {
            return t;
        }
    }

    /** Check that type is a class or interface type.
     *  @param pos           Position to be used for error reporting.
     *  @param t             The type to be checked.
     */
    Type checkClassType(DiagnosticPosition pos, Type t) {
        if (!t.hasTag(CLASS) && !t.hasTag(ERROR)) {
            return typeTagError(pos,
                                diags.fragment(Fragments.TypeReqClass),
                                asTypeParam(t));
        } else {
            return t;
        }
    }
    //where
        private Object asTypeParam(Type t) {
            return (t.hasTag(TYPEVAR))
                                    ? diags.fragment(Fragments.TypeParameter(t))
                                    : t;
        }

    /** Check that type is a valid qualifier for a constructor reference expression
     */
    Type checkConstructorRefType(DiagnosticPosition pos, Type t) {
        t = checkClassOrArrayType(pos, t);
        if (t.hasTag(CLASS)) {
            if ((t.tsym.flags() & (ABSTRACT | INTERFACE)) != 0) {
                log.error(pos, Errors.AbstractCantBeInstantiated(t.tsym));
                t = types.createErrorType(t);
            } else if ((t.tsym.flags() & ENUM) != 0) {
                log.error(pos, Errors.EnumCantBeInstantiated);
                t = types.createErrorType(t);
            } else {
                t = checkClassType(pos, t, true);
            }
        } else if (t.hasTag(ARRAY)) {
            if (!types.isReifiable(((ArrayType)t).elemtype)) {
                log.error(pos, Errors.GenericArrayCreation);
                t = types.createErrorType(t);
            }
        }
        return t;
    }

    /** Check that type is a class or interface type.
     *  @param pos           Position to be used for error reporting.
     *  @param t             The type to be checked.
     *  @param noBounds    True if type bounds are illegal here.
     */
    Type checkClassType(DiagnosticPosition pos, Type t, boolean noBounds) {
        t = checkClassType(pos, t);
        if (noBounds && t.isParameterized()) {
            List<Type> args = t.getTypeArguments();
            while (args.nonEmpty()) {
                if (args.head.hasTag(WILDCARD))
                    return typeTagError(pos,
                                        diags.fragment(Fragments.TypeReqExact),
                                        args.head);
                args = args.tail;
            }
        }
        return t;
    }

    /** Check that type is a reference type, i.e. a class, interface or array type
     *  or a type variable.
     *  @param pos           Position to be used for error reporting.
     *  @param t             The type to be checked.
     */
    Type checkRefType(DiagnosticPosition pos, Type t) {
        if (t.isReference())
            return t;
        else
            return typeTagError(pos,
                                diags.fragment(Fragments.TypeReqRef),
                                t);
    }

    /** Check that each type is a reference type, i.e. a class, interface or array type
     *  or a type variable.
     *  @param trees         Original trees, used for error reporting.
     *  @param types         The types to be checked.
     */
    List<Type> checkRefTypes(List<JCExpression> trees, List<Type> types) {
        List<JCExpression> tl = trees;
        for (List<Type> l = types; l.nonEmpty(); l = l.tail) {
            l.head = checkRefType(tl.head.pos(), l.head);
            tl = tl.tail;
        }
        return types;
    }

    /** Check that type is a null or reference type.
     *  @param pos           Position to be used for error reporting.
     *  @param t             The type to be checked.
     */
    Type checkNullOrRefType(DiagnosticPosition pos, Type t) {
        if (t.isReference() || t.hasTag(BOT))
            return t;
        else
            return typeTagError(pos,
                                diags.fragment(Fragments.TypeReqRef),
                                t);
    }

    /** Check that flag set does not contain elements of two conflicting sets. s
     *  Return true if it doesn't.
     *  @param pos           Position to be used for error reporting.
     *  @param flags         The set of flags to be checked.
     *  @param set1          Conflicting flags set #1.
     *  @param set2          Conflicting flags set #2.
     */
    boolean checkDisjoint(DiagnosticPosition pos, long flags, long set1, long set2) {
        if ((flags & set1) != 0 && (flags & set2) != 0) {
            log.error(pos,
                      Errors.IllegalCombinationOfModifiers(asFlagSet(TreeInfo.firstFlag(flags & set1)),
                                                           asFlagSet(TreeInfo.firstFlag(flags & set2))));
            return false;
        } else
            return true;
    }

    /** Check that usage of diamond operator is correct (i.e. diamond should not
     * be used with non-generic classes or in anonymous class creation expressions)
     */
    Type checkDiamond(JCNewClass tree, Type t) {
        if (!TreeInfo.isDiamond(tree) ||
                t.isErroneous()) {
            return checkClassType(tree.clazz.pos(), t, true);
        } else {
            if (tree.def != null && !Feature.DIAMOND_WITH_ANONYMOUS_CLASS_CREATION.allowedInSource(source)) {
                log.error(DiagnosticFlag.SOURCE_LEVEL, tree.clazz.pos(),
                        Errors.CantApplyDiamond1(t, Feature.DIAMOND_WITH_ANONYMOUS_CLASS_CREATION.fragment(source.name)));
            }
            if (t.tsym.type.getTypeArguments().isEmpty()) {
                log.error(tree.clazz.pos(),
                          Errors.CantApplyDiamond1(t,
                                                   Fragments.DiamondNonGeneric(t)));
                return types.createErrorType(t);
            } else if (tree.typeargs != null &&
                    tree.typeargs.nonEmpty()) {
                log.error(tree.clazz.pos(),
                          Errors.CantApplyDiamond1(t,
                                                   Fragments.DiamondAndExplicitParams(t)));
                return types.createErrorType(t);
            } else {
                return t;
            }
        }
    }

    /** Check that the type inferred using the diamond operator does not contain
     *  non-denotable types such as captured types or intersection types.
     *  @param t the type inferred using the diamond operator
     *  @return  the (possibly empty) list of non-denotable types.
     */
    List<Type> checkDiamondDenotable(ClassType t) {
        ListBuffer<Type> buf = new ListBuffer<>();
        for (Type arg : t.allparams()) {
            if (!checkDenotable(arg)) {
                buf.append(arg);
            }
        }
        return buf.toList();
    }

    public boolean checkDenotable(Type t) {
        return denotableChecker.visit(t, null);
    }
        // where

        /** diamondTypeChecker: A type visitor that descends down the given type looking for non-denotable
         *  types. The visit methods return false as soon as a non-denotable type is encountered and true
         *  otherwise.
         */
        private static final Types.SimpleVisitor<Boolean, Void> denotableChecker = new Types.SimpleVisitor<Boolean, Void>() {
            @Override
            public Boolean visitType(Type t, Void s) {
                return true;
            }
            @Override
            public Boolean visitClassType(ClassType t, Void s) {
                if (t.isUnion() || t.isIntersection()) {
                    return false;
                }
                for (Type targ : t.allparams()) {
                    if (!visit(targ, s)) {
                        return false;
                    }
                }
                return true;
            }

            @Override
            public Boolean visitTypeVar(TypeVar t, Void s) {
                /* Any type variable mentioned in the inferred type must have been declared as a type parameter
                  (i.e cannot have been produced by inference (18.4))
                */
                return (t.tsym.flags() & SYNTHETIC) == 0;
            }

            @Override
            public Boolean visitCapturedType(CapturedType t, Void s) {
                /* Any type variable mentioned in the inferred type must have been declared as a type parameter
                  (i.e cannot have been produced by capture conversion (5.1.10))
                */
                return false;
            }

            @Override
            public Boolean visitArrayType(ArrayType t, Void s) {
                return visit(t.elemtype, s);
            }

            @Override
            public Boolean visitWildcardType(WildcardType t, Void s) {
                return visit(t.type, s);
            }
        };

    void checkVarargsMethodDecl(Env<AttrContext> env, JCMethodDecl tree) {
        MethodSymbol m = tree.sym;
        boolean hasTrustMeAnno = m.attribute(syms.trustMeType.tsym) != null;
        Type varargElemType = null;
        if (m.isVarArgs()) {
            varargElemType = types.elemtype(tree.params.last().type);
        }
        if (hasTrustMeAnno && !isTrustMeAllowedOnMethod(m)) {
            if (varargElemType != null) {
                JCDiagnostic msg = Feature.PRIVATE_SAFE_VARARGS.allowedInSource(source) ?
                        diags.fragment(Fragments.VarargsTrustmeOnVirtualVarargs(m)) :
                        diags.fragment(Fragments.VarargsTrustmeOnVirtualVarargsFinalOnly(m));
                log.error(tree,
                          Errors.VarargsInvalidTrustmeAnno(syms.trustMeType.tsym,
                                                           msg));
            } else {
                log.error(tree,
                          Errors.VarargsInvalidTrustmeAnno(syms.trustMeType.tsym,
                                                           Fragments.VarargsTrustmeOnNonVarargsMeth(m)));
            }
        } else if (hasTrustMeAnno && varargElemType != null &&
                            types.isReifiable(varargElemType)) {
            warnUnsafeVararg(tree, Warnings.VarargsRedundantTrustmeAnno(
                                syms.trustMeType.tsym,
                                diags.fragment(Fragments.VarargsTrustmeOnReifiableVarargs(varargElemType))));
        }
        else if (!hasTrustMeAnno && varargElemType != null &&
                !types.isReifiable(varargElemType)) {
            warnUnchecked(tree.params.head.pos(), Warnings.UncheckedVarargsNonReifiableType(varargElemType));
        }
    }
    //where
        private boolean isTrustMeAllowedOnMethod(Symbol s) {
            return (s.flags() & VARARGS) != 0 &&
                (s.isConstructor() ||
                    (s.flags() & (STATIC | FINAL |
                                  (Feature.PRIVATE_SAFE_VARARGS.allowedInSource(source) ? PRIVATE : 0) )) != 0);
        }

    Type checkLocalVarType(DiagnosticPosition pos, Type t, Name name) {
        //check that resulting type is not the null type
        if (t.hasTag(BOT)) {
            log.error(pos, Errors.CantInferLocalVarType(name, Fragments.LocalCantInferNull));
            return types.createErrorType(t);
        } else if (t.hasTag(VOID)) {
            log.error(pos, Errors.CantInferLocalVarType(name, Fragments.LocalCantInferVoid));
            return types.createErrorType(t);
        }

        //upward project the initializer type
        return types.upward(t, types.captures(t));
    }

    Type checkMethod(final Type mtype,
            final Symbol sym,
            final Env<AttrContext> env,
            final List<JCExpression> argtrees,
            final List<Type> argtypes,
            final boolean useVarargs,
            InferenceContext inferenceContext) {
        // System.out.println("call   : " + env.tree);
        // System.out.println("method : " + owntype);
        // System.out.println("actuals: " + argtypes);
        if (inferenceContext.free(mtype)) {
            inferenceContext.addFreeTypeListener(List.of(mtype),
                    solvedContext -> checkMethod(solvedContext.asInstType(mtype), sym, env, argtrees, argtypes, useVarargs, solvedContext));
            return mtype;
        }
        Type owntype = mtype;
        List<Type> formals = owntype.getParameterTypes();
        List<Type> nonInferred = sym.type.getParameterTypes();
        if (nonInferred.length() != formals.length()) nonInferred = formals;
        Type last = useVarargs ? formals.last() : null;
        if (sym.name == names.init && sym.owner == syms.enumSym) {
            formals = formals.tail.tail;
            nonInferred = nonInferred.tail.tail;
        }
        if ((sym.flags() & ANONCONSTR_BASED) != 0) {
            formals = formals.tail;
            nonInferred = nonInferred.tail;
        }
        List<JCExpression> args = argtrees;
        if (args != null) {
            //this is null when type-checking a method reference
            while (formals.head != last) {
                JCTree arg = args.head;
                Warner warn = convertWarner(arg.pos(), arg.type, nonInferred.head);
                assertConvertible(arg, arg.type, formals.head, warn);
                args = args.tail;
                formals = formals.tail;
                nonInferred = nonInferred.tail;
            }
            if (useVarargs) {
                Type varArg = types.elemtype(last);
                while (args.tail != null) {
                    JCTree arg = args.head;
                    Warner warn = convertWarner(arg.pos(), arg.type, varArg);
                    assertConvertible(arg, arg.type, varArg, warn);
                    args = args.tail;
                }
            } else if ((sym.flags() & (VARARGS | SIGNATURE_POLYMORPHIC)) == VARARGS) {
                // non-varargs call to varargs method
                Type varParam = owntype.getParameterTypes().last();
                Type lastArg = argtypes.last();
                if (types.isSubtypeUnchecked(lastArg, types.elemtype(varParam)) &&
                    !types.isSameType(types.erasure(varParam), types.erasure(lastArg)))
                    log.warning(argtrees.last().pos(),
                                Warnings.InexactNonVarargsCall(types.elemtype(varParam),varParam));
            }
        }
        if (useVarargs) {
            Type argtype = owntype.getParameterTypes().last();
            if (!types.isReifiable(argtype) &&
                (sym.baseSymbol().attribute(syms.trustMeType.tsym) == null ||
                 !isTrustMeAllowedOnMethod(sym))) {
                warnUnchecked(env.tree.pos(), Warnings.UncheckedGenericArrayCreation(argtype));
            }
            TreeInfo.setVarargsElement(env.tree, types.elemtype(argtype));
         }
         return owntype;
    }
    //where
    private void assertConvertible(JCTree tree, Type actual, Type formal, Warner warn) {
        if (types.isConvertible(actual, formal, warn))
            return;

        if (formal.isCompound()
            && types.isSubtype(actual, types.supertype(formal))
            && types.isSubtypeUnchecked(actual, types.interfaces(formal), warn))
            return;
    }

    /**
     * Check that type 't' is a valid instantiation of a generic class
     * (see JLS 4.5)
     *
     * @param t class type to be checked
     * @return true if 't' is well-formed
     */
    public boolean checkValidGenericType(Type t) {
        return firstIncompatibleTypeArg(t) == null;
    }
    //WHERE
        private Type firstIncompatibleTypeArg(Type type) {
            List<Type> formals = type.tsym.type.allparams();
            List<Type> actuals = type.allparams();
            List<Type> args = type.getTypeArguments();
            List<Type> forms = type.tsym.type.getTypeArguments();
            ListBuffer<Type> bounds_buf = new ListBuffer<>();

            // For matching pairs of actual argument types `a' and
            // formal type parameters with declared bound `b' ...
            while (args.nonEmpty() && forms.nonEmpty()) {
                // exact type arguments needs to know their
                // bounds (for upper and lower bound
                // calculations).  So we create new bounds where
                // type-parameters are replaced with actuals argument types.
                bounds_buf.append(types.subst(forms.head.getUpperBound(), formals, actuals));
                args = args.tail;
                forms = forms.tail;
            }

            args = type.getTypeArguments();
            List<Type> tvars_cap = types.substBounds(formals,
                                      formals,
                                      types.capture(type).allparams());
            while (args.nonEmpty() && tvars_cap.nonEmpty()) {
                // Let the actual arguments know their bound
                args.head.withTypeVar((TypeVar)tvars_cap.head);
                args = args.tail;
                tvars_cap = tvars_cap.tail;
            }

            args = type.getTypeArguments();
            List<Type> bounds = bounds_buf.toList();

            while (args.nonEmpty() && bounds.nonEmpty()) {
                Type actual = args.head;
                if (!isTypeArgErroneous(actual) &&
                        !bounds.head.isErroneous() &&
                        !checkExtends(actual, bounds.head)) {
                    return args.head;
                }
                args = args.tail;
                bounds = bounds.tail;
            }

            args = type.getTypeArguments();
            bounds = bounds_buf.toList();

            for (Type arg : types.capture(type).getTypeArguments()) {
                if (arg.hasTag(TYPEVAR) &&
                        arg.getUpperBound().isErroneous() &&
                        !bounds.head.isErroneous() &&
                        !isTypeArgErroneous(args.head)) {
                    return args.head;
                }
                bounds = bounds.tail;
                args = args.tail;
            }

            return null;
        }
        //where
        boolean isTypeArgErroneous(Type t) {
            return isTypeArgErroneous.visit(t);
        }

        Types.UnaryVisitor<Boolean> isTypeArgErroneous = new Types.UnaryVisitor<Boolean>() {
            public Boolean visitType(Type t, Void s) {
                return t.isErroneous();
            }
            @Override
            public Boolean visitTypeVar(TypeVar t, Void s) {
                return visit(t.getUpperBound());
            }
            @Override
            public Boolean visitCapturedType(CapturedType t, Void s) {
                return visit(t.getUpperBound()) ||
                        visit(t.getLowerBound());
            }
            @Override
            public Boolean visitWildcardType(WildcardType t, Void s) {
                return visit(t.type);
            }
        };

    /** Check that given modifiers are legal for given symbol and
     *  return modifiers together with any implicit modifiers for that symbol.
     *  Warning: we can't use flags() here since this method
     *  is called during class enter, when flags() would cause a premature
     *  completion.
     *  @param pos           Position to be used for error reporting.
     *  @param flags         The set of modifiers given in a definition.
     *  @param sym           The defined symbol.
     */
    long checkFlags(DiagnosticPosition pos, long flags, Symbol sym, JCTree tree) {
        long mask;
        long implicit = 0;

        switch (sym.kind) {
        case VAR:
            if (TreeInfo.isReceiverParam(tree))
                mask = ReceiverParamFlags;
            else if (sym.owner.kind != TYP)
                mask = LocalVarFlags;
            else if ((sym.owner.flags_field & INTERFACE) != 0)
                mask = implicit = InterfaceVarFlags;
            else
                mask = VarFlags;
            break;
        case MTH:
            if (sym.name == names.init) {
                if ((sym.owner.flags_field & ENUM) != 0) {
                    // enum constructors cannot be declared public or
                    // protected and must be implicitly or explicitly
                    // private
                    implicit = PRIVATE;
                    mask = PRIVATE;
                } else
                    mask = ConstructorFlags;
            }  else if ((sym.owner.flags_field & INTERFACE) != 0) {
                if ((sym.owner.flags_field & ANNOTATION) != 0) {
                    mask = AnnotationTypeElementMask;
                    implicit = PUBLIC | ABSTRACT;
                } else if ((flags & (DEFAULT | STATIC | PRIVATE)) != 0) {
                    mask = InterfaceMethodMask;
                    implicit = (flags & PRIVATE) != 0 ? 0 : PUBLIC;
                    if ((flags & DEFAULT) != 0) {
                        implicit |= ABSTRACT;
                    }
                } else {
                    mask = implicit = InterfaceMethodFlags;
                }
            } else if ((sym.owner.flags_field & RECORD) != 0) {
                mask = RecordMethodFlags;
            } else {
                mask = MethodFlags;
            }
            // Imply STRICTFP if owner has STRICTFP set.
            if (((flags|implicit) & Flags.ABSTRACT) == 0 ||
                ((flags) & Flags.DEFAULT) != 0)
                implicit |= sym.owner.flags_field & STRICTFP;
            break;
        case TYP:
            if (sym.isLocal()) {
                mask = (flags & RECORD) != 0 ? LocalRecordFlags : LocalClassFlags;
                if ((flags & RECORD) != 0) {
                    implicit = STATIC;
                    if (sym.owner.kind == TYP) {
                        log.error(pos, Errors.RecordDeclarationNotAllowedInInnerClasses);
                    }
                }
                if ((sym.owner.flags_field & STATIC) == 0 &&
                    (flags & ENUM) != 0) {
                    log.error(pos, Errors.EnumsMustBeStatic);
                }
            } else if (sym.owner.kind == TYP) {
                mask = (flags & RECORD) != 0 ? MemberRecordFlags : MemberClassFlags;
                if (sym.owner.owner.kind == PCK ||
                    (sym.owner.flags_field & STATIC) != 0)
                    mask |= STATIC;
                else if ((flags & ENUM) != 0) {
                    log.error(pos, Errors.EnumsMustBeStatic);
                } else if ((flags & RECORD) != 0) {
                    log.error(pos, Errors.RecordDeclarationNotAllowedInInnerClasses);
                }
                // Nested interfaces and enums are always STATIC (Spec ???)
                if ((flags & (INTERFACE | ENUM | RECORD)) != 0 ) implicit = STATIC;
            } else {
                mask = ClassFlags;
            }
            // Interfaces are always ABSTRACT
            if ((flags & INTERFACE) != 0) implicit |= ABSTRACT;

            if ((flags & ENUM) != 0) {
                // enums can't be declared abstract or final
                mask &= ~(ABSTRACT | FINAL);
                implicit |= implicitEnumFinalFlag(tree);
            }
            if ((flags & RECORD) != 0) {
                // records can't be declared abstract
                mask &= ~ABSTRACT;
                implicit |= FINAL;
            }
            // Imply STRICTFP if owner has STRICTFP set.
            implicit |= sym.owner.flags_field & STRICTFP;
            break;
        default:
            throw new AssertionError();
        }
        long illegal = flags & ExtendedStandardFlags & ~mask;
        if (illegal != 0) {
            if ((illegal & INTERFACE) != 0) {
                log.error(pos, ((flags & ANNOTATION) != 0) ? Errors.AnnotationDeclNotAllowedHere : Errors.IntfNotAllowedHere);
                mask |= INTERFACE;
            }
            else {
                log.error(pos,
                          Errors.ModNotAllowedHere(asFlagSet(illegal)));
            }
        }
        else if ((sym.kind == TYP ||
                  // ISSUE: Disallowing abstract&private is no longer appropriate
                  // in the presence of inner classes. Should it be deleted here?
                  checkDisjoint(pos, flags,
                                ABSTRACT,
                                PRIVATE | STATIC | DEFAULT))
                 &&
                 checkDisjoint(pos, flags,
                                STATIC | PRIVATE,
                                DEFAULT)
                 &&
                 checkDisjoint(pos, flags,
                               ABSTRACT | INTERFACE,
                               FINAL | NATIVE | SYNCHRONIZED)
                 &&
                 checkDisjoint(pos, flags,
                               PUBLIC,
                               PRIVATE | PROTECTED)
                 &&
                 checkDisjoint(pos, flags,
                               PRIVATE,
                               PUBLIC | PROTECTED)
                 &&
                 checkDisjoint(pos, flags,
                               FINAL,
                               VOLATILE)
                 &&
                 (sym.kind == TYP ||
                  checkDisjoint(pos, flags,
                                ABSTRACT | NATIVE,
                                STRICTFP))) {
            // skip
        }
        return flags & (mask | ~ExtendedStandardFlags) | implicit;
    }


    /** Determine if this enum should be implicitly final.
     *
     *  If the enum has no specialized enum constants, it is final.
     *
     *  If the enum does have specialized enum constants, it is
     *  <i>not</i> final.
     */
    private long implicitEnumFinalFlag(JCTree tree) {
        if (!tree.hasTag(CLASSDEF)) return 0;
        class SpecialTreeVisitor extends JCTree.Visitor {
            boolean specialized;
            SpecialTreeVisitor() {
                this.specialized = false;
            }

            @Override
            public void visitTree(JCTree tree) { /* no-op */ }

            @Override
            public void visitVarDef(JCVariableDecl tree) {
                if ((tree.mods.flags & ENUM) != 0) {
                    if (tree.init instanceof JCNewClass &&
                        ((JCNewClass) tree.init).def != null) {
                        specialized = true;
                    }
                }
            }
        }

        SpecialTreeVisitor sts = new SpecialTreeVisitor();
        JCClassDecl cdef = (JCClassDecl) tree;
        for (JCTree defs: cdef.defs) {
            defs.accept(sts);
            if (sts.specialized) return 0;
        }
        return FINAL;
    }

/* *************************************************************************
 * Type Validation
 **************************************************************************/

    /** Validate a type expression. That is,
     *  check that all type arguments of a parametric type are within
     *  their bounds. This must be done in a second phase after type attribution
     *  since a class might have a subclass as type parameter bound. E.g:
     *
     *  <pre>{@code
     *  class B<A extends C> { ... }
     *  class C extends B<C> { ... }
     *  }</pre>
     *
     *  and we can't make sure that the bound is already attributed because
     *  of possible cycles.
     *
     * Visitor method: Validate a type expression, if it is not null, catching
     *  and reporting any completion failures.
     */
    void validate(JCTree tree, Env<AttrContext> env) {
        validate(tree, env, true);
    }
    void validate(JCTree tree, Env<AttrContext> env, boolean checkRaw) {
        new Validator(env).validateTree(tree, checkRaw, true);
    }

    /** Visitor method: Validate a list of type expressions.
     */
    void validate(List<? extends JCTree> trees, Env<AttrContext> env) {
        for (List<? extends JCTree> l = trees; l.nonEmpty(); l = l.tail)
            validate(l.head, env);
    }

    /** A visitor class for type validation.
     */
    class Validator extends JCTree.Visitor {

        boolean checkRaw;
        boolean isOuter;
        Env<AttrContext> env;

        Validator(Env<AttrContext> env) {
            this.env = env;
        }

        @Override
        public void visitTypeArray(JCArrayTypeTree tree) {
            validateTree(tree.elemtype, checkRaw, isOuter);
        }

        @Override
        public void visitTypeApply(JCTypeApply tree) {
            if (tree.type.hasTag(CLASS)) {
                List<JCExpression> args = tree.arguments;
                List<Type> forms = tree.type.tsym.type.getTypeArguments();

                Type incompatibleArg = firstIncompatibleTypeArg(tree.type);
                if (incompatibleArg != null) {
                    for (JCTree arg : tree.arguments) {
                        if (arg.type == incompatibleArg) {
                            log.error(arg, Errors.NotWithinBounds(incompatibleArg, forms.head));
                        }
                        forms = forms.tail;
                     }
                 }

                forms = tree.type.tsym.type.getTypeArguments();

                boolean is_java_lang_Class = tree.type.tsym.flatName() == names.java_lang_Class;

                // For matching pairs of actual argument types `a' and
                // formal type parameters with declared bound `b' ...
                while (args.nonEmpty() && forms.nonEmpty()) {
                    validateTree(args.head,
                            !(isOuter && is_java_lang_Class),
                            false);
                    args = args.tail;
                    forms = forms.tail;
                }

                // Check that this type is either fully parameterized, or
                // not parameterized at all.
                if (tree.type.getEnclosingType().isRaw())
                    log.error(tree.pos(), Errors.ImproperlyFormedTypeInnerRawParam);
                if (tree.clazz.hasTag(SELECT))
                    visitSelectInternal((JCFieldAccess)tree.clazz);
            }
        }

        @Override
        public void visitTypeParameter(JCTypeParameter tree) {
            validateTrees(tree.bounds, true, isOuter);
            checkClassBounds(tree.pos(), tree.type);
        }

        @Override
        public void visitWildcard(JCWildcard tree) {
            if (tree.inner != null)
                validateTree(tree.inner, true, isOuter);
        }

        @Override
        public void visitSelect(JCFieldAccess tree) {
            if (tree.type.hasTag(CLASS)) {
                visitSelectInternal(tree);

                // Check that this type is either fully parameterized, or
                // not parameterized at all.
                if (tree.selected.type.isParameterized() && tree.type.tsym.type.getTypeArguments().nonEmpty())
                    log.error(tree.pos(), Errors.ImproperlyFormedTypeParamMissing);
            }
        }

        public void visitSelectInternal(JCFieldAccess tree) {
            if (tree.type.tsym.isStatic() &&
                tree.selected.type.isParameterized()) {
                // The enclosing type is not a class, so we are
                // looking at a static member type.  However, the
                // qualifying expression is parameterized.
                log.error(tree.pos(), Errors.CantSelectStaticClassFromParamType);
            } else {
                // otherwise validate the rest of the expression
                tree.selected.accept(this);
            }
        }

        @Override
        public void visitAnnotatedType(JCAnnotatedType tree) {
            tree.underlyingType.accept(this);
        }

        @Override
        public void visitTypeIdent(JCPrimitiveTypeTree that) {
            if (that.type.hasTag(TypeTag.VOID)) {
                log.error(that.pos(), Errors.VoidNotAllowedHere);
            }
            super.visitTypeIdent(that);
        }

        /** Default visitor method: do nothing.
         */
        @Override
        public void visitTree(JCTree tree) {
        }

        public void validateTree(JCTree tree, boolean checkRaw, boolean isOuter) {
            if (tree != null) {
                boolean prevCheckRaw = this.checkRaw;
                this.checkRaw = checkRaw;
                this.isOuter = isOuter;

                try {
                    tree.accept(this);
                    if (checkRaw)
                        checkRaw(tree, env);
                } catch (CompletionFailure ex) {
                    completionError(tree.pos(), ex);
                } finally {
                    this.checkRaw = prevCheckRaw;
                }
            }
        }

        public void validateTrees(List<? extends JCTree> trees, boolean checkRaw, boolean isOuter) {
            for (List<? extends JCTree> l = trees; l.nonEmpty(); l = l.tail)
                validateTree(l.head, checkRaw, isOuter);
        }
    }

    void checkRaw(JCTree tree, Env<AttrContext> env) {
        if (lint.isEnabled(LintCategory.RAW) &&
            tree.type.hasTag(CLASS) &&
            !TreeInfo.isDiamond(tree) &&
            !withinAnonConstr(env) &&
            tree.type.isRaw()) {
            log.warning(LintCategory.RAW,
                    tree.pos(), Warnings.RawClassUse(tree.type, tree.type.tsym.type));
        }
    }
    //where
        private boolean withinAnonConstr(Env<AttrContext> env) {
            return env.enclClass.name.isEmpty() &&
                    env.enclMethod != null && env.enclMethod.name == names.init;
        }

/* *************************************************************************
 * Exception checking
 **************************************************************************/

    /* The following methods treat classes as sets that contain
     * the class itself and all their subclasses
     */

    /** Is given type a subtype of some of the types in given list?
     */
    boolean subset(Type t, List<Type> ts) {
        for (List<Type> l = ts; l.nonEmpty(); l = l.tail)
            if (types.isSubtype(t, l.head)) return true;
        return false;
    }

    /** Is given type a subtype or supertype of
     *  some of the types in given list?
     */
    boolean intersects(Type t, List<Type> ts) {
        for (List<Type> l = ts; l.nonEmpty(); l = l.tail)
            if (types.isSubtype(t, l.head) || types.isSubtype(l.head, t)) return true;
        return false;
    }

    /** Add type set to given type list, unless it is a subclass of some class
     *  in the list.
     */
    List<Type> incl(Type t, List<Type> ts) {
        return subset(t, ts) ? ts : excl(t, ts).prepend(t);
    }

    /** Remove type set from type set list.
     */
    List<Type> excl(Type t, List<Type> ts) {
        if (ts.isEmpty()) {
            return ts;
        } else {
            List<Type> ts1 = excl(t, ts.tail);
            if (types.isSubtype(ts.head, t)) return ts1;
            else if (ts1 == ts.tail) return ts;
            else return ts1.prepend(ts.head);
        }
    }

    /** Form the union of two type set lists.
     */
    List<Type> union(List<Type> ts1, List<Type> ts2) {
        List<Type> ts = ts1;
        for (List<Type> l = ts2; l.nonEmpty(); l = l.tail)
            ts = incl(l.head, ts);
        return ts;
    }

    /** Form the difference of two type lists.
     */
    List<Type> diff(List<Type> ts1, List<Type> ts2) {
        List<Type> ts = ts1;
        for (List<Type> l = ts2; l.nonEmpty(); l = l.tail)
            ts = excl(l.head, ts);
        return ts;
    }

    /** Form the intersection of two type lists.
     */
    public List<Type> intersect(List<Type> ts1, List<Type> ts2) {
        List<Type> ts = List.nil();
        for (List<Type> l = ts1; l.nonEmpty(); l = l.tail)
            if (subset(l.head, ts2)) ts = incl(l.head, ts);
        for (List<Type> l = ts2; l.nonEmpty(); l = l.tail)
            if (subset(l.head, ts1)) ts = incl(l.head, ts);
        return ts;
    }

    /** Is exc an exception symbol that need not be declared?
     */
    boolean isUnchecked(ClassSymbol exc) {
        return
            exc.kind == ERR ||
            exc.isSubClass(syms.errorType.tsym, types) ||
            exc.isSubClass(syms.runtimeExceptionType.tsym, types);
    }

    /** Is exc an exception type that need not be declared?
     */
    boolean isUnchecked(Type exc) {
        return
            (exc.hasTag(TYPEVAR)) ? isUnchecked(types.supertype(exc)) :
            (exc.hasTag(CLASS)) ? isUnchecked((ClassSymbol)exc.tsym) :
            exc.hasTag(BOT);
    }

    boolean isChecked(Type exc) {
        return !isUnchecked(exc);
    }

    /** Same, but handling completion failures.
     */
    boolean isUnchecked(DiagnosticPosition pos, Type exc) {
        try {
            return isUnchecked(exc);
        } catch (CompletionFailure ex) {
            completionError(pos, ex);
            return true;
        }
    }

    /** Is exc handled by given exception list?
     */
    boolean isHandled(Type exc, List<Type> handled) {
        return isUnchecked(exc) || subset(exc, handled);
    }

    /** Return all exceptions in thrown list that are not in handled list.
     *  @param thrown     The list of thrown exceptions.
     *  @param handled    The list of handled exceptions.
     */
    List<Type> unhandled(List<Type> thrown, List<Type> handled) {
        List<Type> unhandled = List.nil();
        for (List<Type> l = thrown; l.nonEmpty(); l = l.tail)
            if (!isHandled(l.head, handled)) unhandled = unhandled.prepend(l.head);
        return unhandled;
    }

/* *************************************************************************
 * Overriding/Implementation checking
 **************************************************************************/

    /** The level of access protection given by a flag set,
     *  where PRIVATE is highest and PUBLIC is lowest.
     */
    static int protection(long flags) {
        switch ((short)(flags & AccessFlags)) {
        case PRIVATE: return 3;
        case PROTECTED: return 1;
        default:
        case PUBLIC: return 0;
        case 0: return 2;
        }
    }

    /** A customized "cannot override" error message.
     *  @param m      The overriding method.
     *  @param other  The overridden method.
     *  @return       An internationalized string.
     */
    Fragment cannotOverride(MethodSymbol m, MethodSymbol other) {
        Symbol mloc = m.location();
        Symbol oloc = other.location();

        if ((other.owner.flags() & INTERFACE) == 0)
            return Fragments.CantOverride(m, mloc, other, oloc);
        else if ((m.owner.flags() & INTERFACE) == 0)
            return Fragments.CantImplement(m, mloc, other, oloc);
        else
            return Fragments.ClashesWith(m, mloc, other, oloc);
    }

    /** A customized "override" warning message.
     *  @param m      The overriding method.
     *  @param other  The overridden method.
     *  @return       An internationalized string.
     */
    Fragment uncheckedOverrides(MethodSymbol m, MethodSymbol other) {
        Symbol mloc = m.location();
        Symbol oloc = other.location();

        if ((other.owner.flags() & INTERFACE) == 0)
            return Fragments.UncheckedOverride(m, mloc, other, oloc);
        else if ((m.owner.flags() & INTERFACE) == 0)
            return Fragments.UncheckedImplement(m, mloc, other, oloc);
        else
            return Fragments.UncheckedClashWith(m, mloc, other, oloc);
    }

    /** A customized "override" warning message.
     *  @param m      The overriding method.
     *  @param other  The overridden method.
     *  @return       An internationalized string.
     */
    Fragment varargsOverrides(MethodSymbol m, MethodSymbol other) {
        Symbol mloc = m.location();
        Symbol oloc = other.location();

        if ((other.owner.flags() & INTERFACE) == 0)
            return Fragments.VarargsOverride(m, mloc, other, oloc);
        else  if ((m.owner.flags() & INTERFACE) == 0)
            return Fragments.VarargsImplement(m, mloc, other, oloc);
        else
            return Fragments.VarargsClashWith(m, mloc, other, oloc);
    }

    /** Check that this method conforms with overridden method 'other'.
     *  where `origin' is the class where checking started.
     *  Complications:
     *  (1) Do not check overriding of synthetic methods
     *      (reason: they might be final).
     *      todo: check whether this is still necessary.
     *  (2) Admit the case where an interface proxy throws fewer exceptions
     *      than the method it implements. Augment the proxy methods with the
     *      undeclared exceptions in this case.
     *  (3) When generics are enabled, admit the case where an interface proxy
     *      has a result type
     *      extended by the result type of the method it implements.
     *      Change the proxies result type to the smaller type in this case.
     *
     *  @param tree         The tree from which positions
     *                      are extracted for errors.
     *  @param m            The overriding method.
     *  @param other        The overridden method.
     *  @param origin       The class of which the overriding method
     *                      is a member.
     */
    void checkOverride(JCTree tree,
                       MethodSymbol m,
                       MethodSymbol other,
                       ClassSymbol origin) {
        // Don't check overriding of synthetic methods or by bridge methods.
        if ((m.flags() & (SYNTHETIC|BRIDGE)) != 0 || (other.flags() & SYNTHETIC) != 0) {
            return;
        }

        // Error if static method overrides instance method (JLS 8.4.6.2).
        if ((m.flags() & STATIC) != 0 &&
                   (other.flags() & STATIC) == 0) {
            log.error(TreeInfo.diagnosticPositionFor(m, tree),
                      Errors.OverrideStatic(cannotOverride(m, other)));
            m.flags_field |= BAD_OVERRIDE;
            return;
        }

        // Error if instance method overrides static or final
        // method (JLS 8.4.6.1).
        if ((other.flags() & FINAL) != 0 ||
                 (m.flags() & STATIC) == 0 &&
                 (other.flags() & STATIC) != 0) {
            log.error(TreeInfo.diagnosticPositionFor(m, tree),
                      Errors.OverrideMeth(cannotOverride(m, other),
                                          asFlagSet(other.flags() & (FINAL | STATIC))));
            m.flags_field |= BAD_OVERRIDE;
            return;
        }

        if ((m.owner.flags() & ANNOTATION) != 0) {
            // handled in validateAnnotationMethod
            return;
        }

        // Error if overriding method has weaker access (JLS 8.4.6.3).
        if (protection(m.flags()) > protection(other.flags())) {
            log.error(TreeInfo.diagnosticPositionFor(m, tree),
                      (other.flags() & AccessFlags) == 0 ?
                              Errors.OverrideWeakerAccess(cannotOverride(m, other),
                                                          "package") :
                              Errors.OverrideWeakerAccess(cannotOverride(m, other),
                                                          asFlagSet(other.flags() & AccessFlags)));
            m.flags_field |= BAD_OVERRIDE;
            return;
        }

        Type mt = types.memberType(origin.type, m);
        Type ot = types.memberType(origin.type, other);
        // Error if overriding result type is different
        // (or, in the case of generics mode, not a subtype) of
        // overridden result type. We have to rename any type parameters
        // before comparing types.
        List<Type> mtvars = mt.getTypeArguments();
        List<Type> otvars = ot.getTypeArguments();
        Type mtres = mt.getReturnType();
        Type otres = types.subst(ot.getReturnType(), otvars, mtvars);

        overrideWarner.clear();
        boolean resultTypesOK =
            types.returnTypeSubstitutable(mt, ot, otres, overrideWarner);
        if (!resultTypesOK) {
            if ((m.flags() & STATIC) != 0 && (other.flags() & STATIC) != 0) {
                log.error(TreeInfo.diagnosticPositionFor(m, tree),
                          Errors.OverrideIncompatibleRet(Fragments.CantHide(m, m.location(), other,
                                        other.location()), mtres, otres));
                m.flags_field |= BAD_OVERRIDE;
            } else {
                log.error(TreeInfo.diagnosticPositionFor(m, tree),
                          Errors.OverrideIncompatibleRet(cannotOverride(m, other), mtres, otres));
                m.flags_field |= BAD_OVERRIDE;
            }
            return;
        } else if (overrideWarner.hasNonSilentLint(LintCategory.UNCHECKED)) {
            warnUnchecked(TreeInfo.diagnosticPositionFor(m, tree),
                    Warnings.OverrideUncheckedRet(uncheckedOverrides(m, other), mtres, otres));
        }

        // Error if overriding method throws an exception not reported
        // by overridden method.
        List<Type> otthrown = types.subst(ot.getThrownTypes(), otvars, mtvars);
        List<Type> unhandledErased = unhandled(mt.getThrownTypes(), types.erasure(otthrown));
        List<Type> unhandledUnerased = unhandled(mt.getThrownTypes(), otthrown);
        if (unhandledErased.nonEmpty()) {
            log.error(TreeInfo.diagnosticPositionFor(m, tree),
                      Errors.OverrideMethDoesntThrow(cannotOverride(m, other), unhandledUnerased.head));
            m.flags_field |= BAD_OVERRIDE;
            return;
        }
        else if (unhandledUnerased.nonEmpty()) {
            warnUnchecked(TreeInfo.diagnosticPositionFor(m, tree),
                          Warnings.OverrideUncheckedThrown(cannotOverride(m, other), unhandledUnerased.head));
            return;
        }

        // Optional warning if varargs don't agree
        if ((((m.flags() ^ other.flags()) & Flags.VARARGS) != 0)
            && lint.isEnabled(LintCategory.OVERRIDES)) {
            log.warning(TreeInfo.diagnosticPositionFor(m, tree),
                        ((m.flags() & Flags.VARARGS) != 0)
                        ? Warnings.OverrideVarargsMissing(varargsOverrides(m, other))
                        : Warnings.OverrideVarargsExtra(varargsOverrides(m, other)));
        }

        // Warn if instance method overrides bridge method (compiler spec ??)
        if ((other.flags() & BRIDGE) != 0) {
            log.warning(TreeInfo.diagnosticPositionFor(m, tree),
                        Warnings.OverrideBridge(uncheckedOverrides(m, other)));
        }

        // Warn if a deprecated method overridden by a non-deprecated one.
        if (!isDeprecatedOverrideIgnorable(other, origin)) {
            Lint prevLint = setLint(lint.augment(m));
            try {
                checkDeprecated(() -> TreeInfo.diagnosticPositionFor(m, tree), m, other);
            } finally {
                setLint(prevLint);
            }
        }
    }
    // where
        private boolean isDeprecatedOverrideIgnorable(MethodSymbol m, ClassSymbol origin) {
            // If the method, m, is defined in an interface, then ignore the issue if the method
            // is only inherited via a supertype and also implemented in the supertype,
            // because in that case, we will rediscover the issue when examining the method
            // in the supertype.
            // If the method, m, is not defined in an interface, then the only time we need to
            // address the issue is when the method is the supertype implementation: any other
            // case, we will have dealt with when examining the supertype classes
            ClassSymbol mc = m.enclClass();
            Type st = types.supertype(origin.type);
            if (!st.hasTag(CLASS))
                return true;
            MethodSymbol stimpl = m.implementation((ClassSymbol)st.tsym, types, false);

            if (mc != null && ((mc.flags() & INTERFACE) != 0)) {
                List<Type> intfs = types.interfaces(origin.type);
                return (intfs.contains(mc.type) ? false : (stimpl != null));
            }
            else
                return (stimpl != m);
        }


    // used to check if there were any unchecked conversions
    Warner overrideWarner = new Warner();

    /** Check that a class does not inherit two concrete methods
     *  with the same signature.
     *  @param pos          Position to be used for error reporting.
     *  @param site         The class type to be checked.
     */
    public void checkCompatibleConcretes(DiagnosticPosition pos, Type site) {
        Type sup = types.supertype(site);
        if (!sup.hasTag(CLASS)) return;

        for (Type t1 = sup;
             t1.hasTag(CLASS) && t1.tsym.type.isParameterized();
             t1 = types.supertype(t1)) {
            for (Symbol s1 : t1.tsym.members().getSymbols(NON_RECURSIVE)) {
                if (s1.kind != MTH ||
                    (s1.flags() & (STATIC|SYNTHETIC|BRIDGE)) != 0 ||
                    !s1.isInheritedIn(site.tsym, types) ||
                    ((MethodSymbol)s1).implementation(site.tsym,
                                                      types,
                                                      true) != s1)
                    continue;
                Type st1 = types.memberType(t1, s1);
                int s1ArgsLength = st1.getParameterTypes().length();
                if (st1 == s1.type) continue;

                for (Type t2 = sup;
                     t2.hasTag(CLASS);
                     t2 = types.supertype(t2)) {
                    for (Symbol s2 : t2.tsym.members().getSymbolsByName(s1.name)) {
                        if (s2 == s1 ||
                            s2.kind != MTH ||
                            (s2.flags() & (STATIC|SYNTHETIC|BRIDGE)) != 0 ||
                            s2.type.getParameterTypes().length() != s1ArgsLength ||
                            !s2.isInheritedIn(site.tsym, types) ||
                            ((MethodSymbol)s2).implementation(site.tsym,
                                                              types,
                                                              true) != s2)
                            continue;
                        Type st2 = types.memberType(t2, s2);
                        if (types.overrideEquivalent(st1, st2))
                            log.error(pos,
                                      Errors.ConcreteInheritanceConflict(s1, t1, s2, t2, sup));
                    }
                }
            }
        }
    }

    /** Check that classes (or interfaces) do not each define an abstract
     *  method with same name and arguments but incompatible return types.
     *  @param pos          Position to be used for error reporting.
     *  @param t1           The first argument type.
     *  @param t2           The second argument type.
     */
    public boolean checkCompatibleAbstracts(DiagnosticPosition pos,
                                            Type t1,
                                            Type t2,
                                            Type site) {
        if ((site.tsym.flags() & COMPOUND) != 0) {
            // special case for intersections: need to eliminate wildcards in supertypes
            t1 = types.capture(t1);
            t2 = types.capture(t2);
        }
        return firstIncompatibility(pos, t1, t2, site) == null;
    }

    /** Return the first method which is defined with same args
     *  but different return types in two given interfaces, or null if none
     *  exists.
     *  @param t1     The first type.
     *  @param t2     The second type.
     *  @param site   The most derived type.
     *  @return symbol from t2 that conflicts with one in t1.
     */
    private Symbol firstIncompatibility(DiagnosticPosition pos, Type t1, Type t2, Type site) {
        Map<TypeSymbol,Type> interfaces1 = new HashMap<>();
        closure(t1, interfaces1);
        Map<TypeSymbol,Type> interfaces2;
        if (t1 == t2)
            interfaces2 = interfaces1;
        else
            closure(t2, interfaces1, interfaces2 = new HashMap<>());

        for (Type t3 : interfaces1.values()) {
            for (Type t4 : interfaces2.values()) {
                Symbol s = firstDirectIncompatibility(pos, t3, t4, site);
                if (s != null) return s;
            }
        }
        return null;
    }

    /** Compute all the supertypes of t, indexed by type symbol. */
    private void closure(Type t, Map<TypeSymbol,Type> typeMap) {
        if (!t.hasTag(CLASS)) return;
        if (typeMap.put(t.tsym, t) == null) {
            closure(types.supertype(t), typeMap);
            for (Type i : types.interfaces(t))
                closure(i, typeMap);
        }
    }

    /** Compute all the supertypes of t, indexed by type symbol (except those in typesSkip). */
    private void closure(Type t, Map<TypeSymbol,Type> typesSkip, Map<TypeSymbol,Type> typeMap) {
        if (!t.hasTag(CLASS)) return;
        if (typesSkip.get(t.tsym) != null) return;
        if (typeMap.put(t.tsym, t) == null) {
            closure(types.supertype(t), typesSkip, typeMap);
            for (Type i : types.interfaces(t))
                closure(i, typesSkip, typeMap);
        }
    }

    /** Return the first method in t2 that conflicts with a method from t1. */
    private Symbol firstDirectIncompatibility(DiagnosticPosition pos, Type t1, Type t2, Type site) {
        for (Symbol s1 : t1.tsym.members().getSymbols(NON_RECURSIVE)) {
            Type st1 = null;
            if (s1.kind != MTH || !s1.isInheritedIn(site.tsym, types) ||
                    (s1.flags() & SYNTHETIC) != 0) continue;
            Symbol impl = ((MethodSymbol)s1).implementation(site.tsym, types, false);
            if (impl != null && (impl.flags() & ABSTRACT) == 0) continue;
            for (Symbol s2 : t2.tsym.members().getSymbolsByName(s1.name)) {
                if (s1 == s2) continue;
                if (s2.kind != MTH || !s2.isInheritedIn(site.tsym, types) ||
                        (s2.flags() & SYNTHETIC) != 0) continue;
                if (st1 == null) st1 = types.memberType(t1, s1);
                Type st2 = types.memberType(t2, s2);
                if (types.overrideEquivalent(st1, st2)) {
                    List<Type> tvars1 = st1.getTypeArguments();
                    List<Type> tvars2 = st2.getTypeArguments();
                    Type rt1 = st1.getReturnType();
                    Type rt2 = types.subst(st2.getReturnType(), tvars2, tvars1);
                    boolean compat =
                        types.isSameType(rt1, rt2) ||
                        !rt1.isPrimitiveOrVoid() &&
                        !rt2.isPrimitiveOrVoid() &&
                        (types.covariantReturnType(rt1, rt2, types.noWarnings) ||
                         types.covariantReturnType(rt2, rt1, types.noWarnings)) ||
                         checkCommonOverriderIn(s1,s2,site);
                    if (!compat) {
                        log.error(pos, Errors.TypesIncompatible(t1, t2,
                                Fragments.IncompatibleDiffRet(s2.name, types.memberType(t2, s2).getParameterTypes())));
                        return s2;
                    }
                } else if (checkNameClash((ClassSymbol)site.tsym, s1, s2) &&
                        !checkCommonOverriderIn(s1, s2, site)) {
                    log.error(pos, Errors.NameClashSameErasureNoOverride(
                            s1.name, types.memberType(site, s1).asMethodType().getParameterTypes(), s1.location(),
                            s2.name, types.memberType(site, s2).asMethodType().getParameterTypes(), s2.location()));
                    return s2;
                }
            }
        }
        return null;
    }
    //WHERE
    boolean checkCommonOverriderIn(Symbol s1, Symbol s2, Type site) {
        Map<TypeSymbol,Type> supertypes = new HashMap<>();
        Type st1 = types.memberType(site, s1);
        Type st2 = types.memberType(site, s2);
        closure(site, supertypes);
        for (Type t : supertypes.values()) {
            for (Symbol s3 : t.tsym.members().getSymbolsByName(s1.name)) {
                if (s3 == s1 || s3 == s2 || s3.kind != MTH || (s3.flags() & (BRIDGE|SYNTHETIC)) != 0) continue;
                Type st3 = types.memberType(site,s3);
                if (types.overrideEquivalent(st3, st1) &&
                        types.overrideEquivalent(st3, st2) &&
                        types.returnTypeSubstitutable(st3, st1) &&
                        types.returnTypeSubstitutable(st3, st2)) {
                    return true;
                }
            }
        }
        return false;
    }

    /** Check that a given method conforms with any method it overrides.
     *  @param tree         The tree from which positions are extracted
     *                      for errors.
     *  @param m            The overriding method.
     */
    void checkOverride(Env<AttrContext> env, JCMethodDecl tree, MethodSymbol m) {
        ClassSymbol origin = (ClassSymbol)m.owner;
        if ((origin.flags() & ENUM) != 0 && names.finalize.equals(m.name))
            if (m.overrides(syms.enumFinalFinalize, origin, types, false)) {
                log.error(tree.pos(), Errors.EnumNoFinalize);
                return;
            }
        for (Type t = origin.type; t.hasTag(CLASS);
             t = types.supertype(t)) {
            if (t != origin.type) {
                checkOverride(tree, t, origin, m);
            }
            for (Type t2 : types.interfaces(t)) {
                checkOverride(tree, t2, origin, m);
            }
        }

        final boolean explicitOverride = m.attribute(syms.overrideType.tsym) != null;
        // Check if this method must override a super method due to being annotated with @Override
        // or by virtue of being a member of a diamond inferred anonymous class. Latter case is to
        // be treated "as if as they were annotated" with @Override.
        boolean mustOverride = explicitOverride ||
                (env.info.isAnonymousDiamond && !m.isConstructor() && !m.isPrivate());
        if (mustOverride && !isOverrider(m)) {
            DiagnosticPosition pos = tree.pos();
            for (JCAnnotation a : tree.getModifiers().annotations) {
                if (a.annotationType.type.tsym == syms.overrideType.tsym) {
                    pos = a.pos();
                    break;
                }
            }
            log.error(pos,
                      explicitOverride ? (m.isStatic() ? Errors.StaticMethodsCannotBeAnnotatedWithOverride : Errors.MethodDoesNotOverrideSuperclass) :
                                Errors.AnonymousDiamondMethodDoesNotOverrideSuperclass(Fragments.DiamondAnonymousMethodsImplicitlyOverride));
        }
    }

    void checkOverride(JCTree tree, Type site, ClassSymbol origin, MethodSymbol m) {
        TypeSymbol c = site.tsym;
        for (Symbol sym : c.members().getSymbolsByName(m.name)) {
            if (m.overrides(sym, origin, types, false)) {
                if ((sym.flags() & ABSTRACT) == 0) {
                    checkOverride(tree, m, (MethodSymbol)sym, origin);
                }
            }
        }
    }

    private Filter<Symbol> equalsHasCodeFilter = s -> MethodSymbol.implementation_filter.accepts(s) &&
            (s.flags() & BAD_OVERRIDE) == 0;

    public void checkClassOverrideEqualsAndHashIfNeeded(DiagnosticPosition pos,
            ClassSymbol someClass) {
        /* At present, annotations cannot possibly have a method that is override
         * equivalent with Object.equals(Object) but in any case the condition is
         * fine for completeness.
         */
        if (someClass == (ClassSymbol)syms.objectType.tsym ||
            someClass.isInterface() || someClass.isEnum() ||
            (someClass.flags() & ANNOTATION) != 0 ||
            (someClass.flags() & ABSTRACT) != 0) return;
        //anonymous inner classes implementing interfaces need especial treatment
        if (someClass.isAnonymous()) {
            List<Type> interfaces =  types.interfaces(someClass.type);
            if (interfaces != null && !interfaces.isEmpty() &&
                interfaces.head.tsym == syms.comparatorType.tsym) return;
        }
        checkClassOverrideEqualsAndHash(pos, someClass);
    }

    private void checkClassOverrideEqualsAndHash(DiagnosticPosition pos,
            ClassSymbol someClass) {
        if (lint.isEnabled(LintCategory.OVERRIDES)) {
            MethodSymbol equalsAtObject = (MethodSymbol)syms.objectType
                    .tsym.members().findFirst(names.equals);
            MethodSymbol hashCodeAtObject = (MethodSymbol)syms.objectType
                    .tsym.members().findFirst(names.hashCode);
            boolean overridesEquals = types.implementation(equalsAtObject,
                someClass, false, equalsHasCodeFilter).owner == someClass;
            boolean overridesHashCode = types.implementation(hashCodeAtObject,
                someClass, false, equalsHasCodeFilter) != hashCodeAtObject;

            if (overridesEquals && !overridesHashCode) {
                log.warning(LintCategory.OVERRIDES, pos,
                            Warnings.OverrideEqualsButNotHashcode(someClass));
            }
        }
    }

    public void checkModuleName (JCModuleDecl tree) {
        Name moduleName = tree.sym.name;
        Assert.checkNonNull(moduleName);
        if (lint.isEnabled(LintCategory.MODULE)) {
            JCExpression qualId = tree.qualId;
            while (qualId != null) {
                Name componentName;
                DiagnosticPosition pos;
                switch (qualId.getTag()) {
                    case SELECT:
                        JCFieldAccess selectNode = ((JCFieldAccess) qualId);
                        componentName = selectNode.name;
                        pos = selectNode.pos();
                        qualId = selectNode.selected;
                        break;
                    case IDENT:
                        componentName = ((JCIdent) qualId).name;
                        pos = qualId.pos();
                        qualId = null;
                        break;
                    default:
                        throw new AssertionError("Unexpected qualified identifier: " + qualId.toString());
                }
                if (componentName != null) {
                    String moduleNameComponentString = componentName.toString();
                    int nameLength = moduleNameComponentString.length();
                    if (nameLength > 0 && Character.isDigit(moduleNameComponentString.charAt(nameLength - 1))) {
                        log.warning(Lint.LintCategory.MODULE, pos, Warnings.PoorChoiceForModuleName(componentName));
                    }
                }
            }
        }
    }

    private boolean checkNameClash(ClassSymbol origin, Symbol s1, Symbol s2) {
        ClashFilter cf = new ClashFilter(origin.type);
        return (cf.accepts(s1) &&
                cf.accepts(s2) &&
                types.hasSameArgs(s1.erasure(types), s2.erasure(types)));
    }


    /** Check that all abstract members of given class have definitions.
     *  @param pos          Position to be used for error reporting.
     *  @param c            The class.
     */
    void checkAllDefined(DiagnosticPosition pos, ClassSymbol c) {
        MethodSymbol undef = types.firstUnimplementedAbstract(c);
        if (undef != null) {
            MethodSymbol undef1 =
                new MethodSymbol(undef.flags(), undef.name,
                                 types.memberType(c.type, undef), undef.owner);
            log.error(pos,
                      Errors.DoesNotOverrideAbstract(c, undef1, undef1.location()));
        }
    }

    void checkNonCyclicDecl(JCClassDecl tree) {
        CycleChecker cc = new CycleChecker();
        cc.scan(tree);
        if (!cc.errorFound && !cc.partialCheck) {
            tree.sym.flags_field |= ACYCLIC;
        }
    }

    class CycleChecker extends TreeScanner {

        List<Symbol> seenClasses = List.nil();
        boolean errorFound = false;
        boolean partialCheck = false;

        private void checkSymbol(DiagnosticPosition pos, Symbol sym) {
            if (sym != null && sym.kind == TYP) {
                Env<AttrContext> classEnv = enter.getEnv((TypeSymbol)sym);
                if (classEnv != null) {
                    DiagnosticSource prevSource = log.currentSource();
                    try {
                        log.useSource(classEnv.toplevel.sourcefile);
                        scan(classEnv.tree);
                    }
                    finally {
                        log.useSource(prevSource.getFile());
                    }
                } else if (sym.kind == TYP) {
                    checkClass(pos, sym, List.nil());
                }
            } else {
                //not completed yet
                partialCheck = true;
            }
        }

        @Override
        public void visitSelect(JCFieldAccess tree) {
            super.visitSelect(tree);
            checkSymbol(tree.pos(), tree.sym);
        }

        @Override
        public void visitIdent(JCIdent tree) {
            checkSymbol(tree.pos(), tree.sym);
        }

        @Override
        public void visitTypeApply(JCTypeApply tree) {
            scan(tree.clazz);
        }

        @Override
        public void visitTypeArray(JCArrayTypeTree tree) {
            scan(tree.elemtype);
        }

        @Override
        public void visitClassDef(JCClassDecl tree) {
            List<JCTree> supertypes = List.nil();
            if (tree.getExtendsClause() != null) {
                supertypes = supertypes.prepend(tree.getExtendsClause());
            }
            if (tree.getImplementsClause() != null) {
                for (JCTree intf : tree.getImplementsClause()) {
                    supertypes = supertypes.prepend(intf);
                }
            }
            checkClass(tree.pos(), tree.sym, supertypes);
        }

        void checkClass(DiagnosticPosition pos, Symbol c, List<JCTree> supertypes) {
            if ((c.flags_field & ACYCLIC) != 0)
                return;
            if (seenClasses.contains(c)) {
                errorFound = true;
                noteCyclic(pos, (ClassSymbol)c);
            } else if (!c.type.isErroneous()) {
                try {
                    seenClasses = seenClasses.prepend(c);
                    if (c.type.hasTag(CLASS)) {
                        if (supertypes.nonEmpty()) {
                            scan(supertypes);
                        }
                        else {
                            ClassType ct = (ClassType)c.type;
                            if (ct.supertype_field == null ||
                                    ct.interfaces_field == null) {
                                //not completed yet
                                partialCheck = true;
                                return;
                            }
                            checkSymbol(pos, ct.supertype_field.tsym);
                            for (Type intf : ct.interfaces_field) {
                                checkSymbol(pos, intf.tsym);
                            }
                        }
                        if (c.owner.kind == TYP) {
                            checkSymbol(pos, c.owner);
                        }
                    }
                } finally {
                    seenClasses = seenClasses.tail;
                }
            }
        }
    }

    /** Check for cyclic references. Issue an error if the
     *  symbol of the type referred to has a LOCKED flag set.
     *
     *  @param pos      Position to be used for error reporting.
     *  @param t        The type referred to.
     */
    void checkNonCyclic(DiagnosticPosition pos, Type t) {
        checkNonCyclicInternal(pos, t);
    }


    void checkNonCyclic(DiagnosticPosition pos, TypeVar t) {
        checkNonCyclic1(pos, t, List.nil());
    }

    private void checkNonCyclic1(DiagnosticPosition pos, Type t, List<TypeVar> seen) {
        final TypeVar tv;
        if  (t.hasTag(TYPEVAR) && (t.tsym.flags() & UNATTRIBUTED) != 0)
            return;
        if (seen.contains(t)) {
            tv = (TypeVar)t;
            tv.setUpperBound(types.createErrorType(t));
            log.error(pos, Errors.CyclicInheritance(t));
        } else if (t.hasTag(TYPEVAR)) {
            tv = (TypeVar)t;
            seen = seen.prepend(tv);
            for (Type b : types.getBounds(tv))
                checkNonCyclic1(pos, b, seen);
        }
    }

    /** Check for cyclic references. Issue an error if the
     *  symbol of the type referred to has a LOCKED flag set.
     *
     *  @param pos      Position to be used for error reporting.
     *  @param t        The type referred to.
     *  @returns        True if the check completed on all attributed classes
     */
    private boolean checkNonCyclicInternal(DiagnosticPosition pos, Type t) {
        boolean complete = true; // was the check complete?
        //- System.err.println("checkNonCyclicInternal("+t+");");//DEBUG
        Symbol c = t.tsym;
        if ((c.flags_field & ACYCLIC) != 0) return true;

        if ((c.flags_field & LOCKED) != 0) {
            noteCyclic(pos, (ClassSymbol)c);
        } else if (!c.type.isErroneous()) {
            try {
                c.flags_field |= LOCKED;
                if (c.type.hasTag(CLASS)) {
                    ClassType clazz = (ClassType)c.type;
                    if (clazz.interfaces_field != null)
                        for (List<Type> l=clazz.interfaces_field; l.nonEmpty(); l=l.tail)
                            complete &= checkNonCyclicInternal(pos, l.head);
                    if (clazz.supertype_field != null) {
                        Type st = clazz.supertype_field;
                        if (st != null && st.hasTag(CLASS))
                            complete &= checkNonCyclicInternal(pos, st);
                    }
                    if (c.owner.kind == TYP)
                        complete &= checkNonCyclicInternal(pos, c.owner.type);
                }
            } finally {
                c.flags_field &= ~LOCKED;
            }
        }
        if (complete)
            complete = ((c.flags_field & UNATTRIBUTED) == 0) && c.isCompleted();
        if (complete) c.flags_field |= ACYCLIC;
        return complete;
    }

    /** Note that we found an inheritance cycle. */
    private void noteCyclic(DiagnosticPosition pos, ClassSymbol c) {
        log.error(pos, Errors.CyclicInheritance(c));
        for (List<Type> l=types.interfaces(c.type); l.nonEmpty(); l=l.tail)
            l.head = types.createErrorType((ClassSymbol)l.head.tsym, Type.noType);
        Type st = types.supertype(c.type);
        if (st.hasTag(CLASS))
            ((ClassType)c.type).supertype_field = types.createErrorType((ClassSymbol)st.tsym, Type.noType);
        c.type = types.createErrorType(c, c.type);
        c.flags_field |= ACYCLIC;
    }

    /** Check that all methods which implement some
     *  method conform to the method they implement.
     *  @param tree         The class definition whose members are checked.
     */
    void checkImplementations(JCClassDecl tree) {
        checkImplementations(tree, tree.sym, tree.sym);
    }
    //where
        /** Check that all methods which implement some
         *  method in `ic' conform to the method they implement.
         */
        void checkImplementations(JCTree tree, ClassSymbol origin, ClassSymbol ic) {
            for (List<Type> l = types.closure(ic.type); l.nonEmpty(); l = l.tail) {
                ClassSymbol lc = (ClassSymbol)l.head.tsym;
                if ((lc.flags() & ABSTRACT) != 0) {
                    for (Symbol sym : lc.members().getSymbols(NON_RECURSIVE)) {
                        if (sym.kind == MTH &&
                            (sym.flags() & (STATIC|ABSTRACT)) == ABSTRACT) {
                            MethodSymbol absmeth = (MethodSymbol)sym;
                            MethodSymbol implmeth = absmeth.implementation(origin, types, false);
                            if (implmeth != null && implmeth != absmeth &&
                                (implmeth.owner.flags() & INTERFACE) ==
                                (origin.flags() & INTERFACE)) {
                                // don't check if implmeth is in a class, yet
                                // origin is an interface. This case arises only
                                // if implmeth is declared in Object. The reason is
                                // that interfaces really don't inherit from
                                // Object it's just that the compiler represents
                                // things that way.
                                checkOverride(tree, implmeth, absmeth, origin);
                            }
                        }
                    }
                }
            }
        }

    /** Check that all abstract methods implemented by a class are
     *  mutually compatible.
     *  @param pos          Position to be used for error reporting.
     *  @param c            The class whose interfaces are checked.
     */
    void checkCompatibleSupertypes(DiagnosticPosition pos, Type c) {
        List<Type> supertypes = types.interfaces(c);
        Type supertype = types.supertype(c);
        if (supertype.hasTag(CLASS) &&
            (supertype.tsym.flags() & ABSTRACT) != 0)
            supertypes = supertypes.prepend(supertype);
        for (List<Type> l = supertypes; l.nonEmpty(); l = l.tail) {
            if (!l.head.getTypeArguments().isEmpty() &&
                !checkCompatibleAbstracts(pos, l.head, l.head, c))
                return;
            for (List<Type> m = supertypes; m != l; m = m.tail)
                if (!checkCompatibleAbstracts(pos, l.head, m.head, c))
                    return;
        }
        checkCompatibleConcretes(pos, c);
    }

    /** Check that all non-override equivalent methods accessible from 'site'
     *  are mutually compatible (JLS 8.4.8/9.4.1).
     *
     *  @param pos  Position to be used for error reporting.
     *  @param site The class whose methods are checked.
     *  @param sym  The method symbol to be checked.
     */
    void checkOverrideClashes(DiagnosticPosition pos, Type site, MethodSymbol sym) {
         ClashFilter cf = new ClashFilter(site);
        //for each method m1 that is overridden (directly or indirectly)
        //by method 'sym' in 'site'...

        List<MethodSymbol> potentiallyAmbiguousList = List.nil();
        boolean overridesAny = false;
        ArrayList<Symbol> symbolsByName = new ArrayList<>();
        types.membersClosure(site, false).getSymbolsByName(sym.name, cf).forEach(symbolsByName::add);
        for (Symbol m1 : symbolsByName) {
            if (!sym.overrides(m1, site.tsym, types, false)) {
                if (m1 == sym) {
                    continue;
                }

                if (!overridesAny) {
                    potentiallyAmbiguousList = potentiallyAmbiguousList.prepend((MethodSymbol)m1);
                }
                continue;
            }

            if (m1 != sym) {
                overridesAny = true;
                potentiallyAmbiguousList = List.nil();
            }

            //...check each method m2 that is a member of 'site'
            for (Symbol m2 : symbolsByName) {
                if (m2 == m1) continue;
                //if (i) the signature of 'sym' is not a subsignature of m1 (seen as
                //a member of 'site') and (ii) m1 has the same erasure as m2, issue an error
                if (!types.isSubSignature(sym.type, types.memberType(site, m2), Feature.STRICT_METHOD_CLASH_CHECK.allowedInSource(source)) &&
                        types.hasSameArgs(m2.erasure(types), m1.erasure(types))) {
                    sym.flags_field |= CLASH;
                    if (m1 == sym) {
                        log.error(pos, Errors.NameClashSameErasureNoOverride(
                            m1.name, types.memberType(site, m1).asMethodType().getParameterTypes(), m1.location(),
                            m2.name, types.memberType(site, m2).asMethodType().getParameterTypes(), m2.location()));
                    } else {
                        ClassType ct = (ClassType)site;
                        String kind = ct.isInterface() ? "interface" : "class";
                        log.error(pos, Errors.NameClashSameErasureNoOverride1(
                            kind,
                            ct.tsym.name,
                            m1.name,
                            types.memberType(site, m1).asMethodType().getParameterTypes(),
                            m1.location(),
                            m2.name,
                            types.memberType(site, m2).asMethodType().getParameterTypes(),
                            m2.location()));
                    }
                    return;
                }
            }
        }

        if (!overridesAny) {
            for (MethodSymbol m: potentiallyAmbiguousList) {
                checkPotentiallyAmbiguousOverloads(pos, site, sym, m);
            }
        }
    }

    /** Check that all static methods accessible from 'site' are
     *  mutually compatible (JLS 8.4.8).
     *
     *  @param pos  Position to be used for error reporting.
     *  @param site The class whose methods are checked.
     *  @param sym  The method symbol to be checked.
     */
    void checkHideClashes(DiagnosticPosition pos, Type site, MethodSymbol sym) {
        ClashFilter cf = new ClashFilter(site);
        //for each method m1 that is a member of 'site'...
        for (Symbol s : types.membersClosure(site, true).getSymbolsByName(sym.name, cf)) {
            //if (i) the signature of 'sym' is not a subsignature of m1 (seen as
            //a member of 'site') and (ii) 'sym' has the same erasure as m1, issue an error
            if (!types.isSubSignature(sym.type, types.memberType(site, s), Feature.STRICT_METHOD_CLASH_CHECK.allowedInSource(source))) {
                if (types.hasSameArgs(s.erasure(types), sym.erasure(types))) {
                    log.error(pos,
                              Errors.NameClashSameErasureNoHide(sym, sym.location(), s, s.location()));
                    return;
                } else {
                    checkPotentiallyAmbiguousOverloads(pos, site, sym, (MethodSymbol)s);
                }
            }
         }
     }

     //where
     private class ClashFilter implements Filter<Symbol> {

         Type site;

         ClashFilter(Type site) {
             this.site = site;
         }

         boolean shouldSkip(Symbol s) {
             return (s.flags() & CLASH) != 0 &&
                s.owner == site.tsym;
         }

         public boolean accepts(Symbol s) {
             return s.kind == MTH &&
                     (s.flags() & SYNTHETIC) == 0 &&
                     !shouldSkip(s) &&
                     s.isInheritedIn(site.tsym, types) &&
                     !s.isConstructor();
         }
     }

    void checkDefaultMethodClashes(DiagnosticPosition pos, Type site) {
        DefaultMethodClashFilter dcf = new DefaultMethodClashFilter(site);
        for (Symbol m : types.membersClosure(site, false).getSymbols(dcf)) {
            Assert.check(m.kind == MTH);
            List<MethodSymbol> prov = types.interfaceCandidates(site, (MethodSymbol)m);
            if (prov.size() > 1) {
                ListBuffer<Symbol> abstracts = new ListBuffer<>();
                ListBuffer<Symbol> defaults = new ListBuffer<>();
                for (MethodSymbol provSym : prov) {
                    if ((provSym.flags() & DEFAULT) != 0) {
                        defaults = defaults.append(provSym);
                    } else if ((provSym.flags() & ABSTRACT) != 0) {
                        abstracts = abstracts.append(provSym);
                    }
                    if (defaults.nonEmpty() && defaults.size() + abstracts.size() >= 2) {
                        //strong semantics - issue an error if two sibling interfaces
                        //have two override-equivalent defaults - or if one is abstract
                        //and the other is default
                        Fragment diagKey;
                        Symbol s1 = defaults.first();
                        Symbol s2;
                        if (defaults.size() > 1) {
                            s2 = defaults.toList().tail.head;
                            diagKey = Fragments.IncompatibleUnrelatedDefaults(Kinds.kindName(site.tsym), site,
                                    m.name, types.memberType(site, m).getParameterTypes(),
                                    s1.location(), s2.location());

                        } else {
                            s2 = abstracts.first();
                            diagKey = Fragments.IncompatibleAbstractDefault(Kinds.kindName(site.tsym), site,
                                    m.name, types.memberType(site, m).getParameterTypes(),
                                    s1.location(), s2.location());
                        }
                        log.error(pos, Errors.TypesIncompatible(s1.location().type, s2.location().type, diagKey));
                        break;
                    }
                }
            }
        }
    }

    //where
     private class DefaultMethodClashFilter implements Filter<Symbol> {

         Type site;

         DefaultMethodClashFilter(Type site) {
             this.site = site;
         }

         public boolean accepts(Symbol s) {
             return s.kind == MTH &&
                     (s.flags() & DEFAULT) != 0 &&
                     s.isInheritedIn(site.tsym, types) &&
                     !s.isConstructor();
         }
     }

    /**
      * Report warnings for potentially ambiguous method declarations. Two declarations
      * are potentially ambiguous if they feature two unrelated functional interface
      * in same argument position (in which case, a call site passing an implicit
      * lambda would be ambiguous).
      */
    void checkPotentiallyAmbiguousOverloads(DiagnosticPosition pos, Type site,
            MethodSymbol msym1, MethodSymbol msym2) {
        if (msym1 != msym2 &&
                Feature.DEFAULT_METHODS.allowedInSource(source) &&
                lint.isEnabled(LintCategory.OVERLOADS) &&
                (msym1.flags() & POTENTIALLY_AMBIGUOUS) == 0 &&
                (msym2.flags() & POTENTIALLY_AMBIGUOUS) == 0) {
            Type mt1 = types.memberType(site, msym1);
            Type mt2 = types.memberType(site, msym2);
            //if both generic methods, adjust type variables
            if (mt1.hasTag(FORALL) && mt2.hasTag(FORALL) &&
                    types.hasSameBounds((ForAll)mt1, (ForAll)mt2)) {
                mt2 = types.subst(mt2, ((ForAll)mt2).tvars, ((ForAll)mt1).tvars);
            }
            //expand varargs methods if needed
            int maxLength = Math.max(mt1.getParameterTypes().length(), mt2.getParameterTypes().length());
            List<Type> args1 = rs.adjustArgs(mt1.getParameterTypes(), msym1, maxLength, true);
            List<Type> args2 = rs.adjustArgs(mt2.getParameterTypes(), msym2, maxLength, true);
            //if arities don't match, exit
            if (args1.length() != args2.length()) return;
            boolean potentiallyAmbiguous = false;
            while (args1.nonEmpty() && args2.nonEmpty()) {
                Type s = args1.head;
                Type t = args2.head;
                if (!types.isSubtype(t, s) && !types.isSubtype(s, t)) {
                    if (types.isFunctionalInterface(s) && types.isFunctionalInterface(t) &&
                            types.findDescriptorType(s).getParameterTypes().length() > 0 &&
                            types.findDescriptorType(s).getParameterTypes().length() ==
                            types.findDescriptorType(t).getParameterTypes().length()) {
                        potentiallyAmbiguous = true;
                    } else {
                        break;
                    }
                }
                args1 = args1.tail;
                args2 = args2.tail;
            }
            if (potentiallyAmbiguous) {
                //we found two incompatible functional interfaces with same arity
                //this means a call site passing an implicit lambda would be ambiguous
                msym1.flags_field |= POTENTIALLY_AMBIGUOUS;
                msym2.flags_field |= POTENTIALLY_AMBIGUOUS;
                log.warning(LintCategory.OVERLOADS, pos,
                            Warnings.PotentiallyAmbiguousOverload(msym1, msym1.location(),
                                                                  msym2, msym2.location()));
                return;
            }
        }
    }

    void checkAccessFromSerializableElement(final JCTree tree, boolean isLambda) {
        if (warnOnAnyAccessToMembers ||
            (lint.isEnabled(LintCategory.SERIAL) &&
            !lint.isSuppressed(LintCategory.SERIAL) &&
            isLambda)) {
            Symbol sym = TreeInfo.symbol(tree);
            if (!sym.kind.matches(KindSelector.VAL_MTH)) {
                return;
            }

            if (sym.kind == VAR) {
                if ((sym.flags() & PARAMETER) != 0 ||
                    sym.isLocal() ||
                    sym.name == names._this ||
                    sym.name == names._super) {
                    return;
                }
            }

            if (!types.isSubtype(sym.owner.type, syms.serializableType) &&
                isEffectivelyNonPublic(sym)) {
                if (isLambda) {
                    if (belongsToRestrictedPackage(sym)) {
                        log.warning(LintCategory.SERIAL, tree.pos(),
                                    Warnings.AccessToMemberFromSerializableLambda(sym));
                    }
                } else {
                    log.warning(tree.pos(),
                                Warnings.AccessToMemberFromSerializableElement(sym));
                }
            }
        }
    }

    private boolean isEffectivelyNonPublic(Symbol sym) {
        if (sym.packge() == syms.rootPackage) {
            return false;
        }

        while (sym.kind != PCK) {
            if ((sym.flags() & PUBLIC) == 0) {
                return true;
            }
            sym = sym.owner;
        }
        return false;
    }

    private boolean belongsToRestrictedPackage(Symbol sym) {
        String fullName = sym.packge().fullname.toString();
        return fullName.startsWith("java.") ||
                fullName.startsWith("javax.") ||
                fullName.startsWith("sun.") ||
                fullName.contains(".internal.");
    }

    /** Check that class c does not implement directly or indirectly
     *  the same parameterized interface with two different argument lists.
     *  @param pos          Position to be used for error reporting.
     *  @param type         The type whose interfaces are checked.
     */
    void checkClassBounds(DiagnosticPosition pos, Type type) {
        checkClassBounds(pos, new HashMap<TypeSymbol,Type>(), type);
    }
//where
        /** Enter all interfaces of type `type' into the hash table `seensofar'
         *  with their class symbol as key and their type as value. Make
         *  sure no class is entered with two different types.
         */
        void checkClassBounds(DiagnosticPosition pos,
                              Map<TypeSymbol,Type> seensofar,
                              Type type) {
            if (type.isErroneous()) return;
            for (List<Type> l = types.interfaces(type); l.nonEmpty(); l = l.tail) {
                Type it = l.head;
                if (type.hasTag(CLASS) && !it.hasTag(CLASS)) continue; // JLS 8.1.5

                Type oldit = seensofar.put(it.tsym, it);
                if (oldit != null) {
                    List<Type> oldparams = oldit.allparams();
                    List<Type> newparams = it.allparams();
                    if (!types.containsTypeEquivalent(oldparams, newparams))
                        log.error(pos,
                                  Errors.CantInheritDiffArg(it.tsym,
                                                            Type.toString(oldparams),
                                                            Type.toString(newparams)));
                }
                checkClassBounds(pos, seensofar, it);
            }
            Type st = types.supertype(type);
            if (type.hasTag(CLASS) && !st.hasTag(CLASS)) return; // JLS 8.1.4
            if (st != Type.noType) checkClassBounds(pos, seensofar, st);
        }

    /** Enter interface into into set.
     *  If it existed already, issue a "repeated interface" error.
     */
    void checkNotRepeated(DiagnosticPosition pos, Type it, Set<Type> its) {
        if (its.contains(it))
            log.error(pos, Errors.RepeatedInterface);
        else {
            its.add(it);
        }
    }

/* *************************************************************************
 * Check annotations
 **************************************************************************/

    /**
     * Recursively validate annotations values
     */
    void validateAnnotationTree(JCTree tree) {
        class AnnotationValidator extends TreeScanner {
            @Override
            public void visitAnnotation(JCAnnotation tree) {
                if (!tree.type.isErroneous() && tree.type.tsym.isAnnotationType()) {
                    super.visitAnnotation(tree);
                    validateAnnotation(tree);
                }
            }
        }
        tree.accept(new AnnotationValidator());
    }

    /**
     *  {@literal
     *  Annotation types are restricted to primitives, String, an
     *  enum, an annotation, Class, Class<?>, Class<? extends
     *  Anything>, arrays of the preceding.
     *  }
     */
    void validateAnnotationType(JCTree restype) {
        // restype may be null if an error occurred, so don't bother validating it
        if (restype != null) {
            validateAnnotationType(restype.pos(), restype.type);
        }
    }

    void validateAnnotationType(DiagnosticPosition pos, Type type) {
        if (type.isPrimitive()) return;
        if (types.isSameType(type, syms.stringType)) return;
        if ((type.tsym.flags() & Flags.ENUM) != 0) return;
        if ((type.tsym.flags() & Flags.ANNOTATION) != 0) return;
        if (types.cvarLowerBound(type).tsym == syms.classType.tsym) return;
        if (types.isArray(type) && !types.isArray(types.elemtype(type))) {
            validateAnnotationType(pos, types.elemtype(type));
            return;
        }
        log.error(pos, Errors.InvalidAnnotationMemberType);
    }

    /**
     * "It is also a compile-time error if any method declared in an
     * annotation type has a signature that is override-equivalent to
     * that of any public or protected method declared in class Object
     * or in the interface annotation.Annotation."
     *
     * @jls 9.6 Annotation Types
     */
    void validateAnnotationMethod(DiagnosticPosition pos, MethodSymbol m) {
        for (Type sup = syms.annotationType; sup.hasTag(CLASS); sup = types.supertype(sup)) {
            Scope s = sup.tsym.members();
            for (Symbol sym : s.getSymbolsByName(m.name)) {
                if (sym.kind == MTH &&
                    (sym.flags() & (PUBLIC | PROTECTED)) != 0 &&
                    types.overrideEquivalent(m.type, sym.type))
                    log.error(pos, Errors.IntfAnnotationMemberClash(sym, sup));
            }
        }
    }

    /** Check the annotations of a symbol.
     */
    public void validateAnnotations(List<JCAnnotation> annotations, JCTree declarationTree, Symbol s) {
        for (JCAnnotation a : annotations)
            validateAnnotation(a, declarationTree, s);
    }

    /** Check the type annotations.
     */
    public void validateTypeAnnotations(List<JCAnnotation> annotations, boolean isTypeParameter) {
        for (JCAnnotation a : annotations)
            validateTypeAnnotation(a, isTypeParameter);
    }

    /** Check an annotation of a symbol.
     */
    private void validateAnnotation(JCAnnotation a, JCTree declarationTree, Symbol s) {
        validateAnnotationTree(a);
        boolean isRecordMember = (s.flags_field & RECORD) != 0 || s.enclClass() != null && s.enclClass().isRecord();

        boolean isRecordField = isRecordMember &&
                (s.flags_field & (Flags.PRIVATE | Flags.FINAL | Flags.GENERATED_MEMBER | Flags.RECORD)) != 0 &&
                declarationTree.hasTag(VARDEF) &&
                s.owner.kind == TYP;

        if (isRecordField) {
            // first we need to check if the annotation is applicable to records
            Name[] targets = getTargetNames(a);
            boolean appliesToRecords = false;
            for (Name target : targets) {
                appliesToRecords =
                                target == names.FIELD ||
                                target == names.PARAMETER ||
                                target == names.METHOD ||
                                target == names.TYPE_USE ||
                                target == names.RECORD_COMPONENT;
                if (appliesToRecords) {
                    break;
                }
            }
            if (!appliesToRecords) {
                log.error(a.pos(), Errors.AnnotationTypeNotApplicable);
            } else {
                /* lets now find the annotations in the field that are targeted to record components and append them to
                 * the corresponding record component
                 */
                ClassSymbol recordClass = (ClassSymbol) s.owner;
                RecordComponent rc = recordClass.getRecordComponent((VarSymbol)s, false);
                SymbolMetadata metadata = rc.getMetadata();
                if (metadata == null || metadata.isEmpty()) {
                    /* if not is empty then we have already been here, which is the case if multiple annotations are applied
                     * to the record component declaration
                     */
                    rc.appendAttributes(s.getRawAttributes().stream().filter(anno ->
                            Arrays.stream(getTargetNames(anno.type.tsym)).anyMatch(name -> name == names.RECORD_COMPONENT)
                    ).collect(List.collector()));
                    rc.appendUniqueTypeAttributes(s.getRawTypeAttributes());
                    // to get all the type annotations applied to the type
                    rc.type = s.type;
                }
            }
        }

        if (a.type.tsym.isAnnotationType() && !annotationApplicable(a, s)) {
            if (isRecordMember && (s.flags_field & Flags.GENERATED_MEMBER) != 0) {
                /* so we have found an annotation that is not applicable to a record member that was generated by the
                 * compiler. This was intentionally done at TypeEnter, now is the moment strip away the annotations
                 * that are not applicable to the given record member
                 */
                JCModifiers modifiers = TreeInfo.getModifiers(declarationTree);
                // lets first remove the annotation from the modifier
                if (modifiers != null) {
                    ListBuffer<JCAnnotation> newAnnotations = new ListBuffer<>();
                    for (JCAnnotation anno : modifiers.annotations) {
                        if (anno != a) {
                            newAnnotations.add(anno);
                        }
                    }
                    modifiers.annotations = newAnnotations.toList();
                }
                // now lets remove it from the symbol
                s.getMetadata().remove(a.attribute);
            } else {
                log.error(a.pos(), Errors.AnnotationTypeNotApplicable);
            }
        }

        if (a.annotationType.type.tsym == syms.functionalInterfaceType.tsym) {
            if (s.kind != TYP) {
                log.error(a.pos(), Errors.BadFunctionalIntfAnno);
            } else if (!s.isInterface() || (s.flags() & ANNOTATION) != 0) {
                log.error(a.pos(), Errors.BadFunctionalIntfAnno1(Fragments.NotAFunctionalIntf(s)));
            }
        }
    }

    public void validateTypeAnnotation(JCAnnotation a, boolean isTypeParameter) {
        Assert.checkNonNull(a.type);
        validateAnnotationTree(a);

        if (a.hasTag(TYPE_ANNOTATION) &&
                !a.annotationType.type.isErroneous() &&
                !isTypeAnnotation(a, isTypeParameter)) {
            log.error(a.pos(), Errors.AnnotationTypeNotApplicableToType(a.type));
        }
    }

    /**
     * Validate the proposed container 'repeatable' on the
     * annotation type symbol 's'. Report errors at position
     * 'pos'.
     *
     * @param s The (annotation)type declaration annotated with a @Repeatable
     * @param repeatable the @Repeatable on 's'
     * @param pos where to report errors
     */
    public void validateRepeatable(TypeSymbol s, Attribute.Compound repeatable, DiagnosticPosition pos) {
        Assert.check(types.isSameType(repeatable.type, syms.repeatableType));

        Type t = null;
        List<Pair<MethodSymbol,Attribute>> l = repeatable.values;
        if (!l.isEmpty()) {
            Assert.check(l.head.fst.name == names.value);
            t = ((Attribute.Class)l.head.snd).getValue();
        }

        if (t == null) {
            // errors should already have been reported during Annotate
            return;
        }

        validateValue(t.tsym, s, pos);
        validateRetention(t.tsym, s, pos);
        validateDocumented(t.tsym, s, pos);
        validateInherited(t.tsym, s, pos);
        validateTarget(t.tsym, s, pos);
        validateDefault(t.tsym, pos);
    }

    private void validateValue(TypeSymbol container, TypeSymbol contained, DiagnosticPosition pos) {
        Symbol sym = container.members().findFirst(names.value);
        if (sym != null && sym.kind == MTH) {
            MethodSymbol m = (MethodSymbol) sym;
            Type ret = m.getReturnType();
            if (!(ret.hasTag(ARRAY) && types.isSameType(((ArrayType)ret).elemtype, contained.type))) {
                log.error(pos,
                          Errors.InvalidRepeatableAnnotationValueReturn(container,
                                                                        ret,
                                                                        types.makeArrayType(contained.type)));
            }
        } else {
            log.error(pos, Errors.InvalidRepeatableAnnotationNoValue(container));
        }
    }

    private void validateRetention(TypeSymbol container, TypeSymbol contained, DiagnosticPosition pos) {
        Attribute.RetentionPolicy containerRetention = types.getRetention(container);
        Attribute.RetentionPolicy containedRetention = types.getRetention(contained);

        boolean error = false;
        switch (containedRetention) {
        case RUNTIME:
            if (containerRetention != Attribute.RetentionPolicy.RUNTIME) {
                error = true;
            }
            break;
        case CLASS:
            if (containerRetention == Attribute.RetentionPolicy.SOURCE)  {
                error = true;
            }
        }
        if (error ) {
            log.error(pos,
                      Errors.InvalidRepeatableAnnotationRetention(container,
                                                                  containerRetention.name(),
                                                                  contained,
                                                                  containedRetention.name()));
        }
    }

    private void validateDocumented(Symbol container, Symbol contained, DiagnosticPosition pos) {
        if (contained.attribute(syms.documentedType.tsym) != null) {
            if (container.attribute(syms.documentedType.tsym) == null) {
                log.error(pos, Errors.InvalidRepeatableAnnotationNotDocumented(container, contained));
            }
        }
    }

    private void validateInherited(Symbol container, Symbol contained, DiagnosticPosition pos) {
        if (contained.attribute(syms.inheritedType.tsym) != null) {
            if (container.attribute(syms.inheritedType.tsym) == null) {
                log.error(pos, Errors.InvalidRepeatableAnnotationNotInherited(container, contained));
            }
        }
    }

    private void validateTarget(TypeSymbol container, TypeSymbol contained, DiagnosticPosition pos) {
        // The set of targets the container is applicable to must be a subset
        // (with respect to annotation target semantics) of the set of targets
        // the contained is applicable to. The target sets may be implicit or
        // explicit.

        Set<Name> containerTargets;
        Attribute.Array containerTarget = getAttributeTargetAttribute(container);
        if (containerTarget == null) {
            containerTargets = getDefaultTargetSet();
        } else {
            containerTargets = new HashSet<>();
            for (Attribute app : containerTarget.values) {
                if (!(app instanceof Attribute.Enum)) {
                    continue; // recovery
                }
                Attribute.Enum e = (Attribute.Enum)app;
                containerTargets.add(e.value.name);
            }
        }

        Set<Name> containedTargets;
        Attribute.Array containedTarget = getAttributeTargetAttribute(contained);
        if (containedTarget == null) {
            containedTargets = getDefaultTargetSet();
        } else {
            containedTargets = new HashSet<>();
            for (Attribute app : containedTarget.values) {
                if (!(app instanceof Attribute.Enum)) {
                    continue; // recovery
                }
                Attribute.Enum e = (Attribute.Enum)app;
                containedTargets.add(e.value.name);
            }
        }

        if (!isTargetSubsetOf(containerTargets, containedTargets)) {
            log.error(pos, Errors.InvalidRepeatableAnnotationIncompatibleTarget(container, contained));
        }
    }

    /* get a set of names for the default target */
    private Set<Name> getDefaultTargetSet() {
        if (defaultTargets == null) {
            Set<Name> targets = new HashSet<>();
            targets.add(names.ANNOTATION_TYPE);
            targets.add(names.CONSTRUCTOR);
            targets.add(names.FIELD);
            targets.add(names.RECORD_COMPONENT);
            targets.add(names.LOCAL_VARIABLE);
            targets.add(names.METHOD);
            targets.add(names.PACKAGE);
            targets.add(names.PARAMETER);
            targets.add(names.TYPE);

            defaultTargets = java.util.Collections.unmodifiableSet(targets);
        }

        return defaultTargets;
    }
    private Set<Name> defaultTargets;


    /** Checks that s is a subset of t, with respect to ElementType
     * semantics, specifically {ANNOTATION_TYPE} is a subset of {TYPE},
     * and {TYPE_USE} covers the set {ANNOTATION_TYPE, TYPE, TYPE_USE,
     * TYPE_PARAMETER}.
     */
    private boolean isTargetSubsetOf(Set<Name> s, Set<Name> t) {
        // Check that all elements in s are present in t
        for (Name n2 : s) {
            boolean currentElementOk = false;
            for (Name n1 : t) {
                if (n1 == n2) {
                    currentElementOk = true;
                    break;
                } else if (n1 == names.TYPE && n2 == names.ANNOTATION_TYPE) {
                    currentElementOk = true;
                    break;
                } else if (n1 == names.TYPE_USE &&
                        (n2 == names.TYPE ||
                         n2 == names.ANNOTATION_TYPE ||
                         n2 == names.TYPE_PARAMETER)) {
                    currentElementOk = true;
                    break;
                }
            }
            if (!currentElementOk)
                return false;
        }
        return true;
    }

    private void validateDefault(Symbol container, DiagnosticPosition pos) {
        // validate that all other elements of containing type has defaults
        Scope scope = container.members();
        for(Symbol elm : scope.getSymbols()) {
            if (elm.name != names.value &&
                elm.kind == MTH &&
                ((MethodSymbol)elm).defaultValue == null) {
                log.error(pos,
                          Errors.InvalidRepeatableAnnotationElemNondefault(container, elm));
            }
        }
    }

    /** Is s a method symbol that overrides a method in a superclass? */
    boolean isOverrider(Symbol s) {
        if (s.kind != MTH || s.isStatic())
            return false;
        MethodSymbol m = (MethodSymbol)s;
        TypeSymbol owner = (TypeSymbol)m.owner;
        for (Type sup : types.closure(owner.type)) {
            if (sup == owner.type)
                continue; // skip "this"
            Scope scope = sup.tsym.members();
            for (Symbol sym : scope.getSymbolsByName(m.name)) {
                if (!sym.isStatic() && m.overrides(sym, owner, types, true))
                    return true;
            }
        }
        return false;
    }

    /** Is the annotation applicable to types? */
    protected boolean isTypeAnnotation(JCAnnotation a, boolean isTypeParameter) {
        List<Attribute> targets = typeAnnotations.annotationTargets(a.annotationType.type.tsym);
        return (targets == null) ?
                false :
                targets.stream()
                        .anyMatch(attr -> isTypeAnnotation(attr, isTypeParameter));
    }
    //where
        boolean isTypeAnnotation(Attribute a, boolean isTypeParameter) {
            Attribute.Enum e = (Attribute.Enum)a;
            return (e.value.name == names.TYPE_USE ||
                    (isTypeParameter && e.value.name == names.TYPE_PARAMETER));
        }

    /** Is the annotation applicable to the symbol? */
    Name[] getTargetNames(JCAnnotation a) {
        return getTargetNames(a.annotationType.type.tsym);
    }

    public Name[] getTargetNames(TypeSymbol annoSym) {
        Attribute.Array arr = getAttributeTargetAttribute(annoSym);
        Name[] targets;
        if (arr == null) {
            targets = defaultTargetMetaInfo();
        } else {
            // TODO: can we optimize this?
            targets = new Name[arr.values.length];
            for (int i=0; i<arr.values.length; ++i) {
                Attribute app = arr.values[i];
                if (!(app instanceof Attribute.Enum)) {
                    return new Name[0];
                }
                Attribute.Enum e = (Attribute.Enum) app;
                targets[i] = e.value.name;
            }
        }
        return targets;
    }

    @SuppressWarnings("preview")
    boolean annotationApplicable(JCAnnotation a, Symbol s) {
        Attribute.Array arr = getAttributeTargetAttribute(a.annotationType.type.tsym);
        Name[] targets;

        if (arr == null) {
            targets = defaultTargetMetaInfo();
        } else {
            // TODO: can we optimize this?
            targets = new Name[arr.values.length];
            for (int i=0; i<arr.values.length; ++i) {
                Attribute app = arr.values[i];
                if (!(app instanceof Attribute.Enum)) {
                    return true; // recovery
                }
                Attribute.Enum e = (Attribute.Enum) app;
                targets[i] = e.value.name;
            }
        }
        for (Name target : targets) {
            if (target == names.TYPE) {
                if (s.kind == TYP)
                    return true;
            } else if (target == names.FIELD) {
                if (s.kind == VAR && s.owner.kind != MTH)
                    return true;
            } else if (target == names.RECORD_COMPONENT) {
                if (s.getKind() == ElementKind.RECORD_COMPONENT) {
                    return true;
                }
            } else if (target == names.METHOD) {
                if (s.kind == MTH && !s.isConstructor())
                    return true;
            } else if (target == names.PARAMETER) {
                if (s.kind == VAR &&
                    (s.owner.kind == MTH && (s.flags() & PARAMETER) != 0)) {
                    return true;
                }
            } else if (target == names.CONSTRUCTOR) {
                if (s.kind == MTH && s.isConstructor())
                    return true;
            } else if (target == names.LOCAL_VARIABLE) {
                if (s.kind == VAR && s.owner.kind == MTH &&
                      (s.flags() & PARAMETER) == 0) {
                    return true;
                }
            } else if (target == names.ANNOTATION_TYPE) {
                if (s.kind == TYP && (s.flags() & ANNOTATION) != 0) {
                    return true;
                }
            } else if (target == names.PACKAGE) {
                if (s.kind == PCK)
                    return true;
            } else if (target == names.TYPE_USE) {
                if (s.kind == VAR && s.owner.kind == MTH && s.type.hasTag(NONE)) {
                    //cannot type annotate implicitly typed locals
                    return false;
                } else if (s.kind == TYP || s.kind == VAR ||
                        (s.kind == MTH && !s.isConstructor() &&
                                !s.type.getReturnType().hasTag(VOID)) ||
                        (s.kind == MTH && s.isConstructor())) {
                    return true;
                }
            } else if (target == names.TYPE_PARAMETER) {
                if (s.kind == TYP && s.type.hasTag(TYPEVAR))
                    return true;
            } else
                return true; // Unknown ElementType. This should be an error at declaration site,
                             // assume applicable.
        }
        return false;
    }

    Attribute.Array getAttributeTargetAttribute(TypeSymbol s) {
        Attribute.Compound atTarget = s.getAnnotationTypeMetadata().getTarget();
        if (atTarget == null) return null; // ok, is applicable
        Attribute atValue = atTarget.member(names.value);
        if (!(atValue instanceof Attribute.Array)) return null; // error recovery
        return (Attribute.Array) atValue;
    }

    public final Name[] dfltTargetMeta;
    private Name[] defaultTargetMetaInfo() {
        return dfltTargetMeta;
    }

    /** Check an annotation value.
     *
     * @param a The annotation tree to check
     * @return true if this annotation tree is valid, otherwise false
     */
    public boolean validateAnnotationDeferErrors(JCAnnotation a) {
        boolean res = false;
        final Log.DiagnosticHandler diagHandler = new Log.DiscardDiagnosticHandler(log);
        try {
            res = validateAnnotation(a);
        } finally {
            log.popDiagnosticHandler(diagHandler);
        }
        return res;
    }

    private boolean validateAnnotation(JCAnnotation a) {
        boolean isValid = true;
        AnnotationTypeMetadata metadata = a.annotationType.type.tsym.getAnnotationTypeMetadata();

        // collect an inventory of the annotation elements
        Set<MethodSymbol> elements = metadata.getAnnotationElements();

        // remove the ones that are assigned values
        for (JCTree arg : a.args) {
            if (!arg.hasTag(ASSIGN)) continue; // recovery
            JCAssign assign = (JCAssign)arg;
            Symbol m = TreeInfo.symbol(assign.lhs);
            if (m == null || m.type.isErroneous()) continue;
            if (!elements.remove(m)) {
                isValid = false;
                log.error(assign.lhs.pos(),
                          Errors.DuplicateAnnotationMemberValue(m.name, a.type));
            }
        }

        // all the remaining ones better have default values
        List<Name> missingDefaults = List.nil();
        Set<MethodSymbol> membersWithDefault = metadata.getAnnotationElementsWithDefault();
        for (MethodSymbol m : elements) {
            if (m.type.isErroneous())
                continue;

            if (!membersWithDefault.contains(m))
                missingDefaults = missingDefaults.append(m.name);
        }
        missingDefaults = missingDefaults.reverse();
        if (missingDefaults.nonEmpty()) {
            isValid = false;
            Error errorKey = (missingDefaults.size() > 1)
                    ? Errors.AnnotationMissingDefaultValue1(a.type, missingDefaults)
                    : Errors.AnnotationMissingDefaultValue(a.type, missingDefaults);
            log.error(a.pos(), errorKey);
        }

        return isValid && validateTargetAnnotationValue(a);
    }

    /* Validate the special java.lang.annotation.Target annotation */
    boolean validateTargetAnnotationValue(JCAnnotation a) {
        // special case: java.lang.annotation.Target must not have
        // repeated values in its value member
        if (a.annotationType.type.tsym != syms.annotationTargetType.tsym ||
                a.args.tail == null)
            return true;

        boolean isValid = true;
        if (!a.args.head.hasTag(ASSIGN)) return false; // error recovery
        JCAssign assign = (JCAssign) a.args.head;
        Symbol m = TreeInfo.symbol(assign.lhs);
        if (m.name != names.value) return false;
        JCTree rhs = assign.rhs;
        if (!rhs.hasTag(NEWARRAY)) return false;
        JCNewArray na = (JCNewArray) rhs;
        Set<Symbol> targets = new HashSet<>();
        for (JCTree elem : na.elems) {
            if (!targets.add(TreeInfo.symbol(elem))) {
                isValid = false;
                log.error(elem.pos(), Errors.RepeatedAnnotationTarget);
            }
        }
        return isValid;
    }

    void checkDeprecatedAnnotation(DiagnosticPosition pos, Symbol s) {
        if (lint.isEnabled(LintCategory.DEP_ANN) && s.isDeprecatableViaAnnotation() &&
            (s.flags() & DEPRECATED) != 0 &&
            !syms.deprecatedType.isErroneous() &&
            s.attribute(syms.deprecatedType.tsym) == null) {
            log.warning(LintCategory.DEP_ANN,
                    pos, Warnings.MissingDeprecatedAnnotation);
        }
        // Note: @Deprecated has no effect on local variables, parameters and package decls.
        if (lint.isEnabled(LintCategory.DEPRECATION) && !s.isDeprecatableViaAnnotation()) {
            if (!syms.deprecatedType.isErroneous() && s.attribute(syms.deprecatedType.tsym) != null) {
                log.warning(LintCategory.DEPRECATION, pos,
                            Warnings.DeprecatedAnnotationHasNoEffect(Kinds.kindName(s)));
            }
        }
    }

    void checkDeprecated(final DiagnosticPosition pos, final Symbol other, final Symbol s) {
        checkDeprecated(() -> pos, other, s);
    }

    void checkDeprecated(Supplier<DiagnosticPosition> pos, final Symbol other, final Symbol s) {
        if ( (s.isDeprecatedForRemoval()
                || s.isDeprecated() && !other.isDeprecated())
                && (s.outermostClass() != other.outermostClass() || s.outermostClass() == null)) {
            deferredLintHandler.report(() -> warnDeprecated(pos.get(), s));
        }
    }

    void checkSunAPI(final DiagnosticPosition pos, final Symbol s) {
        if ((s.flags() & PROPRIETARY) != 0) {
            deferredLintHandler.report(() -> {
                log.mandatoryWarning(pos, Warnings.SunProprietary(s));
            });
        }
    }

    void checkProfile(final DiagnosticPosition pos, final Symbol s) {
        if (profile != Profile.DEFAULT && (s.flags() & NOT_IN_PROFILE) != 0) {
            log.error(pos, Errors.NotInProfile(s, profile));
        }
    }

    void checkPreview(DiagnosticPosition pos, Symbol s) {
        if ((s.flags() & PREVIEW_API) != 0) {
            if ((s.flags() & PREVIEW_ESSENTIAL_API) != 0 && !preview.isEnabled()) {
                log.error(pos, Errors.IsPreview(s));
            } else {
                deferredLintHandler.report(() -> warnPreview(pos, s));
            }
        }
    }

/* *************************************************************************
 * Check for recursive annotation elements.
 **************************************************************************/

    /** Check for cycles in the graph of annotation elements.
     */
    void checkNonCyclicElements(JCClassDecl tree) {
        if ((tree.sym.flags_field & ANNOTATION) == 0) return;
        Assert.check((tree.sym.flags_field & LOCKED) == 0);
        try {
            tree.sym.flags_field |= LOCKED;
            for (JCTree def : tree.defs) {
                if (!def.hasTag(METHODDEF)) continue;
                JCMethodDecl meth = (JCMethodDecl)def;
                checkAnnotationResType(meth.pos(), meth.restype.type);
            }
        } finally {
            tree.sym.flags_field &= ~LOCKED;
            tree.sym.flags_field |= ACYCLIC_ANN;
        }
    }

    void checkNonCyclicElementsInternal(DiagnosticPosition pos, TypeSymbol tsym) {
        if ((tsym.flags_field & ACYCLIC_ANN) != 0)
            return;
        if ((tsym.flags_field & LOCKED) != 0) {
            log.error(pos, Errors.CyclicAnnotationElement(tsym));
            return;
        }
        try {
            tsym.flags_field |= LOCKED;
            for (Symbol s : tsym.members().getSymbols(NON_RECURSIVE)) {
                if (s.kind != MTH)
                    continue;
                checkAnnotationResType(pos, ((MethodSymbol)s).type.getReturnType());
            }
        } finally {
            tsym.flags_field &= ~LOCKED;
            tsym.flags_field |= ACYCLIC_ANN;
        }
    }

    void checkAnnotationResType(DiagnosticPosition pos, Type type) {
        switch (type.getTag()) {
        case CLASS:
            if ((type.tsym.flags() & ANNOTATION) != 0)
                checkNonCyclicElementsInternal(pos, type.tsym);
            break;
        case ARRAY:
            checkAnnotationResType(pos, types.elemtype(type));
            break;
        default:
            break; // int etc
        }
    }

/* *************************************************************************
 * Check for cycles in the constructor call graph.
 **************************************************************************/

    /** Check for cycles in the graph of constructors calling other
     *  constructors.
     */
    void checkCyclicConstructors(JCClassDecl tree) {
        Map<Symbol,Symbol> callMap = new HashMap<>();

        // enter each constructor this-call into the map
        for (List<JCTree> l = tree.defs; l.nonEmpty(); l = l.tail) {
            JCMethodInvocation app = TreeInfo.firstConstructorCall(l.head);
            if (app == null) continue;
            JCMethodDecl meth = (JCMethodDecl) l.head;
            if (TreeInfo.name(app.meth) == names._this) {
                callMap.put(meth.sym, TreeInfo.symbol(app.meth));
            } else {
                meth.sym.flags_field |= ACYCLIC;
            }
        }

        // Check for cycles in the map
        Symbol[] ctors = new Symbol[0];
        ctors = callMap.keySet().toArray(ctors);
        for (Symbol caller : ctors) {
            checkCyclicConstructor(tree, caller, callMap);
        }
    }

    /** Look in the map to see if the given constructor is part of a
     *  call cycle.
     */
    private void checkCyclicConstructor(JCClassDecl tree, Symbol ctor,
                                        Map<Symbol,Symbol> callMap) {
        if (ctor != null && (ctor.flags_field & ACYCLIC) == 0) {
            if ((ctor.flags_field & LOCKED) != 0) {
                log.error(TreeInfo.diagnosticPositionFor(ctor, tree),
                          Errors.RecursiveCtorInvocation);
            } else {
                ctor.flags_field |= LOCKED;
                checkCyclicConstructor(tree, callMap.remove(ctor), callMap);
                ctor.flags_field &= ~LOCKED;
            }
            ctor.flags_field |= ACYCLIC;
        }
    }

/* *************************************************************************
 * Miscellaneous
 **************************************************************************/

    /**
     *  Check for division by integer constant zero
     *  @param pos           Position for error reporting.
     *  @param operator      The operator for the expression
     *  @param operand       The right hand operand for the expression
     */
    void checkDivZero(final DiagnosticPosition pos, Symbol operator, Type operand) {
        if (operand.constValue() != null
            && operand.getTag().isSubRangeOf(LONG)
            && ((Number) (operand.constValue())).longValue() == 0) {
            int opc = ((OperatorSymbol)operator).opcode;
            if (opc == ByteCodes.idiv || opc == ByteCodes.imod
                || opc == ByteCodes.ldiv || opc == ByteCodes.lmod) {
                deferredLintHandler.report(() -> warnDivZero(pos));
            }
        }
    }

    /**
     * Check for empty statements after if
     */
    void checkEmptyIf(JCIf tree) {
        if (tree.thenpart.hasTag(SKIP) && tree.elsepart == null &&
                lint.isEnabled(LintCategory.EMPTY))
            log.warning(LintCategory.EMPTY, tree.thenpart.pos(), Warnings.EmptyIf);
    }

    /** Check that symbol is unique in given scope.
     *  @param pos           Position for error reporting.
     *  @param sym           The symbol.
     *  @param s             The scope.
     */
    boolean checkUnique(DiagnosticPosition pos, Symbol sym, Scope s) {
        if (sym.type.isErroneous())
            return true;
        if (sym.owner.name == names.any) return false;
        for (Symbol byName : s.getSymbolsByName(sym.name, NON_RECURSIVE)) {
            if (sym != byName &&
                    (byName.flags() & CLASH) == 0 &&
                    sym.kind == byName.kind &&
                    sym.name != names.error &&
                    (sym.kind != MTH ||
                     types.hasSameArgs(sym.type, byName.type) ||
                     types.hasSameArgs(types.erasure(sym.type), types.erasure(byName.type)))) {
                if ((sym.flags() & VARARGS) != (byName.flags() & VARARGS)) {
                    sym.flags_field |= CLASH;
                    varargsDuplicateError(pos, sym, byName);
                    return true;
                } else if (sym.kind == MTH && !types.hasSameArgs(sym.type, byName.type, false)) {
                    duplicateErasureError(pos, sym, byName);
                    sym.flags_field |= CLASH;
                    return true;
                } else if ((sym.flags() & MATCH_BINDING) != 0 &&
                           (byName.flags() & MATCH_BINDING) != 0 &&
                           (byName.flags() & MATCH_BINDING_TO_OUTER) == 0) {
<<<<<<< HEAD
                    //this error will be reported separatelly in MatchBindingsComputer
=======
                    //this error will be reported separately in MatchBindingsComputer
>>>>>>> 5bcd6488
                    return false;
                } else {
                    duplicateError(pos, byName);
                    return false;
                }
            }
        }
        return true;
    }

    /** Report duplicate declaration error.
     */
    void duplicateErasureError(DiagnosticPosition pos, Symbol sym1, Symbol sym2) {
        if (!sym1.type.isErroneous() && !sym2.type.isErroneous()) {
            log.error(pos, Errors.NameClashSameErasure(sym1, sym2));
        }
    }

    /**Check that types imported through the ordinary imports don't clash with types imported
     * by other (static or ordinary) imports. Note that two static imports may import two clashing
     * types without an error on the imports.
     * @param toplevel       The toplevel tree for which the test should be performed.
     */
    void checkImportsUnique(JCCompilationUnit toplevel) {
        WriteableScope ordinallyImportedSoFar = WriteableScope.create(toplevel.packge);
        WriteableScope staticallyImportedSoFar = WriteableScope.create(toplevel.packge);
        WriteableScope topLevelScope = toplevel.toplevelScope;

        for (JCTree def : toplevel.defs) {
            if (!def.hasTag(IMPORT))
                continue;

            JCImport imp = (JCImport) def;

            if (imp.importScope == null)
                continue;

            for (Symbol sym : imp.importScope.getSymbols(sym -> sym.kind == TYP)) {
                if (imp.isStatic()) {
                    checkUniqueImport(imp.pos(), ordinallyImportedSoFar, staticallyImportedSoFar, topLevelScope, sym, true);
                    staticallyImportedSoFar.enter(sym);
                } else {
                    checkUniqueImport(imp.pos(), ordinallyImportedSoFar, staticallyImportedSoFar, topLevelScope, sym, false);
                    ordinallyImportedSoFar.enter(sym);
                }
            }

            imp.importScope = null;
        }
    }

    /** Check that single-type import is not already imported or top-level defined,
     *  but make an exception for two single-type imports which denote the same type.
     *  @param pos                     Position for error reporting.
     *  @param ordinallyImportedSoFar  A Scope containing types imported so far through
     *                                 ordinary imports.
     *  @param staticallyImportedSoFar A Scope containing types imported so far through
     *                                 static imports.
     *  @param topLevelScope           The current file's top-level Scope
     *  @param sym                     The symbol.
     *  @param staticImport            Whether or not this was a static import
     */
    private boolean checkUniqueImport(DiagnosticPosition pos, Scope ordinallyImportedSoFar,
                                      Scope staticallyImportedSoFar, Scope topLevelScope,
                                      Symbol sym, boolean staticImport) {
        Filter<Symbol> duplicates = candidate -> candidate != sym && !candidate.type.isErroneous();
        Symbol ordinaryClashing = ordinallyImportedSoFar.findFirst(sym.name, duplicates);
        Symbol staticClashing = null;
        if (ordinaryClashing == null && !staticImport) {
            staticClashing = staticallyImportedSoFar.findFirst(sym.name, duplicates);
        }
        if (ordinaryClashing != null || staticClashing != null) {
            if (ordinaryClashing != null)
                log.error(pos, Errors.AlreadyDefinedSingleImport(ordinaryClashing));
            else
                log.error(pos, Errors.AlreadyDefinedStaticSingleImport(staticClashing));
            return false;
        }
        Symbol clashing = topLevelScope.findFirst(sym.name, duplicates);
        if (clashing != null) {
            log.error(pos, Errors.AlreadyDefinedThisUnit(clashing));
            return false;
        }
        return true;
    }

    /** Check that a qualified name is in canonical form (for import decls).
     */
    public void checkCanonical(JCTree tree) {
        if (!isCanonical(tree))
            log.error(tree.pos(),
                      Errors.ImportRequiresCanonical(TreeInfo.symbol(tree)));
    }
        // where
        private boolean isCanonical(JCTree tree) {
            while (tree.hasTag(SELECT)) {
                JCFieldAccess s = (JCFieldAccess) tree;
                if (s.sym.owner.getQualifiedName() != TreeInfo.symbol(s.selected).getQualifiedName())
                    return false;
                tree = s.selected;
            }
            return true;
        }

    /** Check that an auxiliary class is not accessed from any other file than its own.
     */
    void checkForBadAuxiliaryClassAccess(DiagnosticPosition pos, Env<AttrContext> env, ClassSymbol c) {
        if (lint.isEnabled(Lint.LintCategory.AUXILIARYCLASS) &&
            (c.flags() & AUXILIARY) != 0 &&
            rs.isAccessible(env, c) &&
            !fileManager.isSameFile(c.sourcefile, env.toplevel.sourcefile))
        {
            log.warning(pos,
                        Warnings.AuxiliaryClassAccessedFromOutsideOfItsSourceFile(c, c.sourcefile));
        }
    }

    private class ConversionWarner extends Warner {
        final String uncheckedKey;
        final Type found;
        final Type expected;
        public ConversionWarner(DiagnosticPosition pos, String uncheckedKey, Type found, Type expected) {
            super(pos);
            this.uncheckedKey = uncheckedKey;
            this.found = found;
            this.expected = expected;
        }

        @Override
        public void warn(LintCategory lint) {
            boolean warned = this.warned;
            super.warn(lint);
            if (warned) return; // suppress redundant diagnostics
            switch (lint) {
                case UNCHECKED:
                    Check.this.warnUnchecked(pos(), Warnings.ProbFoundReq(diags.fragment(uncheckedKey), found, expected));
                    break;
                case VARARGS:
                    if (method != null &&
                            method.attribute(syms.trustMeType.tsym) != null &&
                            isTrustMeAllowedOnMethod(method) &&
                            !types.isReifiable(method.type.getParameterTypes().last())) {
                        Check.this.warnUnsafeVararg(pos(), Warnings.VarargsUnsafeUseVarargsParam(method.params.last()));
                    }
                    break;
                default:
                    throw new AssertionError("Unexpected lint: " + lint);
            }
        }
    }

    public Warner castWarner(DiagnosticPosition pos, Type found, Type expected) {
        return new ConversionWarner(pos, "unchecked.cast.to.type", found, expected);
    }

    public Warner convertWarner(DiagnosticPosition pos, Type found, Type expected) {
        return new ConversionWarner(pos, "unchecked.assign", found, expected);
    }

    public void checkFunctionalInterface(JCClassDecl tree, ClassSymbol cs) {
        Compound functionalType = cs.attribute(syms.functionalInterfaceType.tsym);

        if (functionalType != null) {
            try {
                types.findDescriptorSymbol((TypeSymbol)cs);
            } catch (Types.FunctionDescriptorLookupError ex) {
                DiagnosticPosition pos = tree.pos();
                for (JCAnnotation a : tree.getModifiers().annotations) {
                    if (a.annotationType.type.tsym == syms.functionalInterfaceType.tsym) {
                        pos = a.pos();
                        break;
                    }
                }
                log.error(pos, Errors.BadFunctionalIntfAnno1(ex.getDiagnostic()));
            }
        }
    }

    public void checkImportsResolvable(final JCCompilationUnit toplevel) {
        for (final JCImport imp : toplevel.getImports()) {
            if (!imp.staticImport || !imp.qualid.hasTag(SELECT))
                continue;
            final JCFieldAccess select = (JCFieldAccess) imp.qualid;
            final Symbol origin;
            if (select.name == names.asterisk || (origin = TreeInfo.symbol(select.selected)) == null || origin.kind != TYP)
                continue;

            TypeSymbol site = (TypeSymbol) TreeInfo.symbol(select.selected);
            if (!checkTypeContainsImportableElement(site, site, toplevel.packge, select.name, new HashSet<Symbol>())) {
                log.error(imp.pos(),
                          Errors.CantResolveLocation(KindName.STATIC,
                                                     select.name,
                                                     null,
                                                     null,
                                                     Fragments.Location(kindName(site),
                                                                        site,
                                                                        null)));
            }
        }
    }

    // Check that packages imported are in scope (JLS 7.4.3, 6.3, 6.5.3.1, 6.5.3.2)
    public void checkImportedPackagesObservable(final JCCompilationUnit toplevel) {
        OUTER: for (JCImport imp : toplevel.getImports()) {
            if (!imp.staticImport && TreeInfo.name(imp.qualid) == names.asterisk) {
                TypeSymbol tsym = ((JCFieldAccess)imp.qualid).selected.type.tsym;
                if (tsym.kind == PCK && tsym.members().isEmpty() &&
                    !(Feature.IMPORT_ON_DEMAND_OBSERVABLE_PACKAGES.allowedInSource(source) && tsym.exists())) {
                    log.error(DiagnosticFlag.RESOLVE_ERROR, imp.pos, Errors.DoesntExist(tsym));
                }
            }
        }
    }

    private boolean checkTypeContainsImportableElement(TypeSymbol tsym, TypeSymbol origin, PackageSymbol packge, Name name, Set<Symbol> processed) {
        if (tsym == null || !processed.add(tsym))
            return false;

            // also search through inherited names
        if (checkTypeContainsImportableElement(types.supertype(tsym.type).tsym, origin, packge, name, processed))
            return true;

        for (Type t : types.interfaces(tsym.type))
            if (checkTypeContainsImportableElement(t.tsym, origin, packge, name, processed))
                return true;

        for (Symbol sym : tsym.members().getSymbolsByName(name)) {
            if (sym.isStatic() &&
                importAccessible(sym, packge) &&
                sym.isMemberOf(origin, types)) {
                return true;
            }
        }

        return false;
    }

    // is the sym accessible everywhere in packge?
    public boolean importAccessible(Symbol sym, PackageSymbol packge) {
        try {
            int flags = (int)(sym.flags() & AccessFlags);
            switch (flags) {
            default:
            case PUBLIC:
                return true;
            case PRIVATE:
                return false;
            case 0:
            case PROTECTED:
                return sym.packge() == packge;
            }
        } catch (ClassFinder.BadClassFile err) {
            throw err;
        } catch (CompletionFailure ex) {
            return false;
        }
    }

    public void checkLeaksNotAccessible(Env<AttrContext> env, JCClassDecl check) {
        JCCompilationUnit toplevel = env.toplevel;

        if (   toplevel.modle == syms.unnamedModule
            || toplevel.modle == syms.noModule
            || (check.sym.flags() & COMPOUND) != 0) {
            return ;
        }

        ExportsDirective currentExport = findExport(toplevel.packge);

        if (   currentExport == null //not exported
            || currentExport.modules != null) //don't check classes in qualified export
            return ;

        new TreeScanner() {
            Lint lint = env.info.lint;
            boolean inSuperType;

            @Override
            public void visitBlock(JCBlock tree) {
            }
            @Override
            public void visitMethodDef(JCMethodDecl tree) {
                if (!isAPISymbol(tree.sym))
                    return;
                Lint prevLint = lint;
                try {
                    lint = lint.augment(tree.sym);
                    if (lint.isEnabled(LintCategory.EXPORTS)) {
                        super.visitMethodDef(tree);
                    }
                } finally {
                    lint = prevLint;
                }
            }
            @Override
            public void visitVarDef(JCVariableDecl tree) {
                if (!isAPISymbol(tree.sym) && tree.sym.owner.kind != MTH)
                    return;
                Lint prevLint = lint;
                try {
                    lint = lint.augment(tree.sym);
                    if (lint.isEnabled(LintCategory.EXPORTS)) {
                        scan(tree.mods);
                        scan(tree.vartype);
                    }
                } finally {
                    lint = prevLint;
                }
            }
            @Override
            public void visitClassDef(JCClassDecl tree) {
                if (tree != check)
                    return ;

                if (!isAPISymbol(tree.sym))
                    return ;

                Lint prevLint = lint;
                try {
                    lint = lint.augment(tree.sym);
                    if (lint.isEnabled(LintCategory.EXPORTS)) {
                        scan(tree.mods);
                        scan(tree.typarams);
                        try {
                            inSuperType = true;
                            scan(tree.extending);
                            scan(tree.implementing);
                        } finally {
                            inSuperType = false;
                        }
                        scan(tree.defs);
                    }
                } finally {
                    lint = prevLint;
                }
            }
            @Override
            public void visitTypeApply(JCTypeApply tree) {
                scan(tree.clazz);
                boolean oldInSuperType = inSuperType;
                try {
                    inSuperType = false;
                    scan(tree.arguments);
                } finally {
                    inSuperType = oldInSuperType;
                }
            }
            @Override
            public void visitIdent(JCIdent tree) {
                Symbol sym = TreeInfo.symbol(tree);
                if (sym.kind == TYP && !sym.type.hasTag(TYPEVAR)) {
                    checkVisible(tree.pos(), sym, toplevel.packge, inSuperType);
                }
            }

            @Override
            public void visitSelect(JCFieldAccess tree) {
                Symbol sym = TreeInfo.symbol(tree);
                Symbol sitesym = TreeInfo.symbol(tree.selected);
                if (sym.kind == TYP && sitesym.kind == PCK) {
                    checkVisible(tree.pos(), sym, toplevel.packge, inSuperType);
                } else {
                    super.visitSelect(tree);
                }
            }

            @Override
            public void visitAnnotation(JCAnnotation tree) {
                if (tree.attribute.type.tsym.getAnnotation(java.lang.annotation.Documented.class) != null)
                    super.visitAnnotation(tree);
            }

        }.scan(check);
    }
        //where:
        private ExportsDirective findExport(PackageSymbol pack) {
            for (ExportsDirective d : pack.modle.exports) {
                if (d.packge == pack)
                    return d;
            }

            return null;
        }
        private boolean isAPISymbol(Symbol sym) {
            while (sym.kind != PCK) {
                if ((sym.flags() & Flags.PUBLIC) == 0 && (sym.flags() & Flags.PROTECTED) == 0) {
                    return false;
                }
                sym = sym.owner;
            }
            return true;
        }
        private void checkVisible(DiagnosticPosition pos, Symbol what, PackageSymbol inPackage, boolean inSuperType) {
            if (!isAPISymbol(what) && !inSuperType) { //package private/private element
                log.warning(LintCategory.EXPORTS, pos, Warnings.LeaksNotAccessible(kindName(what), what, what.packge().modle));
                return ;
            }

            PackageSymbol whatPackage = what.packge();
            ExportsDirective whatExport = findExport(whatPackage);
            ExportsDirective inExport = findExport(inPackage);

            if (whatExport == null) { //package not exported:
                log.warning(LintCategory.EXPORTS, pos, Warnings.LeaksNotAccessibleUnexported(kindName(what), what, what.packge().modle));
                return ;
            }

            if (whatExport.modules != null) {
                if (inExport.modules == null || !whatExport.modules.containsAll(inExport.modules)) {
                    log.warning(LintCategory.EXPORTS, pos, Warnings.LeaksNotAccessibleUnexportedQualified(kindName(what), what, what.packge().modle));
                }
            }

            if (whatPackage.modle != inPackage.modle && whatPackage.modle != syms.java_base) {
                //check that relativeTo.modle requires transitive what.modle, somehow:
                List<ModuleSymbol> todo = List.of(inPackage.modle);

                while (todo.nonEmpty()) {
                    ModuleSymbol current = todo.head;
                    todo = todo.tail;
                    if (current == whatPackage.modle)
                        return ; //OK
                    if ((current.flags() & Flags.AUTOMATIC_MODULE) != 0)
                        continue; //for automatic modules, don't look into their dependencies
                    for (RequiresDirective req : current.requires) {
                        if (req.isTransitive()) {
                            todo = todo.prepend(req.module);
                        }
                    }
                }

                log.warning(LintCategory.EXPORTS, pos, Warnings.LeaksNotAccessibleNotRequiredTransitive(kindName(what), what, what.packge().modle));
            }
        }

    void checkModuleExists(final DiagnosticPosition pos, ModuleSymbol msym) {
        if (msym.kind != MDL) {
            deferredLintHandler.report(() -> {
                if (lint.isEnabled(LintCategory.MODULE))
                    log.warning(LintCategory.MODULE, pos, Warnings.ModuleNotFound(msym));
            });
        }
    }

    void checkPackageExistsForOpens(final DiagnosticPosition pos, PackageSymbol packge) {
        if (packge.members().isEmpty() &&
            ((packge.flags() & Flags.HAS_RESOURCE) == 0)) {
            deferredLintHandler.report(() -> {
                if (lint.isEnabled(LintCategory.OPENS))
                    log.warning(pos, Warnings.PackageEmptyOrNotFound(packge));
            });
        }
    }

    void checkModuleRequires(final DiagnosticPosition pos, final RequiresDirective rd) {
        if ((rd.module.flags() & Flags.AUTOMATIC_MODULE) != 0) {
            deferredLintHandler.report(() -> {
                if (rd.isTransitive() && lint.isEnabled(LintCategory.REQUIRES_TRANSITIVE_AUTOMATIC)) {
                    log.warning(pos, Warnings.RequiresTransitiveAutomatic);
                } else if (lint.isEnabled(LintCategory.REQUIRES_AUTOMATIC)) {
                    log.warning(pos, Warnings.RequiresAutomatic);
                }
            });
        }
    }

}<|MERGE_RESOLUTION|>--- conflicted
+++ resolved
@@ -3607,11 +3607,7 @@
                 } else if ((sym.flags() & MATCH_BINDING) != 0 &&
                            (byName.flags() & MATCH_BINDING) != 0 &&
                            (byName.flags() & MATCH_BINDING_TO_OUTER) == 0) {
-<<<<<<< HEAD
-                    //this error will be reported separatelly in MatchBindingsComputer
-=======
                     //this error will be reported separately in MatchBindingsComputer
->>>>>>> 5bcd6488
                     return false;
                 } else {
                     duplicateError(pos, byName);
