--- conflicted
+++ resolved
@@ -4465,12 +4465,6 @@
         return bindings[0];
     }
 
-<<<<<<< HEAD
-    void checkSwitchCaseLabelDominated(JCCaseLabel unconditionalCaseLabel, List<JCCase> cases) {
-        List<JCCaseLabel> caseLabels = List.nil();
-        boolean unconditionalFound = false;
-
-=======
     boolean hasStatements(List<JCCase> cases) {
         for (List<JCCase> l = cases; l.nonEmpty(); l = l.tail) {
             if (l.head.stats.nonEmpty()) {
@@ -4480,12 +4474,13 @@
 
         return false;
     }
-    void checkSwitchCaseLabelDominated(List<JCCase> cases) {
+    void checkSwitchCaseLabelDominated(JCCaseLabel unconditionalCaseLabel, List<JCCase> cases) {
         List<JCCaseLabel> caseLabels = List.nil();
         boolean seenDefault = false;
         boolean seenDefaultLabel = false;
         boolean warnDominatedByDefault = false;
->>>>>>> ed8a2120
+        boolean unconditionalFound = false;
+
         for (List<JCCase> l = cases; l.nonEmpty(); l = l.tail) {
             JCCase c = l.head;
             for (JCCaseLabel label : c.labels) {
