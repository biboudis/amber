/*
 * Copyright (c) 2002, 2023, Oracle and/or its affiliates. All rights reserved.
 * DO NOT ALTER OR REMOVE COPYRIGHT NOTICES OR THIS FILE HEADER.
 *
 * This code is free software; you can redistribute it and/or modify it
 * under the terms of the GNU General Public License version 2 only, as
 * published by the Free Software Foundation.  Oracle designates this
 * particular file as subject to the "Classpath" exception as provided
 * by Oracle in the LICENSE file that accompanied this code.
 *
 * This code is distributed in the hope that it will be useful, but WITHOUT
 * ANY WARRANTY; without even the implied warranty of MERCHANTABILITY or
 * FITNESS FOR A PARTICULAR PURPOSE.  See the GNU General Public License
 * version 2 for more details (a copy is included in the LICENSE file that
 * accompanied this code).
 *
 * You should have received a copy of the GNU General Public License version
 * 2 along with this work; if not, write to the Free Software Foundation,
 * Inc., 51 Franklin St, Fifth Floor, Boston, MA 02110-1301 USA.
 *
 * Please contact Oracle, 500 Oracle Parkway, Redwood Shores, CA 94065 USA
 * or visit www.oracle.com if you need additional information or have any
 * questions.
 */

package com.sun.tools.javac.code;

import java.util.*;

import javax.lang.model.SourceVersion;
import static javax.lang.model.SourceVersion.*;

import com.sun.tools.javac.jvm.Target;
import com.sun.tools.javac.resources.CompilerProperties.Errors;
import com.sun.tools.javac.resources.CompilerProperties.Fragments;
import com.sun.tools.javac.util.*;
import com.sun.tools.javac.util.JCDiagnostic.Error;
import com.sun.tools.javac.util.JCDiagnostic.Fragment;

import static com.sun.tools.javac.main.Option.*;

/** The source language version accepted.
 *
 *  <p><b>This is NOT part of any supported API.
 *  If you write code that depends on this, you do so at your own risk.
 *  This code and its internal interfaces are subject to change or
 *  deletion without notice.</b>
 */
public enum Source {
    /** 1.0 had no inner classes, and so could not pass the JCK. */
    // public static final Source JDK1_0 =              new Source("1.0");

    /** 1.1 did not have strictfp, and so could not pass the JCK. */
    // public static final Source JDK1_1 =              new Source("1.1");

    /** 1.2 introduced strictfp. */
    JDK1_2("1.2"),

    /** 1.3 is the same language as 1.2. */
    JDK1_3("1.3"),

    /** 1.4 introduced assert. */
    JDK1_4("1.4"),

    /** 1.5 introduced generics, attributes, foreach, boxing, static import,
     *  covariant return, enums, varargs, et al. */
    JDK5("5"),

    /** 1.6 reports encoding problems as errors instead of warnings. */
    JDK6("6"),

    /** 1.7 introduced try-with-resources, multi-catch, string switch, etc. */
    JDK7("7"),

    /** 1.8 lambda expressions and default methods. */
    JDK8("8"),

    /** 1.9 modularity. */
    JDK9("9"),

    /** 1.10 local-variable type inference (var). */
    JDK10("10"),

    /** 1.11 local-variable syntax for lambda parameters */
    JDK11("11"),

    /** 12, no language features; switch expression in preview */
    JDK12("12"),

    /**
     * 13, no language features; text blocks and revised switch
     * expressions in preview
     */
    JDK13("13"),

    /**
     * 14, switch expressions; pattern matching, records, and revised
     * text blocks in preview
     */
    JDK14("14"),

    /**
      * 15, text blocks
      */
    JDK15("15"),

    /**
      * 16, records and pattern matching for instanceof
      */
    JDK16("16"),

    /**
      * 17, sealed classes, restoration of always-strict floating-point
      */
    JDK17("17"),

    /**
      * 18, no major changes
      */
    JDK18("18"),

    /**
      * 19, no major changes
      */
    JDK19("19"),

    /**
      * 20, no major changes
      */
    JDK20("20"),

    /**
      * 21, tbd
      */
    JDK21("21"),

    /**
      * 22, tbd
      */
    JDK22("22"),
    ; // Reduce code churn when appending new constants

    private static final Context.Key<Source> sourceKey = new Context.Key<>();

    public static Source instance(Context context) {
        Source instance = context.get(sourceKey);
        if (instance == null) {
            Options options = Options.instance(context);
            String sourceString = options.get(SOURCE);
            if (sourceString != null) instance = lookup(sourceString);
            if (instance == null) instance = DEFAULT;
            context.put(sourceKey, instance);
        }
        return instance;
    }

    public final String name;

    private static final Map<String,Source> tab = new HashMap<>();
    static {
        for (Source s : values()) {
            tab.put(s.name, s);
        }
        tab.put("1.5", JDK5); // Make 5 an alias for 1.5
        tab.put("1.6", JDK6); // Make 6 an alias for 1.6
        tab.put("1.7", JDK7); // Make 7 an alias for 1.7
        tab.put("1.8", JDK8); // Make 8 an alias for 1.8
        tab.put("1.9", JDK9); // Make 9 an alias for 1.9
        tab.put("1.10", JDK10); // Make 10 an alias for 1.10
        // Decline to make 1.11 an alias for 11.
    }

    private Source(String name) {
        this.name = name;
    }

    public static final Source MIN = Source.JDK8;

    private static final Source MAX = values()[values().length - 1];

    public static final Source DEFAULT = MAX;

    public static Source lookup(String name) {
        return tab.get(name);
    }

    public boolean isSupported() {
        return this.compareTo(MIN) >= 0;
    }

    public Target requiredTarget() {
        return switch(this) {
        case JDK22  -> Target.JDK1_22;
        case JDK21  -> Target.JDK1_21;
        case JDK20  -> Target.JDK1_20;
        case JDK19  -> Target.JDK1_19;
        case JDK18  -> Target.JDK1_18;
        case JDK17  -> Target.JDK1_17;
        case JDK16  -> Target.JDK1_16;
        case JDK15  -> Target.JDK1_15;
        case JDK14  -> Target.JDK1_14;
        case JDK13  -> Target.JDK1_13;
        case JDK12  -> Target.JDK1_12;
        case JDK11  -> Target.JDK1_11;
        case JDK10  -> Target.JDK1_10;
        case JDK9   -> Target.JDK1_9;
        case JDK8   -> Target.JDK1_8;
        case JDK7   -> Target.JDK1_7;
        case JDK6   -> Target.JDK1_6;
        case JDK5   -> Target.JDK1_5;
        case JDK1_4 -> Target.JDK1_4;
        default     -> Target.JDK1_1;
        };
    }

    /**
     * Models a feature of the Java programming language. Each feature can be associated with a
     * minimum source level, a maximum source level and a diagnostic fragment describing the feature,
     * which is used to generate error messages of the kind {@code feature XYZ not supported in source N}.
     */
    public enum Feature {

        MODULES(JDK9, Fragments.FeatureModules, DiagKind.PLURAL),
        EFFECTIVELY_FINAL_VARIABLES_IN_TRY_WITH_RESOURCES(JDK9, Fragments.FeatureVarInTryWithResources, DiagKind.PLURAL),
        DEPRECATION_ON_IMPORT(MIN, JDK8),
        PRIVATE_SAFE_VARARGS(JDK9),
        DIAMOND_WITH_ANONYMOUS_CLASS_CREATION(JDK9, Fragments.FeatureDiamondAndAnonClass, DiagKind.NORMAL),
        UNDERSCORE_IDENTIFIER(MIN, JDK8),
        PRIVATE_INTERFACE_METHODS(JDK9, Fragments.FeaturePrivateIntfMethods, DiagKind.PLURAL),
        LOCAL_VARIABLE_TYPE_INFERENCE(JDK10),
        VAR_SYNTAX_IMPLICIT_LAMBDAS(JDK11, Fragments.FeatureVarSyntaxInImplicitLambda, DiagKind.PLURAL),
        IMPORT_ON_DEMAND_OBSERVABLE_PACKAGES(JDK1_2, JDK8),
        SWITCH_MULTIPLE_CASE_LABELS(JDK14, Fragments.FeatureMultipleCaseLabels, DiagKind.PLURAL),
        SWITCH_RULE(JDK14, Fragments.FeatureSwitchRules, DiagKind.PLURAL),
        SWITCH_EXPRESSION(JDK14, Fragments.FeatureSwitchExpressions, DiagKind.PLURAL),
        NO_TARGET_ANNOTATION_APPLICABILITY(JDK14),
        TEXT_BLOCKS(JDK15, Fragments.FeatureTextBlocks, DiagKind.PLURAL),
        PATTERN_MATCHING_IN_INSTANCEOF(JDK16, Fragments.FeaturePatternMatchingInstanceof, DiagKind.NORMAL),
        REIFIABLE_TYPES_INSTANCEOF(JDK16, Fragments.FeatureReifiableTypesInstanceof, DiagKind.PLURAL),
        RECORDS(JDK16, Fragments.FeatureRecords, DiagKind.PLURAL),
        SEALED_CLASSES(JDK17, Fragments.FeatureSealedClasses, DiagKind.PLURAL),
        CASE_NULL(JDK21, Fragments.FeatureCaseNull, DiagKind.NORMAL),
        PATTERN_SWITCH(JDK21, Fragments.FeaturePatternSwitch, DiagKind.PLURAL),
        REDUNDANT_STRICTFP(JDK17),
        UNCONDITIONAL_PATTERN_IN_INSTANCEOF(JDK21, Fragments.FeatureUnconditionalPatternsInInstanceof, DiagKind.PLURAL),
        RECORD_PATTERNS(JDK21, Fragments.FeatureDeconstructionPatterns, DiagKind.PLURAL),
        STRING_TEMPLATES(JDK21, Fragments.FeatureStringTemplates, DiagKind.PLURAL),
        IMPLICIT_CLASSES(JDK21, Fragments.FeatureImplicitClasses, DiagKind.PLURAL),
        WARN_ON_ILLEGAL_UTF8(MIN, JDK21),
<<<<<<< HEAD
        UNNAMED_VARIABLES(JDK21, Fragments.FeatureUnnamedVariables, DiagKind.PLURAL),
        MATCHERS(JDK22, Fragments.FeatureMatchers, DiagKind.PLURAL),
=======
        UNNAMED_VARIABLES(JDK22, Fragments.FeatureUnnamedVariables, DiagKind.PLURAL),
        SUPER_INIT(JDK22, Fragments.FeatureSuperInit, DiagKind.NORMAL),
>>>>>>> c42535f1
        ;

        enum DiagKind {
            NORMAL,
            PLURAL;
        }

        private final Source minLevel;
        private final Source maxLevel;
        private final Fragment optFragment;
        private final DiagKind optKind;

        Feature(Source minLevel) {
            this(minLevel, null, null);
        }

        Feature(Source minLevel, Fragment optFragment, DiagKind optKind) {
            this(minLevel, MAX, optFragment, optKind);
        }

        Feature(Source minLevel, Source maxLevel) {
            this(minLevel, maxLevel, null, null);
        }

        Feature(Source minLevel, Source maxLevel, Fragment optFragment, DiagKind optKind) {
            this.minLevel = minLevel;
            this.maxLevel = maxLevel;
            this.optFragment = optFragment;
            this.optKind = optKind;
        }

        public boolean allowedInSource(Source source) {
            return source.compareTo(minLevel) >= 0 &&
                    source.compareTo(maxLevel) <= 0;
        }

        public boolean isPlural() {
            Assert.checkNonNull(optKind);
            return optKind == DiagKind.PLURAL;
        }

        public Fragment nameFragment() {
            Assert.checkNonNull(optFragment);
            return optFragment;
        }

        public Fragment fragment(String sourceName) {
            Assert.checkNonNull(optFragment);
            return optKind == DiagKind.NORMAL ?
                    Fragments.FeatureNotSupportedInSource(optFragment, sourceName, minLevel.name) :
                    Fragments.FeatureNotSupportedInSourcePlural(optFragment, sourceName, minLevel.name);
        }

        public Error error(String sourceName) {
            Assert.checkNonNull(optFragment);
            return optKind == DiagKind.NORMAL ?
                    Errors.FeatureNotSupportedInSource(optFragment, sourceName, minLevel.name) :
                    Errors.FeatureNotSupportedInSourcePlural(optFragment, sourceName, minLevel.name);
        }
    }

    public static SourceVersion toSourceVersion(Source source) {
        return switch(source) {
        case JDK1_2 -> RELEASE_2;
        case JDK1_3 -> RELEASE_3;
        case JDK1_4 -> RELEASE_4;
        case JDK5   -> RELEASE_5;
        case JDK6   -> RELEASE_6;
        case JDK7   -> RELEASE_7;
        case JDK8   -> RELEASE_8;
        case JDK9   -> RELEASE_9;
        case JDK10  -> RELEASE_10;
        case JDK11  -> RELEASE_11;
        case JDK12  -> RELEASE_12;
        case JDK13  -> RELEASE_13;
        case JDK14  -> RELEASE_14;
        case JDK15  -> RELEASE_15;
        case JDK16  -> RELEASE_16;
        case JDK17  -> RELEASE_17;
        case JDK18  -> RELEASE_18;
        case JDK19  -> RELEASE_19;
        case JDK20  -> RELEASE_20;
        case JDK21  -> RELEASE_21;
        case JDK22  -> RELEASE_22;
        default     -> null;
        };
    }
}<|MERGE_RESOLUTION|>--- conflicted
+++ resolved
@@ -247,13 +247,9 @@
         STRING_TEMPLATES(JDK21, Fragments.FeatureStringTemplates, DiagKind.PLURAL),
         IMPLICIT_CLASSES(JDK21, Fragments.FeatureImplicitClasses, DiagKind.PLURAL),
         WARN_ON_ILLEGAL_UTF8(MIN, JDK21),
-<<<<<<< HEAD
-        UNNAMED_VARIABLES(JDK21, Fragments.FeatureUnnamedVariables, DiagKind.PLURAL),
-        MATCHERS(JDK22, Fragments.FeatureMatchers, DiagKind.PLURAL),
-=======
         UNNAMED_VARIABLES(JDK22, Fragments.FeatureUnnamedVariables, DiagKind.PLURAL),
         SUPER_INIT(JDK22, Fragments.FeatureSuperInit, DiagKind.NORMAL),
->>>>>>> c42535f1
+        MATCHERS(JDK22, Fragments.FeatureMatchers, DiagKind.PLURAL),
         ;
 
         enum DiagKind {
