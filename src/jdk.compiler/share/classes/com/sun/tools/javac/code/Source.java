/*
 * Copyright (c) 2002, 2021, Oracle and/or its affiliates. All rights reserved.
 * DO NOT ALTER OR REMOVE COPYRIGHT NOTICES OR THIS FILE HEADER.
 *
 * This code is free software; you can redistribute it and/or modify it
 * under the terms of the GNU General Public License version 2 only, as
 * published by the Free Software Foundation.  Oracle designates this
 * particular file as subject to the "Classpath" exception as provided
 * by Oracle in the LICENSE file that accompanied this code.
 *
 * This code is distributed in the hope that it will be useful, but WITHOUT
 * ANY WARRANTY; without even the implied warranty of MERCHANTABILITY or
 * FITNESS FOR A PARTICULAR PURPOSE.  See the GNU General Public License
 * version 2 for more details (a copy is included in the LICENSE file that
 * accompanied this code).
 *
 * You should have received a copy of the GNU General Public License version
 * 2 along with this work; if not, write to the Free Software Foundation,
 * Inc., 51 Franklin St, Fifth Floor, Boston, MA 02110-1301 USA.
 *
 * Please contact Oracle, 500 Oracle Parkway, Redwood Shores, CA 94065 USA
 * or visit www.oracle.com if you need additional information or have any
 * questions.
 */

package com.sun.tools.javac.code;

import java.util.*;

import javax.lang.model.SourceVersion;
import static javax.lang.model.SourceVersion.*;

import com.sun.tools.javac.jvm.Target;
import com.sun.tools.javac.resources.CompilerProperties.Errors;
import com.sun.tools.javac.resources.CompilerProperties.Fragments;
import com.sun.tools.javac.util.*;
import com.sun.tools.javac.util.JCDiagnostic.Error;
import com.sun.tools.javac.util.JCDiagnostic.Fragment;

import static com.sun.tools.javac.main.Option.*;

/** The source language version accepted.
 *
 *  <p><b>This is NOT part of any supported API.
 *  If you write code that depends on this, you do so at your own risk.
 *  This code and its internal interfaces are subject to change or
 *  deletion without notice.</b>
 */
public enum Source {
    /** 1.0 had no inner classes, and so could not pass the JCK. */
    // public static final Source JDK1_0 =              new Source("1.0");

    /** 1.1 did not have strictfp, and so could not pass the JCK. */
    // public static final Source JDK1_1 =              new Source("1.1");

    /** 1.2 introduced strictfp. */
    JDK1_2("1.2"),

    /** 1.3 is the same language as 1.2. */
    JDK1_3("1.3"),

    /** 1.4 introduced assert. */
    JDK1_4("1.4"),

    /** 1.5 introduced generics, attributes, foreach, boxing, static import,
     *  covariant return, enums, varargs, et al. */
    JDK5("5"),

    /** 1.6 reports encoding problems as errors instead of warnings. */
    JDK6("6"),

    /** 1.7 introduced try-with-resources, multi-catch, string switch, etc. */
    JDK7("7"),

    /** 1.8 lambda expressions and default methods. */
    JDK8("8"),

    /** 1.9 modularity. */
    JDK9("9"),

    /** 1.10 local-variable type inference (var). */
    JDK10("10"),

    /** 1.11 local-variable syntax for lambda parameters */
    JDK11("11"),

    /** 12, no language features; switch expression in preview */
    JDK12("12"),

    /**
     * 13, no language features; text blocks and revised switch
     * expressions in preview
     */
    JDK13("13"),

    /**
     * 14, switch expressions; pattern matching, records, and revised
     * text blocks in preview
     */
    JDK14("14"),

    /**
      * 15, text blocks
      */
    JDK15("15"),

    /**
      * 16, tbd
      */
    JDK16("16"),

    /**
      * 17, tbd
      */
    JDK17("17"),

    /**
      * 18, tbd
      */
    JDK18("18");

    private static final Context.Key<Source> sourceKey = new Context.Key<>();

    public static Source instance(Context context) {
        Source instance = context.get(sourceKey);
        if (instance == null) {
            Options options = Options.instance(context);
            String sourceString = options.get(SOURCE);
            if (sourceString != null) instance = lookup(sourceString);
            if (instance == null) instance = DEFAULT;
            context.put(sourceKey, instance);
        }
        return instance;
    }

    public final String name;

    private static final Map<String,Source> tab = new HashMap<>();
    static {
        for (Source s : values()) {
            tab.put(s.name, s);
        }
        tab.put("1.5", JDK5); // Make 5 an alias for 1.5
        tab.put("1.6", JDK6); // Make 6 an alias for 1.6
        tab.put("1.7", JDK7); // Make 7 an alias for 1.7
        tab.put("1.8", JDK8); // Make 8 an alias for 1.8
        tab.put("1.9", JDK9); // Make 9 an alias for 1.9
        tab.put("1.10", JDK10); // Make 10 an alias for 1.10
        // Decline to make 1.11 an alias for 11.
    }

    private Source(String name) {
        this.name = name;
    }

    public static final Source MIN = Source.JDK7;

    private static final Source MAX = values()[values().length - 1];

    public static final Source DEFAULT = MAX;

    public static Source lookup(String name) {
        return tab.get(name);
    }

    public boolean isSupported() {
        return this.compareTo(MIN) >= 0;
    }

    public Target requiredTarget() {
        return switch(this) {
        case JDK18  -> Target.JDK1_18;
        case JDK17  -> Target.JDK1_17;
        case JDK16  -> Target.JDK1_16;
        case JDK15  -> Target.JDK1_15;
        case JDK14  -> Target.JDK1_14;
        case JDK13  -> Target.JDK1_13;
        case JDK12  -> Target.JDK1_12;
        case JDK11  -> Target.JDK1_11;
        case JDK10  -> Target.JDK1_10;
        case JDK9   -> Target.JDK1_9;
        case JDK8   -> Target.JDK1_8;
        case JDK7   -> Target.JDK1_7;
        case JDK6   -> Target.JDK1_6;
        case JDK5   -> Target.JDK1_5;
        case JDK1_4 -> Target.JDK1_4;
        default     -> Target.JDK1_1;
        };
    }

    /**
     * Models a feature of the Java programming language. Each feature can be associated with a
     * minimum source level, a maximum source level and a diagnostic fragment describing the feature,
     * which is used to generate error messages of the kind {@code feature XYZ not supported in source N}.
     */
    public enum Feature {

        DIAMOND(JDK7, Fragments.FeatureDiamond, DiagKind.NORMAL),
        MODULES(JDK9, Fragments.FeatureModules, DiagKind.PLURAL),
        EFFECTIVELY_FINAL_VARIABLES_IN_TRY_WITH_RESOURCES(JDK9, Fragments.FeatureVarInTryWithResources, DiagKind.PLURAL),
        DEPRECATION_ON_IMPORT(MIN, JDK8),
        POLY(JDK8),
        LAMBDA(JDK8, Fragments.FeatureLambda, DiagKind.PLURAL),
        METHOD_REFERENCES(JDK8, Fragments.FeatureMethodReferences, DiagKind.PLURAL),
        DEFAULT_METHODS(JDK8, Fragments.FeatureDefaultMethods, DiagKind.PLURAL),
        STATIC_INTERFACE_METHODS(JDK8, Fragments.FeatureStaticIntfMethods, DiagKind.PLURAL),
        STATIC_INTERFACE_METHODS_INVOKE(JDK8, Fragments.FeatureStaticIntfMethodInvoke, DiagKind.PLURAL),
        STRICT_METHOD_CLASH_CHECK(JDK8),
        EFFECTIVELY_FINAL_IN_INNER_CLASSES(JDK8),
        TYPE_ANNOTATIONS(JDK8, Fragments.FeatureTypeAnnotations, DiagKind.PLURAL),
        ANNOTATIONS_AFTER_TYPE_PARAMS(JDK8, Fragments.FeatureAnnotationsAfterTypeParams, DiagKind.PLURAL),
        REPEATED_ANNOTATIONS(JDK8, Fragments.FeatureRepeatableAnnotations, DiagKind.PLURAL),
        INTERSECTION_TYPES_IN_CAST(JDK8, Fragments.FeatureIntersectionTypesInCast, DiagKind.PLURAL),
        GRAPH_INFERENCE(JDK8),
        FUNCTIONAL_INTERFACE_MOST_SPECIFIC(JDK8),
        POST_APPLICABILITY_VARARGS_ACCESS_CHECK(JDK8),
        MAP_CAPTURES_TO_BOUNDS(MIN, JDK7),
        PRIVATE_SAFE_VARARGS(JDK9),
        DIAMOND_WITH_ANONYMOUS_CLASS_CREATION(JDK9, Fragments.FeatureDiamondAndAnonClass, DiagKind.NORMAL),
        UNDERSCORE_IDENTIFIER(MIN, JDK8),
        PRIVATE_INTERFACE_METHODS(JDK9, Fragments.FeaturePrivateIntfMethods, DiagKind.PLURAL),
        LOCAL_VARIABLE_TYPE_INFERENCE(JDK10),
        VAR_SYNTAX_IMPLICIT_LAMBDAS(JDK11, Fragments.FeatureVarSyntaxInImplicitLambda, DiagKind.PLURAL),
        IMPORT_ON_DEMAND_OBSERVABLE_PACKAGES(JDK1_2, JDK8),
        SWITCH_MULTIPLE_CASE_LABELS(JDK14, Fragments.FeatureMultipleCaseLabels, DiagKind.PLURAL),
        SWITCH_RULE(JDK14, Fragments.FeatureSwitchRules, DiagKind.PLURAL),
        SWITCH_EXPRESSION(JDK14, Fragments.FeatureSwitchExpressions, DiagKind.PLURAL),
        TEXT_BLOCKS(JDK15, Fragments.FeatureTextBlocks, DiagKind.PLURAL),
        PATTERN_MATCHING_IN_INSTANCEOF(JDK16, Fragments.FeaturePatternMatchingInstanceof, DiagKind.NORMAL),
        REIFIABLE_TYPES_INSTANCEOF(JDK16, Fragments.FeatureReifiableTypesInstanceof, DiagKind.PLURAL),
        RECORDS(JDK16, Fragments.FeatureRecords, DiagKind.PLURAL),
        SEALED_CLASSES(JDK17, Fragments.FeatureSealedClasses, DiagKind.PLURAL),
<<<<<<< HEAD
        DECONSTRUCTION_PATTERNS(JDK17, Fragments.FeatureDeconstructionPatterns, DiagKind.PLURAL),
=======
        CASE_NULL(JDK17, Fragments.FeatureCaseNull, DiagKind.NORMAL),
        PATTERN_SWITCH(JDK17, Fragments.FeaturePatternSwitch, DiagKind.PLURAL),
        REDUNDANT_STRICTFP(JDK17),
>>>>>>> c8add223
        ;

        enum DiagKind {
            NORMAL,
            PLURAL;
        }

        private final Source minLevel;
        private final Source maxLevel;
        private final Fragment optFragment;
        private final DiagKind optKind;

        Feature(Source minLevel) {
            this(minLevel, null, null);
        }

        Feature(Source minLevel, Fragment optFragment, DiagKind optKind) {
            this(minLevel, MAX, optFragment, optKind);
        }

        Feature(Source minLevel, Source maxLevel) {
            this(minLevel, maxLevel, null, null);
        }

        Feature(Source minLevel, Source maxLevel, Fragment optFragment, DiagKind optKind) {
            this.minLevel = minLevel;
            this.maxLevel = maxLevel;
            this.optFragment = optFragment;
            this.optKind = optKind;
        }

        public boolean allowedInSource(Source source) {
            return source.compareTo(minLevel) >= 0 &&
                    source.compareTo(maxLevel) <= 0;
        }

        public boolean isPlural() {
            Assert.checkNonNull(optKind);
            return optKind == DiagKind.PLURAL;
        }

        public Fragment nameFragment() {
            Assert.checkNonNull(optFragment);
            return optFragment;
        }

        public Fragment fragment(String sourceName) {
            Assert.checkNonNull(optFragment);
            return optKind == DiagKind.NORMAL ?
                    Fragments.FeatureNotSupportedInSource(optFragment, sourceName, minLevel.name) :
                    Fragments.FeatureNotSupportedInSourcePlural(optFragment, sourceName, minLevel.name);
        }

        public Error error(String sourceName) {
            Assert.checkNonNull(optFragment);
            return optKind == DiagKind.NORMAL ?
                    Errors.FeatureNotSupportedInSource(optFragment, sourceName, minLevel.name) :
                    Errors.FeatureNotSupportedInSourcePlural(optFragment, sourceName, minLevel.name);
        }
    }

    public static SourceVersion toSourceVersion(Source source) {
        return switch(source) {
        case JDK1_2 -> RELEASE_2;
        case JDK1_3 -> RELEASE_3;
        case JDK1_4 -> RELEASE_4;
        case JDK5   -> RELEASE_5;
        case JDK6   -> RELEASE_6;
        case JDK7   -> RELEASE_7;
        case JDK8   -> RELEASE_8;
        case JDK9   -> RELEASE_9;
        case JDK10  -> RELEASE_10;
        case JDK11  -> RELEASE_11;
        case JDK12  -> RELEASE_12;
        case JDK13  -> RELEASE_13;
        case JDK14  -> RELEASE_14;
        case JDK15  -> RELEASE_15;
        case JDK16  -> RELEASE_16;
        case JDK17  -> RELEASE_17;
        case JDK18  -> RELEASE_18;
        default     -> null;
        };
    }
}<|MERGE_RESOLUTION|>--- conflicted
+++ resolved
@@ -230,13 +230,10 @@
         REIFIABLE_TYPES_INSTANCEOF(JDK16, Fragments.FeatureReifiableTypesInstanceof, DiagKind.PLURAL),
         RECORDS(JDK16, Fragments.FeatureRecords, DiagKind.PLURAL),
         SEALED_CLASSES(JDK17, Fragments.FeatureSealedClasses, DiagKind.PLURAL),
-<<<<<<< HEAD
-        DECONSTRUCTION_PATTERNS(JDK17, Fragments.FeatureDeconstructionPatterns, DiagKind.PLURAL),
-=======
         CASE_NULL(JDK17, Fragments.FeatureCaseNull, DiagKind.NORMAL),
         PATTERN_SWITCH(JDK17, Fragments.FeaturePatternSwitch, DiagKind.PLURAL),
         REDUNDANT_STRICTFP(JDK17),
->>>>>>> c8add223
+        DECONSTRUCTION_PATTERNS(JDK18, Fragments.FeatureDeconstructionPatterns, DiagKind.PLURAL),
         ;
 
         enum DiagKind {
