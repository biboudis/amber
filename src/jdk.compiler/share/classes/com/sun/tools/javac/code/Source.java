/*
 * Copyright (c) 2002, 2024, Oracle and/or its affiliates. All rights reserved.
 * DO NOT ALTER OR REMOVE COPYRIGHT NOTICES OR THIS FILE HEADER.
 *
 * This code is free software; you can redistribute it and/or modify it
 * under the terms of the GNU General Public License version 2 only, as
 * published by the Free Software Foundation.  Oracle designates this
 * particular file as subject to the "Classpath" exception as provided
 * by Oracle in the LICENSE file that accompanied this code.
 *
 * This code is distributed in the hope that it will be useful, but WITHOUT
 * ANY WARRANTY; without even the implied warranty of MERCHANTABILITY or
 * FITNESS FOR A PARTICULAR PURPOSE.  See the GNU General Public License
 * version 2 for more details (a copy is included in the LICENSE file that
 * accompanied this code).
 *
 * You should have received a copy of the GNU General Public License version
 * 2 along with this work; if not, write to the Free Software Foundation,
 * Inc., 51 Franklin St, Fifth Floor, Boston, MA 02110-1301 USA.
 *
 * Please contact Oracle, 500 Oracle Parkway, Redwood Shores, CA 94065 USA
 * or visit www.oracle.com if you need additional information or have any
 * questions.
 */

package com.sun.tools.javac.code;

import java.util.*;

import javax.lang.model.SourceVersion;
import static javax.lang.model.SourceVersion.*;

import com.sun.tools.javac.jvm.Target;
import com.sun.tools.javac.resources.CompilerProperties.Errors;
import com.sun.tools.javac.resources.CompilerProperties.Fragments;
import com.sun.tools.javac.util.*;
import com.sun.tools.javac.util.JCDiagnostic.Error;
import com.sun.tools.javac.util.JCDiagnostic.Fragment;

import static com.sun.tools.javac.main.Option.*;

/** The source language version accepted.
 *
 *  <p><b>This is NOT part of any supported API.
 *  If you write code that depends on this, you do so at your own risk.
 *  This code and its internal interfaces are subject to change or
 *  deletion without notice.</b>
 */
public enum Source {
    /* 1.0 had no inner classes, and so could not pass the JCK. */
    // public static final Source JDK1_0 =              new Source("1.0");

    /* 1.1 did not have strictfp, and so could not pass the JCK. */
    // public static final Source JDK1_1 =              new Source("1.1");

    /** 1.2 introduced strictfp. */
    JDK1_2("1.2"),

    /** 1.3 is the same language as 1.2. */
    JDK1_3("1.3"),

    /** 1.4 introduced assert. */
    JDK1_4("1.4"),

    /** 1.5 introduced generics, attributes, foreach, boxing, static import,
     *  covariant return, enums, varargs, et al. */
    JDK5("5"),

    /** 1.6 reports encoding problems as errors instead of warnings. */
    JDK6("6"),

    /** 1.7 introduced try-with-resources, multi-catch, string switch, etc. */
    JDK7("7"),

    /** 1.8 lambda expressions and default methods. */
    JDK8("8"),

    /** 1.9 modularity. */
    JDK9("9"),

    /** 1.10 local-variable type inference (var). */
    JDK10("10"),

    /** 1.11 local-variable syntax for lambda parameters */
    JDK11("11"),

    /** 12, no language features; switch expression in preview */
    JDK12("12"),

    /**
     * 13, no language features; text blocks and revised switch
     * expressions in preview
     */
    JDK13("13"),

    /**
     * 14, switch expressions; pattern matching, records, and revised
     * text blocks in preview
     */
    JDK14("14"),

    /**
      * 15, text blocks
      */
    JDK15("15"),

    /**
      * 16, records and pattern matching for instanceof
      */
    JDK16("16"),

    /**
      * 17, sealed classes, restoration of always-strict floating-point
      */
    JDK17("17"),

    /**
      * 18, no major changes
      */
    JDK18("18"),

    /**
      * 19, no major changes
      */
    JDK19("19"),

    /**
      * 20, no major changes
      */
    JDK20("20"),

    /**
      * 21, tbd
      */
    JDK21("21"),

    /**
      * 22, tbd
      */
    JDK22("22"),

    /**
      * 23, tbd
      */
    JDK23("23"),

    /**
      * 24, tbd
      */
    JDK24("24"),
    ; // Reduce code churn when appending new constants

    private static final Context.Key<Source> sourceKey = new Context.Key<>();

    public static Source instance(Context context) {
        Source instance = context.get(sourceKey);
        if (instance == null) {
            Options options = Options.instance(context);
            String sourceString = options.get(SOURCE);
            if (sourceString != null) instance = lookup(sourceString);
            if (instance == null) instance = DEFAULT;
            context.put(sourceKey, instance);
        }
        return instance;
    }

    public final String name;

    private static final Map<String,Source> tab = new HashMap<>();
    static {
        for (Source s : values()) {
            tab.put(s.name, s);
        }
        tab.put("1.5", JDK5); // Make 5 an alias for 1.5
        tab.put("1.6", JDK6); // Make 6 an alias for 1.6
        tab.put("1.7", JDK7); // Make 7 an alias for 1.7
        tab.put("1.8", JDK8); // Make 8 an alias for 1.8
        tab.put("1.9", JDK9); // Make 9 an alias for 1.9
        tab.put("1.10", JDK10); // Make 10 an alias for 1.10
        // Decline to make 1.11 an alias for 11.
    }

    private Source(String name) {
        this.name = name;
    }

    public static final Source MIN = Source.JDK8;

    private static final Source MAX = values()[values().length - 1];

    public static final Source DEFAULT = MAX;

    public static Source lookup(String name) {
        return tab.get(name);
    }

    public boolean isSupported() {
        return this.compareTo(MIN) >= 0;
    }

    public Target requiredTarget() {
        return switch(this) {
        case JDK24  -> Target.JDK1_24;
        case JDK23  -> Target.JDK1_23;
        case JDK22  -> Target.JDK1_22;
        case JDK21  -> Target.JDK1_21;
        case JDK20  -> Target.JDK1_20;
        case JDK19  -> Target.JDK1_19;
        case JDK18  -> Target.JDK1_18;
        case JDK17  -> Target.JDK1_17;
        case JDK16  -> Target.JDK1_16;
        case JDK15  -> Target.JDK1_15;
        case JDK14  -> Target.JDK1_14;
        case JDK13  -> Target.JDK1_13;
        case JDK12  -> Target.JDK1_12;
        case JDK11  -> Target.JDK1_11;
        case JDK10  -> Target.JDK1_10;
        case JDK9   -> Target.JDK1_9;
        case JDK8   -> Target.JDK1_8;
        case JDK7   -> Target.JDK1_7;
        case JDK6   -> Target.JDK1_6;
        case JDK5   -> Target.JDK1_5;
        case JDK1_4 -> Target.JDK1_4;
        default     -> Target.JDK1_1;
        };
    }

    /**
     * Models a feature of the Java programming language. Each feature can be associated with a
     * minimum source level, a maximum source level and a diagnostic fragment describing the feature,
     * which is used to generate error messages of the kind {@code feature XYZ not supported in source N}.
     */
    public enum Feature {

        MODULES(JDK9, Fragments.FeatureModules, DiagKind.PLURAL),
        EFFECTIVELY_FINAL_VARIABLES_IN_TRY_WITH_RESOURCES(JDK9, Fragments.FeatureVarInTryWithResources, DiagKind.PLURAL),
        DEPRECATION_ON_IMPORT(MIN, JDK8),
        PRIVATE_SAFE_VARARGS(JDK9),
        DIAMOND_WITH_ANONYMOUS_CLASS_CREATION(JDK9, Fragments.FeatureDiamondAndAnonClass, DiagKind.NORMAL),
        UNDERSCORE_IDENTIFIER(MIN, JDK8),
        PRIVATE_INTERFACE_METHODS(JDK9, Fragments.FeaturePrivateIntfMethods, DiagKind.PLURAL),
        LOCAL_VARIABLE_TYPE_INFERENCE(JDK10),
        VAR_SYNTAX_IMPLICIT_LAMBDAS(JDK11, Fragments.FeatureVarSyntaxInImplicitLambda, DiagKind.PLURAL),
        IMPORT_ON_DEMAND_OBSERVABLE_PACKAGES(JDK1_2, JDK8),
        SWITCH_MULTIPLE_CASE_LABELS(JDK14, Fragments.FeatureMultipleCaseLabels, DiagKind.PLURAL),
        SWITCH_RULE(JDK14, Fragments.FeatureSwitchRules, DiagKind.PLURAL),
        SWITCH_EXPRESSION(JDK14, Fragments.FeatureSwitchExpressions, DiagKind.PLURAL),
        NO_TARGET_ANNOTATION_APPLICABILITY(JDK14),
        TEXT_BLOCKS(JDK15, Fragments.FeatureTextBlocks, DiagKind.PLURAL),
        PATTERN_MATCHING_IN_INSTANCEOF(JDK16, Fragments.FeaturePatternMatchingInstanceof, DiagKind.NORMAL),
        REIFIABLE_TYPES_INSTANCEOF(JDK16, Fragments.FeatureReifiableTypesInstanceof, DiagKind.PLURAL),
        RECORDS(JDK16, Fragments.FeatureRecords, DiagKind.PLURAL),
        SEALED_CLASSES(JDK17, Fragments.FeatureSealedClasses, DiagKind.PLURAL),
        CASE_NULL(JDK21, Fragments.FeatureCaseNull, DiagKind.NORMAL),
        PATTERN_SWITCH(JDK21, Fragments.FeaturePatternSwitch, DiagKind.PLURAL),
        REDUNDANT_STRICTFP(JDK17),
        UNCONDITIONAL_PATTERN_IN_INSTANCEOF(JDK21, Fragments.FeatureUnconditionalPatternsInInstanceof, DiagKind.PLURAL),
        RECORD_PATTERNS(JDK21, Fragments.FeatureDeconstructionPatterns, DiagKind.PLURAL),
        IMPLICIT_CLASSES(JDK21, Fragments.FeatureImplicitClasses, DiagKind.PLURAL),
        WARN_ON_ILLEGAL_UTF8(MIN, JDK21),
        UNNAMED_VARIABLES(JDK22, Fragments.FeatureUnnamedVariables, DiagKind.PLURAL),
        PRIMITIVE_PATTERNS(JDK23, Fragments.FeaturePrimitivePatterns, DiagKind.PLURAL),
        FLEXIBLE_CONSTRUCTORS(JDK22, Fragments.FeatureFlexibleConstructors, DiagKind.NORMAL),
        MODULE_IMPORTS(JDK23, Fragments.FeatureModuleImports, DiagKind.PLURAL),
        JAVA_BASE_TRANSITIVE(JDK24, Fragments.FeatureJavaBaseTransitive, DiagKind.PLURAL),
        PRIVATE_MEMBERS_IN_PERMITS_CLAUSE(JDK19),
<<<<<<< HEAD
        PATTERN_DECLARATIONS(JDK24, Fragments.FeaturePatternDeclarations, DiagKind.PLURAL),
=======
        ERASE_POLY_SIG_RETURN_TYPE(JDK24),
>>>>>>> d959c7de
        ;

        enum DiagKind {
            NORMAL,
            PLURAL;
        }

        private final Source minLevel;
        private final Source maxLevel;
        private final Fragment optFragment;
        private final DiagKind optKind;

        Feature(Source minLevel) {
            this(minLevel, null, null);
        }

        Feature(Source minLevel, Fragment optFragment, DiagKind optKind) {
            this(minLevel, MAX, optFragment, optKind);
        }

        Feature(Source minLevel, Source maxLevel) {
            this(minLevel, maxLevel, null, null);
        }

        Feature(Source minLevel, Source maxLevel, Fragment optFragment, DiagKind optKind) {
            this.minLevel = minLevel;
            this.maxLevel = maxLevel;
            this.optFragment = optFragment;
            this.optKind = optKind;
        }

        public boolean allowedInSource(Source source) {
            return source.compareTo(minLevel) >= 0 &&
                    source.compareTo(maxLevel) <= 0;
        }

        public boolean isPlural() {
            Assert.checkNonNull(optKind);
            return optKind == DiagKind.PLURAL;
        }

        public Fragment nameFragment() {
            Assert.checkNonNull(optFragment);
            return optFragment;
        }

        public Fragment fragment(String sourceName) {
            Assert.checkNonNull(optFragment);
            return optKind == DiagKind.NORMAL ?
                    Fragments.FeatureNotSupportedInSource(optFragment, sourceName, minLevel.name) :
                    Fragments.FeatureNotSupportedInSourcePlural(optFragment, sourceName, minLevel.name);
        }

        public Error error(String sourceName) {
            Assert.checkNonNull(optFragment);
            return optKind == DiagKind.NORMAL ?
                    Errors.FeatureNotSupportedInSource(optFragment, sourceName, minLevel.name) :
                    Errors.FeatureNotSupportedInSourcePlural(optFragment, sourceName, minLevel.name);
        }
    }

    public static SourceVersion toSourceVersion(Source source) {
        return switch(source) {
        case JDK1_2 -> RELEASE_2;
        case JDK1_3 -> RELEASE_3;
        case JDK1_4 -> RELEASE_4;
        case JDK5   -> RELEASE_5;
        case JDK6   -> RELEASE_6;
        case JDK7   -> RELEASE_7;
        case JDK8   -> RELEASE_8;
        case JDK9   -> RELEASE_9;
        case JDK10  -> RELEASE_10;
        case JDK11  -> RELEASE_11;
        case JDK12  -> RELEASE_12;
        case JDK13  -> RELEASE_13;
        case JDK14  -> RELEASE_14;
        case JDK15  -> RELEASE_15;
        case JDK16  -> RELEASE_16;
        case JDK17  -> RELEASE_17;
        case JDK18  -> RELEASE_18;
        case JDK19  -> RELEASE_19;
        case JDK20  -> RELEASE_20;
        case JDK21  -> RELEASE_21;
        case JDK22  -> RELEASE_22;
        case JDK23  -> RELEASE_23;
        case JDK24  -> RELEASE_24;
        default     -> null;
        };
    }
}<|MERGE_RESOLUTION|>--- conflicted
+++ resolved
@@ -264,11 +264,8 @@
         MODULE_IMPORTS(JDK23, Fragments.FeatureModuleImports, DiagKind.PLURAL),
         JAVA_BASE_TRANSITIVE(JDK24, Fragments.FeatureJavaBaseTransitive, DiagKind.PLURAL),
         PRIVATE_MEMBERS_IN_PERMITS_CLAUSE(JDK19),
-<<<<<<< HEAD
+        ERASE_POLY_SIG_RETURN_TYPE(JDK24),
         PATTERN_DECLARATIONS(JDK24, Fragments.FeaturePatternDeclarations, DiagKind.PLURAL),
-=======
-        ERASE_POLY_SIG_RETURN_TYPE(JDK24),
->>>>>>> d959c7de
         ;
 
         enum DiagKind {
