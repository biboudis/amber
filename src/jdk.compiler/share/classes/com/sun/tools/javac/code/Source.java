/*
 * Copyright (c) 2002, 2024, Oracle and/or its affiliates. All rights reserved.
 * DO NOT ALTER OR REMOVE COPYRIGHT NOTICES OR THIS FILE HEADER.
 *
 * This code is free software; you can redistribute it and/or modify it
 * under the terms of the GNU General Public License version 2 only, as
 * published by the Free Software Foundation.  Oracle designates this
 * particular file as subject to the "Classpath" exception as provided
 * by Oracle in the LICENSE file that accompanied this code.
 *
 * This code is distributed in the hope that it will be useful, but WITHOUT
 * ANY WARRANTY; without even the implied warranty of MERCHANTABILITY or
 * FITNESS FOR A PARTICULAR PURPOSE.  See the GNU General Public License
 * version 2 for more details (a copy is included in the LICENSE file that
 * accompanied this code).
 *
 * You should have received a copy of the GNU General Public License version
 * 2 along with this work; if not, write to the Free Software Foundation,
 * Inc., 51 Franklin St, Fifth Floor, Boston, MA 02110-1301 USA.
 *
 * Please contact Oracle, 500 Oracle Parkway, Redwood Shores, CA 94065 USA
 * or visit www.oracle.com if you need additional information or have any
 * questions.
 */

package com.sun.tools.javac.code;

import java.util.*;

import javax.lang.model.SourceVersion;
import static javax.lang.model.SourceVersion.*;

import com.sun.tools.javac.jvm.Target;
import com.sun.tools.javac.resources.CompilerProperties.Errors;
import com.sun.tools.javac.resources.CompilerProperties.Fragments;
import com.sun.tools.javac.util.*;
import com.sun.tools.javac.util.JCDiagnostic.Error;
import com.sun.tools.javac.util.JCDiagnostic.Fragment;

import static com.sun.tools.javac.main.Option.*;

/** The source language version accepted.
 *
 *  <p><b>This is NOT part of any supported API.
 *  If you write code that depends on this, you do so at your own risk.
 *  This code and its internal interfaces are subject to change or
 *  deletion without notice.</b>
 */
public enum Source {
    /* 1.0 had no inner classes, and so could not pass the JCK. */
    // public static final Source JDK1_0 =              new Source("1.0");

    /* 1.1 did not have strictfp, and so could not pass the JCK. */
    // public static final Source JDK1_1 =              new Source("1.1");

    /** 1.2 introduced strictfp. */
    JDK1_2("1.2"),

    /** 1.3 is the same language as 1.2. */
    JDK1_3("1.3"),

    /** 1.4 introduced assert. */
    JDK1_4("1.4"),

    /** 1.5 introduced generics, attributes, foreach, boxing, static import,
     *  covariant return, enums, varargs, et al. */
    JDK5("5"),

    /** 1.6 reports encoding problems as errors instead of warnings. */
    JDK6("6"),

    /** 1.7 introduced try-with-resources, multi-catch, string switch, etc. */
    JDK7("7"),

    /** 1.8 lambda expressions and default methods. */
    JDK8("8"),

    /** 1.9 modularity. */
    JDK9("9"),

    /** 1.10 local-variable type inference (var). */
    JDK10("10"),

    /** 1.11 local-variable syntax for lambda parameters */
    JDK11("11"),

    /** 12, no language features; switch expression in preview */
    JDK12("12"),

    /**
     * 13, no language features; text blocks and revised switch
     * expressions in preview
     */
    JDK13("13"),

    /**
     * 14, switch expressions; pattern matching, records, and revised
     * text blocks in preview
     */
    JDK14("14"),

    /**
      * 15, text blocks
      */
    JDK15("15"),

    /**
      * 16, records and pattern matching for instanceof
      */
    JDK16("16"),

    /**
      * 17, sealed classes, restoration of always-strict floating-point
      */
    JDK17("17"),

    /**
      * 18, no major changes
      */
    JDK18("18"),

    /**
      * 19, no major changes
      */
    JDK19("19"),

    /**
      * 20, no major changes
      */
    JDK20("20"),

    /**
      * 21, tbd
      */
    JDK21("21"),

    /**
      * 22, tbd
      */
    JDK22("22"),

    /**
      * 23, tbd
      */
    JDK23("23"),

    /**
      * 24, tbd
      */
    JDK24("24"),
    ; // Reduce code churn when appending new constants

    private static final Context.Key<Source> sourceKey = new Context.Key<>();

    public static Source instance(Context context) {
        Source instance = context.get(sourceKey);
        if (instance == null) {
            Options options = Options.instance(context);
            String sourceString = options.get(SOURCE);
            if (sourceString != null) instance = lookup(sourceString);
            if (instance == null) instance = DEFAULT;
            context.put(sourceKey, instance);
        }
        return instance;
    }

    public final String name;

    private static final Map<String,Source> tab = new HashMap<>();
    static {
        for (Source s : values()) {
            tab.put(s.name, s);
        }
        tab.put("1.5", JDK5); // Make 5 an alias for 1.5
        tab.put("1.6", JDK6); // Make 6 an alias for 1.6
        tab.put("1.7", JDK7); // Make 7 an alias for 1.7
        tab.put("1.8", JDK8); // Make 8 an alias for 1.8
        tab.put("1.9", JDK9); // Make 9 an alias for 1.9
        tab.put("1.10", JDK10); // Make 10 an alias for 1.10
        // Decline to make 1.11 an alias for 11.
    }

    private Source(String name) {
        this.name = name;
    }

    public static final Source MIN = Source.JDK8;

    private static final Source MAX = values()[values().length - 1];

    public static final Source DEFAULT = MAX;

    public static Source lookup(String name) {
        return tab.get(name);
    }

    public boolean isSupported() {
        return this.compareTo(MIN) >= 0;
    }

    public Target requiredTarget() {
        return switch(this) {
        case JDK24  -> Target.JDK1_24;
        case JDK23  -> Target.JDK1_23;
        case JDK22  -> Target.JDK1_22;
        case JDK21  -> Target.JDK1_21;
        case JDK20  -> Target.JDK1_20;
        case JDK19  -> Target.JDK1_19;
        case JDK18  -> Target.JDK1_18;
        case JDK17  -> Target.JDK1_17;
        case JDK16  -> Target.JDK1_16;
        case JDK15  -> Target.JDK1_15;
        case JDK14  -> Target.JDK1_14;
        case JDK13  -> Target.JDK1_13;
        case JDK12  -> Target.JDK1_12;
        case JDK11  -> Target.JDK1_11;
        case JDK10  -> Target.JDK1_10;
        case JDK9   -> Target.JDK1_9;
        case JDK8   -> Target.JDK1_8;
        case JDK7   -> Target.JDK1_7;
        case JDK6   -> Target.JDK1_6;
        case JDK5   -> Target.JDK1_5;
        case JDK1_4 -> Target.JDK1_4;
        default     -> Target.JDK1_1;
        };
    }

    /**
     * Models a feature of the Java programming language. Each feature can be associated with a
     * minimum source level, a maximum source level and a diagnostic fragment describing the feature,
     * which is used to generate error messages of the kind {@code feature XYZ not supported in source N}.
     */
    public enum Feature {

        MODULES(JDK9, Fragments.FeatureModules, DiagKind.PLURAL),
        EFFECTIVELY_FINAL_VARIABLES_IN_TRY_WITH_RESOURCES(JDK9, Fragments.FeatureVarInTryWithResources, DiagKind.PLURAL),
        DEPRECATION_ON_IMPORT(MIN, JDK8),
        PRIVATE_SAFE_VARARGS(JDK9),
        DIAMOND_WITH_ANONYMOUS_CLASS_CREATION(JDK9, Fragments.FeatureDiamondAndAnonClass, DiagKind.NORMAL),
        UNDERSCORE_IDENTIFIER(MIN, JDK8),
        PRIVATE_INTERFACE_METHODS(JDK9, Fragments.FeaturePrivateIntfMethods, DiagKind.PLURAL),
        LOCAL_VARIABLE_TYPE_INFERENCE(JDK10),
        VAR_SYNTAX_IMPLICIT_LAMBDAS(JDK11, Fragments.FeatureVarSyntaxInImplicitLambda, DiagKind.PLURAL),
        IMPORT_ON_DEMAND_OBSERVABLE_PACKAGES(JDK1_2, JDK8),
        SWITCH_MULTIPLE_CASE_LABELS(JDK14, Fragments.FeatureMultipleCaseLabels, DiagKind.PLURAL),
        SWITCH_RULE(JDK14, Fragments.FeatureSwitchRules, DiagKind.PLURAL),
        SWITCH_EXPRESSION(JDK14, Fragments.FeatureSwitchExpressions, DiagKind.PLURAL),
        NO_TARGET_ANNOTATION_APPLICABILITY(JDK14),
        TEXT_BLOCKS(JDK15, Fragments.FeatureTextBlocks, DiagKind.PLURAL),
        PATTERN_MATCHING_IN_INSTANCEOF(JDK16, Fragments.FeaturePatternMatchingInstanceof, DiagKind.NORMAL),
        REIFIABLE_TYPES_INSTANCEOF(JDK16, Fragments.FeatureReifiableTypesInstanceof, DiagKind.PLURAL),
        RECORDS(JDK16, Fragments.FeatureRecords, DiagKind.PLURAL),
        SEALED_CLASSES(JDK17, Fragments.FeatureSealedClasses, DiagKind.PLURAL),
        CASE_NULL(JDK21, Fragments.FeatureCaseNull, DiagKind.NORMAL),
        PATTERN_SWITCH(JDK21, Fragments.FeaturePatternSwitch, DiagKind.PLURAL),
        REDUNDANT_STRICTFP(JDK17),
        UNCONDITIONAL_PATTERN_IN_INSTANCEOF(JDK21, Fragments.FeatureUnconditionalPatternsInInstanceof, DiagKind.PLURAL),
        RECORD_PATTERNS(JDK21, Fragments.FeatureDeconstructionPatterns, DiagKind.PLURAL),
        IMPLICIT_CLASSES(JDK21, Fragments.FeatureImplicitClasses, DiagKind.PLURAL),
        WARN_ON_ILLEGAL_UTF8(MIN, JDK21),
        UNNAMED_VARIABLES(JDK22, Fragments.FeatureUnnamedVariables, DiagKind.PLURAL),
        PRIMITIVE_PATTERNS(JDK23, Fragments.FeaturePrimitivePatterns, DiagKind.PLURAL),
        FLEXIBLE_CONSTRUCTORS(JDK22, Fragments.FeatureFlexibleConstructors, DiagKind.NORMAL),
        MODULE_IMPORTS(JDK23, Fragments.FeatureModuleImports, DiagKind.PLURAL),
<<<<<<< HEAD
        PATTERN_DECLARATIONS(JDK24, Fragments.FeaturePatternDeclarations, DiagKind.PLURAL),
=======
        PRIVATE_MEMBERS_IN_PERMITS_CLAUSE(JDK19),
>>>>>>> d4eb2d92
        ;

        enum DiagKind {
            NORMAL,
            PLURAL;
        }

        private final Source minLevel;
        private final Source maxLevel;
        private final Fragment optFragment;
        private final DiagKind optKind;

        Feature(Source minLevel) {
            this(minLevel, null, null);
        }

        Feature(Source minLevel, Fragment optFragment, DiagKind optKind) {
            this(minLevel, MAX, optFragment, optKind);
        }

        Feature(Source minLevel, Source maxLevel) {
            this(minLevel, maxLevel, null, null);
        }

        Feature(Source minLevel, Source maxLevel, Fragment optFragment, DiagKind optKind) {
            this.minLevel = minLevel;
            this.maxLevel = maxLevel;
            this.optFragment = optFragment;
            this.optKind = optKind;
        }

        public boolean allowedInSource(Source source) {
            return source.compareTo(minLevel) >= 0 &&
                    source.compareTo(maxLevel) <= 0;
        }

        public boolean isPlural() {
            Assert.checkNonNull(optKind);
            return optKind == DiagKind.PLURAL;
        }

        public Fragment nameFragment() {
            Assert.checkNonNull(optFragment);
            return optFragment;
        }

        public Fragment fragment(String sourceName) {
            Assert.checkNonNull(optFragment);
            return optKind == DiagKind.NORMAL ?
                    Fragments.FeatureNotSupportedInSource(optFragment, sourceName, minLevel.name) :
                    Fragments.FeatureNotSupportedInSourcePlural(optFragment, sourceName, minLevel.name);
        }

        public Error error(String sourceName) {
            Assert.checkNonNull(optFragment);
            return optKind == DiagKind.NORMAL ?
                    Errors.FeatureNotSupportedInSource(optFragment, sourceName, minLevel.name) :
                    Errors.FeatureNotSupportedInSourcePlural(optFragment, sourceName, minLevel.name);
        }
    }

    public static SourceVersion toSourceVersion(Source source) {
        return switch(source) {
        case JDK1_2 -> RELEASE_2;
        case JDK1_3 -> RELEASE_3;
        case JDK1_4 -> RELEASE_4;
        case JDK5   -> RELEASE_5;
        case JDK6   -> RELEASE_6;
        case JDK7   -> RELEASE_7;
        case JDK8   -> RELEASE_8;
        case JDK9   -> RELEASE_9;
        case JDK10  -> RELEASE_10;
        case JDK11  -> RELEASE_11;
        case JDK12  -> RELEASE_12;
        case JDK13  -> RELEASE_13;
        case JDK14  -> RELEASE_14;
        case JDK15  -> RELEASE_15;
        case JDK16  -> RELEASE_16;
        case JDK17  -> RELEASE_17;
        case JDK18  -> RELEASE_18;
        case JDK19  -> RELEASE_19;
        case JDK20  -> RELEASE_20;
        case JDK21  -> RELEASE_21;
        case JDK22  -> RELEASE_22;
        case JDK23  -> RELEASE_23;
        case JDK24  -> RELEASE_24;
        default     -> null;
        };
    }
}<|MERGE_RESOLUTION|>--- conflicted
+++ resolved
@@ -262,11 +262,8 @@
         PRIMITIVE_PATTERNS(JDK23, Fragments.FeaturePrimitivePatterns, DiagKind.PLURAL),
         FLEXIBLE_CONSTRUCTORS(JDK22, Fragments.FeatureFlexibleConstructors, DiagKind.NORMAL),
         MODULE_IMPORTS(JDK23, Fragments.FeatureModuleImports, DiagKind.PLURAL),
-<<<<<<< HEAD
+        PRIVATE_MEMBERS_IN_PERMITS_CLAUSE(JDK19),
         PATTERN_DECLARATIONS(JDK24, Fragments.FeaturePatternDeclarations, DiagKind.PLURAL),
-=======
-        PRIVATE_MEMBERS_IN_PERMITS_CLAUSE(JDK19),
->>>>>>> d4eb2d92
         ;
 
         enum DiagKind {
