--- conflicted
+++ resolved
@@ -185,11 +185,8 @@
         SWITCH_RULE(JDK12, Fragments.FeatureSwitchRules, DiagKind.PLURAL),
         SWITCH_EXPRESSION(JDK12, Fragments.FeatureSwitchExpressions, DiagKind.PLURAL),
         RAW_STRING_LITERALS(JDK12, Fragments.FeatureRawStringLiterals, DiagKind.PLURAL),
-<<<<<<< HEAD
-        RECORDS(JDK10);
-=======
+        RECORDS(JDK10),
         CONCISE_METHOD_BODIES(JDK12, Fragments.FeatureConciseMethodBodies, DiagKind.PLURAL);
->>>>>>> e1c64a04
 
         enum DiagKind {
             NORMAL,
