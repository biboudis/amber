--- conflicted
+++ resolved
@@ -3300,7 +3300,6 @@
 compiler.err.illegal.argument.for.option=\
     illegal argument for {0}: {1}
 
-<<<<<<< HEAD
 compiler.err.switch.null.must.be.reference=\
     case null must only be used in a reference switch
 
@@ -3313,7 +3312,6 @@
 
 compiler.err.switch.mixing.case.types=\
     different case kinds used in the switch
-=======
 
 ############################################
 # messages previouly at javac.properties
@@ -3433,4 +3431,3 @@
 
 compiler.err.preview.without.source.or.release=\
     --enable-preview must be used with either -source or --release
->>>>>>> 66320afc
