#
# Copyright (c) 1999, 2023, Oracle and/or its affiliates. All rights reserved.
# DO NOT ALTER OR REMOVE COPYRIGHT NOTICES OR THIS FILE HEADER.
#
# This code is free software; you can redistribute it and/or modify it
# under the terms of the GNU General Public License version 2 only, as
# published by the Free Software Foundation.  Oracle designates this
# particular file as subject to the "Classpath" exception as provided
# by Oracle in the LICENSE file that accompanied this code.
#
# This code is distributed in the hope that it will be useful, but WITHOUT
# ANY WARRANTY; without even the implied warranty of MERCHANTABILITY or
# FITNESS FOR A PARTICULAR PURPOSE.  See the GNU General Public License
# version 2 for more details (a copy is included in the LICENSE file that
# accompanied this code).
#
# You should have received a copy of the GNU General Public License version
# 2 along with this work; if not, write to the Free Software Foundation,
# Inc., 51 Franklin St, Fifth Floor, Boston, MA 02110-1301 USA.
#
# Please contact Oracle, 500 Oracle Parkway, Redwood Shores, CA 94065 USA
# or visit www.oracle.com if you need additional information or have any
# questions.
#

# Messages in this file which use "placeholders" for values (e.g. {0}, {1})
# are preceded by a stylized comment describing the type of the corresponding
# values.
# The simple types currently in use are:
#
# annotation        annotation compound
# boolean           true or false
# diagnostic        a sub-message; see compiler.misc.*
# fragment          similar to 'message segment', but with more specific type
# modifier          a Java modifier; e.g. public, private, protected
# file              a file URL
# file object       a file URL - similar to 'file' but typically used for source/class files, hence more specific
# flag              a Flags.Flag instance
# name              a name, typically a Java identifier
# number            an integer
# option name       the name of a command line option
# path              a path
# profile           a profile name
# source            a source version number, such as 1.5, 1.6, 1.7, taken from a com.sun.tools.javac.code.Source
# source version    a source version number, such as 1.5, 1.6, 1.7, taken from a javax.lang.model.SourceVersion
# string            a general string
# symbol            the name of a declared type
# symbol kind       the kind of a symbol (i.e. method, variable)
# kind name         an informative description of the kind of a declaration; see compiler.misc.kindname.*
# target            a target version number, such as 1.5, 1.6, 1.7, taken from a com.sun.tools.javac.jvm.Target
# token             the name of a non-terminal in source code; see compiler.misc.token.*
# tree tag          the name of a non-terminal in source code; see compiler.misc.token.*
# type              a Java type; e.g. int, X, X<T>
# url               a URL
# object            a Java object (unspecified)
# unused            the value is not used in this message
#
# The following compound types are also used:
#
# collection of X   a comma-separated collection of items; e.g. collection of type
# list of X         a comma-separated list of items; e.g. list of type
# set of X          a comma-separated set of items; e.g. set of modifier
#
# These may be composed:
#
# list of type or message segment
#
# The following type aliases are supported:
#
# message segment --> diagnostic or fragment
# file name --> file, path or file object
#
# Custom comments are supported in parenthesis i.e.
#
# number (classfile major version)
#
# These comments are used internally in order to generate an enum-like class declaration containing
# a method/field for each of the diagnostic keys listed here. Those methods/fields can then be used
# by javac code to build diagnostics in a type-safe fashion.
#
# In addition, these comments are verified by the jtreg test test/tools/javac/diags/MessageInfo,
# using info derived from the collected set of examples in test/tools/javac/diags/examples.
# MessageInfo can also be run as a standalone utility providing more facilities
# for manipulating this file. For more details, see MessageInfo.java.

##
## errors
##

# 0: symbol
compiler.err.abstract.cant.be.instantiated=\
    {0} is abstract; cannot be instantiated

compiler.err.abstract.meth.cant.have.body=\
    abstract methods cannot have a body

# 0: kind name, 1: symbol
compiler.err.already.annotated=\
    {0} {1} has already been annotated

# 0: kind name, 1: symbol, 2: kind name, 3: symbol
compiler.err.already.defined=\
    {0} {1} is already defined in {2} {3}

# 0: kind name, 1: symbol, 2: kind name, 3: kind name, 4: symbol
compiler.err.already.defined.in.clinit=\
    {0} {1} is already defined in {2} of {3} {4}

# 0: symbol
compiler.err.already.defined.single.import=\
    a type with the same simple name is already defined by the single-type-import of {0}

# 0: symbol
compiler.err.already.defined.static.single.import=\
    a type with the same simple name is already defined by the static single-type-import of {0}

# 0: symbol
compiler.err.already.defined.this.unit=\
    {0} is already defined in this compilation unit

compiler.err.annotation.missing.element.value=\
    annotation is missing element value

# 0: type, 1: list of name
compiler.err.annotation.missing.default.value=\
    annotation @{0} is missing a default value for the element ''{1}''

# 0: type, 1: list of name
compiler.err.annotation.missing.default.value.1=\
    annotation @{0} is missing default values for elements {1}

# 0: type
compiler.err.annotation.not.valid.for.type=\
    annotation not valid for an element of type {0}

compiler.err.annotation.type.not.applicable=\
    annotation interface not applicable to this kind of declaration

# 0: type
compiler.err.annotation.type.not.applicable.to.type=\
    annotation @{0} not applicable in this type context

compiler.err.annotation.value.must.be.annotation=\
    annotation value must be an annotation

compiler.err.annotation.value.must.be.class.literal=\
    annotation value must be a class literal

compiler.err.annotation.value.must.be.name.value=\
    annotation values must be of the form ''name=value''

compiler.err.annotation.value.not.allowable.type=\
    annotation value not of an allowable type

compiler.err.expression.not.allowable.as.annotation.value=\
    expression not allowed as annotation value

# 0: type, 1: name
compiler.err.annotation.unrecognized.attribute.name=\
    annotation @{0} has an unknown attribute named ''{1}''

compiler.err.anon.class.impl.intf.no.args=\
    anonymous class implements interface; cannot have arguments

compiler.err.anon.class.impl.intf.no.typeargs=\
    anonymous class implements interface; cannot have type arguments

compiler.err.anon.class.impl.intf.no.qual.for.new=\
    anonymous class implements interface; cannot have qualifier for new

compiler.err.cant.inherit.from.anon=\
    cannot inherit from anonymous class

# 0: symbol, 1: symbol, 2: symbol
compiler.err.array.and.varargs=\
    cannot declare both {0} and {1} in {2}

compiler.err.array.dimension.missing=\
    array dimension missing

compiler.err.illegal.array.creation.both.dimension.and.initialization=\
    array creation with both dimension expression and initialization is illegal

# 0: type
compiler.err.array.req.but.found=\
    array required, but {0} found

compiler.err.attribute.value.must.be.constant=\
    element value must be a constant expression

# 0: string (statement type)
compiler.err.bad.initializer=\
    bad initializer for {0}

compiler.err.break.outside.switch.loop=\
    break outside switch or loop

compiler.err.break.outside.switch.expression=\
    attempt to break out of a switch expression

compiler.err.continue.outside.switch.expression=\
    attempt to continue out of a switch expression

compiler.err.return.outside.switch.expression=\
    attempt to return out of a switch expression

compiler.err.rule.completes.normally=\
    switch rule completes without providing a value\n\
    (switch rules in switch expressions must either provide a value or throw)

compiler.err.switch.expression.completes.normally=\
    switch expression completes without providing a value\n\
    (switch expressions must either provide a value or throw for all possible input values)

compiler.err.no.switch.expression =\
    yield outside of switch expression

compiler.err.no.switch.expression.qualify=\
    yield outside of switch expression\n\
    (to invoke a method called yield, qualify the yield with a receiver or type name)

compiler.err.invalid.yield=\
    invalid use of a restricted identifier ''yield''\n\
    (to invoke a method called yield, qualify the yield with a receiver or type name)

compiler.warn.invalid.yield=\
    ''yield'' may become a restricted identifier in a future release\n\
    (to invoke a method called yield, qualify the yield with a receiver or type name)

compiler.err.switch.expression.empty=\
    switch expression does not have any case clauses

compiler.err.switch.expression.no.result.expressions=\
    switch expression does not have any result expressions

# 0: name
compiler.err.call.must.be.first.stmt.in.ctor=\
    call to {0} must be first statement in constructor

# 0: symbol kind, 1: name, 2: symbol kind, 3: type, 4: message segment
compiler.err.cant.apply.symbol.noargs=\
    {0} {1} in {2} {3} cannot be applied to given types;\n\
    reason: {4}

# 0: symbol kind, 1: name, 2: list of type or message segment, 3: list of type or message segment, 4: symbol kind, 5: type, 6: message segment
compiler.err.cant.apply.symbol=\
    {0} {1} in {4} {5} cannot be applied to given types;\n\
    required: {2}\n\
    found:    {3}\n\
    reason: {6}

# 0: symbol kind, 1: name, 2: list of type
compiler.err.cant.apply.symbols=\
    no suitable {0} found for {1}({2})

# 0: symbol kind, 1: name, 2: list of type or message segment, 3: list of type or message segment, 4: symbol kind, 5: type, 6: message segment
compiler.misc.cant.apply.symbol=\
    {0} {1} in {4} {5} cannot be applied to given types\n\
    required: {2}\n\
    found:    {3}\n\
    reason: {6}

# 0: list of type or message segment, 1: list of type or message segment, 2: message segment
compiler.misc.cant.apply.array.ctor=\
    cannot create array from given types\n\
    required: {0}\n\
    found:    {1}\n\
    reason:   {2}

# 0: symbol kind, 1: name, 2: list of type
compiler.misc.cant.apply.symbols=\
    no suitable {0} found for {1}({2})

# 0: kind name, 1: symbol
compiler.misc.no.abstracts=\
    no abstract method found in {0} {1}

# 0: kind name, 1: symbol
compiler.misc.incompatible.abstracts=\
    multiple non-overriding abstract methods found in {0} {1}

compiler.err.bad.functional.intf.anno=\
    Unexpected @FunctionalInterface annotation

# 0: message segment
compiler.err.bad.functional.intf.anno.1=\
    Unexpected @FunctionalInterface annotation\n\
    {0}

# 0: message segment
compiler.err.anonymous.diamond.method.does.not.override.superclass=\
    method does not override or implement a method from a supertype\n\
    {0}

# 0: symbol
compiler.misc.not.a.functional.intf=\
    {0} is not a functional interface

# 0: symbol, 1: message segment
compiler.misc.not.a.functional.intf.1=\
    {0} is not a functional interface\n\
    {1}

# 0: type, 1: kind name, 2: symbol
compiler.misc.invalid.generic.lambda.target=\
    invalid functional descriptor for lambda expression\n\
    method {0} in {1} {2} is generic

# 0: kind name, 1: symbol
compiler.misc.incompatible.descs.in.functional.intf=\
    incompatible function descriptors found in {0} {1}

# 0: name, 1: list of type, 2: type, 3: list of type
compiler.misc.descriptor=\
    descriptor: {2} {0}({1})

# 0: name, 1: list of type, 2: type, 3: list of type
compiler.misc.descriptor.throws=\
    descriptor: {2} {0}({1}) throws {3}

# 0: type
compiler.misc.no.suitable.functional.intf.inst=\
    cannot infer functional interface descriptor for {0}

# 0: message segment
compiler.misc.bad.intersection.target.for.functional.expr=\
    bad intersection type target for lambda or method reference\n\
    {0}

# 0: symbol or type
compiler.misc.not.an.intf.component=\
    component type {0} is not an interface

# 0: kind name, 1: message segment
compiler.err.invalid.mref=\
    invalid {0} reference\n\
    {1}

# 0: kind name, 1: message segment
compiler.misc.invalid.mref=\
    invalid {0} reference\n\
    {1}

compiler.misc.static.mref.with.targs=\
    parameterized qualifier on static method reference

# 0: set of flag or string, 1: symbol
compiler.err.cant.assign.val.to.var=\
    cannot assign a value to {0} variable {1}

compiler.err.cant.assign.val.to.this=\
    cannot assign to ''this''

# 0: symbol, 1: message segment
compiler.err.cant.ref.non.effectively.final.var=\
    local variables referenced from {1} must be final or effectively final

compiler.err.try.with.resources.expr.needs.var=\
    the try-with-resources resource must either be a variable declaration or an expression denoting \
a reference to a final or effectively final variable

# 0: symbol
compiler.err.try.with.resources.expr.effectively.final.var=\
    variable {0} used as a try-with-resources resource neither final nor effectively final


compiler.misc.lambda=\
    a lambda expression

compiler.misc.inner.cls=\
    an inner class

compiler.misc.guard=\
    a guard

# 0: type
compiler.err.cant.deref=\
    {0} cannot be dereferenced

compiler.err.cant.extend.intf.annotation=\
    ''extends'' not allowed for @interfaces

compiler.err.annotation.decl.not.allowed.here=\
    annotation interface declaration not allowed here

# 0: symbol
compiler.err.cant.inherit.from.final=\
    cannot inherit from final {0}

# 0: symbol or string
compiler.err.cant.ref.before.ctor.called=\
    cannot reference {0} before supertype constructor has been called

compiler.err.cant.select.static.class.from.param.type=\
    cannot select a static class from a parameterized type

# 0: symbol, 1: string, 2: string
compiler.err.cant.inherit.diff.arg=\
    {0} cannot be inherited with different arguments: <{1}> and <{2}>

compiler.err.catch.without.try=\
    ''catch'' without ''try''

# 0: kind name, 1: symbol
compiler.err.clash.with.pkg.of.same.name=\
    {0} {1} clashes with package of same name

compiler.err.class.not.allowed=\
    class, interface or enum declaration not allowed here

compiler.err.const.expr.req=\
    constant expression required

compiler.err.pattern.or.enum.req=\
    pattern or enum constant required

compiler.err.cont.outside.loop=\
    continue outside of loop

# 0: symbol or type
compiler.err.cyclic.inheritance=\
    cyclic inheritance involving {0}

# 0: symbol
compiler.err.cyclic.annotation.element=\
    type of element {0} is cyclic

# 0: symbol
compiler.err.call.to.super.not.allowed.in.enum.ctor=\
    call to super not allowed in enum constructor

# 0: type
compiler.err.no.superclass=\
    {0} has no superclass.

# 0: symbol, 1: type, 2: symbol, 3: type, 4: type
compiler.err.concrete.inheritance.conflict=\
    methods {0} from {1} and {2} from {3} are inherited with the same signature

compiler.err.default.allowed.in.intf.annotation.member=\
    default value only allowed in an annotation interface declaration

# 0: symbol
compiler.err.doesnt.exist=\
    package {0} does not exist

# 0: type
compiler.err.duplicate.annotation.invalid.repeated=\
    annotation {0} is not a valid repeatable annotation

# 0: name, 1: type
compiler.err.duplicate.annotation.member.value=\
    duplicate element ''{0}'' in annotation @{1}.

# 0: type
compiler.err.duplicate.annotation.missing.container=\
    {0} is not a repeatable annotation interface

# 0: symbol
compiler.err.invalid.repeatable.annotation=\
    duplicate annotation: {0} is annotated with an invalid @Repeatable annotation

# 0: symbol or type
compiler.err.invalid.repeatable.annotation.no.value=\
    {0} is not a valid @Repeatable, no value element method declared

# 0: type, 1: number
compiler.err.invalid.repeatable.annotation.multiple.values=\
    {0} is not a valid @Repeatable, {1} element methods named ''value'' declared

# 0: type
compiler.err.invalid.repeatable.annotation.invalid.value=\
    {0} is not a valid @Repeatable: invalid value element

# 0: symbol or type, 1: type, 2: type
compiler.err.invalid.repeatable.annotation.value.return=\
    containing annotation interface ({0}) must declare an element named ''value'' of type {2}

# 0: symbol or type, 1: symbol
compiler.err.invalid.repeatable.annotation.elem.nondefault=\
    containing annotation interface ({0}) does not have a default value for element {1}

# 0: symbol, 1: string, 2: symbol, 3: string
compiler.err.invalid.repeatable.annotation.retention=\
    retention of containing annotation interface ({0}) is shorter than the retention of repeatable annotation interface ({2})

# 0: symbol, 1: symbol
compiler.err.invalid.repeatable.annotation.not.documented=\
    repeatable annotation interface ({1}) is @Documented while containing annotation interface ({0}) is not

# 0: symbol, 1: symbol
compiler.err.invalid.repeatable.annotation.not.inherited=\
    repeatable annotation interface ({1}) is @Inherited while containing annotation interface ({0}) is not

# 0: symbol, 1: symbol
compiler.err.invalid.repeatable.annotation.incompatible.target=\
    containing annotation interface ({0}) is applicable to more targets than repeatable annotation interface ({1})

# 0: symbol
compiler.err.invalid.repeatable.annotation.repeated.and.container.present=\
    container {0} must not be present at the same time as the element it contains

# 0: type, 1: symbol
compiler.err.invalid.repeatable.annotation.not.applicable=\
    container {0} is not applicable to element {1}

# 0: type
compiler.err.invalid.repeatable.annotation.not.applicable.in.context=\
    container {0} is not applicable in this type context

# 0: name
compiler.err.duplicate.class=\
    duplicate class: {0}

# 0: string
compiler.err.bad.file.name=\
    bad file name: {0}

compiler.err.unnamed.class.should.not.have.package.declaration=\
    unnamed class should not have package declaration

compiler.err.unnamed.class.does.not.have.main.method=\
    unnamed class does not have main method in the form of void main() or void main(String[] args)

# 0: name, 1: name
compiler.err.same.binary.name=\
    classes: {0} and {1} have the same binary name

compiler.err.duplicate.case.label=\
    duplicate case label

compiler.err.pattern.dominated=\
    this case label is dominated by a preceding case label

compiler.err.duplicate.default.label=\
    duplicate default label

compiler.err.duplicate.unconditional.pattern=\
    duplicate unconditional pattern

compiler.err.unconditional.pattern.and.default=\
    switch has both an unconditional pattern and a default label

compiler.err.guard.not.allowed=\
    guards are only allowed for case with a pattern

compiler.err.guard.has.constant.expression.false=\
    this case label has a guard that is a constant expression with value ''false''

# 0: symbol
compiler.err.cannot.assign.not.declared.guard=\
    cannot assign to {0}, as it was not declared inside the guard

# 0: type, 1: type
compiler.err.constant.label.not.compatible=\
    constant label of type {0} is not compatible with switch selector type {1}

compiler.err.flows.through.to.pattern=\
    illegal fall-through to a pattern

compiler.err.flows.through.from.pattern=\
    illegal fall-through from a pattern

compiler.err.invalid.case.label.combination=\
    invalid case label combination

compiler.err.default.label.not.allowed=\
    default label not allowed here

compiler.err.pattern.type.cannot.infer=\
    cannot infer pattern type

compiler.err.else.without.if=\
    ''else'' without ''if''

compiler.err.empty.char.lit=\
    empty character literal

# 0: symbol
compiler.err.encl.class.required=\
    an enclosing instance that contains {0} is required

compiler.err.enum.annotation.must.be.enum.constant=\
    an enum annotation value must be an enum constant

compiler.err.enum.cant.be.instantiated=\
    enum classes may not be instantiated

compiler.err.enum.label.must.be.unqualified.enum=\
    an enum switch case label must be the unqualified name of an enumeration constant

compiler.err.enum.label.must.be.enum.constant=\
    an enum switch constant case label must be an enumeration constant

compiler.err.enum.no.subclassing=\
    classes cannot directly extend java.lang.Enum

compiler.err.enum.types.not.extensible=\
    enum classes are not extensible

compiler.err.enum.no.finalize=\
    enums cannot have finalize methods

compiler.err.enum.cant.be.generic=\
    enums cannot be generic

# 0: file name, 1: string
compiler.err.error.reading.file=\
    error reading {0}; {1}

# 0: type
compiler.err.except.already.caught=\
    exception {0} has already been caught

# 0: type
compiler.err.except.never.thrown.in.try=\
    exception {0} is never thrown in body of corresponding try statement

# 0: symbol
compiler.err.final.parameter.may.not.be.assigned=\
    final parameter {0} may not be assigned

# 0: symbol
compiler.err.try.resource.may.not.be.assigned=\
    auto-closeable resource {0} may not be assigned

# 0: symbol
compiler.err.multicatch.parameter.may.not.be.assigned=\
    multi-catch parameter {0} may not be assigned

# 0: type, 1: type
compiler.err.multicatch.types.must.be.disjoint=\
    Alternatives in a multi-catch statement cannot be related by subclassing\n\
    Alternative {0} is a subclass of alternative {1}

compiler.err.finally.without.try=\
    ''finally'' without ''try''

# 0: type, 1: message segment
compiler.err.foreach.not.applicable.to.type=\
    for-each not applicable to expression type\n\
    required: {1}\n\
    found:    {0}

compiler.err.fp.number.too.large=\
    floating-point number too large

compiler.err.fp.number.too.small=\
    floating-point number too small

compiler.err.generic.array.creation=\
    generic array creation

compiler.err.generic.throwable=\
    a generic class may not extend java.lang.Throwable

# 0: symbol
compiler.err.icls.cant.have.static.decl=\
    Illegal static declaration in inner class {0}\n\
    modifier \''static\'' is only allowed in constant variable declarations

# 0: string
compiler.err.illegal.char=\
    illegal character: ''{0}''

# 0: string, 1: string
compiler.err.illegal.char.for.encoding=\
    unmappable character (0x{0}) for encoding {1}

# 0: set of flag, 1: set of flag
compiler.err.illegal.combination.of.modifiers=\
    illegal combination of modifiers: {0} and {1}

compiler.err.illegal.enum.static.ref=\
    illegal reference to static field from initializer

compiler.err.illegal.esc.char=\
    illegal escape character

compiler.err.illegal.forward.ref=\
    illegal forward reference

# 0: symbol, 1: object
compiler.err.not.in.profile=\
    {0} is not available in profile ''{1}''

# 0: symbol
compiler.warn.forward.ref=\
    reference to variable ''{0}'' before it has been initialized

compiler.warn.possible.this.escape=\
    possible ''this'' escape before subclass is fully initialized

compiler.warn.possible.this.escape.location=\
    previous possible ''this'' escape happens here via invocation

compiler.err.illegal.self.ref=\
    self-reference in initializer

# 0: symbol
compiler.warn.self.ref=\
    self-reference in initializer of variable ''{0}''

# 0: type
compiler.err.illegal.initializer.for.type=\
    illegal initializer for {0}

compiler.err.illegal.line.end.in.char.lit=\
    illegal line end in character literal

compiler.err.illegal.text.block.open=\
    illegal text block open delimiter sequence, missing line terminator

compiler.warn.inconsistent.white.space.indentation=\
    inconsistent white space indentation

compiler.warn.trailing.white.space.will.be.removed=\
    trailing white space will be removed

compiler.err.illegal.nonascii.digit=\
    illegal non-ASCII digit

compiler.err.illegal.underscore=\
    illegal underscore

compiler.err.illegal.dot=\
    illegal ''.''

# 0: symbol
compiler.err.illegal.qual.not.icls=\
    illegal qualifier; {0} is not an inner class

compiler.err.illegal.start.of.expr=\
    illegal start of expression

compiler.err.illegal.start.of.stmt=\
    illegal start of statement

compiler.err.illegal.start.of.type=\
    illegal start of type

compiler.err.illegal.parenthesized.expression=\
    illegal parenthesized expression

compiler.err.illegal.unicode.esc=\
    illegal unicode escape

# 0: symbol
compiler.err.import.requires.canonical=\
    import requires canonical name for {0}

compiler.err.improperly.formed.type.param.missing=\
    improperly formed type, some parameters are missing

compiler.err.improperly.formed.type.inner.raw.param=\
    improperly formed type, type arguments given on a raw type

# 0: type, 1: type
compiler.err.incomparable.types=\
    incomparable types: {0} and {1}

# 0: string
compiler.err.int.number.too.large=\
    integer number too large

compiler.err.intf.annotation.members.cant.have.params=\
    elements in annotation interface declarations cannot declare formal parameters

# 0: symbol
compiler.err.intf.annotation.cant.have.type.params=\
    annotation interface {0} cannot be generic

compiler.err.intf.annotation.members.cant.have.type.params=\
    elements in annotation interface declarations cannot be generic methods

# 0: symbol, 1: type
compiler.err.intf.annotation.member.clash=\
    annotation interface {1} declares an element with the same name as method {0}

compiler.err.intf.expected.here=\
    interface expected here

compiler.err.intf.meth.cant.have.body=\
    interface abstract methods cannot have body

compiler.err.invalid.annotation.member.type=\
    invalid type for annotation interface element

compiler.err.invalid.binary.number=\
    binary numbers must contain at least one binary digit

compiler.err.invalid.hex.number=\
    hexadecimal numbers must contain at least one hexadecimal digit

compiler.err.invalid.meth.decl.ret.type.req=\
    invalid method declaration; return type required

compiler.err.varargs.and.old.array.syntax=\
    legacy array notation not allowed on variable-arity parameter

compiler.err.varargs.and.receiver =\
    varargs notation not allowed on receiver parameter

compiler.err.varargs.must.be.last =\
    varargs parameter must be the last parameter

compiler.err.array.and.receiver =\
    legacy array notation not allowed on receiver parameter

compiler.err.wrong.receiver =\
    wrong receiver parameter name

compiler.err.variable.not.allowed=\
    variable declaration not allowed here

# 0: name
compiler.err.label.already.in.use=\
    label {0} already in use

compiler.err.local.enum=\
    enum classes must not be local

compiler.err.cannot.create.array.with.type.arguments=\
    cannot create array with type arguments

compiler.err.cannot.create.array.with.diamond=\
    cannot create array with ''<>''

compiler.err.invalid.module.directive=\
  module directive keyword or ''}'' expected

#
# limits.  We don't give the limits in the diagnostic because we expect
# them to change, yet we want to use the same diagnostic.  These are all
# detected during code generation.
#
compiler.err.limit.code=\
    code too large

compiler.err.limit.code.too.large.for.try.stmt=\
    code too large for try statement

compiler.err.limit.dimensions=\
    array type has too many dimensions

compiler.err.limit.locals=\
    too many local variables

compiler.err.limit.parameters=\
    too many parameters

compiler.err.limit.pool=\
    too many constants

compiler.err.limit.pool.in.class=\
    too many constants in class {0}

compiler.err.limit.stack=\
    code requires too much stack

compiler.err.limit.string=\
    constant string too long

# 0: string
compiler.err.limit.string.overflow=\
    UTF8 representation for string \"{0}...\" is too long for the constant pool

compiler.err.malformed.fp.lit=\
    malformed floating-point literal

compiler.err.method.does.not.override.superclass=\
    method does not override or implement a method from a supertype

compiler.err.static.methods.cannot.be.annotated.with.override=\
    static methods cannot be annotated with @Override

compiler.err.missing.meth.body.or.decl.abstract=\
    missing method body, or declare abstract

compiler.err.missing.ret.stmt=\
    missing return statement

# 0: type
compiler.misc.missing.ret.val=\
    missing return value

compiler.misc.unexpected.ret.val=\
    unexpected return value

# 0: set of flag
compiler.err.mod.not.allowed.here=\
    modifier {0} not allowed here

# 0: name
compiler.err.modifier.not.allowed.here=\
    modifier {0} not allowed here

compiler.err.intf.not.allowed.here=\
    interface not allowed here

# 0: symbol, 1: symbol
compiler.err.name.clash.same.erasure=\
    name clash: {0} and {1} have the same erasure

# 0: name, 1: list of type, 2: symbol, 3: name, 4: list of type, 5: symbol
compiler.err.name.clash.same.erasure.no.override=\
    name clash: {0}({1}) in {2} and {3}({4}) in {5} have the same erasure, yet neither overrides the other

# 0: string, 1: name, 2: name, 3: list of type, 4: symbol, 5: name, 6: list of type, 7: symbol
compiler.err.name.clash.same.erasure.no.override.1=\
    name clash: {0} {1} has two methods with the same erasure, yet neither overrides the other\n\
    first method:  {2}({3}) in {4}\n\
    second method: {5}({6}) in {7}

# 0: symbol, 1: symbol, 2: symbol, 3: symbol
compiler.err.name.clash.same.erasure.no.hide=\
    name clash: {0} in {1} and {2} in {3} have the same erasure, yet neither hides the other

compiler.err.name.reserved.for.internal.use=\
    {0} is reserved for internal use

compiler.err.native.meth.cant.have.body=\
    native methods cannot have a body


# 0: message segment
compiler.misc.incompatible.type.in.conditional=\
    bad type in conditional expression\n\
    {0}

compiler.misc.conditional.target.cant.be.void=\
    target-type for conditional expression cannot be void

compiler.misc.switch.expression.target.cant.be.void=\
    target-type for switch expression cannot be void

# 0: message segment
compiler.misc.incompatible.type.in.switch.expression=\
    bad type in switch expression\n\
    {0}

# 0: message segment
compiler.misc.incompatible.ret.type.in.lambda=\
    bad return type in lambda expression\n\
    {0}

compiler.misc.stat.expr.expected=\
    lambda body is not compatible with a void functional interface\n\
    (consider using a block lambda body, or use a statement expression instead)

# 0: message segment
compiler.misc.incompatible.ret.type.in.mref=\
    bad return type in method reference\n\
    {0}

compiler.err.lambda.body.neither.value.nor.void.compatible=\
    lambda body is neither value nor void compatible

# 0: list of type
compiler.err.incompatible.thrown.types.in.mref=\
    incompatible thrown types {0} in functional expression

compiler.misc.incompatible.arg.types.in.lambda=\
    incompatible parameter types in lambda expression

compiler.misc.incompatible.arg.types.in.mref=\
    incompatible parameter types in method reference

compiler.err.new.not.allowed.in.annotation=\
    ''new'' not allowed in an annotation

# 0: name, 1: type
compiler.err.no.annotation.member=\
    no annotation member {0} in {1}

# 0: symbol
compiler.err.no.encl.instance.of.type.in.scope=\
    no enclosing instance of type {0} is in scope

compiler.err.no.intf.expected.here=\
    no interface expected here

compiler.err.no.match.entry=\
    {0} has no match in entry in {1}; required {2}

# 0: type
compiler.err.not.annotation.type=\
    {0} is not an annotation interface

# 0: symbol, 1: symbol, 2: message segment
compiler.err.not.def.access.package.cant.access=\
    {0} is not visible\n\
    ({2})

# 0: symbol, 1: symbol, 2: message segment
compiler.misc.not.def.access.package.cant.access=\
    {0} is not visible\n\
    ({2})

# 0: symbol, 1: message segment
compiler.err.package.not.visible=\
    package {0} is not visible\n\
    ({1})

# 0: symbol, 1: message segment
compiler.misc.package.not.visible=\
    package {0} is not visible\n\
    ({1})

# {0} - current module
# {1} - package in which the invisible class is declared
# {2} - module in which {1} is declared
# 0: symbol, 1: symbol, 2: symbol
compiler.misc.not.def.access.does.not.read=\
    package {1} is declared in module {2}, but module {0} does not read it

# {0} - package in which the invisible class is declared
# {1} - module in which {0} is declared
# 0: symbol, 1: symbol
compiler.misc.not.def.access.does.not.read.from.unnamed=\
    package {0} is declared in module {1}, which is not in the module graph

# {0} - package in which the invisible class is declared
# {1} - current module
# 0: symbol, 1: symbol
compiler.misc.not.def.access.does.not.read.unnamed=\
    package {0} is declared in the unnamed module, but module {1} does not read it

# {0} - package in which the invisible class is declared
# {1} - module in which {0} is declared
# 0: symbol, 1: symbol
compiler.misc.not.def.access.not.exported=\
    package {0} is declared in module {1}, which does not export it

# {0} - package in which the invisible class is declared
# {1} - module in which {0} is declared
# 0: symbol, 1: symbol
compiler.misc.not.def.access.not.exported.from.unnamed=\
    package {0} is declared in module {1}, which does not export it

# {0} - package in which the invisible class is declared
# {1} - module in which {0} is declared
# {2} - current module
# 0: symbol, 1: symbol, 2: symbol
compiler.misc.not.def.access.not.exported.to.module=\
    package {0} is declared in module {1}, which does not export it to module {2}

# {0} - package in which the invisible class is declared
# {1} - module in which {0} is declared
# 0: symbol, 1: symbol
compiler.misc.not.def.access.not.exported.to.module.from.unnamed=\
    package {0} is declared in module {1}, which does not export it to the unnamed module

# 0: symbol, 1: symbol
compiler.err.not.def.access.class.intf.cant.access=\
    {1}.{0} is defined in an inaccessible class or interface

# 0: symbol, 1: symbol
compiler.misc.not.def.access.class.intf.cant.access=\
    {1}.{0} is defined in an inaccessible class or interface

# 0: symbol, 1: symbol, 2: symbol, 3: message segment
compiler.err.not.def.access.class.intf.cant.access.reason=\
    {1}.{0} in package {2} is not accessible\n\
    ({3})

# 0: symbol, 1: symbol, 2: symbol, 3: message segment
compiler.misc.not.def.access.class.intf.cant.access.reason=\
    {1}.{0} in package {2} is not accessible\n\
    ({3})

# 0: symbol, 1: list of type, 2: type
compiler.misc.cant.access.inner.cls.constr=\
    cannot access constructor {0}({1})\n\
    an enclosing instance of type {2} is not in scope

# 0: symbol, 1: symbol
compiler.err.not.def.public.cant.access=\
    {0} is not public in {1}; cannot be accessed from outside package

# 0: symbol, 1: symbol
compiler.err.not.def.public=\
    {0} is not public in {1}

# 0: symbol, 1: symbol
compiler.misc.not.def.public.cant.access=\
    {0} is not public in {1}; cannot be accessed from outside package

# 0: name
compiler.err.not.loop.label=\
    not a loop label: {0}

compiler.err.not.stmt=\
    not a statement

# 0: symbol
compiler.err.not.encl.class=\
    not an enclosing class: {0}

# 0: name, 1: type
compiler.err.operator.cant.be.applied=\
    bad operand type {1} for unary operator ''{0}''

# 0: name, 1: type, 2: type
compiler.err.operator.cant.be.applied.1=\
    bad operand types for binary operator ''{0}''\n\
    first type:  {1}\n\
    second type: {2}

compiler.err.pkg.annotations.sb.in.package-info.java=\
    package annotations should be in file package-info.java

compiler.err.no.pkg.in.module-info.java=\
    package declarations not allowed in file module-info.java

# 0: symbol
compiler.err.pkg.clashes.with.class.of.same.name=\
    package {0} clashes with class of same name

compiler.err.warnings.and.werror=\
    warnings found and -Werror specified

# Errors related to annotation processing

# 0: symbol, 1: message segment, 2: string (stack-trace)
compiler.err.proc.cant.access=\
    cannot access {0}\n\
    {1}\n\
    Consult the following stack trace for details.\n\
    {2}

# 0: symbol, 1: message segment
compiler.err.proc.cant.access.1=\
    cannot access {0}\n\
    {1}

# 0: string
compiler.err.proc.cant.find.class=\
    Could not find class file for ''{0}''.

# 0: string
compiler.err.proc.cant.load.class=\
    Could not load processor class file due to ''{0}''.

# Print a client-generated error message; assumed to be localized, no translation required
# 0: string
compiler.err.proc.messager=\
    {0}

# 0: string
compiler.misc.exception.message=\
    {0}

compiler.misc.user.selected.completion.failure=\
    user-selected completion failure by class name

# 0: collection of string
compiler.err.proc.no.explicit.annotation.processing.requested=\
    Class names, ''{0}'', are only accepted if annotation processing is explicitly requested

compiler.err.proc.no.service=\
    A ServiceLoader was not usable and is required for annotation processing.

# 0: string, 1: string
compiler.err.proc.processor.bad.option.name=\
    Bad option name ''{0}'' provided by processor ''{1}''

# 0: string
compiler.err.proc.processor.cant.instantiate=\
    Could not instantiate an instance of processor ''{0}''

# 0: string
compiler.err.proc.processor.not.found=\
    Annotation processor ''{0}'' not found

# 0: string
compiler.err.proc.processor.wrong.type=\
    Annotation processor ''{0}'' does not implement javax.annotation.processing.Processor

compiler.err.proc.service.problem=\
    Error creating a service loader to load Processors.

# 0: string
compiler.err.proc.bad.config.file=\
    Bad service configuration file, or exception thrown while constructing Processor object: {0}

compiler.err.proc.cant.create.loader=\
    Could not create class loader for annotation processors: {0}

# 0: symbol
compiler.err.qualified.new.of.static.class=\
    qualified new of static class

compiler.err.recursive.ctor.invocation=\
    recursive constructor invocation

# 0: name, 1: symbol kind, 2: symbol, 3: symbol, 4: symbol kind, 5: symbol, 6: symbol
compiler.err.ref.ambiguous=\
    reference to {0} is ambiguous\n\
    both {1} {2} in {3} and {4} {5} in {6} match

# 0: name, 1: symbol kind, 2: symbol, 3: symbol, 4: symbol kind, 5: symbol, 6: symbol
compiler.misc.ref.ambiguous=\
    reference to {0} is ambiguous\n\
    both {1} {2} in {3} and {4} {5} in {6} match

compiler.err.repeated.annotation.target=\
    repeated annotation target

compiler.err.repeated.interface=\
    repeated interface

compiler.err.repeated.modifier=\
    repeated modifier

# 0: symbol, 1: set of modifier, 2: symbol
compiler.err.report.access=\
    {0} has {1} access in {2}

# 0: symbol, 1: set of modifier, 2: symbol
compiler.misc.report.access=\
    {0} has {1} access in {2}

compiler.err.ret.outside.meth=\
    return outside method

compiler.err.signature.doesnt.match.supertype=\
    signature does not match {0}; incompatible supertype

compiler.err.signature.doesnt.match.intf=\
    signature does not match {0}; incompatible interfaces

# 0: symbol, 1: symbol, 2: symbol
compiler.err.does.not.override.abstract=\
    {0} is not abstract and does not override abstract method {1} in {2}

# 0: file object
compiler.err.source.cant.overwrite.input.file=\
    error writing source; cannot overwrite input file {0}

# 0: symbol
compiler.err.stack.sim.error=\
    Internal error: stack sim error on {0}

compiler.err.static.imp.only.classes.and.interfaces=\
    static import only from classes and interfaces

compiler.err.string.const.req=\
    constant string expression required

compiler.err.pattern.expected=\
    type pattern expected

# 0: symbol, 1: fragment
compiler.err.cannot.generate.class=\
    error while generating class {0}\n\
    ({1})

# 0: symbol, 1: symbol
compiler.misc.synthetic.name.conflict=\
    the symbol {0} conflicts with a compiler-synthesized symbol in {1}

# 0: symbol, 1: type
compiler.misc.illegal.signature=\
    illegal signature attribute for type {1}

compiler.err.throws.not.allowed.in.intf.annotation=\
    throws clause not allowed in @interface members

compiler.err.try.without.catch.finally.or.resource.decls=\
    ''try'' without ''catch'', ''finally'' or resource declarations

# 0: symbol
compiler.err.type.doesnt.take.params=\
    type {0} does not take parameters

compiler.err.type.var.cant.be.deref=\
    cannot select from a type variable

compiler.err.type.var.may.not.be.followed.by.other.bounds=\
    a type variable may not be followed by other bounds

compiler.err.type.var.more.than.once=\
    type variable {0} occurs more than once in result type of {1}; cannot be left uninstantiated

compiler.err.type.var.more.than.once.in.result=\
    type variable {0} occurs more than once in type of {1}; cannot be left uninstantiated

# 0: type, 1: type, 2: fragment
compiler.err.types.incompatible=\
    types {0} and {1} are incompatible;\n\
    {2}

# 0: name, 1: list of type
compiler.misc.incompatible.diff.ret=\
    both define {0}({1}), but with unrelated return types

# 0: type, 1: name, 2: list of type
compiler.err.incompatible.diff.ret.same.type=\
    type {0} defines {1}({2}) more than once with unrelated return types

# 0: kind name, 1: type, 2: name, 3: list of type, 4: symbol, 5: symbol
compiler.misc.incompatible.unrelated.defaults=\
    {0} {1} inherits unrelated defaults for {2}({3}) from types {4} and {5}

# 0: kind name, 1: type, 2: name, 3: list of type, 4: symbol, 5: symbol
compiler.misc.incompatible.abstract.default=\
    {0} {1} inherits abstract and default for {2}({3}) from types {4} and {5}

# 0: name, 1: kind name, 2: symbol
compiler.err.default.overrides.object.member=\
    default method {0} in {1} {2} overrides a member of java.lang.Object

# 0: type
compiler.err.illegal.static.intf.meth.call=\
    illegal static interface method call\n\
    the receiver expression should be replaced with the type qualifier ''{0}''

# 0: symbol or type, 1: message segment
compiler.err.illegal.default.super.call=\
    bad type qualifier {0} in default super call\n\
    {1}

# 0: symbol, 1: type
compiler.misc.overridden.default=\
    method {0} is overridden in {1}

# 0: symbol, 1: type or symbol
compiler.misc.redundant.supertype=\
    redundant interface {0} is extended by {1}

compiler.err.unclosed.char.lit=\
    unclosed character literal

compiler.err.unclosed.comment=\
    unclosed comment

compiler.err.unclosed.str.lit=\
    unclosed string literal

compiler.err.unclosed.text.block=\
    unclosed text block

compiler.err.string.template.is.not.well.formed=\
    string template is not well formed

compiler.err.text.block.template.is.not.well.formed=\
    text block template is not well formed

compiler.err.processor.missing.from.string.template.expression=\
    processor missing from string template expression

# 0: symbol
compiler.err.processor.type.cannot.be.a.raw.type=\
    processor type cannot be a raw type: {0}

# 0: symbol
compiler.err.not.a.processor.type=\
    not a processor type: {0}

# 0: string
compiler.err.unsupported.encoding=\
    unsupported encoding: {0}

compiler.err.io.exception=\
    error reading source file: {0}

# 0: name
compiler.err.undef.label=\
    undefined label: {0}

# 0: name
compiler.err.illegal.ref.to.restricted.type=\
    illegal reference to restricted type ''{0}''

# 0: name
compiler.warn.illegal.ref.to.restricted.type=\
    illegal reference to restricted type ''{0}''

# 0: name, 1: source
compiler.err.restricted.type.not.allowed=\
    ''{0}'' not allowed here\n\
    as of release {1}, ''{0}'' is a restricted type name and cannot be used for type declarations

# 0: name, 1: source
compiler.warn.restricted.type.not.allowed=\
    as of release {1}, ''{0}'' is a restricted type name and cannot be used for type declarations or as the element type of an array

# 0: name, 1: source
compiler.warn.restricted.type.not.allowed.preview=\
    ''{0}'' may become a restricted type name in a future release and may be unusable for type declarations or as the element type of an array

# 0: name (variable), 1: message segment
compiler.err.cant.infer.local.var.type=\
    cannot infer type for local variable {0}\n\
    ({1})

# 0: name
compiler.err.restricted.type.not.allowed.here=\
    ''{0}'' is not allowed here

# 0: name
compiler.err.restricted.type.not.allowed.array=\
    ''{0}'' is not allowed as an element type of an array

# 0: name
compiler.err.restricted.type.not.allowed.compound=\
    ''{0}'' is not allowed in a compound declaration

# 0: fragment
compiler.err.invalid.lambda.parameter.declaration=\
    invalid lambda parameter declaration\n\
    ({0})

compiler.misc.implicit.and.explicit.not.allowed=\
    cannot mix implicitly-typed and explicitly-typed parameters

compiler.misc.var.and.explicit.not.allowed=\
    cannot mix ''var'' and explicitly-typed parameters

compiler.misc.var.and.implicit.not.allowed=\
    cannot mix ''var'' and implicitly-typed parameters

compiler.misc.local.cant.infer.null=\
    variable initializer is ''null''

compiler.misc.local.cant.infer.void=\
    variable initializer is ''void''

compiler.misc.local.missing.init=\
    cannot use ''var'' on variable without initializer

compiler.misc.local.lambda.missing.target=\
    lambda expression needs an explicit target-type

compiler.misc.local.mref.missing.target=\
    method reference needs an explicit target-type

compiler.misc.local.array.missing.target=\
    array initializer needs an explicit target-type

compiler.misc.local.self.ref=\
    cannot use ''var'' on self-referencing variable

# 0: message segment, 1: unused
compiler.err.cant.apply.diamond=\
    cannot infer type arguments for {0}

# 0: message segment or type, 1: message segment
compiler.err.cant.apply.diamond.1=\
    cannot infer type arguments for {0}\n\
    reason: {1}

# 0: message segment or type, 1: message segment
compiler.misc.cant.apply.diamond.1=\
    cannot infer type arguments for {0}\n\
    reason: {1}

compiler.err.unreachable.stmt=\
    unreachable statement

compiler.err.not.exhaustive=\
    the switch expression does not cover all possible input values

compiler.err.not.exhaustive.statement=\
    the switch statement does not cover all possible input values

compiler.err.initializer.must.be.able.to.complete.normally=\
    initializer must be able to complete normally

compiler.err.initializer.not.allowed=\
    initializers not allowed in interfaces

# 0: type
compiler.err.unreported.exception.need.to.catch.or.throw=\
    unreported exception {0}; must be caught or declared to be thrown

# 0: type
compiler.err.unreported.exception.default.constructor=\
    unreported exception {0} in default constructor

# 0: type, 1: name
compiler.err.unreported.exception.implicit.close=\
    unreported exception {0}; must be caught or declared to be thrown\n\
    exception thrown from implicit call to close() on resource variable ''{1}''

compiler.err.void.not.allowed.here=\
    ''void'' type not allowed here

# 0: string
compiler.err.wrong.number.type.args=\
    wrong number of type arguments; required {0}

# 0: symbol
compiler.err.var.might.already.be.assigned=\
    variable {0} might already have been assigned

# 0: symbol
compiler.err.var.might.not.have.been.initialized=\
    variable {0} might not have been initialized

# 0: symbol
compiler.err.var.not.initialized.in.default.constructor=\
    variable {0} not initialized in the default constructor

# 0: symbol
compiler.err.var.might.be.assigned.in.loop=\
    variable {0} might be assigned in loop

# 0: symbol, 1: message segment
compiler.err.varargs.invalid.trustme.anno=\
    Invalid {0} annotation. {1}

# 0: type
compiler.misc.varargs.trustme.on.reifiable.varargs=\
    Varargs element type {0} is reifiable.

# 0: type, 1: type
compiler.err.instanceof.reifiable.not.safe=\
    {0} cannot be safely cast to {1}

# 0: symbol
compiler.misc.varargs.trustme.on.non.varargs.meth=\
    Method {0} is not a varargs method.

# 0: symbol
compiler.misc.varargs.trustme.on.non.varargs.accessor=\
    Accessor {0} is not a varargs method.

# 0: symbol
compiler.misc.varargs.trustme.on.virtual.varargs=\
    Instance method {0} is neither final nor private.

# 0: symbol
compiler.misc.varargs.trustme.on.virtual.varargs.final.only=\
    Instance method {0} is not final.

# 0: type, 1: symbol kind, 2: symbol
compiler.misc.inaccessible.varargs.type=\
    formal varargs element type {0} is not accessible from {1} {2}

# In the following string, {1} will always be the detail message from
# java.io.IOException.
# 0: symbol, 1: string
compiler.err.class.cant.write=\
    error while writing {0}: {1}

# In the following string, {0} is the name of the class in the Java source.
# It really should be used two times..
# 0: kind name, 1: name
compiler.err.class.public.should.be.in.file=\
    {0} {1} is public, should be declared in a file named {1}.java

## All errors which do not refer to a particular line in the source code are
## preceded by this string.
compiler.err.error=\
    error:\u0020

# The following error messages do not refer to a line in the source code.
compiler.err.cant.read.file=\
    cannot read: {0}

# 0: string
compiler.err.plugin.not.found=\
    plug-in not found: {0}

# 0: path
compiler.warn.locn.unknown.file.on.module.path=\
    unknown file on module path: {0}


# 0: path
compiler.err.locn.bad.module-info=\
    problem reading module-info.class in {0}

# 0: path
compiler.err.locn.cant.read.directory=\
    cannot read directory {0}

# 0: path
compiler.err.locn.cant.read.file=\
    cannot read file {0}

# 0: path
compiler.err.locn.cant.get.module.name.for.jar=\
    cannot determine module name for {0}

# 0: path
compiler.err.multi-module.outdir.cannot.be.exploded.module=\
    in multi-module mode, the output directory cannot be an exploded module: {0}

# 0: path
compiler.warn.outdir.is.in.exploded.module=\
    the output directory is within an exploded module: {0}

# 0: file object
compiler.err.locn.module-info.not.allowed.on.patch.path=\
    module-info.class not allowed on patch path: {0}

# 0: string
compiler.err.locn.invalid.arg.for.xpatch=\
    invalid argument for --patch-module option: {0}

compiler.err.file.sb.on.source.or.patch.path.for.module=\
    file should be on source path, or on patch path for module

compiler.err.no.java.lang=\
    Unable to find package java.lang in platform classes

#####

# Fatal Errors

# 0: name
compiler.misc.fatal.err.cant.locate.meth=\
    Fatal Error: Unable to find method {0}

# 0: name
compiler.misc.fatal.err.cant.locate.field=\
    Fatal Error: Unable to find field {0}

# 0: type
compiler.misc.fatal.err.cant.locate.ctor=\
    Fatal Error: Unable to find constructor for {0}

compiler.misc.fatal.err.cant.close=\
    Fatal Error: Cannot close compiler resources

#####

##
## miscellaneous strings
##

compiler.misc.diamond.anonymous.methods.implicitly.override=\
    (due to <>, every non-private method declared in this anonymous class must override or implement a method from a supertype)

compiler.misc.source.unavailable=\
    (source unavailable)

# 0: string, 1: string, 2: boolean
compiler.misc.x.print.processor.info=\
    Processor {0} matches {1} and returns {2}.

# 0: number, 1: string, 2: set of symbol, 3: boolean
compiler.misc.x.print.rounds=\
    Round {0}:\n\tinput files: {1}\n\tannotations: {2}\n\tlast round: {3}

# 0: file name
compiler.warn.file.from.future=\
    Modification date is in the future for file {0}

# 0: path
compiler.warn.output.file.clash=\
    output file written more than once: {0}

#####

## The following string will appear before all messages keyed as:
## "compiler.note".

compiler.note.compressed.diags=\
    Some messages have been simplified; recompile with -Xdiags:verbose to get full output

# 0: boolean, 1: symbol
compiler.note.lambda.stat=\
    Translating lambda expression\n\
    alternate metafactory = {0}\n\
    synthetic method = {1}

# 0: boolean, 1: unused
compiler.note.mref.stat=\
    Translating method reference\n\
    alternate metafactory = {0}\n\

# 0: boolean, 1: symbol
compiler.note.mref.stat.1=\
    Translating method reference\n\
    alternate metafactory = {0}\n\
    bridge method = {1}

compiler.note.note=\
    Note:\u0020

# 0: file name
compiler.note.deprecated.filename=\
    {0} uses or overrides a deprecated API.

compiler.note.deprecated.plural=\
    Some input files use or override a deprecated API.

# The following string may appear after one of the above deprecation
# messages.
compiler.note.deprecated.recompile=\
    Recompile with -Xlint:deprecation for details.

# 0: file name
compiler.note.deprecated.filename.additional=\
    {0} has additional uses or overrides of a deprecated API.

compiler.note.deprecated.plural.additional=\
    Some input files additionally use or override a deprecated API.

# 0: file name
compiler.note.removal.filename=\
    {0} uses or overrides a deprecated API that is marked for removal.

compiler.note.removal.plural=\
    Some input files use or override a deprecated API that is marked for removal.

# The following string may appear after one of the above removal messages.
compiler.note.removal.recompile=\
    Recompile with -Xlint:removal for details.

# 0: file name
compiler.note.removal.filename.additional=\
    {0} has additional uses or overrides of a deprecated API that is marked for removal.

compiler.note.removal.plural.additional=\
    Some input files additionally use or override a deprecated API that is marked for removal.

# 0: file name
compiler.note.unchecked.filename=\
    {0} uses unchecked or unsafe operations.

compiler.note.unchecked.plural=\
    Some input files use unchecked or unsafe operations.

# The following string may appear after one of the above unchecked messages.
compiler.note.unchecked.recompile=\
    Recompile with -Xlint:unchecked for details.

# 0: file name
compiler.note.unchecked.filename.additional=\
    {0} has additional unchecked or unsafe operations.

compiler.note.unchecked.plural.additional=\
    Some input files additionally use unchecked or unsafe operations.

# 0: file name, 1: source
compiler.note.preview.filename=\
    {0} uses preview features of Java SE {1}.

# 0: source
compiler.note.preview.plural=\
    Some input files use preview features of Java SE {0}.

# The following string may appear after one of the above deprecation
# messages.
compiler.note.preview.recompile=\
    Recompile with -Xlint:preview for details.

# 0: file name, 1: source
compiler.note.preview.filename.additional=\
    {0} has additional uses of preview features of Java SE {1}.

# 0: source
compiler.note.preview.plural.additional=\
    Some input files additionally use preview features of Java SE {0}.

# Notes related to annotation processing

# Print a client-generated note; assumed to be localized, no translation required
# 0: string
compiler.note.proc.messager=\
    {0}

# 0: string, 1: string, 2: string
compiler.note.multiple.elements=\
    Multiple elements named ''{1}'' in modules ''{2}'' were found by javax.lang.model.util.Elements.{0}.

compiler.note.implicit.annotation.processing=\
    Annotation processing is enabled because one or more processors were found\n\
    on the class path. A future release of javac may disable annotation processing\n\
    unless at least one processor is specified by name (-processor), or a search\n\
    path is specified (--processor-path, --processor-module-path), or annotation\n\
    processing is enabled explicitly (-proc:only, -proc:full).\n\
    Use -Xlint:-options to suppress this message.\n\
    Use -proc:none to disable annotation processing.

#####

# 0: number
compiler.misc.count.error=\
    {0} error

# 0: number
compiler.misc.count.error.plural=\
    {0} errors

# 0: number, 1: number
compiler.misc.count.error.recompile=\
    only showing the first {0} errors, of {1} total; use -Xmaxerrs if you would like to see more

# 0: number, 1: number
compiler.misc.count.warn.recompile=\
    only showing the first {0} warnings, of {1} total; use -Xmaxwarns if you would like to see more

# 0: number
compiler.misc.count.warn=\
    {0} warning

# 0: number
compiler.misc.count.warn.plural=\
    {0} warnings

compiler.misc.version.not.available=\
    (version info not available)

## extra output when using -verbose (JavaCompiler)

# 0: symbol
compiler.misc.verbose.checking.attribution=\
    [checking {0}]

# 0: string
compiler.misc.verbose.parsing.done=\
    [parsing completed {0}ms]

# 0: file name
compiler.misc.verbose.parsing.started=\
    [parsing started {0}]

# 0: string
compiler.misc.verbose.total=\
    [total {0}ms]

# 0: file name
compiler.misc.verbose.wrote.file=\
    [wrote {0}]

## extra output when using -verbose (code/ClassReader)
# 0: string
compiler.misc.verbose.loading=\
    [loading {0}]

# 0: string
compiler.misc.verbose.sourcepath=\
    [search path for source files: {0}]

# 0: string
compiler.misc.verbose.classpath=\
    [search path for class files: {0}]

## extra output when using -prompt (util/Log)
compiler.misc.resume.abort=\
    R)esume, A)bort>

#####

##
## warnings
##

## All warning messages are preceded by the following string.
compiler.warn.warning=\
    warning:\u0020

## Warning messages may also include the following prefix to identify a
## lint option
# 0: option name
compiler.warn.lintOption=\
    [{0}]\u0020

# 0: symbol
compiler.warn.constant.SVUID=\
    serialVersionUID must be constant in class {0}

# 0: path
compiler.warn.dir.path.element.not.found=\
    bad path element "{0}": no such directory

# 0: file name
compiler.warn.dir.path.element.not.directory=\
    bad path element "{0}": not a directory

# 0: symbol, 1: symbol, 2: symbol
compiler.warn.missing-explicit-ctor=\
    class {0} in exported package {1} declares no explicit constructors, thereby exposing a default constructor to clients of module {2}

compiler.warn.strictfp=\
    as of release 17, all floating-point expressions are evaluated strictly and ''strictfp'' is not required

compiler.warn.finally.cannot.complete=\
    finally clause cannot complete normally

# 0: name
compiler.warn.poor.choice.for.module.name=\
    module name component {0} should avoid terminal digits

# 0: string
compiler.warn.incubating.modules=\
    using incubating module(s): {0}

# 0: symbol, 1: symbol
compiler.warn.has.been.deprecated=\
    {0} in {1} has been deprecated

# 0: symbol, 1: symbol
compiler.warn.has.been.deprecated.for.removal=\
    {0} in {1} has been deprecated and marked for removal

# 0: symbol
compiler.warn.is.preview=\
    {0} is a preview API and may be removed in a future release.

# 0: symbol
compiler.err.is.preview=\
    {0} is a preview API and is disabled by default.\n\
    (use --enable-preview to enable preview APIs)

# 0: symbol
compiler.warn.is.preview.reflective=\
    {0} is a reflective preview API and may be removed in a future release.

# 0: symbol
compiler.warn.has.been.deprecated.module=\
    module {0} has been deprecated

# 0: symbol
compiler.warn.has.been.deprecated.for.removal.module=\
    module {0} has been deprecated and marked for removal

# 0: symbol
compiler.warn.sun.proprietary=\
    {0} is internal proprietary API and may be removed in a future release

compiler.warn.illegal.char.for.encoding=\
    unmappable character for encoding {0}

# 0: symbol
compiler.warn.improper.SVUID=\
    serialVersionUID must be declared static final in class {0}

compiler.warn.improper.SPF=\
    serialPersistentFields must be declared private static final to be effective

compiler.warn.SPF.null.init=\
    serialPersistentFields ineffective if initialized to null.\n\
    Initialize to an empty array to indicate no fields


# 0: type, 1: type
compiler.warn.inexact.non-varargs.call=\
    non-varargs call of varargs method with inexact argument type for last parameter;\n\
    cast to {0} for a varargs call\n\
    cast to {1} for a non-varargs call and to suppress this warning

# 0: list of type
compiler.warn.unreachable.catch=\
    unreachable catch clause\n\
    thrown type {0} has already been caught

# 0: list of type
compiler.warn.unreachable.catch.1=\
    unreachable catch clause\n\
    thrown types {0} have already been caught

# 0: symbol
compiler.warn.long.SVUID=\
    serialVersionUID must be of type long in class {0}

compiler.warn.OSF.array.SPF=\
    serialPersistentFields must be of type java.io.ObjectStreamField[] to be effective

# 0: symbol
compiler.warn.missing.SVUID=\
    serializable class {0} has no definition of serialVersionUID

# 0: name
compiler.warn.serializable.missing.access.no.arg.ctor=\
    cannot access a no-arg constructor in first non-serializable superclass {0}

# 0: name
compiler.warn.serial.method.not.private=\
    serialization-related method {0} not declared private

# 0: name
compiler.warn.serial.concrete.instance.method=\
    serialization-related method {0} must be a concrete instance method to be effective, neither abstract nor static

# 0: name
compiler.warn.serial.method.static=\
    serialization-related method {0} declared static; must instead be an instance method to be effective

# 0: name
compiler.warn.serial.method.no.args=\
    to be effective serialization-related method {0} must have no parameters

# 0: name, 1: number
compiler.warn.serial.method.one.arg=\
    to be effective serialization-related method {0} must have exactly one parameter rather than {1} parameters

# 0: name, 1: type, 2: type
compiler.warn.serial.method.parameter.type=\
    sole parameter of serialization-related method {0} must have type {1} to be effective rather than type {2}

# 0: name, 1: type, 2: type
compiler.warn.serial.method.unexpected.return.type=\
    serialization-related method {0} declared with a return type of {1} rather than expected type {2}.\n\
    As declared, the method will be ineffective for serialization

# 0: name, 1: type
compiler.warn.serial.method.unexpected.exception=\
    serialization-related method {0} declared to throw an unexpected type {1}

compiler.warn.ineffectual.serial.field.interface=\
    serialPersistentFields is not effective in an interface

# 0: string
compiler.warn.ineffectual.serial.field.enum=\
     serialization-related field {0} is not effective in an enum class

# 0: string
compiler.warn.ineffectual.serial.method.enum=\
    serialization-related method {0} is not effective in an enum class

# 0: string
compiler.warn.ineffectual.extern.method.enum=\
    externalization-related method {0} is not effective in an enum class

compiler.warn.ineffectual.serial.field.record=\
    serialPersistentFields is not effective in a record class

# 0: string
compiler.warn.ineffectual.serial.method.record=\
    serialization-related method {0} is not effective in a record class

# 0: string
compiler.warn.ineffectual.externalizable.method.record=\
    externalization-related method {0} is not effective in a record class

# 0: name
compiler.warn.ineffectual.serial.method.externalizable=\
    serialization-related method {0} is not effective in an Externalizable class

compiler.warn.ineffectual.serial.field.externalizable=\
    serialPersistentFields is not effective in an Externalizable class

compiler.warn.externalizable.missing.public.no.arg.ctor=\
    an Externalizable class needs a public no-arg constructor

compiler.warn.non.serializable.instance.field=\
    non-transient instance field of a serializable class declared with a non-serializable type

# 0: type
compiler.warn.non.serializable.instance.field.array=\
    non-transient instance field of a serializable class declared with an array having a non-serializable base component type {0}

compiler.warn.non.private.method.weaker.access=\
    serialization-related method declared non-private in an interface will prevent\n\
    classes implementing the interface from declaring the method as private

compiler.warn.default.ineffective=\
    serialization-related default method from an interface will not be run by serialization for an implementing class

# 0: symbol, 1: symbol, 2: symbol, 3: symbol
compiler.warn.potentially.ambiguous.overload=\
    {0} in {1} is potentially ambiguous with {2} in {3}

# 0: message segment
compiler.warn.override.varargs.missing=\
    {0}; overridden method has no ''...''

# 0: message segment
compiler.warn.override.varargs.extra=\
    {0}; overriding method is missing ''...''

# 0: message segment
compiler.warn.override.bridge=\
    {0}; overridden method is a bridge method

# 0: symbol
compiler.warn.pkg-info.already.seen=\
    a package-info.java file has already been seen for package {0}

# 0: path
compiler.warn.path.element.not.found=\
    bad path element "{0}": no such file or directory

compiler.warn.possible.fall-through.into.case=\
    possible fall-through into case

# 0: type
compiler.warn.redundant.cast=\
    redundant cast to {0}

# 0: number
compiler.warn.position.overflow=\
    Position encoding overflows at line {0}

# 0: file name, 1: number, 2: number
compiler.warn.big.major.version=\
    {0}: major version {1} is newer than {2}, the highest major version supported by this compiler.\n\
    It is recommended that the compiler be upgraded.

# 0: file name, 1: fragment
compiler.warn.invalid.utf8.in.classfile=\
    {0}: classfile contains invalid UTF-8: {1}

# 0: kind name, 1: symbol
compiler.warn.static.not.qualified.by.type=\
    static {0} should be qualified by type name, {1}, instead of by an expression

# 0: kind name
compiler.warn.static.not.qualified.by.type2=\
    static {0} should not be used as a member of an anonymous class

# 0: string
compiler.warn.source.no.bootclasspath=\
    bootstrap class path not set in conjunction with -source {0}

# 0: string
compiler.warn.source.no.system.modules.path=\
    system modules path not set in conjunction with -source {0}

# 0: string
compiler.warn.option.obsolete.source=\
    source value {0} is obsolete and will be removed in a future release

# 0: target
compiler.warn.option.obsolete.target=\
    target value {0} is obsolete and will be removed in a future release

# 0: string, 1: string
compiler.err.option.removed.source=\
    Source option {0} is no longer supported. Use {1} or later.

# 0: target, 1: target
compiler.err.option.removed.target=\
    Target option {0} is no longer supported. Use {1} or later.

compiler.warn.option.obsolete.suppression=\
    To suppress warnings about obsolete options, use -Xlint:-options.

# 0: name, 1: number, 2: number, 3: number, 4: number
compiler.warn.future.attr=\
    {0} attribute introduced in version {1}.{2} class files is ignored in version {3}.{4} class files

compiler.warn.requires.automatic=\
    requires directive for an automatic module

compiler.warn.requires.transitive.automatic=\
    requires transitive directive for an automatic module

# Warnings related to annotation processing
# 0: string
compiler.warn.proc.package.does.not.exist=\
    package {0} does not exist

# 0: string
compiler.warn.proc.file.reopening=\
    Attempt to create a file for ''{0}'' multiple times

# 0: string
compiler.warn.proc.type.already.exists=\
    A file for type ''{0}'' already exists on the sourcepath or classpath

# 0: string
compiler.warn.proc.type.recreate=\
    Attempt to create a file for type ''{0}'' multiple times

# 0: string
compiler.warn.proc.illegal.file.name=\
    Cannot create file for illegal name ''{0}''.

# 0: string, 1: string
compiler.warn.proc.suspicious.class.name=\
    Creating file for a type whose name ends in {1}: ''{0}''

# 0: string
compiler.warn.proc.file.create.last.round=\
    File for type ''{0}'' created in the last round will not be subject to annotation processing.

# 0: string, 1: string
compiler.warn.proc.malformed.supported.string=\
    Malformed string ''{0}'' for a supported annotation interface returned by processor ''{1}''

# 0: set of string
compiler.warn.proc.annotations.without.processors=\
    No processor claimed any of these annotations: {0}

# 0: source version, 1: string, 2: string
compiler.warn.proc.processor.incompatible.source.version=\
    Supported source version ''{0}'' from annotation processor ''{1}'' less than -source ''{2}''

# 0: string, 1: string
compiler.warn.proc.duplicate.option.name=\
    Duplicate supported option ''{0}'' returned by annotation processor ''{1}''

# 0: string, 1: string
compiler.warn.proc.duplicate.supported.annotation=\
    Duplicate supported annotation interface ''{0}'' returned by annotation processor ''{1}''

# 0: string
compiler.warn.proc.redundant.types.with.wildcard=\
    Annotation processor ''{0}'' redundantly supports both ''*'' and other annotation interfaces

compiler.warn.proc.proc-only.requested.no.procs=\
    Annotation processing without compilation requested but no processors were found.

compiler.warn.proc.use.implicit=\
    Implicitly compiled files were not subject to annotation processing.\n\
    Use -implicit to specify a policy for implicit compilation.

compiler.warn.proc.use.proc.or.implicit=\
    Implicitly compiled files were not subject to annotation processing.\n\
    Use -proc:none to disable annotation processing or -implicit to specify a policy for implicit compilation.

# Print a client-generated warning; assumed to be localized, no translation required
# 0: string
compiler.warn.proc.messager=\
    {0}

# 0: set of string
compiler.warn.proc.unclosed.type.files=\
    Unclosed files for the types ''{0}''; these types will not undergo annotation processing

# 0: string
compiler.warn.proc.unmatched.processor.options=\
    The following options were not recognized by any processor: ''{0}''

compiler.warn.try.explicit.close.call=\
    explicit call to close() on an auto-closeable resource

# 0: symbol
compiler.warn.try.resource.not.referenced=\
    auto-closeable resource {0} is never referenced in body of corresponding try statement

# 0: type
compiler.warn.try.resource.throws.interrupted.exc=\
    auto-closeable resource {0} has a member method close() that could throw InterruptedException

compiler.warn.unchecked.assign=\
    unchecked assignment: {0} to {1}

# 0: symbol, 1: type
compiler.warn.unchecked.assign.to.var=\
    unchecked assignment to variable {0} as member of raw type {1}

# 0: symbol, 1: type
compiler.warn.unchecked.call.mbr.of.raw.type=\
    unchecked call to {0} as a member of the raw type {1}

compiler.warn.unchecked.cast.to.type=\
    unchecked cast to type {0}

# 0: kind name, 1: name, 2: object, 3: object, 4: kind name, 5: symbol
compiler.warn.unchecked.meth.invocation.applied=\
    unchecked method invocation: {0} {1} in {4} {5} is applied to given types\n\
    required: {2}\n\
    found:    {3}

# 0: type
compiler.warn.unchecked.generic.array.creation=\
    unchecked generic array creation for varargs parameter of type {0}

# 0: type
compiler.warn.unchecked.varargs.non.reifiable.type=\
    Possible heap pollution from parameterized vararg type {0}

# 0: symbol
compiler.warn.varargs.unsafe.use.varargs.param=\
    Varargs method could cause heap pollution from non-reifiable varargs parameter {0}

compiler.warn.missing.deprecated.annotation=\
    deprecated item is not annotated with @Deprecated

# 0: kind name
compiler.warn.deprecated.annotation.has.no.effect=\
    @Deprecated annotation has no effect on this {0} declaration

# 0: string
compiler.warn.invalid.path=\
    Invalid filename: {0}

compiler.warn.doclint.not.available=\
    No service provider for doclint is available

# 0: string
compiler.err.invalid.path=\
    Invalid filename: {0}


# 0: path
compiler.warn.invalid.archive.file=\
    Unexpected file on path: {0}

# 0: path
compiler.warn.unexpected.archive.file=\
    Unexpected extension for archive file: {0}

# 0: path
compiler.err.no.zipfs.for.archive=\
    No file system provider is available to handle this file: {0}

compiler.warn.div.zero=\
    division by zero

compiler.warn.empty.if=\
    empty statement after if

# 0: type, 1: name
compiler.warn.annotation.method.not.found=\
    Cannot find annotation method ''{1}()'' in type ''{0}''

# 0: type, 1: name, 2: message segment
compiler.warn.annotation.method.not.found.reason=\
    Cannot find annotation method ''{1}()'' in type ''{0}'': {2}

# 0: file object, 1: symbol, 2: name
compiler.warn.unknown.enum.constant=\
    unknown enum constant {1}.{2}

# 0: file object, 1: symbol, 2: name, 3: message segment
compiler.warn.unknown.enum.constant.reason=\
    unknown enum constant {1}.{2}\n\
    reason: {3}

# 0: type, 1: type
compiler.warn.raw.class.use=\
    found raw type: {0}\n\
    missing type arguments for generic class {1}

compiler.warn.diamond.redundant.args=\
    Redundant type arguments in new expression (use diamond operator instead).

compiler.warn.local.redundant.type=\
    Redundant type for local variable (replace explicit type with ''var'').

compiler.warn.potential.lambda.found=\
    This anonymous inner class creation can be turned into a lambda expression.

compiler.warn.method.redundant.typeargs=\
    Redundant type arguments in method call.

# 0: symbol, 1: message segment
compiler.warn.varargs.redundant.trustme.anno=\
    Redundant {0} annotation. {1}

# 0: symbol
compiler.warn.access.to.member.from.serializable.element=\
    access to member {0} from serializable element can be publicly accessible to untrusted code

# 0: symbol
compiler.warn.access.to.member.from.serializable.lambda=\
    access to member {0} from serializable lambda can be publicly accessible to untrusted code

#####

## The following are tokens which are non-terminals in the language. They should
## be named as JLS3 calls them when translated to the appropriate language.
compiler.misc.token.identifier=\
    <identifier>

compiler.misc.token.character=\
    <character>

compiler.misc.token.string=\
    <string>

compiler.misc.token.integer=\
    <integer>

compiler.misc.token.long-integer=\
    <long integer>

compiler.misc.token.float=\
    <float>

compiler.misc.token.double=\
    <double>

compiler.misc.token.bad-symbol=\
    <bad symbol>

compiler.misc.token.end-of-input=\
    <end of input>

## The argument to the following string will always be one of the following:
## 1. one of the above non-terminals
## 2. a keyword (JLS1.8)
## 3. a boolean literal (JLS3.10.3)
## 4. the null literal (JLS3.10.7)
## 5. a Java separator (JLS3.11)
## 6. an operator (JLS3.12)
##
## This is the only place these tokens will be used.
# 0: token
compiler.err.expected=\
    {0} expected

# 0: string
compiler.err.expected.str=\
    {0} expected

# 0: token, 1: token
compiler.err.expected2=\
    {0} or {1} expected

# 0: token, 1: token, 2: token
compiler.err.expected3=\
    {0}, {1}, or {2} expected

# 0: token, 1: token, 2: token, 3: string
compiler.err.expected4=\
    {0}, {1}, {2}, or {3} expected

compiler.err.premature.eof=\
    reached end of file while parsing

compiler.err.enum.constant.expected=\
    enum constant expected here

compiler.err.enum.constant.not.expected=\
    enum constant not expected here

compiler.err.extraneous.semicolon=\
    extraneous semicolon

compiler.warn.extraneous.semicolon=\
    extraneous semicolon

## The following are related in form, but do not easily fit the above paradigm.
compiler.err.expected.module.or.open=\
    ''module'' or ''open'' expected

compiler.err.dot.class.expected=\
    ''.class'' expected

## The argument to this string will always be either 'case' or 'default'.
# 0: token
compiler.err.orphaned=\
    orphaned {0}

# 0: name
compiler.misc.anonymous.class=\
    <anonymous {0}>

# 0: name, 1: type
compiler.misc.type.captureof=\
    capture#{0} of {1}

compiler.misc.type.captureof.1=\
    capture#{0}

compiler.misc.type.none=\
    <none>

compiler.misc.unnamed.package=\
    unnamed package

compiler.misc.unnamed.module=\
    unnamed module

#####

# 0: symbol, 1: message segment
compiler.err.cant.access=\
    cannot access {0}\n\
    {1}

# 0: name
compiler.misc.bad.class.file=\
    class file is invalid for class {0}

# 0: file name, 1: string (expected constant pool entry type), 2: number (constant pool index)
compiler.misc.bad.const.pool.entry=\
    bad constant pool entry in {0}\n\
    expected {1} at index {2}

# 0: file name, 1: number (constant pool index), 2: number (constant pool size)
compiler.misc.bad.const.pool.index=\
    bad constant pool index in {0}\n\
    index {1} is not within pool size {2}.

# 0: file name, 1: message segment
compiler.misc.bad.class.file.header=\
    bad class file: {0}\n\
    {1}\n\
    Please remove or make sure it appears in the correct subdirectory of the classpath.

# 0: file name, 1: message segment
compiler.misc.bad.source.file.header=\
    bad source file: {0}\n\
    {1}\n\
    Please remove or make sure it appears in the correct subdirectory of the sourcepath.

## The following are all possible strings for the second argument ({1}) of the
## above strings.
compiler.misc.bad.class.signature=\
    bad class signature: {0}

#0: symbol, 1: symbol
compiler.misc.bad.enclosing.class=\
    bad enclosing class for {0}: {1}

# 0: symbol
compiler.misc.bad.enclosing.method=\
    bad enclosing method attribute for class {0}

compiler.misc.bad.runtime.invisible.param.annotations=\
    bad RuntimeInvisibleParameterAnnotations attribute: {0}

compiler.misc.bad.const.pool.tag=\
    bad constant pool tag: {0}

compiler.misc.bad.const.pool.tag.at=\
    bad constant pool tag: {0} at {1}

# 0: number
compiler.misc.bad.utf8.byte.sequence.at=\
    bad UTF-8 byte sequence at {0}

compiler.misc.unexpected.const.pool.tag.at=\
    unexpected constant pool tag: {0} at {1}

# 0: number
compiler.misc.bad.class.truncated.at.offset=\
    class file truncated at offset {0}

compiler.misc.bad.signature=\
    bad signature: {0}

compiler.misc.bad.type.annotation.value=\
    bad type annotation target type value: {0}

compiler.misc.bad.module-info.name=\
    bad class name

compiler.misc.class.file.wrong.class=\
    class file contains wrong class: {0}

compiler.misc.module.info.invalid.super.class=\
    module-info with invalid super class

# 0: name
compiler.misc.class.file.not.found=\
    class file for {0} not found

# 0: string (constant value), 1: symbol (constant field), 2: type (field type)
compiler.misc.bad.constant.range=\
    constant value ''{0}'' for {1} is outside the expected range for {2}

# 0: string (constant value), 1: symbol (constant field), 2: string (expected class)
compiler.misc.bad.constant.value=\
    bad constant value ''{0}'' for {1}, expected {2}

# 0: type (field type)
compiler.misc.bad.constant.value.type=\
    variable of type ''{0}'' cannot have a constant value, but has one specified

# 0: string (classfile major version), 1: string (classfile minor version)
compiler.misc.invalid.default.interface=\
    default method found in version {0}.{1} classfile

# 0: string (classfile major version), 1: string (classfile minor version)
compiler.misc.invalid.static.interface=\
    static method found in version {0}.{1} classfile

# 0: string (classfile major version), 1: string (classfile minor version)
compiler.misc.anachronistic.module.info=\
    module declaration found in version {0}.{1} classfile

compiler.misc.module.info.definition.expected=\
    module-info definition expected

# 0: name
compiler.misc.file.doesnt.contain.class=\
    file does not contain class {0}

# 0: symbol
compiler.misc.file.does.not.contain.package=\
    file does not contain package {0}

compiler.misc.file.does.not.contain.module=\
    file does not contain module declaration

compiler.misc.illegal.start.of.class.file=\
    illegal start of class file

# 0: name
compiler.misc.method.descriptor.invalid=\
    method descriptor invalid for {0}

compiler.misc.unable.to.access.file=\
    unable to access file: {0}

compiler.misc.unicode.str.not.supported=\
    unicode string in class file not supported

compiler.misc.undecl.type.var=\
    undeclared type variable: {0}

compiler.misc.malformed.vararg.method=\
    class file contains malformed variable arity method: {0}

compiler.misc.wrong.version=\
    class file has wrong version {0}.{1}, should be {2}.{3}

compiler.misc.illegal.flag.combo=\
    class file contains illegal flag combination {0} for {1} {2}

#####

# 0: type, 1: type or symbol
compiler.err.not.within.bounds=\
    type argument {0} is not within bounds of type-variable {1}

## The following are all possible strings for the second argument ({1}) of the
## above string.

## none yet...

#####

# 0: message segment
compiler.err.prob.found.req=\
    incompatible types: {0}

# 0: message segment
compiler.misc.prob.found.req=\
    incompatible types: {0}

# 0: message segment, 1: type, 2: type
compiler.warn.prob.found.req=\
    {0}\n\
    required: {2}\n\
    found:    {1}

# 0: type, 1: type
compiler.misc.inconvertible.types=\
    {0} cannot be converted to {1}

# 0: type, 1: type
compiler.misc.possible.loss.of.precision=\
    possible lossy conversion from {0} to {1}

# 0: type, 1: type
compiler.warn.possible.loss.of.precision=\
    implicit cast from {0} to {1} in compound assignment is possibly lossy

compiler.misc.unchecked.assign=\
    unchecked conversion

# compiler.misc.storecheck=\
#     assignment might cause later store checks to fail
# compiler.misc.unchecked=\
#     assigned array cannot dynamically check its stores
compiler.misc.unchecked.cast.to.type=\
    unchecked cast

# compiler.err.star.expected=\
#     ''*'' expected
# compiler.err.no.elem.type=\
#     \[\*\] cannot have a type

# 0: message segment
compiler.misc.try.not.applicable.to.type=\
    try-with-resources not applicable to variable type\n\
    ({0})

#####

# 0: object, 1: message segment
compiler.err.type.found.req=\
    unexpected type\n\
    required: {1}\n\
    found:    {0}

## The following are all possible strings for the first argument ({0}) of the
## above string.
compiler.misc.type.req.class=\
    class

compiler.misc.type.req.class.array=\
    class or array

compiler.misc.type.req.array.or.iterable=\
    array or java.lang.Iterable

compiler.misc.type.req.ref=\
    reference

compiler.misc.type.req.exact=\
    class or interface without bounds

# 0: type
compiler.misc.type.parameter=\
    type parameter {0}

#####

## The following are all possible strings for the last argument of all those
## diagnostics whose key ends in ".1"

# 0: type, 1: list of type
compiler.misc.no.unique.maximal.instance.exists=\
    no unique maximal instance exists for type variable {0} with upper bounds {1}

# 0: type, 1: list of type
compiler.misc.no.unique.minimal.instance.exists=\
    no unique minimal instance exists for type variable {0} with lower bounds {1}

# 0: type, 1: list of type
compiler.misc.incompatible.upper.bounds=\
    inference variable {0} has incompatible upper bounds {1}

# 0: type, 1: list of type
compiler.misc.incompatible.eq.bounds=\
    inference variable {0} has incompatible equality constraints {1}

# 0: type, 1: fragment, 2: fragment
compiler.misc.incompatible.bounds=\
    inference variable {0} has incompatible bounds\n\
    {1}\n\
    {2}

# 0: list of type
compiler.misc.lower.bounds=\
        lower bounds: {0}

# 0: list of type
compiler.misc.eq.bounds=\
        equality constraints: {0}

# 0: list of type
compiler.misc.upper.bounds=\
        upper bounds: {0}

# 0: list of type, 1: type, 2: type
compiler.misc.infer.no.conforming.instance.exists=\
    no instance(s) of type variable(s) {0} exist so that {1} conforms to {2}

# 0: list of type, 1: message segment
compiler.misc.infer.no.conforming.assignment.exists=\
    cannot infer type-variable(s) {0}\n\
    (argument mismatch; {1})

# 0: list of type
compiler.misc.infer.arg.length.mismatch=\
    cannot infer type-variable(s) {0}\n\
    (actual and formal argument lists differ in length)

# 0: list of type, 1: message segment
compiler.misc.infer.varargs.argument.mismatch=\
    cannot infer type-variable(s) {0}\n\
    (varargs mismatch; {1})

# 0: type, 1: list of type
compiler.misc.inferred.do.not.conform.to.upper.bounds=\
    inferred type does not conform to upper bound(s)\n\
    inferred: {0}\n\
    upper bound(s): {1}

# 0: type, 1: list of type
compiler.misc.inferred.do.not.conform.to.lower.bounds=\
    inferred type does not conform to lower bound(s)\n\
    inferred: {0}\n\
    lower bound(s): {1}

# 0: type, 1: list of type
compiler.misc.inferred.do.not.conform.to.eq.bounds=\
    inferred type does not conform to equality constraint(s)\n\
    inferred: {0}\n\
    equality constraints(s): {1}

# 0: symbol
compiler.misc.diamond=\
    {0}<>

# 0: type
compiler.misc.diamond.non.generic=\
    cannot use ''<>'' with non-generic class {0}

# 0: list of type, 1: message segment
compiler.misc.diamond.invalid.arg=\
    type argument {0} inferred for {1} is not allowed in this context\n\
    inferred argument is not expressible in the Signature attribute

# 0: list of type, 1: message segment
compiler.misc.diamond.invalid.args=\
    type arguments {0} inferred for {1} are not allowed in this context\n\
    inferred arguments are not expressible in the Signature attribute

# 0: type
compiler.misc.diamond.and.explicit.params=\
    cannot use ''<>'' with explicit type parameters for constructor

compiler.misc.mref.infer.and.explicit.params=\
    cannot use raw constructor reference with explicit type parameters for constructor

# 0: type, 1: list of type
compiler.misc.explicit.param.do.not.conform.to.bounds=\
    explicit type argument {0} does not conform to declared bound(s) {1}

compiler.misc.arg.length.mismatch=\
    actual and formal argument lists differ in length

# 0: string
compiler.misc.wrong.number.type.args=\
    wrong number of type arguments; required {0}

# 0: message segment
compiler.misc.no.conforming.assignment.exists=\
    argument mismatch; {0}

# 0: message segment
compiler.misc.varargs.argument.mismatch=\
    varargs mismatch; {0}

#####

# 0: symbol or type, 1: file name
compiler.warn.auxiliary.class.accessed.from.outside.of.its.source.file=\
    auxiliary class {0} in {1} should not be accessed from outside its own source file

## The first argument ({0}) is a "kindname".
# 0: kind name, 1: symbol, 2: symbol
compiler.err.abstract.cant.be.accessed.directly=\
    abstract {0} {1} in {2} cannot be accessed directly

## The first argument ({0}) is a "kindname".
# 0: symbol kind, 1: symbol
compiler.err.non-static.cant.be.ref=\
    non-static {0} {1} cannot be referenced from a static context

# 0: symbol kind, 1: symbol
compiler.misc.bad.static.method.in.unbound.lookup=\
    unexpected static {0} {1} found in unbound lookup

# 0: symbol kind, 1: symbol
compiler.misc.bad.instance.method.in.unbound.lookup=\
    unexpected instance {0} {1} found in unbound lookup

# 0: symbol kind, 1: symbol
compiler.misc.bad.static.method.in.bound.lookup=\
    unexpected static {0} {1} found in bound lookup

## Both arguments ({0}, {1}) are "kindname"s.  {0} is a comma-separated list
## of kindnames (the list should be identical to that provided in source.
# 0: set of kind name, 1: set of kind name
compiler.err.unexpected.type=\
    unexpected type\n\
    required: {0}\n\
    found:    {1}

compiler.err.unexpected.lambda=\
   lambda expression not expected here

compiler.err.unexpected.mref=\
   method reference not expected here

## The first argument {0} is a "kindname" (e.g. 'constructor', 'field', etc.)
## The second argument {1} is the non-resolved symbol
## The third argument {2} is a list of type parameters (non-empty if {1} is a method)
## The fourth argument {3} is a list of argument types (non-empty if {1} is a method)
# 0: kind name, 1: name, 2: unused, 3: unused
compiler.err.cant.resolve=\
    cannot find symbol\n\
    symbol: {0} {1}

# 0: kind name, 1: name, 2: unused, 3: list of type
compiler.err.cant.resolve.args=\
    cannot find symbol\n\
    symbol: {0} {1}({3})

# 0: kind name, 1: name, 2: unused, 3: list of type
compiler.misc.cant.resolve.args=\
    cannot find symbol\n\
    symbol: {0} {1}({3})

# 0: kind name, 1: name, 2: list of type, 3: list of type
compiler.err.cant.resolve.args.params=\
    cannot find symbol\n\
    symbol: {0} <{2}>{1}({3})

## arguments from {0} to {3} have the same meaning as above
## The fifth argument {4} is a location subdiagnostic (see below)
# 0: kind name, 1: name, 2: unused, 3: unused, 4: message segment
compiler.err.cant.resolve.location=\
    cannot find symbol\n\
    symbol:   {0} {1}\n\
    location: {4}

# 0: kind name, 1: name, 2: unused, 3: list of type, 4: message segment
compiler.err.cant.resolve.location.args=\
    cannot find symbol\n\
    symbol:   {0} {1}({3})\n\
    location: {4}

# 0: kind name, 1: name, 2: list of type, 3: list, 4: message segment
compiler.err.cant.resolve.location.args.params=\
    cannot find symbol\n\
    symbol:   {0} <{2}>{1}({3})\n\
    location: {4}

### Following are replicated/used for method reference diagnostics

# 0: kind name, 1: name, 2: unused, 3: list of type, 4: message segment
compiler.misc.cant.resolve.location.args=\
    cannot find symbol\n\
    symbol:   {0} {1}({3})\n\
    location: {4}

# 0: kind name, 1: name, 2: list of type, 3: list, 4: message segment
compiler.misc.cant.resolve.location.args.params=\
    cannot find symbol\n\
    symbol:   {0} <{2}>{1}({3})\n\
    location: {4}

##a location subdiagnostic is composed as follows:
## The first argument {0} is the location "kindname" (e.g. 'constructor', 'field', etc.)
## The second argument {1} is the location name
## The third argument {2} is the location type (only when {1} is a variable name)

# 0: kind name, 1: type or symbol, 2: unused
compiler.misc.location=\
    {0} {1}

# 0: kind name, 1: symbol, 2: type
compiler.misc.location.1=\
    {0} {1} of type {2}

## The following are all possible string for "kindname".
## They should be called whatever the JLS calls them after it been translated
## to the appropriate language.
# compiler.misc.kindname.constructor=\
#     static member
compiler.misc.kindname.annotation=\
    @interface

compiler.misc.kindname.constructor=\
    constructor

compiler.misc.kindname.enum=\
    enum

compiler.misc.kindname.interface=\
    interface

compiler.misc.kindname.static=\
    static

compiler.misc.kindname.type.variable=\
    type variable

compiler.misc.kindname.type.variable.bound=\
    bound of type variable

compiler.misc.kindname.variable=\
    variable

compiler.misc.kindname.value=\
    value

compiler.misc.kindname.method=\
    method

compiler.misc.kindname.class=\
    class

compiler.misc.kindname.package=\
    package

compiler.misc.kindname.module=\
    module

compiler.misc.kindname.static.init=\
    static initializer

compiler.misc.kindname.instance.init=\
    instance initializer

compiler.misc.kindname.record.component=\
    record component

compiler.misc.kindname.record=\
    record

#####

compiler.misc.no.args=\
    no arguments

# 0: message segment
compiler.err.override.static=\
    {0}\n\
    overriding method is static

# 0: message segment, 1: set of flag
compiler.err.override.meth=\
    {0}\n\
    overridden method is {1}

# 0: message segment, 1: type
compiler.err.override.meth.doesnt.throw=\
    {0}\n\
    overridden method does not throw {1}

# In the following string {1} is a space separated list of Java Keywords, as
# they would have been declared in the source code
# 0: message segment, 1: set of flag or string
compiler.err.override.weaker.access=\
    {0}\n\
    attempting to assign weaker access privileges; was {1}

# 0: message segment, 1: type, 2: type
compiler.err.override.incompatible.ret=\
    {0}\n\
    return type {1} is not compatible with {2}

# 0: message segment, 1: type, 2: type
compiler.warn.override.unchecked.ret=\
    {0}\n\
    return type requires unchecked conversion from {1} to {2}

# 0: message segment, 1: type
compiler.warn.override.unchecked.thrown=\
    {0}\n\
    overridden method does not throw {1}

# 0: symbol
compiler.warn.override.equals.but.not.hashcode=\
    Class {0} overrides equals, but neither it nor any superclass overrides hashCode method

## The following are all possible strings for the first argument ({0}) of the
## above strings.
# 0: symbol, 1: symbol, 2: symbol, 3: symbol
compiler.misc.cant.override=\
    {0} in {1} cannot override {2} in {3}

# 0: symbol, 1: symbol, 2: symbol, 3: symbol
compiler.misc.cant.hide=\
    {0} in {1} cannot hide {2} in {3}

# 0: symbol, 1: symbol, 2: symbol, 3: symbol
compiler.misc.cant.implement=\
    {0} in {1} cannot implement {2} in {3}

# 0: symbol, 1: symbol, 2: symbol, 3: symbol
compiler.misc.clashes.with=\
    {0} in {1} clashes with {2} in {3}

# 0: symbol, 1: symbol, 2: symbol, 3: symbol
compiler.misc.unchecked.override=\
    {0} in {1} overrides {2} in {3}

# 0: symbol, 1: symbol, 2: symbol, 3: symbol
compiler.misc.unchecked.implement=\
    {0} in {1} implements {2} in {3}

# 0: symbol, 1: symbol, 2: symbol, 3: symbol
compiler.misc.unchecked.clash.with=\
    {0} in {1} overrides {2} in {3}

# 0: symbol, 1: symbol, 2: symbol, 3: symbol
compiler.misc.varargs.override=\
    {0} in {1} overrides {2} in {3}

# 0: symbol, 1: symbol, 2: symbol, 3: symbol
compiler.misc.varargs.implement=\
    {0} in {1} implements {2} in {3}

# 0: symbol, 1: symbol, 2: symbol, 3: symbol
compiler.misc.varargs.clash.with=\
    {0} in {1} overrides {2} in {3}

# 0: kind name, 1: symbol, 2: symbol, 3: message segment
compiler.misc.inapplicable.method=\
    {0} {1}.{2} is not applicable\n\
    ({3})

########################################
# Diagnostics for language feature changes.
# Such diagnostics have a common template which can be customized by using a feature
# diagnostic fragment (one of those given below).
########################################

# 0: message segment (feature), 1: string (found version), 2: string (expected version)
compiler.err.feature.not.supported.in.source=\
   {0} is not supported in -source {1}\n\
    (use -source {2} or higher to enable {0})

# 0: message segment (feature), 1: string (found version), 2: string (expected version)
compiler.err.feature.not.supported.in.source.plural=\
   {0} are not supported in -source {1}\n\
    (use -source {2} or higher to enable {0})

# 0: message segment (feature), 1: string (found version), 2: string (expected version)
compiler.misc.feature.not.supported.in.source=\
   {0} is not supported in -source {1}\n\
    (use -source {2} or higher to enable {0})

# 0: message segment (feature), 1: string (found version), 2: string (expected version)
compiler.misc.feature.not.supported.in.source.plural=\
   {0} are not supported in -source {1}\n\
    (use -source {2} or higher to enable {0})

# 0: message segment (feature)
compiler.err.preview.feature.disabled=\
   {0} is a preview feature and is disabled by default.\n\
   (use --enable-preview to enable {0})

# 0: message segment (feature)
compiler.err.preview.feature.disabled.plural=\
   {0} are a preview feature and are disabled by default.\n\
   (use --enable-preview to enable {0})

# 0: file object (classfile), 1: string (expected version)
compiler.err.preview.feature.disabled.classfile=\
   class file for {0} uses preview features of Java SE {1}.\n\
   (use --enable-preview to allow loading of class files which contain preview features)

# 0: message segment (feature)
compiler.warn.preview.feature.use=\
   {0} is a preview feature and may be removed in a future release.

# 0: message segment (feature)
compiler.warn.preview.feature.use.plural=\
   {0} are a preview feature and may be removed in a future release.

# 0: file object (classfile), 1: string (expected version)
compiler.warn.preview.feature.use.classfile=\
   class file for {0} uses preview features of Java SE {1}.

compiler.misc.feature.modules=\
    modules

compiler.misc.feature.diamond.and.anon.class=\
    ''<>'' with anonymous inner classes

compiler.misc.feature.var.in.try.with.resources=\
    variables in try-with-resources

compiler.misc.feature.private.intf.methods=\
    private interface methods

compiler.misc.feature.text.blocks=\
    text blocks

compiler.misc.feature.multiple.case.labels=\
    multiple case labels

compiler.misc.feature.switch.rules=\
    switch rules

compiler.misc.feature.switch.expressions=\
    switch expressions

compiler.misc.feature.var.syntax.in.implicit.lambda=\
    var syntax in implicit lambdas

compiler.misc.feature.pattern.matching.instanceof=\
    pattern matching in instanceof

compiler.misc.feature.reifiable.types.instanceof=\
    reifiable types in instanceof

compiler.misc.feature.deconstruction.patterns=\
    deconstruction patterns

<<<<<<< HEAD
compiler.misc.feature.primitive.patterns=\
    primitive patterns
=======
compiler.misc.feature.unnamed.variables=\
    unnamed variables
>>>>>>> 94eb44b1

compiler.misc.feature.records=\
    records

compiler.misc.feature.sealed.classes=\
    sealed classes

compiler.misc.feature.case.null=\
    null in switch cases

compiler.misc.feature.pattern.switch=\
    patterns in switch statements

compiler.misc.feature.string.templates=\
    string templates

compiler.misc.feature.unconditional.patterns.in.instanceof=\
    unconditional patterns in instanceof

compiler.misc.feature.unnamed.classes=\
    unnamed classes

compiler.warn.underscore.as.identifier=\
    as of release 9, ''_'' is a keyword, and may not be used as an identifier

compiler.err.underscore.as.identifier=\
    as of release 9, ''_'' is a keyword, and may not be used as an identifier

compiler.err.use.of.underscore.not.allowed=\
    as of release 21, the underscore keyword ''_'' is only allowed to declare\n\
    unnamed patterns, local variables, exception parameters or lambda parameters

compiler.err.use.of.underscore.not.allowed.with.brackets=\
    the underscore keyword ''_'' is not allowed to be followed by brackets

compiler.err.enum.as.identifier=\
    as of release 5, ''enum'' is a keyword, and may not be used as an identifier

compiler.err.assert.as.identifier=\
    as of release 1.4, ''assert'' is a keyword, and may not be used as an identifier

# TODO 308: make a better error message
compiler.err.this.as.identifier=\
    as of release 8, ''this'' is allowed as the parameter name for the receiver type only\n\
    which has to be the first parameter, and cannot be a lambda parameter

compiler.err.receiver.parameter.not.applicable.constructor.toplevel.class=\
    receiver parameter not applicable for constructor of top-level class

# TODO 308: make a better error message
# 0: annotation
compiler.err.cant.type.annotate.scoping.1=\
    scoping construct cannot be annotated with type-use annotation: {0}

# TODO 308: make a better error message
# 0: list of annotation
compiler.err.cant.type.annotate.scoping=\
    scoping construct cannot be annotated with type-use annotations: {0}

# 0: type, 1: type
compiler.err.incorrect.receiver.name=\
    the receiver name does not match the enclosing class type\n\
    required: {0}\n\
    found:    {1}

# 0: type, 1: type
compiler.err.incorrect.receiver.type=\
    the receiver type does not match the enclosing class type\n\
    required: {0}\n\
    found:    {1}

# 0: type, 1: type
compiler.err.incorrect.constructor.receiver.type=\
    the receiver type does not match the enclosing outer class type\n\
    required: {0}\n\
    found:    {1}

# 0: type, 1: type
compiler.err.incorrect.constructor.receiver.name=\
    the receiver name does not match the enclosing outer class type\n\
    required: {0}\n\
    found:    {1}

compiler.err.no.annotations.on.dot.class=\
    no annotations are allowed in the type of a class literal

########################################
# Diagnostics for verbose resolution
# used by Resolve (debug only)
########################################

# 0: number, 1: symbol, 2: unused
compiler.misc.applicable.method.found=\
    #{0} applicable method found: {1}

# 0: number, 1: symbol, 2: message segment
compiler.misc.applicable.method.found.1=\
    #{0} applicable method found: {1}\n\
    ({2})

# 0: number, 1: symbol, 2: message segment
compiler.misc.not.applicable.method.found=\
    #{0} not applicable method found: {1}\n\
    ({2})

# 0: type
compiler.misc.partial.inst.sig=\
    partially instantiated to: {0}

# 0: name, 1: symbol, 2: number, 3: string (method resolution phase), 4: list of type or message segment, 5: list of type or message segment
compiler.note.verbose.resolve.multi=\
    resolving method {0} in type {1} to candidate {2}\n\
    phase: {3}\n\
    with actuals: {4}\n\
    with type-args: {5}\n\
    candidates:

# 0: name, 1: symbol, 2: unused, 3: string (method resolution phase), 4: list of type or message segment, 5: list of type or message segment
compiler.note.verbose.resolve.multi.1=\
    erroneous resolution for method {0} in type {1}\n\
    phase: {3}\n\
    with actuals: {4}\n\
    with type-args: {5}\n\
    candidates:

# 0: symbol, 1: type, 2: type
compiler.note.deferred.method.inst=\
    Deferred instantiation of method {0}\n\
    instantiated signature: {1}\n\
    target-type: {2}

########################################
# Diagnostics for lambda deduplication
# used by LambdaToMethod (debug only)
########################################

# 0: symbol
compiler.note.verbose.l2m.deduplicate=\
    deduplicating lambda implementation method {0}

########################################
# Diagnostics for method reference search
# results used by Resolve (debug only)
########################################

# 0: fragment, 1: string, 2: number
compiler.note.method.ref.search.results.multi=\
    {0} search results for {1}, with most specific {2}\n\
    applicable candidates:

# 0: number, 1: fragment, 2: symbol
compiler.misc.applicable.method.found.2=\
    #{0} applicable method found: {1} {2}

# 0: number, 1: fragment, 2: symbol, 3: message segment
compiler.misc.applicable.method.found.3=\
    #{0} applicable method found: {1} {2}\n\
    ({3})

compiler.misc.static=\
    static

compiler.misc.non.static=\
    non-static

compiler.misc.bound=\
    bound

compiler.misc.unbound=\
    unbound

########################################
# Diagnostics for where clause implementation
# used by the RichDiagnosticFormatter.
########################################

compiler.misc.type.null=\
    <null>

# X#n (where n is an int id) is disambiguated tvar name
# 0: name, 1: number
compiler.misc.type.var=\
    {0}#{1}

# CAP#n (where n is an int id) is an abbreviation for 'captured type'
# 0: number
compiler.misc.captured.type=\
    CAP#{0}

# <INT#n> (where n is an int id) is an abbreviation for 'intersection type'
# 0: number
compiler.misc.intersection.type=\
    INT#{0}

# where clause for captured type: contains upper ('extends {1}') and lower
# ('super {2}') bound along with the wildcard that generated this captured type ({3})
# 0: type, 1: type, 2: type, 3: type
compiler.misc.where.captured=\
    {0} extends {1} super: {2} from capture of {3}

# compact where clause for captured type: contains upper ('extends {1}') along
# with the wildcard that generated this captured type ({3})
# 0: type, 1: type, 2: unused, 3: type
compiler.misc.where.captured.1=\
    {0} extends {1} from capture of {3}

# where clause for type variable: contains upper bound(s) ('extends {1}') along with
# the kindname ({2}) and location ({3}) in which the typevar has been declared
# 0: type, 1: list of type, 2: symbol kind, 3: symbol
compiler.misc.where.typevar=\
    {0} extends {1} declared in {2} {3}

# compact where clause for type variable: contains the kindname ({2}) and location ({3})
# in which the typevar has been declared
# 0: type, 1: list of type, 2: symbol kind, 3: symbol
compiler.misc.where.typevar.1=\
    {0} declared in {2} {3}

# where clause for fresh type variable: contains upper bound(s) ('extends {1}').
# Since a fresh type-variable is synthetic - there's no location/kindname here.
# 0: type, 1: list of type
compiler.misc.where.fresh.typevar=\
    {0} extends {1}

# where clause for type variable: contains all the upper bound(s) ('extends {1}')
# of this intersection type
# 0: type, 1: list of type
compiler.misc.where.intersection=\
    {0} extends {1}

### Where clause headers ###
compiler.misc.where.description.captured=\
    where {0} is a fresh type-variable:

# 0: set of type
compiler.misc.where.description.typevar=\
    where {0} is a type-variable:

# 0: set of type
compiler.misc.where.description.intersection=\
    where {0} is an intersection type:

# 0: set of type
compiler.misc.where.description.captured.1=\
    where {0} are fresh type-variables:

# 0: set of type
compiler.misc.where.description.typevar.1=\
    where {0} are type-variables:

# 0: set of type
compiler.misc.where.description.intersection.1=\
    where {0} are intersection types:

###
# errors related to doc comments

compiler.err.dc.bad.entity=\
    bad HTML entity

compiler.err.dc.bad.inline.tag=\
    incorrect use of inline tag

compiler.err.dc.identifier.expected=\
    identifier expected

compiler.err.dc.invalid.html=\
    invalid HTML

compiler.err.dc.malformed.html=\
    malformed HTML

compiler.err.dc.missing.semicolon=\
    semicolon missing

compiler.err.dc.no.content=\
    no content

compiler.err.dc.no.tag.name=\
    no tag name after ''@''

compiler.err.dc.no.url=\
    no URL

compiler.err.dc.no.title=\
    no title

compiler.err.dc.gt.expected=\
    ''>'' expected

compiler.err.dc.ref.bad.parens=\
    unexpected text after parenthesis

compiler.err.dc.ref.syntax.error=\
    syntax error in reference

compiler.err.dc.ref.unexpected.input=\
    unexpected text

compiler.err.dc.unexpected.content=\
    unexpected content

compiler.err.dc.unterminated.inline.tag=\
    unterminated inline tag

compiler.err.dc.unterminated.signature=\
    unterminated signature

compiler.err.dc.unterminated.string=\
    unterminated string

compiler.err.dc.ref.annotations.not.allowed=\
    annotations not allowed

###
# errors related to modules

compiler.err.expected.module=\
    expected ''module''

# 0: symbol
compiler.err.module.not.found=\
    module not found: {0}

# 0: symbol
compiler.warn.module.not.found=\
    module not found: {0}

compiler.err.too.many.modules=\
    too many module declarations found

compiler.err.module.not.found.on.module.source.path=\
    module not found on module source path

compiler.err.not.in.module.on.module.source.path=\
    not in a module on the module source path

# 0: symbol
compiler.err.duplicate.module=\
    duplicate module: {0}

# 0: symbol
compiler.err.duplicate.requires=\
    duplicate requires: {0}

# 0: symbol
compiler.err.conflicting.exports=\
    duplicate or conflicting exports: {0}

# 0: symbol
compiler.err.conflicting.opens=\
    duplicate or conflicting opens: {0}

# 0: symbol
compiler.err.conflicting.exports.to.module=\
    duplicate or conflicting exports to module: {0}

# 0: symbol
compiler.err.conflicting.opens.to.module=\
    duplicate or conflicting opens to module: {0}

compiler.err.no.opens.unless.strong=\
    ''opens'' only allowed in strong modules

# 0: symbol
compiler.err.repeated.provides.for.service=\
    multiple ''provides'' for service {0}

# 0: symbol, 1: symbol
compiler.err.duplicate.provides=\
    duplicate provides: service {0}, implementation {1}

# 0: symbol
compiler.err.duplicate.uses=\
    duplicate uses: {0}

# 0: symbol
compiler.err.service.implementation.is.abstract=\
    the service implementation is an abstract class: {0}

compiler.err.service.implementation.must.be.subtype.of.service.interface=\
    the service implementation type must be a subtype of the service interface type, or \
    have a public static no-args method named "provider" returning the service implementation

compiler.err.service.implementation.provider.return.must.be.subtype.of.service.interface=\
    the "provider" method return type must be a subtype of the service interface type

# 0: symbol
compiler.err.service.implementation.is.inner=\
    the service implementation is an inner class: {0}

# 0: symbol
compiler.err.service.definition.is.enum=\
    the service definition is an enum: {0}

# 0: symbol
compiler.err.service.implementation.doesnt.have.a.no.args.constructor=\
    the service implementation does not have a default constructor: {0}

# 0: symbol
compiler.err.service.implementation.no.args.constructor.not.public=\
    the no arguments constructor of the service implementation is not public: {0}

# 0: symbol
compiler.err.package.empty.or.not.found=\
    package is empty or does not exist: {0}

# 0: symbol
compiler.warn.package.empty.or.not.found=\
    package is empty or does not exist: {0}

compiler.err.no.output.dir=\
    no class output directory specified

compiler.err.unnamed.pkg.not.allowed.named.modules=\
    unnamed package is not allowed in named modules

# 0: name, 1: name
compiler.err.module.name.mismatch=\
    module name {0} does not match expected name {1}

# 0: name, 1: name
compiler.misc.module.name.mismatch=\
    module name {0} does not match expected name {1}

# 0: name
compiler.err.module.non.zero.opens=\
    open module {0} has non-zero opens_count

# 0: name
compiler.misc.module.non.zero.opens=\
    open module {0} has non-zero opens_count

compiler.err.module.decl.sb.in.module-info.java=\
    module declarations should be in a file named module-info.java

# 0: set of string
compiler.err.too.many.patched.modules=\
    too many patched modules ({0}), use --module-source-path

# 0: name, 1: name
compiler.err.file.patched.and.msp=\
    file accessible from both --patch-module and --module-source-path, \
    but belongs to a different module on each path: {0}, {1}

compiler.err.processorpath.no.processormodulepath=\
    illegal combination of -processorpath and --processor-module-path

# 0: symbol
compiler.err.package.in.other.module=\
    package exists in another module: {0}

# 0: symbol, 1: name, 2: symbol, 3: symbol
compiler.err.package.clash.from.requires=\
    module {0} reads package {1} from both {2} and {3}

# 0: name, 1: symbol, 2: symbol
compiler.err.package.clash.from.requires.in.unnamed=\
    the unnamed module reads package {0} from both {1} and {2}

# 0: string
compiler.err.module.not.found.in.module.source.path=\
    module {0} not found in module source path

compiler.err.output.dir.must.be.specified.with.dash.m.option=\
    class output directory must be specified if -m option is used

compiler.err.modulesourcepath.must.be.specified.with.dash.m.option=\
    module source path must be specified if -m option is used

# 0: symbol
compiler.err.service.implementation.not.in.right.module=\
    service implementation must be defined in the same module as the provides directive

# 0: symbol
compiler.err.cyclic.requires=\
    cyclic dependence involving {0}

# 0: fragment, 1: name
compiler.err.duplicate.module.on.path=\
    duplicate module on {0}\nmodule in {1}

# 0: option name, 1: string
compiler.warn.bad.name.for.option=\
    bad name in value for {0} option: ''{1}''

# 0: option name, 1: string
compiler.err.bad.name.for.option=\
    bad name in value for {0} option: ''{1}''

# 0: option name, 1: symbol
compiler.warn.module.for.option.not.found=\
    module name in {0} option not found: {1}

compiler.err.addmods.all.module.path.invalid=\
    --add-modules ALL-MODULE-PATH can only be used when compiling the unnamed module or \
    when compiling in the context of an automatic module

# 0: symbol
compiler.err.add.exports.with.release=\
    exporting a package from system module {0} is not allowed with --release

# 0: symbol
compiler.err.add.reads.with.release=\
    adding read edges for system module {0} is not allowed with --release

compiler.warn.addopens.ignored=\
    --add-opens has no effect at compile time

compiler.misc.locn.module_source_path=\
    module source path

compiler.misc.locn.upgrade_module_path=\
    upgrade module path

compiler.misc.locn.system_modules=\
    system modules

compiler.misc.locn.module_path=\
    application module path

compiler.misc.cant.resolve.modules=\
    cannot resolve modules

compiler.misc.bad.requires.flag=\
    bad requires flag: {0}

# 0: string
compiler.err.invalid.module.specifier=\
    module specifier not allowed: {0}

# 0: symbol
compiler.warn.service.provided.but.not.exported.or.used=\
    service interface provided but not exported or used

# 0: kind name, 1: symbol, 2: symbol
compiler.warn.leaks.not.accessible=\
    {0} {1} in module {2} is not accessible to clients that require this module
# 0: kind name, 1: symbol, 2: symbol
compiler.warn.leaks.not.accessible.unexported=\
    {0} {1} in module {2} is not exported
# 0: kind name, 1: symbol, 2: symbol
compiler.warn.leaks.not.accessible.not.required.transitive=\
    {0} {1} in module {2} is not indirectly exported using ''requires transitive''
# 0: kind name, 1: symbol, 2: symbol
compiler.warn.leaks.not.accessible.unexported.qualified=\
    {0} {1} in module {2} may not be visible to all clients that require this module

###
# errors related to options

# 0: string, 1: string
compiler.err.illegal.argument.for.option=\
    illegal argument for {0}: {1}

compiler.err.match.binding.exists=\
    illegal attempt to redefine an existing match binding

compiler.err.switch.case.unexpected.statement=\
    unexpected statement in case, expected is an expression, a block or a throw statement

compiler.err.switch.mixing.case.types=\
    different case kinds used in the switch

###
# errors related to sealed classes

# permits clause
# 0: fragment
compiler.err.invalid.permits.clause=\
    invalid permits clause\n\
    ({0})

# 0: string
compiler.misc.class.is.not.sealed=\
    {0} must be sealed

# 0: type
compiler.misc.is.a.type.variable=\
    must not include type variables: {0}

# 0: type
compiler.misc.is.duplicated=\
    must not contain duplicates: {0}

# 0: type
compiler.misc.doesnt.extend.sealed=\
    subclass {0} must extend sealed class

compiler.misc.must.not.be.same.class=\
    illegal self-reference in permits clause

# 0: type
compiler.misc.must.not.be.supertype=\
    illegal reference to supertype {0}

# other sealed types related errors

compiler.err.sealed.class.must.have.subclasses=\
    sealed class must have subclasses

# errors in subclasses of sealed classes
# 0: symbol
compiler.err.cant.inherit.from.sealed=\
    class is not allowed to extend sealed class: {0} \
    (as it is not listed in its ''permits'' clause)

# 0: symbol
compiler.err.class.in.unnamed.module.cant.extend.sealed.in.diff.package=\
    class {0} in unnamed module cannot extend a sealed class in a different package

# 0: symbol, 1: symbol
compiler.err.class.in.module.cant.extend.sealed.in.diff.module=\
    class {0} in module {1} cannot extend a sealed class in a different module

# 0: symbol
compiler.err.non.sealed.with.no.sealed.supertype=\
    non-sealed modifier not allowed here\n\
    (class {0} does not have any sealed supertypes)

compiler.err.non.sealed.sealed.or.final.expected=\
    sealed, non-sealed or final modifiers expected

compiler.err.non.sealed.or.sealed.expected=\
    sealed or non-sealed modifiers expected

compiler.err.sealed.or.non.sealed.local.classes.not.allowed=\
    sealed or non-sealed local classes are not allowed

# 0: fragment
compiler.err.local.classes.cant.extend.sealed=\
    {0} classes must not extend sealed classes\

compiler.misc.anonymous=\
    anonymous

compiler.misc.local=\
    local

###
# errors related to records

# record components
compiler.err.record.cant.declare.field.modifiers=\
    record components cannot have modifiers

# 0: symbol
compiler.err.illegal.record.component.name=\
    illegal record component name {0}

compiler.err.record.component.and.old.array.syntax=\
    legacy array notation not allowed on record components

# accessor methods
# 0: symbol, 1: fragment
compiler.err.invalid.accessor.method.in.record=\
    invalid accessor method in record {0}\n\
    ({1})

compiler.misc.method.must.be.public=\
    accessor method must be public

# 0: symbol, 1: symbol
compiler.misc.accessor.return.type.doesnt.match=\
    return type of accessor method {0} must match the type of record component {1}

compiler.misc.accessor.method.cant.throw.exception=\
    throws clause not allowed for accessor method

compiler.misc.accessor.method.must.not.be.generic=\
    accessor method must not be generic

compiler.misc.accessor.method.must.not.be.static=\
    accessor method must not be static

# canonical constructors
# 0: fragment, 1: name, 2: fragment
compiler.err.invalid.canonical.constructor.in.record=\
    invalid {0} constructor in record {1}\n\
    ({2})

compiler.misc.canonical=\
    canonical

compiler.misc.compact=\
    compact

# 0: fragment
compiler.misc.throws.clause.not.allowed.for.canonical.constructor=\
    throws clause not allowed for {0} constructor

compiler.misc.canonical.with.name.mismatch=\
    invalid parameter names in canonical constructor

compiler.misc.canonical.cant.have.return.statement=\
    compact constructor must not have return statements

compiler.misc.canonical.must.not.declare.type.variables=\
    canonical constructor must not declare type variables

compiler.misc.type.must.be.identical.to.corresponding.record.component.type=\
    type and arity must match that of the corresponding record component\

compiler.misc.canonical.must.not.contain.explicit.constructor.invocation=\
    canonical constructor must not contain explicit constructor invocation

# 0: set of flag or string
compiler.misc.canonical.must.not.have.stronger.access=\
    attempting to assign stronger access privileges; was {0}

# other
compiler.err.record.cannot.declare.instance.fields=\
    field declaration must be static\n\
    (consider replacing field with record component)

# 0: symbol
compiler.err.invalid.supertype.record=\
    classes cannot directly extend {0}

# 0: symbol
compiler.err.first.statement.must.be.call.to.another.constructor=\
    constructor is not canonical, so its first statement must invoke another constructor of class {0}

compiler.err.instance.initializer.not.allowed.in.records=\
    instance initializers not allowed in records

compiler.err.static.declaration.not.allowed.in.inner.classes=\
    static declarations not allowed in inner classes

compiler.err.record.patterns.annotations.not.allowed=\
    annotations not allowed on record patterns

############################################
# messages previously at javac.properties

compiler.err.empty.A.argument=\
    -A requires an argument; use ''-Akey'' or ''-Akey=value''

# 0: string
compiler.err.invalid.A.key=\
    key in annotation processor option ''{0}'' is not a dot-separated sequence of identifiers

# 0: string
compiler.err.invalid.flag=\
    invalid flag: {0}

compiler.err.profile.bootclasspath.conflict=\
    profile and bootclasspath options cannot be used together

# 0: string
compiler.err.invalid.profile=\
    invalid profile: {0}

# 0: string
compiler.err.invalid.target=\
    invalid target release: {0}

# 0: option name, 1: target
compiler.err.option.not.allowed.with.target=\
    option {0} not allowed with target {1}

# 0: string
compiler.err.option.too.many=\
    option {0} can only be specified once

compiler.err.no.source.files=\
    no source files

compiler.err.no.source.files.classes=\
    no source files or class names

# 0: string
compiler.err.req.arg=\
    {0} requires an argument

# 0: string
compiler.err.invalid.source=\
    invalid source release: {0}

# 0: string, 1: string
compiler.err.error.writing.file=\
    error writing {0}; {1}

compiler.err.sourcepath.modulesourcepath.conflict=\
    cannot specify both --source-path and --module-source-path

# 0: string, 1: target
compiler.warn.source.target.conflict=\
    source release {0} requires target release {1}

# 0: string, 1: target
compiler.warn.target.default.source.conflict=\
    target release {0} conflicts with default source release {1}

# 0: profile, 1: target
compiler.warn.profile.target.conflict=\
    profile {0} is not valid for target release {1}

# 0: string
compiler.err.file.not.directory=\
    not a directory: {0}

# 0: object
compiler.err.file.not.file=\
    not a file: {0}

compiler.err.two.class.loaders.1=\
    javac is split between multiple class loaders: check your configuration

# 0: url, 1: url
compiler.err.two.class.loaders.2=\
    javac is split between multiple class loaders:\n\
    one class comes from file: {0}\n\
    while javac comes from {1}

# 0: string, 1: string
compiler.err.bad.value.for.option=\
    bad value for {0} option: ''{1}''

# 0: string
compiler.err.no.value.for.option=\
    no value for {0} option

# 0: string
compiler.err.repeated.value.for.patch.module=\
    --patch-module specified more than once for module {0}

# 0: string
compiler.err.repeated.value.for.module.source.path=\
    --module-source-path specified more than once for module {0}

compiler.err.multiple.values.for.module.source.path=\
    --module-source-path specified more than once with a pattern argument

# 0: string
compiler.err.unmatched.quote=\
    unmatched quote in environment variable {0}

# 0: option name
compiler.err.release.bootclasspath.conflict=\
    option {0} cannot be used together with --release

# 0: string
compiler.err.unsupported.release.version=\
    release version {0} not supported

# 0: string
compiler.err.file.not.found=\
    file not found: {0}

# 0: string, 1: source
compiler.err.preview.not.latest=\
    invalid source release {0} with --enable-preview\n\
    (preview language features are only supported for release {1})

compiler.err.preview.without.source.or.release=\
    --enable-preview must be used with either -source or --release

# 0: symbol
compiler.err.deconstruction.pattern.only.records=\
    deconstruction patterns can only be applied to records, {0} is not a record

compiler.err.deconstruction.pattern.var.not.allowed=\
    deconstruction patterns can only be applied to records, var is not allowed

# 0: list of type, 1: list of type
compiler.err.incorrect.number.of.nested.patterns=\
    incorrect number of nested patterns\n\
    required: {0}\n\
    found: {1}

# 0: kind name, 1: symbol
compiler.warn.declared.using.preview=\
    {0} {1} is declared using a preview feature, which may be removed in a future release.

compiler.warn.attempt.to.synchronize.on.instance.of.value.based.class=\
    attempt to synchronize on an instance of a value-based class

# 0: type
compiler.err.enclosing.class.type.non.denotable=\
    enclosing class type: {0}\n\
    is non-denotable, try casting to a denotable type<|MERGE_RESOLUTION|>--- conflicted
+++ resolved
@@ -3160,13 +3160,11 @@
 compiler.misc.feature.deconstruction.patterns=\
     deconstruction patterns
 
-<<<<<<< HEAD
+compiler.misc.feature.unnamed.variables=\
+    unnamed variables
+
 compiler.misc.feature.primitive.patterns=\
     primitive patterns
-=======
-compiler.misc.feature.unnamed.variables=\
-    unnamed variables
->>>>>>> 94eb44b1
 
 compiler.misc.feature.records=\
     records
