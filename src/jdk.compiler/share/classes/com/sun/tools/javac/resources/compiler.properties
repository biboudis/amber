#
# Copyright (c) 1999, 2018, Oracle and/or its affiliates. All rights reserved.
# DO NOT ALTER OR REMOVE COPYRIGHT NOTICES OR THIS FILE HEADER.
#
# This code is free software; you can redistribute it and/or modify it
# under the terms of the GNU General Public License version 2 only, as
# published by the Free Software Foundation.  Oracle designates this
# particular file as subject to the "Classpath" exception as provided
# by Oracle in the LICENSE file that accompanied this code.
#
# This code is distributed in the hope that it will be useful, but WITHOUT
# ANY WARRANTY; without even the implied warranty of MERCHANTABILITY or
# FITNESS FOR A PARTICULAR PURPOSE.  See the GNU General Public License
# version 2 for more details (a copy is included in the LICENSE file that
# accompanied this code).
#
# You should have received a copy of the GNU General Public License version
# 2 along with this work; if not, write to the Free Software Foundation,
# Inc., 51 Franklin St, Fifth Floor, Boston, MA 02110-1301 USA.
#
# Please contact Oracle, 500 Oracle Parkway, Redwood Shores, CA 94065 USA
# or visit www.oracle.com if you need additional information or have any
# questions.
#

# Messages in this file which use "placeholders" for values (e.g. {0}, {1})
# are preceded by a stylized comment describing the type of the corresponding
# values.
# The simple types currently in use are:
#
# annotation        annotation compound
# boolean           true or false
# diagnostic        a sub-message; see compiler.misc.*
# fragment          similar to 'message segment', but with more specific type
# modifier          a Java modifier; e.g. public, private, protected
# file              a file URL
# file object       a file URL - similar to 'file' but typically used for source/class files, hence more specific
# flag              a Flags.Flag instance
# name              a name, typically a Java identifier
# number            an integer
# option name       the name of a command line option
# path              a path
# profile           a profile name
# source            a source version number, such as 1.5, 1.6, 1.7, taken from a com.sun.tools.javac.code.Source
# source version    a source version number, such as 1.5, 1.6, 1.7, taken from a javax.lang.model.SourceVersion
# string            a general string
# symbol            the name of a declared type
# symbol kind       the kind of a symbol (i.e. method, variable)
# kind name         an informative description of the kind of a declaration; see compiler.misc.kindname.*
# target            a target version number, such as 1.5, 1.6, 1.7, taken from a com.sun.tools.javac.jvm.Target
# token             the name of a non-terminal in source code; see compiler.misc.token.*
# tree tag          the name of a non-terminal in source code; see compiler.misc.token.*
# type              a Java type; e.g. int, X, X<T>
# url               a URL
# object            a Java object (unspecified)
# unused            the value is not used in this message
#
# The following compound types are also used:
#
# collection of X   a comma-separated collection of items; e.g. collection of type
# list of X         a comma-separated list of items; e.g. list of type
# set of X          a comma-separated set of items; e.g. set of modifier
#
# These may be composed:
#
# list of type or message segment
#
# The following type aliases are supported:
#
# message segment --> diagnostic or fragment
# file name --> file, path or file object
#
# Custom comments are supported in parenthesis i.e.
#
# number (classfile major version)
#
# These comments are used internally in order to generate an enum-like class declaration containing
# a method/field for each of the diagnostic keys listed here. Those methods/fields can then be used
# by javac code to build diagnostics in a type-safe fashion.
#
# In addition, these comments are verified by the jtreg test test/tools/javac/diags/MessageInfo,
# using info derived from the collected set of examples in test/tools/javac/diags/examples.
# MessageInfo can also be run as a standalone utility providing more facilities
# for manipulating this file. For more details, see MessageInfo.java.

##
## errors
##

# 0: symbol
compiler.err.abstract.cant.be.instantiated=\
    {0} is abstract; cannot be instantiated

compiler.err.abstract.meth.cant.have.body=\
    abstract methods cannot have a body

# 0: kind name, 1: symbol
compiler.err.already.annotated=\
    {0} {1} has already been annotated

# 0: kind name, 1: symbol, 2: kind name, 3: symbol
compiler.err.already.defined=\
    {0} {1} is already defined in {2} {3}

# 0: kind name, 1: symbol, 2: kind name, 3: kind name, 4: symbol
compiler.err.already.defined.in.clinit=\
    {0} {1} is already defined in {2} of {3} {4}

# 0: symbol
compiler.err.already.defined.single.import=\
    a type with the same simple name is already defined by the single-type-import of {0}

# 0: symbol
compiler.err.already.defined.static.single.import=\
    a type with the same simple name is already defined by the static single-type-import of {0}

# 0: symbol
compiler.err.already.defined.this.unit=\
    {0} is already defined in this compilation unit

# 0: type, 1: list of name
compiler.err.annotation.missing.default.value=\
    annotation @{0} is missing a default value for the element ''{1}''

# 0: type, 1: list of name
compiler.err.annotation.missing.default.value.1=\
    annotation @{0} is missing default values for elements {1}

# 0: type
compiler.err.annotation.not.valid.for.type=\
    annotation not valid for an element of type {0}

compiler.err.annotation.type.not.applicable=\
    annotation type not applicable to this kind of declaration

# 0: type
compiler.err.annotation.type.not.applicable.to.type=\
    annotation @{0} not applicable in this type context

compiler.err.annotation.value.must.be.annotation=\
    annotation value must be an annotation

compiler.err.annotation.value.must.be.class.literal=\
    annotation value must be a class literal

compiler.err.annotation.value.must.be.name.value=\
    annotation values must be of the form ''name=value''

compiler.err.annotation.value.not.allowable.type=\
    annotation value not of an allowable type

compiler.err.expression.not.allowable.as.annotation.value=\
    expression not allowed as annotation value

compiler.err.anon.class.impl.intf.no.args=\
    anonymous class implements interface; cannot have arguments

compiler.err.anon.class.impl.intf.no.typeargs=\
    anonymous class implements interface; cannot have type arguments

compiler.err.anon.class.impl.intf.no.qual.for.new=\
    anonymous class implements interface; cannot have qualifier for new

compiler.err.cant.inherit.from.anon=\
    cannot inherit from anonymous class

# 0: symbol, 1: symbol, 2: symbol
compiler.err.array.and.varargs=\
    cannot declare both {0} and {1} in {2}

compiler.err.array.dimension.missing=\
    array dimension missing

compiler.err.illegal.array.creation.both.dimension.and.initialization=\
    array creation with both dimension expression and initialization is illegal

# 0: type
compiler.err.array.req.but.found=\
    array required, but {0} found

compiler.err.attribute.value.must.be.constant=\
    element value must be a constant expression

# 0: string (statement type)
compiler.err.bad.initializer=\
    bad initializer for {0}

compiler.err.break.outside.switch.loop=\
    break outside switch or loop

compiler.err.break.missing.value=\
    missing break value

compiler.err.break.outside.switch.expression=\
    break outside of enclosing switch expression

compiler.err.continue.outside.switch.expression=\
    continue outside of enclosing switch expression

compiler.err.return.outside.switch.expression=\
    return outside of enclosing switch expression

# 0: name
compiler.err.break.ambiguous.target=\
    ambiguous reference to ''{0}''\n\
    (''{0}'' is both a label and an expression)

# 0: tree tag
compiler.err.break.expr.not.immediate=\
    value break not supported in ''{0}''

compiler.err.break.complex.value.no.switch.expression=\
    unexpected value break

compiler.err.switch.expression.empty=\
    switch expression does not have any case clauses

# 0: name
compiler.err.call.must.be.first.stmt.in.ctor=\
    call to {0} must be first statement in constructor

# 0: symbol kind, 1: name, 2: list of type or message segment, 3: list of type or message segment, 4: symbol kind, 5: type, 6: message segment
compiler.err.cant.apply.symbol=\
    {0} {1} in {4} {5} cannot be applied to given types;\n\
    required: {2}\n\
    found: {3}\n\
    reason: {6}

# 0: symbol kind, 1: name, 2: list of type
compiler.err.cant.apply.symbols=\
    no suitable {0} found for {1}({2})

# 0: symbol kind, 1: name, 2: list of type or message segment, 3: list of type or message segment, 4: symbol kind, 5: type, 6: message segment
compiler.misc.cant.apply.symbol=\
    {0} {1} in {4} {5} cannot be applied to given types\n\
    required: {2}\n\
    found: {3}\n\
    reason: {6}

# 0: symbol kind, 1: name, 2: list of type
compiler.misc.cant.apply.symbols=\
    no suitable {0} found for {1}({2})

# 0: kind name, 1: symbol
compiler.misc.no.abstracts=\
    no abstract method found in {0} {1}

# 0: kind name, 1: symbol
compiler.misc.incompatible.abstracts=\
    multiple non-overriding abstract methods found in {0} {1}

compiler.err.bad.functional.intf.anno=\
    Unexpected @FunctionalInterface annotation

# 0: message segment
compiler.err.bad.functional.intf.anno.1=\
    Unexpected @FunctionalInterface annotation\n\
    {0}

# 0: message segment
compiler.err.anonymous.diamond.method.does.not.override.superclass=\
    method does not override or implement a method from a supertype\n\
    {0}

# 0: symbol
compiler.misc.not.a.functional.intf=\
    {0} is not a functional interface

# 0: symbol, 1: message segment
compiler.misc.not.a.functional.intf.1=\
    {0} is not a functional interface\n\
    {1}

# 0: type, 1: kind name, 2: symbol
compiler.misc.invalid.generic.lambda.target=\
    invalid functional descriptor for lambda expression\n\
    method {0} in {1} {2} is generic

# 0: kind name, 1: symbol
compiler.misc.incompatible.descs.in.functional.intf=\
    incompatible function descriptors found in {0} {1}

# 0: name, 1: list of type, 2: type, 3: list of type
compiler.misc.descriptor=\
    descriptor: {2} {0}({1})

# 0: name, 1: list of type, 2: type, 3: list of type
compiler.misc.descriptor.throws=\
    descriptor: {2} {0}({1}) throws {3}

# 0: type
compiler.misc.no.suitable.functional.intf.inst=\
    cannot infer functional interface descriptor for {0}

# 0: message segment
compiler.misc.bad.intersection.target.for.functional.expr=\
    bad intersection type target for lambda or method reference\n\
    {0}

# 0: symbol or type
compiler.misc.not.an.intf.component=\
    component type {0} is not an interface

# 0: kind name, 1: message segment
compiler.err.invalid.mref=\
    invalid {0} reference\n\
    {1}

# 0: kind name, 1: message segment
compiler.misc.invalid.mref=\
    invalid {0} reference\n\
    {1}

compiler.misc.static.mref.with.targs=\
    parameterized qualifier on static method reference

# 0: symbol
compiler.err.cant.assign.val.to.final.var=\
    cannot assign a value to final variable {0}

compiler.err.cant.assign.val.to.this=\
    cannot assign to ''this''

# 0: symbol, 1: message segment
compiler.err.cant.ref.non.effectively.final.var=\
    local variables referenced from {1} must be final or effectively final

compiler.err.try.with.resources.expr.needs.var=\
    the try-with-resources resource must either be a variable declaration or an expression denoting \
a reference to a final or effectively final variable

# 0: symbol
compiler.err.try.with.resources.expr.effectively.final.var=\
    variable {0} used as a try-with-resources resource neither final nor effectively final


compiler.misc.lambda=\
    a lambda expression

compiler.misc.inner.cls=\
    an inner class

# 0: type
compiler.err.cant.deref=\
    {0} cannot be dereferenced

compiler.err.cant.extend.intf.annotation=\
    ''extends'' not allowed for @interfaces

compiler.err.annotation.decl.not.allowed.here=\
    annotation type declaration not allowed here

# 0: symbol
compiler.err.cant.inherit.from.final=\
    cannot inherit from final {0}

# 0: symbol or string
compiler.err.cant.ref.before.ctor.called=\
    cannot reference {0} before supertype constructor has been called

compiler.err.cant.select.static.class.from.param.type=\
    cannot select a static class from a parameterized type

# 0: symbol, 1: string, 2: string
compiler.err.cant.inherit.diff.arg=\
    {0} cannot be inherited with different arguments: <{1}> and <{2}>

compiler.err.catch.without.try=\
    ''catch'' without ''try''

# 0: kind name, 1: symbol
compiler.err.clash.with.pkg.of.same.name=\
    {0} {1} clashes with package of same name

compiler.err.class.not.allowed=\
    class, interface or enum declaration not allowed here

compiler.err.const.expr.req=\
    constant expression required

compiler.err.cont.outside.loop=\
    continue outside of loop

# 0: symbol or type
compiler.err.cyclic.inheritance=\
    cyclic inheritance involving {0}

# 0: symbol
compiler.err.cyclic.annotation.element=\
    type of element {0} is cyclic

# 0: symbol
compiler.err.call.to.super.not.allowed.in.enum.ctor=\
    call to super not allowed in enum constructor

# 0: type
compiler.err.no.superclass=\
    {0} has no superclass.

# 0: symbol, 1: type, 2: symbol, 3: type, 4: type
compiler.err.concrete.inheritance.conflict=\
    methods {0} from {1} and {2} from {3} are inherited with the same signature

compiler.err.default.allowed.in.intf.annotation.member=\
    default value only allowed in an annotation type declaration

# 0: symbol
compiler.err.doesnt.exist=\
    package {0} does not exist

# 0: type
compiler.err.duplicate.annotation.invalid.repeated=\
    annotation {0} is not a valid repeatable annotation

# 0: name, 1: type
compiler.err.duplicate.annotation.member.value=\
    duplicate element ''{0}'' in annotation @{1}.

# 0: type
compiler.err.duplicate.annotation.missing.container=\
    {0} is not a repeatable annotation type

# 0: symbol
compiler.err.invalid.repeatable.annotation=\
    duplicate annotation: {0} is annotated with an invalid @Repeatable annotation

# 0: symbol or type
compiler.err.invalid.repeatable.annotation.no.value=\
    {0} is not a valid @Repeatable, no value element method declared

# 0: type, 1: number
compiler.err.invalid.repeatable.annotation.multiple.values=\
    {0} is not a valid @Repeatable, {1} element methods named ''value'' declared

# 0: type
compiler.err.invalid.repeatable.annotation.invalid.value=\
    {0} is not a valid @Repeatable: invalid value element

# 0: symbol or type, 1: type, 2: type
compiler.err.invalid.repeatable.annotation.value.return=\
    containing annotation type ({0}) must declare an element named ''value'' of type {2}

# 0: symbol or type, 1: symbol
compiler.err.invalid.repeatable.annotation.elem.nondefault=\
    containing annotation type ({0}) does not have a default value for element {1}

# 0: symbol, 1: string, 2: symbol, 3: string
compiler.err.invalid.repeatable.annotation.retention=\
    retention of containing annotation type ({0}) is shorter than the retention of repeatable annotation type ({2})

# 0: symbol, 1: symbol
compiler.err.invalid.repeatable.annotation.not.documented=\
    repeatable annotation type ({1}) is @Documented while containing annotation type ({0}) is not

# 0: symbol, 1: symbol
compiler.err.invalid.repeatable.annotation.not.inherited=\
    repeatable annotation type ({1}) is @Inherited while containing annotation type ({0}) is not

# 0: symbol, 1: symbol
compiler.err.invalid.repeatable.annotation.incompatible.target=\
    containing annotation type ({0}) is applicable to more targets than repeatable annotation type ({1})

# 0: symbol
compiler.err.invalid.repeatable.annotation.repeated.and.container.present=\
    container {0} must not be present at the same time as the element it contains

# 0: type, 1: symbol
compiler.err.invalid.repeatable.annotation.not.applicable=\
    container {0} is not applicable to element {1}

# 0: type
compiler.err.invalid.repeatable.annotation.not.applicable.in.context=\
    container {0} is not applicable in this type context

# 0: name
compiler.err.duplicate.class=\
    duplicate class: {0}

# 0: name, 1: name
compiler.err.same.binary.name=\
    classes: {0} and {1} have the same binary name

compiler.err.duplicate.case.label=\
    duplicate case label

compiler.err.duplicate.default.label=\
    duplicate default label

compiler.err.else.without.if=\
    ''else'' without ''if''

compiler.err.empty.char.lit=\
    empty character literal

# 0: symbol
compiler.err.encl.class.required=\
    an enclosing instance that contains {0} is required

compiler.err.enum.annotation.must.be.enum.constant=\
    an enum annotation value must be an enum constant

compiler.err.enum.cant.be.instantiated=\
    enum types may not be instantiated

compiler.err.enum.label.must.be.unqualified.enum=\
    an enum switch case label must be the unqualified name of an enumeration constant

compiler.err.enum.no.subclassing=\
    classes cannot directly extend java.lang.Enum

compiler.err.enum.types.not.extensible=\
    enum types are not extensible

compiler.err.enum.no.finalize=\
    enums cannot have finalize methods

# 0: file name, 1: string
compiler.err.error.reading.file=\
    error reading {0}; {1}

# 0: type
compiler.err.except.already.caught=\
    exception {0} has already been caught

# 0: type
compiler.err.except.never.thrown.in.try=\
    exception {0} is never thrown in body of corresponding try statement

# 0: symbol
compiler.err.final.parameter.may.not.be.assigned=\
    final parameter {0} may not be assigned

# 0: symbol
compiler.err.try.resource.may.not.be.assigned=\
    auto-closeable resource {0} may not be assigned

# 0: symbol
compiler.err.multicatch.parameter.may.not.be.assigned=\
    multi-catch parameter {0} may not be assigned

# 0: type, 1: type
compiler.err.multicatch.types.must.be.disjoint=\
    Alternatives in a multi-catch statement cannot be related by subclassing\n\
    Alternative {0} is a subclass of alternative {1}

compiler.err.finally.without.try=\
    ''finally'' without ''try''

# 0: type, 1: message segment
compiler.err.foreach.not.applicable.to.type=\
    for-each not applicable to expression type\n\
    required: {1}\n\
    found:    {0}

compiler.err.fp.number.too.large=\
    floating point number too large

compiler.err.fp.number.too.small=\
    floating point number too small

compiler.err.generic.array.creation=\
    generic array creation

compiler.err.generic.throwable=\
    a generic class may not extend java.lang.Throwable

# 0: symbol
compiler.err.icls.cant.have.static.decl=\
    Illegal static declaration in inner class {0}\n\
    modifier \''static\'' is only allowed in constant variable declarations

# 0: string
compiler.err.illegal.char=\
    illegal character: ''{0}''

# 0: string, 1: string
compiler.err.illegal.char.for.encoding=\
    unmappable character (0x{0}) for encoding {1}

# 0: set of flag, 1: set of flag
compiler.err.illegal.combination.of.modifiers=\
    illegal combination of modifiers: {0} and {1}

compiler.err.illegal.enum.static.ref=\
    illegal reference to static field from initializer

compiler.err.illegal.esc.char=\
    illegal escape character

compiler.err.illegal.forward.ref=\
    illegal forward reference

# 0: symbol, 1: object
compiler.err.not.in.profile=\
    {0} is not available in profile ''{1}''

# 0: symbol
compiler.warn.forward.ref=\
    reference to variable ''{0}'' before it has been initialized

compiler.err.illegal.self.ref=\
    self-reference in initializer

# 0: symbol
compiler.warn.self.ref=\
    self-reference in initializer of variable ''{0}''

compiler.err.illegal.generic.type.for.instof=\
    illegal generic type for instanceof

# 0: type
compiler.err.illegal.initializer.for.type=\
    illegal initializer for {0}

compiler.err.illegal.line.end.in.char.lit=\
    illegal line end in character literal

compiler.err.illegal.nonascii.digit=\
    illegal non-ASCII digit

compiler.err.illegal.underscore=\
    illegal underscore

compiler.err.illegal.dot=\
    illegal ''.''

# 0: symbol
compiler.err.illegal.qual.not.icls=\
    illegal qualifier; {0} is not an inner class

compiler.err.illegal.start.of.expr=\
    illegal start of expression

compiler.err.illegal.start.of.stmt=\
    illegal start of statement

compiler.err.illegal.start.of.type=\
    illegal start of type

compiler.err.illegal.parenthesized.expression=\
    illegal parenthesized expression

compiler.err.illegal.unicode.esc=\
    illegal unicode escape

# 0: symbol
compiler.err.import.requires.canonical=\
    import requires canonical name for {0}

compiler.err.improperly.formed.type.param.missing=\
    improperly formed type, some parameters are missing

compiler.err.improperly.formed.type.inner.raw.param=\
    improperly formed type, type arguments given on a raw type

# 0: type, 1: type
compiler.err.incomparable.types=\
    incomparable types: {0} and {1}

# 0: string
compiler.err.int.number.too.large=\
    integer number too large

compiler.err.intf.annotation.members.cant.have.params=\
    elements in annotation type declarations cannot declare formal parameters

# 0: symbol
compiler.err.intf.annotation.cant.have.type.params=\
    annotation type {0} cannot be generic

compiler.err.intf.annotation.members.cant.have.type.params=\
    elements in annotation type declarations cannot be generic methods

# 0: symbol, 1: type
compiler.err.intf.annotation.member.clash=\
    annotation type {1} declares an element with the same name as method {0}

compiler.err.intf.expected.here=\
    interface expected here

compiler.err.intf.meth.cant.have.body=\
    interface abstract methods cannot have body

compiler.err.invalid.annotation.member.type=\
    invalid type for annotation type element

compiler.err.invalid.binary.number=\
    binary numbers must contain at least one binary digit

compiler.err.invalid.hex.number=\
    hexadecimal numbers must contain at least one hexadecimal digit

compiler.err.invalid.meth.decl.ret.type.req=\
    invalid method declaration; return type required

compiler.err.varargs.and.old.array.syntax=\
    legacy array notation not allowed on variable-arity parameter

compiler.err.varargs.and.receiver =\
    varargs notation not allowed on receiver parameter

compiler.err.varargs.must.be.last =\
    varargs parameter must be the last parameter

compiler.err.array.and.receiver =\
    legacy array notation not allowed on receiver parameter

compiler.err.wrong.receiver =\
    wrong receiver parameter name

compiler.err.variable.not.allowed=\
    variable declaration not allowed here

# 0: name
compiler.err.label.already.in.use=\
    label {0} already in use

# 0: symbol
compiler.err.local.var.accessed.from.icls.needs.final=\
    local variable {0} is accessed from within inner class; needs to be declared final

compiler.err.local.enum=\
    enum types must not be local

compiler.err.cannot.create.array.with.type.arguments=\
    cannot create array with type arguments

compiler.err.cannot.create.array.with.diamond=\
    cannot create array with ''<>''

compiler.err.invalid.module.directive=\
  module directive keyword or ''}'' expected

#
# limits.  We don't give the limits in the diagnostic because we expect
# them to change, yet we want to use the same diagnostic.  These are all
# detected during code generation.
#
compiler.err.limit.code=\
    code too large

compiler.err.limit.code.too.large.for.try.stmt=\
    code too large for try statement

compiler.err.limit.dimensions=\
    array type has too many dimensions

compiler.err.limit.locals=\
    too many local variables

compiler.err.limit.parameters=\
    too many parameters

compiler.err.limit.pool=\
    too many constants

compiler.err.limit.pool.in.class=\
    too many constants in class {0}

compiler.err.limit.stack=\
    code requires too much stack

compiler.err.limit.string=\
    constant string too long

# 0: string
compiler.err.limit.string.overflow=\
    UTF8 representation for string \"{0}...\" is too long for the constant pool

compiler.err.malformed.fp.lit=\
    malformed floating point literal

compiler.err.method.does.not.override.superclass=\
    method does not override or implement a method from a supertype

compiler.err.static.methods.cannot.be.annotated.with.override=\
    static methods cannot be annotated with @Override

compiler.err.missing.meth.body.or.decl.abstract=\
    missing method body, or declare abstract

compiler.err.missing.ret.stmt=\
    missing return statement

# 0: type
compiler.misc.missing.ret.val=\
    missing return value

compiler.misc.unexpected.ret.val=\
    unexpected return value

# 0: set of flag
compiler.err.mod.not.allowed.here=\
    modifier {0} not allowed here

# 0: name
compiler.err.modifier.not.allowed.here=\
    modifier {0} not allowed here

compiler.err.intf.not.allowed.here=\
    interface not allowed here

compiler.err.enums.must.be.static=\
    enum declarations allowed only in static contexts

# 0: symbol, 1: symbol
compiler.err.name.clash.same.erasure=\
    name clash: {0} and {1} have the same erasure

# 0: name, 1: list of type, 2: symbol, 3: name, 4: list of type, 5: symbol
compiler.err.name.clash.same.erasure.no.override=\
    name clash: {0}({1}) in {2} and {3}({4}) in {5} have the same erasure, yet neither overrides the other

# 0: string, 1: name, 2: name, 3: list of type, 4: symbol, 5: name, 6: list of type, 7: symbol
compiler.err.name.clash.same.erasure.no.override.1=\
    name clash: {0} {1} has two methods with the same erasure, yet neither overrides the other\n\
    first method:  {2}({3}) in {4}\n\
    second method: {5}({6}) in {7}

# 0: symbol, 1: symbol, 2: symbol, 3: symbol
compiler.err.name.clash.same.erasure.no.hide=\
    name clash: {0} in {1} and {2} in {3} have the same erasure, yet neither hides the other

compiler.err.name.reserved.for.internal.use=\
    {0} is reserved for internal use

compiler.err.native.meth.cant.have.body=\
    native methods cannot have a body

compiler.err.constructors.cant.have.concise.body=\
    constructors cannot have a concise body

# 0: message segment
compiler.misc.incompatible.type.in.conditional=\
    bad type in conditional expression\n\
    {0}

compiler.misc.conditional.target.cant.be.void=\
    target-type for conditional expression cannot be void

compiler.misc.switch.expression.target.cant.be.void=\
    target-type for switch expression cannot be void

# 0: message segment
compiler.misc.incompatible.type.in.switch.expression=\
    bad type in switch expression\n\
    {0}

# 0: message segment
compiler.misc.incompatible.ret.type.in.lambda=\
    bad return type in lambda expression\n\
    {0}

compiler.misc.stat.expr.expected=\
    lambda body is not compatible with a void functional interface\n\
    (consider using a block lambda body, or use a statement expression instead)

# 0: message segment
compiler.misc.incompatible.ret.type.in.mref=\
    bad return type in method reference\n\
    {0}

compiler.err.lambda.body.neither.value.nor.void.compatible=\
    lambda body is neither value nor void compatible

# 0: list of type
compiler.err.incompatible.thrown.types.in.mref=\
    incompatible thrown types {0} in functional expression

compiler.misc.incompatible.arg.types.in.lambda=\
    incompatible parameter types in lambda expression

compiler.misc.incompatible.arg.types.in.mref=\
    incompatible parameter types in method reference

compiler.err.new.not.allowed.in.annotation=\
    ''new'' not allowed in an annotation

# 0: name, 1: type
compiler.err.no.annotation.member=\
    no annotation member {0} in {1}

# 0: symbol
compiler.err.no.encl.instance.of.type.in.scope=\
    no enclosing instance of type {0} is in scope

compiler.err.no.intf.expected.here=\
    no interface expected here

compiler.err.no.match.entry=\
    {0} has no match in entry in {1}; required {2}

# 0: type
compiler.err.not.annotation.type=\
    {0} is not an annotation type

# 0: symbol, 1: symbol, 2: message segment
compiler.err.not.def.access.package.cant.access=\
    {0} is not visible\n\
    ({2})

# 0: symbol, 1: symbol, 2: message segment
compiler.misc.not.def.access.package.cant.access=\
    {0} is not visible\n\
    ({2})

# 0: symbol, 1: message segment
compiler.err.package.not.visible=\
    package {0} is not visible\n\
    ({1})

# 0: symbol, 1: message segment
compiler.misc.package.not.visible=\
    package {0} is not visible\n\
    ({1})

# {0} - current module
# {1} - package in which the invisible class is declared
# {2} - module in which {1} is declared
# 0: symbol, 1: symbol, 2: symbol
compiler.misc.not.def.access.does.not.read=\
    package {1} is declared in module {2}, but module {0} does not read it

# {0} - package in which the invisible class is declared
# {1} - module in which {0} is declared
# 0: symbol, 1: symbol
compiler.misc.not.def.access.does.not.read.from.unnamed=\
    package {0} is declared in module {1}, which is not in the module graph

# {0} - package in which the invisible class is declared
# {1} - current module
# 0: symbol, 1: symbol
compiler.misc.not.def.access.does.not.read.unnamed=\
    package {0} is declared in the unnamed module, but module {0} does not read it

# {0} - package in which the invisible class is declared
# {1} - module in which {0} is declared
# 0: symbol, 1: symbol
compiler.misc.not.def.access.not.exported=\
    package {0} is declared in module {1}, which does not export it

# {0} - package in which the invisible class is declared
# {1} - module in which {0} is declared
# 0: symbol, 1: symbol
compiler.misc.not.def.access.not.exported.from.unnamed=\
    package {0} is declared in module {1}, which does not export it

# {0} - package in which the invisible class is declared
# {1} - module in which {0} is declared
# {2} - current module
# 0: symbol, 1: symbol, 2: symbol
compiler.misc.not.def.access.not.exported.to.module=\
    package {0} is declared in module {1}, which does not export it to module {2}

# {0} - package in which the invisible class is declared
# {1} - module in which {0} is declared
# 0: symbol, 1: symbol
compiler.misc.not.def.access.not.exported.to.module.from.unnamed=\
    package {0} is declared in module {1}, which does not export it to the unnamed module

# 0: symbol, 1: symbol
compiler.err.not.def.access.class.intf.cant.access=\
    {1}.{0} is defined in an inaccessible class or interface

# 0: symbol, 1: symbol
compiler.misc.not.def.access.class.intf.cant.access=\
    {1}.{0} is defined in an inaccessible class or interface

# 0: symbol, 1: symbol, 2: symbol, 3: message segment
compiler.err.not.def.access.class.intf.cant.access.reason=\
    {1}.{0} in package {2} is not accessible\n\
    ({3})

# 0: symbol, 1: symbol, 2: symbol, 3: message segment
compiler.misc.not.def.access.class.intf.cant.access.reason=\
    {1}.{0} in package {2} is not accessible\n\
    ({3})

# 0: symbol, 1: list of type, 2: type
compiler.misc.cant.access.inner.cls.constr=\
    cannot access constructor {0}({1})\n\
    an enclosing instance of type {2} is not in scope

# 0: symbol, 1: symbol
compiler.err.not.def.public.cant.access=\
    {0} is not public in {1}; cannot be accessed from outside package

# 0: symbol, 1: symbol
compiler.err.not.def.public=\
    {0} is not public in {1}

# 0: symbol, 1: symbol
compiler.misc.not.def.public.cant.access=\
    {0} is not public in {1}; cannot be accessed from outside package

# 0: name
compiler.err.not.loop.label=\
    not a loop label: {0}

compiler.err.not.stmt=\
    not a statement

# 0: symbol
compiler.err.not.encl.class=\
    not an enclosing class: {0}

# 0: name, 1: type
compiler.err.operator.cant.be.applied=\
    bad operand type {1} for unary operator ''{0}''

# 0: name, 1: type, 2: type
compiler.err.operator.cant.be.applied.1=\
    bad operand types for binary operator ''{0}''\n\
    first type:  {1}\n\
    second type: {2}

compiler.err.pkg.annotations.sb.in.package-info.java=\
    package annotations should be in file package-info.java

compiler.err.no.pkg.in.module-info.java=\
    package declarations not allowed in file module-info.java

# 0: symbol
compiler.err.pkg.clashes.with.class.of.same.name=\
    package {0} clashes with class of same name

compiler.err.warnings.and.werror=\
    warnings found and -Werror specified

# Errors related to annotation processing

# 0: symbol, 1: message segment, 2: string (stack-trace)
compiler.err.proc.cant.access=\
    cannot access {0}\n\
    {1}\n\
    Consult the following stack trace for details.\n\
    {2}

# 0: symbol, 1: message segment
compiler.err.proc.cant.access.1=\
    cannot access {0}\n\
    {1}

# 0: string
compiler.err.proc.cant.find.class=\
    Could not find class file for ''{0}''.

# Print a client-generated error message; assumed to be localized, no translation required
# 0: string
compiler.err.proc.messager=\
    {0}

# 0: string
compiler.misc.exception.message=\
    {0}

compiler.misc.user.selected.completion.failure=\
    user-selected completion failure by class name

# 0: collection of string
compiler.err.proc.no.explicit.annotation.processing.requested=\
    Class names, ''{0}'', are only accepted if annotation processing is explicitly requested

compiler.err.proc.no.service=\
    A ServiceLoader was not usable and is required for annotation processing.

# 0: string, 1: string
compiler.err.proc.processor.bad.option.name=\
    Bad option name ''{0}'' provided by processor ''{1}''

# 0: string
compiler.err.proc.processor.cant.instantiate=\
    Could not instantiate an instance of processor ''{0}''

# 0: string
compiler.err.proc.processor.not.found=\
    Annotation processor ''{0}'' not found

# 0: string
compiler.err.proc.processor.wrong.type=\
    Annotation processor ''{0}'' does not implement javax.annotation.processing.Processor

compiler.err.proc.service.problem=\
    Error creating a service loader to load Processors.

# 0: string
compiler.err.proc.bad.config.file=\
    Bad service configuration file, or exception thrown while constructing Processor object: {0}

compiler.err.proc.cant.create.loader=\
    Could not create class loader for annotation processors: {0}

# 0: symbol
compiler.err.qualified.new.of.static.class=\
    qualified new of static class

compiler.err.recursive.ctor.invocation=\
    recursive constructor invocation

# 0: name, 1: symbol kind, 2: symbol, 3: symbol, 4: symbol kind, 5: symbol, 6: symbol
compiler.err.ref.ambiguous=\
    reference to {0} is ambiguous\n\
    both {1} {2} in {3} and {4} {5} in {6} match

# 0: name, 1: symbol kind, 2: symbol, 3: symbol, 4: symbol kind, 5: symbol, 6: symbol
compiler.misc.ref.ambiguous=\
    reference to {0} is ambiguous\n\
    both {1} {2} in {3} and {4} {5} in {6} match

compiler.err.repeated.annotation.target=\
    repeated annotation target

compiler.err.repeated.interface=\
    repeated interface

compiler.err.repeated.modifier=\
    repeated modifier

# 0: symbol, 1: set of modifier, 2: symbol
compiler.err.report.access=\
    {0} has {1} access in {2}

# 0: symbol, 1: set of modifier, 2: symbol
compiler.misc.report.access=\
    {0} has {1} access in {2}

compiler.err.ret.outside.meth=\
    return outside method

compiler.err.signature.doesnt.match.supertype=\
    signature does not match {0}; incompatible supertype

compiler.err.signature.doesnt.match.intf=\
    signature does not match {0}; incompatible interfaces

# 0: symbol, 1: symbol, 2: symbol
compiler.err.does.not.override.abstract=\
    {0} is not abstract and does not override abstract method {1} in {2}

# 0: file object
compiler.err.source.cant.overwrite.input.file=\
    error writing source; cannot overwrite input file {0}

# 0: symbol
compiler.err.stack.sim.error=\
    Internal error: stack sim error on {0}

compiler.err.static.imp.only.classes.and.interfaces=\
    static import only from classes and interfaces

compiler.err.string.const.req=\
    constant string expression required

# 0: symbol, 1: fragment
compiler.err.cannot.generate.class=\
    error while generating class {0}\n\
    ({1})

# 0: symbol, 1: symbol
compiler.misc.synthetic.name.conflict=\
    the symbol {0} conflicts with a compiler-synthesized symbol in {1}

# 0: symbol, 1: type
compiler.misc.illegal.signature=\
    illegal signature attribute for type {1}

compiler.err.throws.not.allowed.in.intf.annotation=\
    throws clause not allowed in @interface members

compiler.err.try.without.catch.finally.or.resource.decls=\
    ''try'' without ''catch'', ''finally'' or resource declarations

# 0: symbol
compiler.err.type.doesnt.take.params=\
    type {0} does not take parameters

compiler.err.type.var.cant.be.deref=\
    cannot select from a type variable

compiler.err.type.var.may.not.be.followed.by.other.bounds=\
    a type variable may not be followed by other bounds

compiler.err.type.var.more.than.once=\
    type variable {0} occurs more than once in result type of {1}; cannot be left uninstantiated

compiler.err.type.var.more.than.once.in.result=\
    type variable {0} occurs more than once in type of {1}; cannot be left uninstantiated

# 0: type, 1: type, 2: fragment
compiler.err.types.incompatible=\
    types {0} and {1} are incompatible;\n\
    {2}

# 0: name, 1: list of type
compiler.misc.incompatible.diff.ret=\
    both define {0}({1}), but with unrelated return types

# 0: kind name, 1: type, 2: name, 3: list of type, 4: symbol, 5: symbol
compiler.misc.incompatible.unrelated.defaults=\
    {0} {1} inherits unrelated defaults for {2}({3}) from types {4} and {5}

# 0: kind name, 1: type, 2: name, 3: list of type, 4: symbol, 5: symbol
compiler.misc.incompatible.abstract.default=\
    {0} {1} inherits abstract and default for {2}({3}) from types {4} and {5}

# 0: name, 1: kind name, 2: symbol
compiler.err.default.overrides.object.member=\
    default method {0} in {1} {2} overrides a member of java.lang.Object

# 0: type
compiler.err.illegal.static.intf.meth.call=\
    illegal static interface method call\n\
    the receiver expression should be replaced with the type qualifier ''{0}''

# 0: symbol or type, 1: message segment
compiler.err.illegal.default.super.call=\
    bad type qualifier {0} in default super call\n\
    {1}

# 0: symbol, 1: type
compiler.misc.overridden.default=\
    method {0} is overridden in {1}

# 0: symbol, 1: type or symbol
compiler.misc.redundant.supertype=\
    redundant interface {0} is extended by {1}

compiler.err.unclosed.char.lit=\
    unclosed character literal

compiler.err.unclosed.comment=\
    unclosed comment

compiler.err.unclosed.str.lit=\
    unclosed string literal

compiler.err.unicode.backtick=\
    attempt to use \\u0060 as a raw string literal delimiter

# 0: string
compiler.err.unsupported.encoding=\
    unsupported encoding: {0}

compiler.err.io.exception=\
    error reading source file: {0}

# 0: name
compiler.err.undef.label=\
    undefined label: {0}

compiler.err.illegal.ref.to.var.type=\
    illegal reference to restricted type ''var''

compiler.err.var.not.allowed=\
    ''var'' not allowed here\n\
    as of release 10, ''var'' is a restricted local variable type and cannot be used for type declarations

compiler.warn.var.not.allowed=\
    as of release 10, ''var'' is a restricted local variable type and cannot be used for type declarations or as the element type of an array

# 0: name (variable), 1: message segment
compiler.err.cant.infer.local.var.type=\
    cannot infer type for local variable {0}\n\
    ({1})

compiler.err.var.not.allowed.here=\
    ''var'' is not allowed here

compiler.err.var.not.allowed.array=\
    ''var'' is not allowed as an element type of an array

compiler.err.var.not.allowed.compound=\
    ''var'' is not allowed in a compound declaration

# 0: fragment
compiler.err.invalid.lambda.parameter.declaration=\
    invalid lambda parameter declaration\n\
    ({0})

compiler.misc.implicit.and.explicit.not.allowed=\
    cannot mix implicitly-typed and explicitly-typed parameters

compiler.misc.var.and.explicit.not.allowed=\
    cannot mix ''var'' and explicitly-typed parameters

compiler.misc.var.and.implicit.not.allowed=\
    cannot mix ''var'' and implicitly-typed parameters

compiler.misc.local.cant.infer.null=\
    variable initializer is ''null''

compiler.misc.local.cant.infer.void=\
    variable initializer is ''void''

compiler.misc.local.missing.init=\
    cannot use ''var'' on variable without initializer

compiler.misc.local.lambda.missing.target=\
    lambda expression needs an explicit target-type

compiler.misc.local.mref.missing.target=\
    method reference needs an explicit target-type

compiler.misc.local.array.missing.target=\
    array initializer needs an explicit target-type

compiler.misc.local.self.ref=\
    cannot use ''var'' on self-referencing variable

# 0: message segment, 1: unused
compiler.err.cant.apply.diamond=\
    cannot infer type arguments for {0}

# 0: message segment or type, 1: message segment
compiler.err.cant.apply.diamond.1=\
    cannot infer type arguments for {0}\n\
    reason: {1}

# 0: message segment or type, 1: message segment
compiler.misc.cant.apply.diamond.1=\
    cannot infer type arguments for {0}\n\
    reason: {1}

compiler.err.unreachable.stmt=\
    unreachable statement

compiler.err.not.exhaustive=\
    the switch expression does not cover all possible input values

compiler.err.initializer.must.be.able.to.complete.normally=\
    initializer must be able to complete normally

compiler.err.initializer.not.allowed=\
    initializers not allowed in interfaces

# 0: type
compiler.err.unreported.exception.need.to.catch.or.throw=\
    unreported exception {0}; must be caught or declared to be thrown

# 0: type
compiler.err.unreported.exception.default.constructor=\
    unreported exception {0} in default constructor

# 0: type, 1: name
compiler.err.unreported.exception.implicit.close=\
    unreported exception {0}; must be caught or declared to be thrown\n\
    exception thrown from implicit call to close() on resource variable ''{1}''

compiler.err.unsupported.cross.fp.lit=\
    hexadecimal floating-point literals are not supported on this VM

compiler.err.void.not.allowed.here=\
    ''void'' type not allowed here

# 0: string
compiler.err.wrong.number.type.args=\
    wrong number of type arguments; required {0}

# 0: symbol
compiler.err.var.might.already.be.assigned=\
    variable {0} might already have been assigned

# 0: symbol
compiler.err.var.might.not.have.been.initialized=\
    variable {0} might not have been initialized

# 0: symbol
compiler.err.var.not.initialized.in.default.constructor=\
    variable {0} not initialized in the default constructor

# 0: symbol
compiler.err.var.might.be.assigned.in.loop=\
    variable {0} might be assigned in loop

# 0: symbol, 1: message segment
compiler.err.varargs.invalid.trustme.anno=\
    Invalid {0} annotation. {1}

# 0: type
compiler.misc.varargs.trustme.on.reifiable.varargs=\
    Varargs element type {0} is reifiable.

# 0: symbol
compiler.misc.varargs.trustme.on.non.varargs.meth=\
    Method {0} is not a varargs method.

# 0: symbol
compiler.misc.varargs.trustme.on.virtual.varargs=\
    Instance method {0} is neither final nor private.

# 0: symbol
compiler.misc.varargs.trustme.on.virtual.varargs.final.only=\
    Instance method {0} is not final.

# 0: type, 1: symbol kind, 2: symbol
compiler.misc.inaccessible.varargs.type=\
    formal varargs element type {0} is not accessible from {1} {2}

# In the following string, {1} will always be the detail message from
# java.io.IOException.
# 0: symbol, 1: string
compiler.err.class.cant.write=\
    error while writing {0}: {1}

# In the following string, {0} is the name of the class in the Java source.
# It really should be used two times..
# 0: kind name, 1: name
compiler.err.class.public.should.be.in.file=\
    {0} {1} is public, should be declared in a file named {1}.java

## All errors which do not refer to a particular line in the source code are
## preceded by this string.
compiler.err.error=\
    error:\u0020

# The following error messages do not refer to a line in the source code.
compiler.err.cant.read.file=\
    cannot read: {0}

# 0: string
compiler.err.plugin.not.found=\
    plug-in not found: {0}

# 0: path
compiler.warn.locn.unknown.file.on.module.path=\
    unknown file on module path: {0}


# 0: path
compiler.err.locn.bad.module-info=\
    problem reading module-info.class in {0}

# 0: path
compiler.err.locn.cant.read.directory=\
    cannot read directory {0}

# 0: path
compiler.err.locn.cant.read.file=\
    cannot read file {0}

# 0: path
compiler.err.locn.cant.get.module.name.for.jar=\
    cannot determine module name for {0}

# 0: path
compiler.err.multi-module.outdir.cannot.be.exploded.module=\
    in multi-module mode, the output directory cannot be an exploded module: {0}

# 0: path
compiler.warn.outdir.is.in.exploded.module=\
    the output directory is within an exploded module: {0}

# 0: file object
compiler.err.locn.module-info.not.allowed.on.patch.path=\
    module-info.class not allowed on patch path: {0}

# 0: string
compiler.err.locn.invalid.arg.for.xpatch=\
    invalid argument for --patch-module option: {0}

compiler.err.file.sb.on.source.or.patch.path.for.module=\
    file should be on source path, or on patch path for module

#####

# Fatal Errors

compiler.misc.fatal.err.no.java.lang=\
    Fatal Error: Unable to find package java.lang in classpath or bootclasspath

# 0: name
compiler.misc.fatal.err.cant.locate.meth=\
    Fatal Error: Unable to find method {0}

# 0: name
compiler.misc.fatal.err.cant.locate.field=\
    Fatal Error: Unable to find field {0}

# 0: type
compiler.misc.fatal.err.cant.locate.ctor=\
    Fatal Error: Unable to find constructor for {0}

compiler.misc.fatal.err.cant.close=\
    Fatal Error: Cannot close compiler resources

#####

##
## miscellaneous strings
##

compiler.misc.diamond.anonymous.methods.implicitly.override=\
    (due to <>, every non-private method declared in this anonymous class must override or implement a method from a supertype)

compiler.misc.source.unavailable=\
    (source unavailable)

compiler.misc.base.membership=\
    all your base class are belong to us

# 0: string, 1: string, 2: boolean
compiler.misc.x.print.processor.info=\
    Processor {0} matches {1} and returns {2}.

# 0: number, 1: string, 2: set of symbol, 3: boolean
compiler.misc.x.print.rounds=\
    Round {0}:\n\tinput files: {1}\n\tannotations: {2}\n\tlast round: {3}

# 0: file name
compiler.warn.file.from.future=\
    Modification date is in the future for file {0}

#####

## The following string will appear before all messages keyed as:
## "compiler.note".

compiler.note.compressed.diags=\
    Some messages have been simplified; recompile with -Xdiags:verbose to get full output

# 0: boolean, 1: symbol
compiler.note.lambda.stat=\
    Translating lambda expression\n\
    alternate metafactory = {0}\n\
    synthetic method = {1}

# 0: boolean, 1: unused
compiler.note.mref.stat=\
    Translating method reference\n\
    alternate metafactory = {0}\n\

# 0: boolean, 1: symbol
compiler.note.mref.stat.1=\
    Translating method reference\n\
    alternate metafactory = {0}\n\
    bridge method = {1}

compiler.note.note=\
    Note:\u0020

# 0: file name
compiler.note.deprecated.filename=\
    {0} uses or overrides a deprecated API.

compiler.note.deprecated.plural=\
    Some input files use or override a deprecated API.

# The following string may appear after one of the above deprecation
# messages.
compiler.note.deprecated.recompile=\
    Recompile with -Xlint:deprecation for details.

# 0: file name
compiler.note.deprecated.filename.additional=\
    {0} has additional uses or overrides of a deprecated API.

compiler.note.deprecated.plural.additional=\
    Some input files additionally use or override a deprecated API.

# 0: file name
compiler.note.removal.filename=\
    {0} uses or overrides a deprecated API that is marked for removal.

compiler.note.removal.plural=\
    Some input files use or override a deprecated API that is marked for removal.

# The following string may appear after one of the above removal messages.
compiler.note.removal.recompile=\
    Recompile with -Xlint:removal for details.

# 0: file name
compiler.note.removal.filename.additional=\
    {0} has additional uses or overrides of a deprecated API that is marked for removal.

compiler.note.removal.plural.additional=\
    Some input files additionally use or override a deprecated API that is marked for removal.

# 0: file name
compiler.note.unchecked.filename=\
    {0} uses unchecked or unsafe operations.

compiler.note.unchecked.plural=\
    Some input files use unchecked or unsafe operations.

# The following string may appear after one of the above unchecked messages.
compiler.note.unchecked.recompile=\
    Recompile with -Xlint:unchecked for details.

# 0: file name
compiler.note.unchecked.filename.additional=\
    {0} has additional unchecked or unsafe operations.

compiler.note.unchecked.plural.additional=\
    Some input files additionally use unchecked or unsafe operations.

# 0: file name
compiler.note.preview.filename=\
    {0} uses preview language features.

compiler.note.preview.plural=\
    Some input files use preview language features.

# The following string may appear after one of the above deprecation
# messages.
compiler.note.preview.recompile=\
    Recompile with -Xlint:preview for details.

# 0: file name
compiler.note.preview.filename.additional=\
    {0} has additional uses of preview language features.

compiler.note.preview.plural.additional=\
    Some input files additionally use preview language features.

# Notes related to annotation processing

# Print a client-generated note; assumed to be localized, no translation required
# 0: string
compiler.note.proc.messager=\
    {0}

# 0: string, 1: string, 2: string
compiler.note.multiple.elements=\
    Multiple elements named ''{1}'' in modules ''{2}'' were found by javax.lang.model.util.Elements.{0}.

#####

# 0: number
compiler.misc.count.error=\
    {0} error

# 0: number
compiler.misc.count.error.plural=\
    {0} errors

# 0: number
compiler.misc.count.warn=\
    {0} warning

# 0: number
compiler.misc.count.warn.plural=\
    {0} warnings

compiler.misc.version.not.available=\
    (version info not available)

## extra output when using -verbose (JavaCompiler)

# 0: symbol
compiler.misc.verbose.checking.attribution=\
    [checking {0}]

# 0: string
compiler.misc.verbose.parsing.done=\
    [parsing completed {0}ms]

# 0: file name
compiler.misc.verbose.parsing.started=\
    [parsing started {0}]

# 0: string
compiler.misc.verbose.total=\
    [total {0}ms]

# 0: file name
compiler.misc.verbose.wrote.file=\
    [wrote {0}]

## extra output when using -verbose (code/ClassReader)
# 0: string
compiler.misc.verbose.loading=\
    [loading {0}]

# 0: string
compiler.misc.verbose.sourcepath=\
    [search path for source files: {0}]

# 0: string
compiler.misc.verbose.classpath=\
    [search path for class files: {0}]

## extra output when using -prompt (util/Log)
compiler.misc.resume.abort=\
    R)esume, A)bort>

#####

##
## warnings
##

## All warning messages are preceded by the following string.
compiler.warn.warning=\
    warning:\u0020

## Warning messages may also include the following prefix to identify a
## lint option
# 0: option name
compiler.warn.lintOption=\
    [{0}]\u0020

# 0: symbol
compiler.warn.constant.SVUID=\
    serialVersionUID must be constant in class {0}

# 0: path
compiler.warn.dir.path.element.not.found=\
    bad path element "{0}": no such directory

# 0: file name
compiler.warn.dir.path.element.not.directory=\
    bad path element "{0}": not a directory

compiler.warn.finally.cannot.complete=\
    finally clause cannot complete normally

# 0: name
compiler.warn.poor.choice.for.module.name=\
    module name component {0} should avoid terminal digits

# 0: string
compiler.warn.incubating.modules=\
    using incubating module(s): {0}

# 0: symbol, 1: symbol
compiler.warn.has.been.deprecated=\
    {0} in {1} has been deprecated

# 0: symbol, 1: symbol
compiler.warn.has.been.deprecated.for.removal=\
    {0} in {1} has been deprecated and marked for removal

# 0: symbol
compiler.warn.has.been.deprecated.module=\
    module {0} has been deprecated

# 0: symbol
compiler.warn.has.been.deprecated.for.removal.module=\
    module {0} has been deprecated and marked for removal

# 0: symbol
compiler.warn.sun.proprietary=\
    {0} is internal proprietary API and may be removed in a future release

compiler.warn.illegal.char.for.encoding=\
    unmappable character for encoding {0}

# 0: symbol
compiler.warn.improper.SVUID=\
    serialVersionUID must be declared static final in class {0}

# 0: type, 1: type
compiler.warn.inexact.non-varargs.call=\
    non-varargs call of varargs method with inexact argument type for last parameter;\n\
    cast to {0} for a varargs call\n\
    cast to {1} for a non-varargs call and to suppress this warning

# 0: list of type
compiler.warn.unreachable.catch=\
    unreachable catch clause\n\
    thrown type {0} has already been caught

# 0: list of type
compiler.warn.unreachable.catch.1=\
    unreachable catch clause\n\
    thrown types {0} have already been caught

# 0: symbol
compiler.warn.long.SVUID=\
    serialVersionUID must be of type long in class {0}

# 0: symbol
compiler.warn.missing.SVUID=\
    serializable class {0} has no definition of serialVersionUID

# 0: symbol, 1: symbol, 2: symbol, 3: symbol
compiler.warn.potentially.ambiguous.overload=\
    {0} in {1} is potentially ambiguous with {2} in {3}

# 0: message segment
compiler.warn.override.varargs.missing=\
    {0}; overridden method has no ''...''

# 0: message segment
compiler.warn.override.varargs.extra=\
    {0}; overriding method is missing ''...''

# 0: message segment
compiler.warn.override.bridge=\
    {0}; overridden method is a bridge method

# 0: symbol
compiler.warn.pkg-info.already.seen=\
    a package-info.java file has already been seen for package {0}

# 0: path
compiler.warn.path.element.not.found=\
    bad path element "{0}": no such file or directory

compiler.warn.possible.fall-through.into.case=\
    possible fall-through into case

# 0: type
compiler.warn.redundant.cast=\
    redundant cast to {0}

# 0: number
compiler.warn.position.overflow=\
    Position encoding overflows at line {0}

# 0: file name, 1: number, 2: number
compiler.warn.big.major.version=\
    {0}: major version {1} is newer than {2}, the highest major version supported by this compiler.\n\
    It is recommended that the compiler be upgraded.

# 0: kind name, 1: symbol
compiler.warn.static.not.qualified.by.type=\
    static {0} should be qualified by type name, {1}, instead of by an expression

# 0: string
compiler.warn.source.no.bootclasspath=\
    bootstrap class path not set in conjunction with -source {0}

# 0: string
compiler.warn.option.obsolete.source=\
    source value {0} is obsolete and will be removed in a future release

# 0: target
compiler.warn.option.obsolete.target=\
    target value {0} is obsolete and will be removed in a future release

# 0: string, 1: string
compiler.err.option.removed.source=\
    Source option {0} is no longer supported. Use {1} or later.

# 0: target, 1: target
compiler.err.option.removed.target=\
    Target option {0} is no longer supported. Use {1} or later.


# 0: target, 1: target
compiler.warn.option.parameters.unsupported=\
    -parameters is not supported for target value {0}. Use {1} or later.

compiler.warn.option.obsolete.suppression=\
    To suppress warnings about obsolete options, use -Xlint:-options.

# 0: name, 1: number, 2: number, 3: number, 4: number
compiler.warn.future.attr=\
    {0} attribute introduced in version {1}.{2} class files is ignored in version {3}.{4} class files

compiler.warn.requires.automatic=\
    requires directive for an automatic module

compiler.warn.requires.transitive.automatic=\
    requires transitive directive for an automatic module

# Warnings related to annotation processing
# 0: string
compiler.warn.proc.package.does.not.exist=\
    package {0} does not exist

# 0: string
compiler.warn.proc.file.reopening=\
    Attempt to create a file for ''{0}'' multiple times

# 0: string
compiler.warn.proc.type.already.exists=\
    A file for type ''{0}'' already exists on the sourcepath or classpath

# 0: string
compiler.warn.proc.type.recreate=\
    Attempt to create a file for type ''{0}'' multiple times

# 0: string
compiler.warn.proc.illegal.file.name=\
    Cannot create file for illegal name ''{0}''.

# 0: string, 1: string
compiler.warn.proc.suspicious.class.name=\
    Creating file for a type whose name ends in {1}: ''{0}''

# 0: string
compiler.warn.proc.file.create.last.round=\
    File for type ''{0}'' created in the last round will not be subject to annotation processing.

# 0: string, 1: string
compiler.warn.proc.malformed.supported.string=\
    Malformed string ''{0}'' for a supported annotation type returned by processor ''{1}''

# 0: set of string
compiler.warn.proc.annotations.without.processors=\
    No processor claimed any of these annotations: {0}

# 0: source version, 1: string, 2: string
compiler.warn.proc.processor.incompatible.source.version=\
    Supported source version ''{0}'' from annotation processor ''{1}'' less than -source ''{2}''

compiler.warn.proc.proc-only.requested.no.procs=\
    Annotation processing without compilation requested but no processors were found.

compiler.warn.proc.use.implicit=\
    Implicitly compiled files were not subject to annotation processing.\n\
    Use -implicit to specify a policy for implicit compilation.

compiler.warn.proc.use.proc.or.implicit=\
    Implicitly compiled files were not subject to annotation processing.\n\
    Use -proc:none to disable annotation processing or -implicit to specify a policy for implicit compilation.

# Print a client-generated warning; assumed to be localized, no translation required
# 0: string
compiler.warn.proc.messager=\
    {0}

# 0: set of string
compiler.warn.proc.unclosed.type.files=\
    Unclosed files for the types ''{0}''; these types will not undergo annotation processing

# 0: string
compiler.warn.proc.unmatched.processor.options=\
    The following options were not recognized by any processor: ''{0}''

compiler.warn.try.explicit.close.call=\
    explicit call to close() on an auto-closeable resource

# 0: symbol
compiler.warn.try.resource.not.referenced=\
    auto-closeable resource {0} is never referenced in body of corresponding try statement

# 0: type
compiler.warn.try.resource.throws.interrupted.exc=\
    auto-closeable resource {0} has a member method close() that could throw InterruptedException

compiler.warn.unchecked.assign=\
    unchecked assignment: {0} to {1}

# 0: symbol, 1: type
compiler.warn.unchecked.assign.to.var=\
    unchecked assignment to variable {0} as member of raw type {1}

# 0: symbol, 1: type
compiler.warn.unchecked.call.mbr.of.raw.type=\
    unchecked call to {0} as a member of the raw type {1}

compiler.warn.unchecked.cast.to.type=\
    unchecked cast to type {0}

# 0: kind name, 1: name, 2: object, 3: object, 4: kind name, 5: symbol
compiler.warn.unchecked.meth.invocation.applied=\
    unchecked method invocation: {0} {1} in {4} {5} is applied to given types\n\
    required: {2}\n\
    found: {3}

# 0: type
compiler.warn.unchecked.generic.array.creation=\
    unchecked generic array creation for varargs parameter of type {0}

# 0: type
compiler.warn.unchecked.varargs.non.reifiable.type=\
    Possible heap pollution from parameterized vararg type {0}

# 0: symbol
compiler.warn.varargs.unsafe.use.varargs.param=\
    Varargs method could cause heap pollution from non-reifiable varargs parameter {0}

compiler.warn.missing.deprecated.annotation=\
    deprecated item is not annotated with @Deprecated

# 0: kind name
compiler.warn.deprecated.annotation.has.no.effect=\
    @Deprecated annotation has no effect on this {0} declaration

# 0: string
compiler.warn.invalid.path=\
    Invalid filename: {0}

# 0: path
compiler.warn.invalid.archive.file=\
    Unexpected file on path: {0}

# 0: path
compiler.warn.unexpected.archive.file=\
    Unexpected extension for archive file: {0}

# 0: path
compiler.err.no.zipfs.for.archive=\
    No file system provider is available to handle this file: {0}

compiler.warn.div.zero=\
    division by zero

compiler.warn.empty.if=\
    empty statement after if

# 0: type, 1: name
compiler.warn.annotation.method.not.found=\
    Cannot find annotation method ''{1}()'' in type ''{0}''

# 0: type, 1: name, 2: message segment
compiler.warn.annotation.method.not.found.reason=\
    Cannot find annotation method ''{1}()'' in type ''{0}'': {2}

# 0: file object, 1: symbol, 2: name
compiler.warn.unknown.enum.constant=\
    unknown enum constant {1}.{2}

# 0: file object, 1: symbol, 2: name, 3: message segment
compiler.warn.unknown.enum.constant.reason=\
    unknown enum constant {1}.{2}\n\
    reason: {3}

# 0: type, 1: type
compiler.warn.raw.class.use=\
    found raw type: {0}\n\
    missing type arguments for generic class {1}

compiler.warn.diamond.redundant.args=\
    Redundant type arguments in new expression (use diamond operator instead).

compiler.warn.local.redundant.type=\
    Redundant type for local variable (replace explicit type with ''var'').

compiler.warn.potential.lambda.found=\
    This anonymous inner class creation can be turned into a lambda expression.

compiler.warn.method.redundant.typeargs=\
    Redundant type arguments in method call.

# 0: symbol, 1: message segment
compiler.warn.varargs.redundant.trustme.anno=\
    Redundant {0} annotation. {1}

# 0: symbol
compiler.warn.access.to.member.from.serializable.element=\
    access to member {0} from serializable element can be publicly accessible to untrusted code

# 0: symbol
compiler.warn.access.to.member.from.serializable.lambda=\
    access to member {0} from serializable lambda can be publicly accessible to untrusted code

#####

## The following are tokens which are non-terminals in the language. They should
## be named as JLS3 calls them when translated to the appropriate language.
compiler.misc.token.identifier=\
    <identifier>

compiler.misc.token.character=\
    <character>

compiler.misc.token.string=\
    <string>

compiler.misc.token.integer=\
    <integer>

compiler.misc.token.long-integer=\
    <long integer>

compiler.misc.token.float=\
    <float>

compiler.misc.token.double=\
    <double>

compiler.misc.token.bad-symbol=\
    <bad symbol>

compiler.misc.token.end-of-input=\
    <end of input>

## The argument to the following string will always be one of the following:
## 1. one of the above non-terminals
## 2. a keyword (JLS1.8)
## 3. a boolean literal (JLS3.10.3)
## 4. the null literal (JLS3.10.7)
## 5. a Java separator (JLS3.11)
## 6. an operator (JLS3.12)
##
## This is the only place these tokens will be used.
# 0: token
compiler.err.expected=\
    {0} expected

# 0: string
compiler.err.expected.str=\
    {0} expected

# 0: token, 1: token
compiler.err.expected2=\
    {0} or {1} expected

# 0: token, 1: token, 2: token
compiler.err.expected3=\
    {0}, {1}, or {2} expected

compiler.err.premature.eof=\
    reached end of file while parsing

## The following are related in form, but do not easily fit the above paradigm.
compiler.err.expected.module=\
    ''module'' expected

compiler.err.expected.module.or.open=\
    ''module'' or ''open'' expected

compiler.err.dot.class.expected=\
    ''.class'' expected

## The argument to this string will always be either 'case' or 'default'.
# 0: token
compiler.err.orphaned=\
    orphaned {0}

# 0: name
compiler.misc.anonymous.class=\
    <anonymous {0}>

# 0: name, 1: type
compiler.misc.type.captureof=\
    capture#{0} of {1}

compiler.misc.type.captureof.1=\
    capture#{0}

compiler.misc.type.none=\
    <none>

compiler.misc.unnamed.package=\
    unnamed package

compiler.misc.unnamed.module=\
    unnamed module

#####

# 0: symbol, 1: message segment
compiler.err.cant.access=\
    cannot access {0}\n\
    {1}

# 0: name
compiler.misc.bad.class.file=\
    class file is invalid for class {0}

# 0: file name, 1: string (expected constant pool entry type), 2: number (constant pool index)
compiler.misc.bad.const.pool.entry=\
    bad constant pool entry in {0}\n\
    expected {1} at index {2}

# 0: file name, 1: message segment
compiler.misc.bad.class.file.header=\
    bad class file: {0}\n\
    {1}\n\
    Please remove or make sure it appears in the correct subdirectory of the classpath.

# 0: file name, 1: message segment
compiler.misc.bad.source.file.header=\
    bad source file: {0}\n\
    {1}\n\
    Please remove or make sure it appears in the correct subdirectory of the sourcepath.

## The following are all possible strings for the second argument ({1}) of the
## above strings.
compiler.misc.bad.class.signature=\
    bad class signature: {0}

#0: symbol, 1: symbol
compiler.misc.bad.enclosing.class=\
    bad enclosing class for {0}: {1}

# 0: symbol
compiler.misc.bad.enclosing.method=\
    bad enclosing method attribute for class {0}

compiler.misc.bad.runtime.invisible.param.annotations=\
    bad RuntimeInvisibleParameterAnnotations attribute: {0}

compiler.misc.bad.const.pool.tag=\
    bad constant pool tag: {0}

compiler.misc.bad.const.pool.tag.at=\
    bad constant pool tag: {0} at {1}

compiler.misc.bad.signature=\
    bad signature: {0}

compiler.misc.bad.type.annotation.value=\
    bad type annotation target type value: {0}

compiler.misc.bad.module-info.name=\
    bad class name

compiler.misc.class.file.wrong.class=\
    class file contains wrong class: {0}

compiler.misc.module.info.invalid.super.class=\
    module-info with invalid super class

# 0: name
compiler.misc.class.file.not.found=\
    class file for {0} not found

# 0: string (constant value), 1: symbol (constant field), 2: type (field type)
compiler.misc.bad.constant.range=\
    constant value ''{0}'' for {1} is outside the expected range for {2}

# 0: string (constant value), 1: symbol (constant field), 2: string (expected class)
compiler.misc.bad.constant.value=\
    bad constant value ''{0}'' for {1}, expected {2}

# 0: string (classfile major version), 1: string (classfile minor version)
compiler.misc.invalid.default.interface=\
    default method found in version {0}.{1} classfile

# 0: string (classfile major version), 1: string (classfile minor version)
compiler.misc.invalid.static.interface=\
    static method found in version {0}.{1} classfile

# 0: string (classfile major version), 1: string (classfile minor version)
compiler.misc.anachronistic.module.info=\
    module declaration found in version {0}.{1} classfile

# 0: name
compiler.misc.file.doesnt.contain.class=\
    file does not contain class {0}

# 0: symbol
compiler.misc.file.does.not.contain.package=\
    file does not contain package {0}

compiler.misc.file.does.not.contain.module=\
    file does not contain module declaration

compiler.misc.illegal.start.of.class.file=\
    illegal start of class file

compiler.misc.unable.to.access.file=\
    unable to access file: {0}

compiler.misc.unicode.str.not.supported=\
    unicode string in class file not supported

compiler.misc.undecl.type.var=\
    undeclared type variable: {0}

compiler.misc.malformed.vararg.method=\
    class file contains malformed variable arity method: {0}

compiler.misc.wrong.version=\
    class file has wrong version {0}.{1}, should be {2}.{3}

#####

# 0: type, 1: type or symbol
compiler.err.not.within.bounds=\
    type argument {0} is not within bounds of type-variable {1}

## The following are all possible strings for the second argument ({1}) of the
## above string.

## none yet...

#####

# 0: message segment
compiler.err.prob.found.req=\
    incompatible types: {0}

# 0: message segment
compiler.misc.prob.found.req=\
    incompatible types: {0}

# 0: message segment, 1: type, 2: type
compiler.warn.prob.found.req=\
    {0}\n\
    required: {2}\n\
    found:    {1}

# 0: type, 1: type
compiler.misc.inconvertible.types=\
    {0} cannot be converted to {1}

# 0: type, 1: type
compiler.misc.possible.loss.of.precision=\
    possible lossy conversion from {0} to {1}

compiler.misc.unchecked.assign=\
    unchecked conversion

# compiler.misc.storecheck=\
#     assignment might cause later store checks to fail
# compiler.misc.unchecked=\
#     assigned array cannot dynamically check its stores
compiler.misc.unchecked.cast.to.type=\
    unchecked cast

# compiler.err.star.expected=\
#     ''*'' expected
# compiler.err.no.elem.type=\
#     \[\*\] cannot have a type

# 0: message segment
compiler.misc.try.not.applicable.to.type=\
    try-with-resources not applicable to variable type\n\
    ({0})

#####

# 0: object, 1: message segment
compiler.err.type.found.req=\
    unexpected type\n\
    required: {1}\n\
    found:    {0}

## The following are all possible strings for the first argument ({0}) of the
## above string.
compiler.misc.type.req.class=\
    class

compiler.misc.type.req.class.array=\
    class or array

compiler.misc.type.req.array.or.iterable=\
    array or java.lang.Iterable

compiler.misc.type.req.ref=\
    reference

compiler.misc.type.req.exact=\
    class or interface without bounds

# 0: type
compiler.misc.type.parameter=\
    type parameter {0}

#####

## The following are all possible strings for the last argument of all those
## diagnostics whose key ends in ".1"

# 0: type, 1: list of type
compiler.misc.no.unique.maximal.instance.exists=\
    no unique maximal instance exists for type variable {0} with upper bounds {1}

# 0: type, 1: list of type
compiler.misc.no.unique.minimal.instance.exists=\
    no unique minimal instance exists for type variable {0} with lower bounds {1}

# 0: type, 1: list of type
compiler.misc.incompatible.upper.bounds=\
    inference variable {0} has incompatible upper bounds {1}

# 0: type, 1: list of type
compiler.misc.incompatible.eq.bounds=\
    inference variable {0} has incompatible equality constraints {1}

# 0: type, 1: fragment, 2: fragment
compiler.misc.incompatible.bounds=\
    inference variable {0} has incompatible bounds\n\
    {1}\n\
    {2}

# 0: list of type
compiler.misc.lower.bounds=\
        lower bounds: {0}

# 0: list of type
compiler.misc.eq.bounds=\
        equality constraints: {0}

# 0: list of type
compiler.misc.upper.bounds=\
        lower bounds: {0}

# 0: list of type, 1: type, 2: type
compiler.misc.infer.no.conforming.instance.exists=\
    no instance(s) of type variable(s) {0} exist so that {1} conforms to {2}

# 0: list of type, 1: message segment
compiler.misc.infer.no.conforming.assignment.exists=\
    cannot infer type-variable(s) {0}\n\
    (argument mismatch; {1})

# 0: list of type
compiler.misc.infer.arg.length.mismatch=\
    cannot infer type-variable(s) {0}\n\
    (actual and formal argument lists differ in length)

# 0: list of type, 1: message segment
compiler.misc.infer.varargs.argument.mismatch=\
    cannot infer type-variable(s) {0}\n\
    (varargs mismatch; {1})

# 0: type, 1: list of type
compiler.misc.inferred.do.not.conform.to.upper.bounds=\
    inferred type does not conform to upper bound(s)\n\
    inferred: {0}\n\
    upper bound(s): {1}

# 0: type, 1: list of type
compiler.misc.inferred.do.not.conform.to.lower.bounds=\
    inferred type does not conform to lower bound(s)\n\
    inferred: {0}\n\
    lower bound(s): {1}

# 0: type, 1: list of type
compiler.misc.inferred.do.not.conform.to.eq.bounds=\
    inferred type does not conform to equality constraint(s)\n\
    inferred: {0}\n\
    equality constraints(s): {1}

# 0: symbol
compiler.misc.diamond=\
    {0}<>

# 0: type
compiler.misc.diamond.non.generic=\
    cannot use ''<>'' with non-generic class {0}

# 0: list of type, 1: message segment
compiler.misc.diamond.invalid.arg=\
    type argument {0} inferred for {1} is not allowed in this context\n\
    inferred argument is not expressible in the Signature attribute

# 0: list of type, 1: message segment
compiler.misc.diamond.invalid.args=\
    type arguments {0} inferred for {1} are not allowed in this context\n\
    inferred arguments are not expressible in the Signature attribute

# 0: type
compiler.misc.diamond.and.explicit.params=\
    cannot use ''<>'' with explicit type parameters for constructor

compiler.misc.mref.infer.and.explicit.params=\
    cannot use raw constructor reference with explicit type parameters for constructor

# 0: type, 1: list of type
compiler.misc.explicit.param.do.not.conform.to.bounds=\
    explicit type argument {0} does not conform to declared bound(s) {1}

compiler.misc.arg.length.mismatch=\
    actual and formal argument lists differ in length

# 0: string
compiler.misc.wrong.number.type.args=\
    wrong number of type arguments; required {0}

# 0: message segment
compiler.misc.no.conforming.assignment.exists=\
    argument mismatch; {0}

# 0: message segment
compiler.misc.varargs.argument.mismatch=\
    varargs mismatch; {0}

#####

# 0: symbol or type, 1: file name
compiler.warn.auxiliary.class.accessed.from.outside.of.its.source.file=\
    auxiliary class {0} in {1} should not be accessed from outside its own source file

## The first argument ({0}) is a "kindname".
# 0: kind name, 1: symbol, 2: symbol
compiler.err.abstract.cant.be.accessed.directly=\
    abstract {0} {1} in {2} cannot be accessed directly

## The first argument ({0}) is a "kindname".
# 0: symbol kind, 1: symbol
compiler.err.non-static.cant.be.ref=\
    non-static {0} {1} cannot be referenced from a static context

# 0: symbol kind, 1: symbol
compiler.misc.bad.static.method.in.unbound.lookup=\
    unexpected static {0} {1} found in unbound lookup

# 0: symbol kind, 1: symbol
compiler.misc.bad.instance.method.in.unbound.lookup=\
    unexpected instance {0} {1} found in unbound lookup

# 0: symbol kind, 1: symbol
compiler.misc.bad.static.method.in.bound.lookup=\
    unexpected static {0} {1} found in bound lookup

## Both arguments ({0}, {1}) are "kindname"s.  {0} is a comma-separated list
## of kindnames (the list should be identical to that provided in source.
# 0: set of kind name, 1: set of kind name
compiler.err.unexpected.type=\
    unexpected type\n\
    required: {0}\n\
    found:    {1}

compiler.err.unexpected.lambda=\
   lambda expression not expected here

compiler.err.unexpected.mref=\
   method reference not expected here

## The first argument {0} is a "kindname" (e.g. 'constructor', 'field', etc.)
## The second argument {1} is the non-resolved symbol
## The third argument {2} is a list of type parameters (non-empty if {1} is a method)
## The fourth argument {3} is a list of argument types (non-empty if {1} is a method)
# 0: kind name, 1: name, 2: unused, 3: unused
compiler.err.cant.resolve=\
    cannot find symbol\n\
    symbol: {0} {1}

# 0: kind name, 1: name, 2: unused, 3: list of type
compiler.err.cant.resolve.args=\
    cannot find symbol\n\
    symbol: {0} {1}({3})

# 0: kind name, 1: name, 2: unused, 3: list of type
compiler.misc.cant.resolve.args=\
    cannot find symbol\n\
    symbol: {0} {1}({3})

# 0: kind name, 1: name, 2: list of type, 3: list of type
compiler.err.cant.resolve.args.params=\
    cannot find symbol\n\
    symbol: {0} <{2}>{1}({3})

## arguments from {0} to {3} have the same meaning as above
## The fifth argument {4} is a location subdiagnostic (see below)
# 0: kind name, 1: name, 2: unused, 3: unused, 4: message segment
compiler.err.cant.resolve.location=\
    cannot find symbol\n\
    symbol:   {0} {1}\n\
    location: {4}

# 0: kind name, 1: name, 2: unused, 3: list of type, 4: message segment
compiler.err.cant.resolve.location.args=\
    cannot find symbol\n\
    symbol:   {0} {1}({3})\n\
    location: {4}

# 0: kind name, 1: name, 2: list of type, 3: list, 4: message segment
compiler.err.cant.resolve.location.args.params=\
    cannot find symbol\n\
    symbol:   {0} <{2}>{1}({3})\n\
    location: {4}

### Following are replicated/used for method reference diagnostics

# 0: kind name, 1: name, 2: unused, 3: list of type, 4: message segment
compiler.misc.cant.resolve.location.args=\
    cannot find symbol\n\
    symbol:   {0} {1}({3})\n\
    location: {4}

# 0: kind name, 1: name, 2: list of type, 3: list, 4: message segment
compiler.misc.cant.resolve.location.args.params=\
    cannot find symbol\n\
    symbol:   {0} <{2}>{1}({3})\n\
    location: {4}

##a location subdiagnostic is composed as follows:
## The first argument {0} is the location "kindname" (e.g. 'constructor', 'field', etc.)
## The second argument {1} is the location name
## The third argument {2} is the location type (only when {1} is a variable name)

# 0: kind name, 1: type or symbol, 2: unused
compiler.misc.location=\
    {0} {1}

# 0: kind name, 1: symbol, 2: type
compiler.misc.location.1=\
    {0} {1} of type {2}

## The following are all possible string for "kindname".
## They should be called whatever the JLS calls them after it been translated
## to the appropriate language.
# compiler.misc.kindname.constructor=\
#     static member
compiler.misc.kindname.annotation=\
    @interface

compiler.misc.kindname.constructor=\
    constructor

compiler.misc.kindname.enum=\
    enum

compiler.misc.kindname.interface=\
    interface

compiler.misc.kindname.static=\
    static

compiler.misc.kindname.type.variable=\
    type variable

compiler.misc.kindname.type.variable.bound=\
    bound of type variable

compiler.misc.kindname.variable=\
    variable

compiler.misc.kindname.value=\
    value

compiler.misc.kindname.method=\
    method

compiler.misc.kindname.class=\
    class

compiler.misc.kindname.package=\
    package

compiler.misc.kindname.module=\
    module

compiler.misc.kindname.static.init=\
    static initializer

compiler.misc.kindname.instance.init=\
    instance initializer

# the following are names of tree kinds:
compiler.misc.tree.tag.forloop=\
    for

compiler.misc.tree.tag.foreachloop=\
    for

compiler.misc.tree.tag.whileloop=\
    while

compiler.misc.tree.tag.doloop=\
    do

compiler.misc.tree.tag.switch=\
    switch

#####

compiler.misc.no.args=\
    no arguments

# 0: message segment
compiler.err.override.static=\
    {0}\n\
    overriding method is static

# 0: message segment, 1: set of flag
compiler.err.override.meth=\
    {0}\n\
    overridden method is {1}

# 0: message segment, 1: type
compiler.err.override.meth.doesnt.throw=\
    {0}\n\
    overridden method does not throw {1}

# In the following string {1} is a space separated list of Java Keywords, as
# they would have been declared in the source code
# 0: message segment, 1: set of flag or string
compiler.err.override.weaker.access=\
    {0}\n\
    attempting to assign weaker access privileges; was {1}

# 0: message segment, 1: type, 2: type
compiler.err.override.incompatible.ret=\
    {0}\n\
    return type {1} is not compatible with {2}

# 0: message segment, 1: type, 2: type
compiler.warn.override.unchecked.ret=\
    {0}\n\
    return type requires unchecked conversion from {1} to {2}

# 0: message segment, 1: type
compiler.warn.override.unchecked.thrown=\
    {0}\n\
    overridden method does not throw {1}

# 0: symbol
compiler.warn.override.equals.but.not.hashcode=\
    Class {0} overrides equals, but neither it nor any superclass overrides hashCode method

## The following are all possible strings for the first argument ({0}) of the
## above strings.
# 0: symbol, 1: symbol, 2: symbol, 3: symbol
compiler.misc.cant.override=\
    {0} in {1} cannot override {2} in {3}

# 0: symbol, 1: symbol, 2: symbol, 3: symbol
compiler.misc.cant.hide=\
    {0} in {1} cannot hide {2} in {3}

# 0: symbol, 1: symbol, 2: symbol, 3: symbol
compiler.misc.cant.implement=\
    {0} in {1} cannot implement {2} in {3}

# 0: symbol, 1: symbol, 2: symbol, 3: symbol
compiler.misc.clashes.with=\
    {0} in {1} clashes with {2} in {3}

# 0: symbol, 1: symbol, 2: symbol, 3: symbol
compiler.misc.unchecked.override=\
    {0} in {1} overrides {2} in {3}

# 0: symbol, 1: symbol, 2: symbol, 3: symbol
compiler.misc.unchecked.implement=\
    {0} in {1} implements {2} in {3}

# 0: symbol, 1: symbol, 2: symbol, 3: symbol
compiler.misc.unchecked.clash.with=\
    {0} in {1} overrides {2} in {3}

# 0: symbol, 1: symbol, 2: symbol, 3: symbol
compiler.misc.varargs.override=\
    {0} in {1} overrides {2} in {3}

# 0: symbol, 1: symbol, 2: symbol, 3: symbol
compiler.misc.varargs.implement=\
    {0} in {1} implements {2} in {3}

# 0: symbol, 1: symbol, 2: symbol, 3: symbol
compiler.misc.varargs.clash.with=\
    {0} in {1} overrides {2} in {3}

# 0: kind name, 1: symbol, 2: symbol, 3: message segment
compiler.misc.inapplicable.method=\
    {0} {1}.{2} is not applicable\n\
    ({3})

########################################
# Diagnostics for language feature changes.
# Such diagnostics have a common template which can be customized by using a feature
# diagnostic fragment (one of those given below).
########################################

# 0: message segment (feature), 1: string (found version), 2: string (expected version)
compiler.err.feature.not.supported.in.source=\
   {0} is not supported in -source {1}\n\
    (use -source {2} or higher to enable {0})

# 0: message segment (feature), 1: string (found version), 2: string (expected version)
compiler.err.feature.not.supported.in.source.plural=\
   {0} are not supported in -source {1}\n\
    (use -source {2} or higher to enable {0})

# 0: message segment (feature), 1: string (found version), 2: string (expected version)
compiler.misc.feature.not.supported.in.source=\
   {0} is not supported in -source {1}\n\
    (use -source {2} or higher to enable {0})

# 0: message segment (feature), 1: string (found version), 2: string (expected version)
compiler.misc.feature.not.supported.in.source.plural=\
   {0} are not supported in -source {1}\n\
    (use -source {2} or higher to enable {0})

# 0: message segment (feature)
compiler.err.preview.feature.disabled=\
   {0} is a preview feature and is disabled by default.\n\
   (use --enable-preview to enable {0})

# 0: message segment (feature)
compiler.err.preview.feature.disabled.plural=\
   {0} are a preview feature and are disabled by default.\n\
   (use --enable-preview to enable {0})

# 0: file object (classfile), 1: string (expected version)
compiler.err.preview.feature.disabled.classfile=\
   classfile for {0} uses preview features of Java SE {1}.\n\
   (use --enable-preview to allow loading of classfiles which contain preview features)

# 0: message segment (feature)
compiler.warn.preview.feature.use=\
   {0} is a preview feature and may be removed in a future release.

# 0: message segment (feature)
compiler.warn.preview.feature.use.plural=\
   {0} are a preview feature and may be removed in a future release.

# 0: file object (classfile), 1: string (expected version)
compiler.warn.preview.feature.use.classfile=\
   classfile for {0} uses preview features of Java SE {1}.


compiler.misc.feature.modules=\
    modules

compiler.misc.feature.diamond.and.anon.class=\
    ''<>'' with anonymous inner classes

compiler.misc.feature.var.in.try.with.resources=\
    variables in try-with-resources

compiler.misc.feature.type.annotations=\
    type annotations

compiler.misc.feature.annotations.after.type.params=\
    annotations after method type parameters

compiler.misc.feature.repeatable.annotations=\
    repeated annotations

compiler.misc.feature.diamond=\
    diamond operator

compiler.misc.feature.lambda=\
    lambda expressions

compiler.misc.feature.method.references=\
    method references

compiler.misc.feature.default.methods=\
    default methods

compiler.misc.feature.intersection.types.in.cast=\
    intersection types

compiler.misc.feature.static.intf.methods=\
    static interface methods

compiler.misc.feature.static.intf.method.invoke=\
    static interface method invocations

compiler.misc.feature.private.intf.methods=\
    private interface methods

compiler.misc.feature.multiple.case.labels=\
    multiple case labels

compiler.misc.feature.switch.rules=\
    switch rules

compiler.misc.feature.switch.expressions=\
    switch expressions

compiler.misc.feature.raw.string.literals=\
    raw string literals

<<<<<<< HEAD
compiler.misc.feature.concise.method.bodies=\
    concise method bodies
=======
compiler.misc.feature.var.syntax.in.implicit.lambda=\
    var syntax in implicit lambdas
>>>>>>> f8d8a72a

compiler.warn.underscore.as.identifier=\
    as of release 9, ''_'' is a keyword, and may not be used as an identifier

compiler.err.underscore.as.identifier=\
    as of release 9, ''_'' is a keyword, and may not be used as an identifier

compiler.err.underscore.as.identifier.in.lambda=\
    ''_'' used as an identifier\n\
    (use of ''_'' as an identifier is forbidden for lambda parameters)

compiler.err.enum.as.identifier=\
    as of release 5, ''enum'' is a keyword, and may not be used as an identifier

compiler.err.assert.as.identifier=\
    as of release 1.4, ''assert'' is a keyword, and may not be used as an identifier

# TODO 308: make a better error message
compiler.err.this.as.identifier=\
    as of release 8, ''this'' is allowed as the parameter name for the receiver type only\n\
    which has to be the first parameter, and cannot be a lambda parameter

compiler.err.receiver.parameter.not.applicable.constructor.toplevel.class=\
    receiver parameter not applicable for constructor of top-level class

# TODO 308: make a better error message
# 0: annotation
compiler.err.cant.type.annotate.scoping.1=\
    scoping construct cannot be annotated with type-use annotation: {0}

# TODO 308: make a better error message
# 0: list of annotation
compiler.err.cant.type.annotate.scoping=\
    scoping construct cannot be annotated with type-use annotations: {0}

# 0: type, 1: type
compiler.err.incorrect.receiver.name=\
    the receiver name does not match the enclosing class type\n\
    required: {0}\n\
    found: {1}

# 0: type, 1: type
compiler.err.incorrect.receiver.type=\
    the receiver type does not match the enclosing class type\n\
    required: {0}\n\
    found: {1}

# 0: type, 1: type
compiler.err.incorrect.constructor.receiver.type=\
    the receiver type does not match the enclosing outer class type\n\
    required: {0}\n\
    found: {1}

# 0: type, 1: type
compiler.err.incorrect.constructor.receiver.name=\
    the receiver name does not match the enclosing outer class type\n\
    required: {0}\n\
    found: {1}

compiler.err.no.annotations.on.dot.class=\
    no annotations are allowed in the type of a class literal

########################################
# Diagnostics for verbose resolution
# used by Resolve (debug only)
########################################

# 0: number, 1: symbol, 2: unused
compiler.misc.applicable.method.found=\
    #{0} applicable method found: {1}

# 0: number, 1: symbol, 2: message segment
compiler.misc.applicable.method.found.1=\
    #{0} applicable method found: {1}\n\
    ({2})

# 0: number, 1: symbol, 2: message segment
compiler.misc.not.applicable.method.found=\
    #{0} not applicable method found: {1}\n\
    ({2})

# 0: type
compiler.misc.partial.inst.sig=\
    partially instantiated to: {0}

# 0: name, 1: symbol, 2: number, 3: string (method resolution phase), 4: list of type or message segment, 5: list of type or message segment
compiler.note.verbose.resolve.multi=\
    resolving method {0} in type {1} to candidate {2}\n\
    phase: {3}\n\
    with actuals: {4}\n\
    with type-args: {5}\n\
    candidates:

# 0: name, 1: symbol, 2: unused, 3: string (method resolution phase), 4: list of type or message segment, 5: list of type or message segment
compiler.note.verbose.resolve.multi.1=\
    erroneous resolution for method {0} in type {1}\n\
    phase: {3}\n\
    with actuals: {4}\n\
    with type-args: {5}\n\
    candidates:

# 0: symbol, 1: type, 2: type
compiler.note.deferred.method.inst=\
    Deferred instantiation of method {0}\n\
    instantiated signature: {1}\n\
    target-type: {2}

########################################
# Diagnostics for lambda deduplication
# used by LambdaToMethod (debug only)
########################################

# 0: symbol
compiler.note.verbose.l2m.deduplicate=\
    deduplicating lambda implementation method {0}

########################################
# Diagnostics for where clause implementation
# used by the RichDiagnosticFormatter.
########################################

compiler.misc.type.null=\
    <null>

# X#n (where n is an int id) is disambiguated tvar name
# 0: name, 1: number
compiler.misc.type.var=\
    {0}#{1}

# CAP#n (where n is an int id) is an abbreviation for 'captured type'
# 0: number
compiler.misc.captured.type=\
    CAP#{0}

# <INT#n> (where n is an int id) is an abbreviation for 'intersection type'
# 0: number
compiler.misc.intersection.type=\
    INT#{0}

# where clause for captured type: contains upper ('extends {1}') and lower
# ('super {2}') bound along with the wildcard that generated this captured type ({3})
# 0: type, 1: type, 2: type, 3: type
compiler.misc.where.captured=\
    {0} extends {1} super: {2} from capture of {3}

# compact where clause for captured type: contains upper ('extends {1}') along
# with the wildcard that generated this captured type ({3})
# 0: type, 1: type, 2: unused, 3: type
compiler.misc.where.captured.1=\
    {0} extends {1} from capture of {3}

# where clause for type variable: contains upper bound(s) ('extends {1}') along with
# the kindname ({2}) and location ({3}) in which the typevar has been declared
# 0: type, 1: list of type, 2: symbol kind, 3: symbol
compiler.misc.where.typevar=\
    {0} extends {1} declared in {2} {3}

# compact where clause for type variable: contains the kindname ({2}) and location ({3})
# in which the typevar has been declared
# 0: type, 1: list of type, 2: symbol kind, 3: symbol
compiler.misc.where.typevar.1=\
    {0} declared in {2} {3}

# where clause for fresh type variable: contains upper bound(s) ('extends {1}').
# Since a fresh type-variable is synthetic - there's no location/kindname here.
# 0: type, 1: list of type
compiler.misc.where.fresh.typevar=\
    {0} extends {1}

# where clause for type variable: contains all the upper bound(s) ('extends {1}')
# of this intersection type
# 0: type, 1: list of type
compiler.misc.where.intersection=\
    {0} extends {1}

### Where clause headers ###
compiler.misc.where.description.captured=\
    where {0} is a fresh type-variable:

# 0: set of type
compiler.misc.where.description.typevar=\
    where {0} is a type-variable:

# 0: set of type
compiler.misc.where.description.intersection=\
    where {0} is an intersection type:

# 0: set of type
compiler.misc.where.description.captured.1=\
    where {0} are fresh type-variables:

# 0: set of type
compiler.misc.where.description.typevar.1=\
    where {0} are type-variables:

# 0: set of type
compiler.misc.where.description.intersection.1=\
    where {0} are intersection types:

###
# errors related to doc comments

compiler.err.dc.bad.entity=\
    bad HTML entity

compiler.err.dc.bad.gt=\
    bad use of ''>''

compiler.err.dc.bad.inline.tag=\
    incorrect use of inline tag

compiler.err.dc.identifier.expected=\
    identifier expected

compiler.err.dc.malformed.html=\
    malformed HTML

compiler.err.dc.missing.semicolon=\
    semicolon missing

compiler.err.dc.no.content=\
    no content

compiler.err.dc.no.tag.name=\
    no tag name after '@'

compiler.err.dc.gt.expected=\
    ''>'' expected

compiler.err.dc.ref.bad.parens=\
    '')'' missing in reference

compiler.err.dc.ref.syntax.error=\
    syntax error in reference

compiler.err.dc.ref.unexpected.input=\
    unexpected text

compiler.err.dc.unexpected.content=\
    unexpected content

compiler.err.dc.unterminated.inline.tag=\
    unterminated inline tag

compiler.err.dc.unterminated.signature=\
    unterminated signature

compiler.err.dc.unterminated.string=\
    unterminated string

###
# errors related to modules

compiler.err.expected.module=\
    expected ''module''

# 0: symbol
compiler.err.module.not.found=\
    module not found: {0}

# 0: symbol
compiler.warn.module.not.found=\
    module not found: {0}

compiler.err.too.many.modules=\
    too many module declarations found

compiler.err.module.not.found.on.module.source.path=\
    module not found on module source path

compiler.err.not.in.module.on.module.source.path=\
    not in a module on the module source path

# 0: symbol
compiler.err.duplicate.module=\
    duplicate module: {0}

# 0: symbol
compiler.err.duplicate.requires=\
    duplicate requires: {0}

# 0: symbol
compiler.err.conflicting.exports=\
    duplicate or conflicting exports: {0}

# 0: symbol
compiler.err.conflicting.opens=\
    duplicate or conflicting opens: {0}

# 0: symbol
compiler.err.conflicting.exports.to.module=\
    duplicate or conflicting exports to module: {0}

# 0: symbol
compiler.err.conflicting.opens.to.module=\
    duplicate or conflicting opens to module: {0}

compiler.err.no.opens.unless.strong=\
    ''opens'' only allowed in strong modules

# 0: symbol
compiler.err.repeated.provides.for.service=\
    multiple ''provides'' for service {0}

# 0: symbol, 1: symbol
compiler.err.duplicate.provides=\
    duplicate provides: service {0}, implementation {1}

# 0: symbol
compiler.err.duplicate.uses=\
    duplicate uses: {0}

# 0: symbol
compiler.err.service.implementation.is.abstract=\
    the service implementation is an abstract class: {0}

compiler.err.service.implementation.must.be.subtype.of.service.interface=\
    the service implementation type must be a subtype of the service interface type, or \
    have a public static no-args method named "provider" returning the service implementation

compiler.err.service.implementation.provider.return.must.be.subtype.of.service.interface=\
    the "provider" method return type must be a subtype of the service interface type

# 0: symbol
compiler.err.service.implementation.is.inner=\
    the service implementation is an inner class: {0}

# 0: symbol
compiler.err.service.definition.is.enum=\
    the service definition is an enum: {0}

# 0: symbol
compiler.err.service.implementation.doesnt.have.a.no.args.constructor=\
    the service implementation does not have a default constructor: {0}

# 0: symbol
compiler.err.service.implementation.no.args.constructor.not.public=\
    the no arguments constructor of the service implementation is not public: {0}

# 0: symbol
compiler.err.package.empty.or.not.found=\
    package is empty or does not exist: {0}

# 0: symbol
compiler.warn.package.empty.or.not.found=\
    package is empty or does not exist: {0}

compiler.err.no.output.dir=\
    no class output directory specified

compiler.err.unnamed.pkg.not.allowed.named.modules=\
    unnamed package is not allowed in named modules

# 0: name, 1: name
compiler.err.module.name.mismatch=\
    module name {0} does not match expected name {1}

# 0: name, 1: name
compiler.misc.module.name.mismatch=\
    module name {0} does not match expected name {1}

# 0: name
compiler.err.module.non.zero.opens=\
    open module {0} has non-zero opens_count

# 0: name
compiler.misc.module.non.zero.opens=\
    open module {0} has non-zero opens_count

compiler.err.module.decl.sb.in.module-info.java=\
    module declarations should be in a file named module-info.java

# 0: set of string
compiler.err.too.many.patched.modules=\
    too many patched modules ({0}), use --module-source-path

# 0: name, 1: name
compiler.err.file.patched.and.msp=\
    file accessible from both --patch-module and --module-source-path, \
    but belongs to a different module on each path: {0}, {1}

compiler.err.processorpath.no.processormodulepath=\
    illegal combination of -processorpath and --processor-module-path

# 0: symbol
compiler.err.package.in.other.module=\
    package exists in another module: {0}

# 0: symbol, 1: name, 2: symbol, 3: symbol
compiler.err.package.clash.from.requires=\
    module {0} reads package {1} from both {2} and {3}

# 0: name, 1: symbol, 2: symbol
compiler.err.package.clash.from.requires.in.unnamed=\
    the unnamed module reads package {0} from both {1} and {2}

# 0: string
compiler.err.module.not.found.in.module.source.path=\
    module {0} not found in module source path

compiler.err.output.dir.must.be.specified.with.dash.m.option=\
    class output directory must be specified if -m option is used

compiler.err.modulesourcepath.must.be.specified.with.dash.m.option=\
    module source path must be specified if -m option is used

# 0: symbol
compiler.err.service.implementation.not.in.right.module=\
    service implementation must be defined in the same module as the provides directive

# 0: symbol
compiler.err.cyclic.requires=\
    cyclic dependence involving {0}

# 0: fragment, 1: name
compiler.err.duplicate.module.on.path=\
    duplicate module on {0}\nmodule in {1}

# 0: option name, 1: string
compiler.warn.bad.name.for.option=\
    bad name in value for {0} option: ''{1}''

# 0: option name, 1: string
compiler.err.bad.name.for.option=\
    bad name in value for {0} option: ''{1}''

# 0: option name, 1: symbol
compiler.warn.module.for.option.not.found=\
    module name in {0} option not found: {1}

compiler.err.addmods.all.module.path.invalid=\
    --add-modules ALL-MODULE-PATH can only be used when compiling the unnamed module

# 0: symbol
compiler.err.add.exports.with.release=\
    exporting a package from system module {0} is not allowed with --release

# 0: symbol
compiler.err.add.reads.with.release=\
    adding read edges for system module {0} is not allowed with --release

compiler.warn.addopens.ignored=\
    --add-opens has no effect at compile time

compiler.misc.locn.module_source_path=\
    module source path

compiler.misc.locn.upgrade_module_path=\
    upgrade module path

compiler.misc.locn.system_modules=\
    system modules

compiler.misc.locn.module_path=\
    application module path

compiler.misc.cant.resolve.modules=\
    cannot resolve modules

compiler.misc.bad.requires.flag=\
    bad requires flag: {0}

# 0: string
compiler.err.invalid.module.specifier=\
    module specifier not allowed: {0}

# 0: symbol
compiler.warn.service.provided.but.not.exported.or.used=\
    service interface provided but not exported or used

# 0: kind name, 1: symbol, 2: symbol
compiler.warn.leaks.not.accessible=\
    {0} {1} in module {2} is not accessible to clients that require this module
# 0: kind name, 1: symbol, 2: symbol
compiler.warn.leaks.not.accessible.unexported=\
    {0} {1} in module {2} is not exported
# 0: kind name, 1: symbol, 2: symbol
compiler.warn.leaks.not.accessible.not.required.transitive=\
    {0} {1} in module {2} is not indirectly exported using 'requires transitive'
# 0: kind name, 1: symbol, 2: symbol
compiler.warn.leaks.not.accessible.unexported.qualified=\
    {0} {1} in module {2} may not be visible to all clients that require this module

###
# errors related to options

# 0: string, 1: string
compiler.err.illegal.argument.for.option=\
    illegal argument for {0}: {1}

compiler.err.switch.null.not.allowed=\
    null label in case is not allowed

compiler.err.switch.case.unexpected.statement=\
    unexpected statement in case, expected is an expression, a block or a throw statement

compiler.err.switch.mixing.case.types=\
    different case kinds used in the switch

############################################
# messages previouly at javac.properties

compiler.err.empty.A.argument=\
    -A requires an argument; use ''-Akey'' or ''-Akey=value''

# 0: string
compiler.err.invalid.A.key=\
    key in annotation processor option ''{0}'' is not a dot-separated sequence of identifiers

# 0: string
compiler.err.invalid.flag=\
    invalid flag: {0}

compiler.err.profile.bootclasspath.conflict=\
    profile and bootclasspath options cannot be used together

# 0: string
compiler.err.invalid.profile=\
    invalid profile: {0}

# 0: string
compiler.err.invalid.target=\
    invalid target release: {0}

# 0: option name, 1: target
compiler.err.option.not.allowed.with.target=\
    option {0} not allowed with target {1}

# 0: string
compiler.err.option.too.many=\
    option {0} can only be specified once

compiler.err.no.source.files=\
    no source files

compiler.err.no.source.files.classes=\
    no source files or class names

# 0: string
compiler.err.req.arg=\
    {0} requires an argument

# 0: string
compiler.err.invalid.source=\
    invalid source release: {0}

# 0: string, 1: string
compiler.err.error.writing.file=\
    error writing {0}; {1}

compiler.err.sourcepath.modulesourcepath.conflict=\
    cannot specify both --source-path and --module-source-path

# 0: string, 1: target
compiler.warn.source.target.conflict=\
    source release {0} requires target release {1}

# 0: string, 1: target
compiler.warn.target.default.source.conflict=\
    target release {0} conflicts with default source release {1}

# 0: profile, 1: target
compiler.warn.profile.target.conflict=\
    profile {0} is not valid for target release {1}

# 0: string
compiler.err.file.not.directory=\
    not a directory: {0}

# 0: object
compiler.err.file.not.file=\
    not a file: {0}

compiler.err.two.class.loaders.1=\
    javac is split between multiple class loaders: check your configuration

# 0: url, 1: url
compiler.err.two.class.loaders.2=\
    javac is split between multiple class loaders:\n\
    one class comes from file: {0}\n\
    while javac comes from {1}

# 0: string, 1: string
compiler.err.bad.value.for.option=\
    bad value for {0} option: ''{1}''

# 0: string
compiler.err.no.value.for.option=\
    no value for {0} option

# 0: string
compiler.err.repeated.value.for.patch.module=\
    --patch-module specified more than once for module {0}

# 0: string
compiler.err.repeated.value.for.module.source.path=\
    --module-source-path specified more than once for module {0}

compiler.err.multiple.values.for.module.source.path=\
    --module-source-path specified more than once with a pattern argument

# 0: string
compiler.err.unmatched.quote=\
    unmatched quote in environment variable {0}

# 0: option name
compiler.err.release.bootclasspath.conflict=\
    option {0} cannot be used together with --release

# 0: string
compiler.err.unsupported.release.version=\
    release version {0} not supported

# 0: string
compiler.err.file.not.found=\
    file not found: {0}

# 0: string, 1: source
compiler.err.preview.not.latest=\
    invalid source release {0} with --enable-preview\n\
    (preview language features are only supported for release {1})

compiler.err.preview.without.source.or.release=\
    --enable-preview must be used with either -source or --release

# concise methods

# 0: string
compiler.note.potential.concise.method.found=\
    This method''s body: {0}\n\
    can be turned into a concise method

compiler.warn.potential.concise.method.found=\
    This method''s body can be turned into a concise method

compiler.err.only.method.references.allowed=\
    the expression after the '=' in a concise method must be a method reference<|MERGE_RESOLUTION|>--- conflicted
+++ resolved
@@ -2834,13 +2834,11 @@
 compiler.misc.feature.raw.string.literals=\
     raw string literals
 
-<<<<<<< HEAD
+compiler.misc.feature.var.syntax.in.implicit.lambda=\
+    var syntax in implicit lambdas
+
 compiler.misc.feature.concise.method.bodies=\
     concise method bodies
-=======
-compiler.misc.feature.var.syntax.in.implicit.lambda=\
-    var syntax in implicit lambdas
->>>>>>> f8d8a72a
 
 compiler.warn.underscore.as.identifier=\
     as of release 9, ''_'' is a keyword, and may not be used as an identifier
