--- conflicted
+++ resolved
@@ -2929,10 +2929,9 @@
 compiler.misc.feature.var.syntax.in.implicit.lambda=\
     var syntax in implicit lambdas
 
-<<<<<<< HEAD
 compiler.misc.feature.concise.method.bodies=\
     concise method bodies
-=======
+
 compiler.misc.feature.pattern.matching.instanceof=\
     pattern matching in instanceof
 
@@ -2941,7 +2940,6 @@
 
 compiler.misc.feature.records=\
     records
->>>>>>> 14b9fe08
 
 compiler.warn.underscore.as.identifier=\
     as of release 9, ''_'' is a keyword, and may not be used as an identifier
