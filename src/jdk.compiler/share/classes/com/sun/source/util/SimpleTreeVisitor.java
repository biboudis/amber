/*
 * Copyright (c) 2005, 2016, Oracle and/or its affiliates. All rights reserved.
 * DO NOT ALTER OR REMOVE COPYRIGHT NOTICES OR THIS FILE HEADER.
 *
 * This code is free software; you can redistribute it and/or modify it
 * under the terms of the GNU General Public License version 2 only, as
 * published by the Free Software Foundation.  Oracle designates this
 * particular file as subject to the "Classpath" exception as provided
 * by Oracle in the LICENSE file that accompanied this code.
 *
 * This code is distributed in the hope that it will be useful, but WITHOUT
 * ANY WARRANTY; without even the implied warranty of MERCHANTABILITY or
 * FITNESS FOR A PARTICULAR PURPOSE.  See the GNU General Public License
 * version 2 for more details (a copy is included in the LICENSE file that
 * accompanied this code).
 *
 * You should have received a copy of the GNU General Public License version
 * 2 along with this work; if not, write to the Free Software Foundation,
 * Inc., 51 Franklin St, Fifth Floor, Boston, MA 02110-1301 USA.
 *
 * Please contact Oracle, 500 Oracle Parkway, Redwood Shores, CA 94065 USA
 * or visit www.oracle.com if you need additional information or have any
 * questions.
 */

package com.sun.source.util;

import com.sun.source.tree.*;

/**
 * A simple visitor for tree nodes.
 *
 * @param <R> the return type of this visitor's methods.  Use {@link
 *            Void} for visitors that do not need to return results.
 * @param <P> the type of the additional parameter to this visitor's
 *            methods.  Use {@code Void} for visitors that do not need an
 *            additional parameter.
 *
 * @author Peter von der Ah&eacute;
 * @since 1.6
 */
public class SimpleTreeVisitor <R,P> implements TreeVisitor<R,P> {
    /**
     * The default value, returned by the {@link #defaultAction default action}.
     */
    protected final R DEFAULT_VALUE;

    /**
     * Creates a visitor, with a DEFAULT_VALUE of {@code null}.
     */
    protected SimpleTreeVisitor() {
        DEFAULT_VALUE = null;
    }

    /**
     * Creates a visitor, with a specified DEFAULT_VALUE.
     * @param defaultValue the default value to be returned by the default action.
     */
    protected SimpleTreeVisitor(R defaultValue) {
        DEFAULT_VALUE = defaultValue;
    }

    /**
     * The default action, used by all visit methods that are not overridden.
     * @param node the node being visited
     * @param p the parameter value passed to the visit method
     * @return the result value to be returned from the visit method
     */
    protected R defaultAction(Tree node, P p) {
        return DEFAULT_VALUE;
    }

    /**
     * Invokes the appropriate visit method specific to the type of the node.
     * @param node the node on which to dispatch
     * @param p a parameter to be passed to the appropriate visit method
     * @return the value returns from the appropriate visit method
     */
    public final R visit(Tree node, P p) {
        return (node == null) ? null : node.accept(this, p);
    }

    /**
     * Invokes the appropriate visit method on each of a sequence of nodes.
     * @param nodes the nodes on which to dispatch
     * @param p a parameter value to be passed to each appropriate visit method
     * @return the value return from the last of the visit methods, or null
     *      if none were called.
     */
    public final R visit(Iterable<? extends Tree> nodes, P p) {
        R r = null;
        if (nodes != null)
            for (Tree node : nodes)
                r = visit(node, p);
        return r;
    }

    /**
     * {@inheritDoc} This implementation calls {@code defaultAction}.
     *
     * @param node {@inheritDoc}
     * @param p {@inheritDoc}
     * @return  the result of {@code defaultAction}
     */
    @Override
    public R visitCompilationUnit(CompilationUnitTree node, P p) {
        return defaultAction(node, p);
    }

    /**
     * {@inheritDoc} This implementation calls {@code defaultAction}.
     *
     * @param node {@inheritDoc}
     * @param p {@inheritDoc}
     * @return  the result of {@code defaultAction}
     */
    @Override
    public R visitPackage(PackageTree node, P p) {
        return defaultAction(node, p);
    }

    /**
     * {@inheritDoc} This implementation calls {@code defaultAction}.
     *
     * @param node {@inheritDoc}
     * @param p {@inheritDoc}
     * @return  the result of {@code defaultAction}
     */
    @Override
    public R visitImport(ImportTree node, P p) {
        return defaultAction(node, p);
    }

    /**
     * {@inheritDoc} This implementation calls {@code defaultAction}.
     *
     * @param node {@inheritDoc}
     * @param p {@inheritDoc}
     * @return  the result of {@code defaultAction}
     */
    @Override
    public R visitClass(ClassTree node, P p) {
        return defaultAction(node, p);
    }

    /**
     * {@inheritDoc} This implementation calls {@code defaultAction}.
     *
     * @param node {@inheritDoc}
     * @param p {@inheritDoc}
     * @return  the result of {@code defaultAction}
     */
    @Override
    public R visitMethod(MethodTree node, P p) {
        return defaultAction(node, p);
    }

    /**
     * {@inheritDoc} This implementation calls {@code defaultAction}.
     *
     * @param node {@inheritDoc}
     * @param p {@inheritDoc}
     * @return  the result of {@code defaultAction}
     */
    @Override
    public R visitVariable(VariableTree node, P p) {
        return defaultAction(node, p);
    }

    /**
     * {@inheritDoc} This implementation calls {@code defaultAction}.
     *
     * @param node {@inheritDoc}
     * @param p {@inheritDoc}
     * @return  the result of {@code defaultAction}
     */
    @Override
    public R visitEmptyStatement(EmptyStatementTree node, P p) {
        return defaultAction(node, p);
    }

    /**
     * {@inheritDoc} This implementation calls {@code defaultAction}.
     *
     * @param node {@inheritDoc}
     * @param p {@inheritDoc}
     * @return  the result of {@code defaultAction}
     */
    @Override
    public R visitBlock(BlockTree node, P p) {
        return defaultAction(node, p);
    }

    /**
     * {@inheritDoc} This implementation calls {@code defaultAction}.
     *
     * @param node {@inheritDoc}
     * @param p {@inheritDoc}
     * @return  the result of {@code defaultAction}
     */
    @Override
    public R visitDoWhileLoop(DoWhileLoopTree node, P p) {
        return defaultAction(node, p);
    }

    /**
     * {@inheritDoc} This implementation calls {@code defaultAction}.
     *
     * @param node {@inheritDoc}
     * @param p {@inheritDoc}
     * @return  the result of {@code defaultAction}
     */
    @Override
    public R visitWhileLoop(WhileLoopTree node, P p) {
        return defaultAction(node, p);
    }

    /**
     * {@inheritDoc} This implementation calls {@code defaultAction}.
     *
     * @param node {@inheritDoc}
     * @param p {@inheritDoc}
     * @return  the result of {@code defaultAction}
     */
    @Override
    public R visitForLoop(ForLoopTree node, P p) {
        return defaultAction(node, p);
    }

    /**
     * {@inheritDoc} This implementation calls {@code defaultAction}.
     *
     * @param node {@inheritDoc}
     * @param p {@inheritDoc}
     * @return  the result of {@code defaultAction}
     */
    @Override
    public R visitEnhancedForLoop(EnhancedForLoopTree node, P p) {
        return defaultAction(node, p);
    }

    /**
     * {@inheritDoc} This implementation calls {@code defaultAction}.
     *
     * @param node {@inheritDoc}
     * @param p {@inheritDoc}
     * @return  the result of {@code defaultAction}
     */
    @Override
    public R visitLabeledStatement(LabeledStatementTree node, P p) {
        return defaultAction(node, p);
    }

    /**
     * {@inheritDoc} This implementation calls {@code defaultAction}.
     *
     * @param node {@inheritDoc}
     * @param p {@inheritDoc}
     * @return  the result of {@code defaultAction}
     */
    @Override
    public R visitSwitch(SwitchTree node, P p) {
        return defaultAction(node, p);
    }

    /**
     * {@inheritDoc} This implementation calls {@code defaultAction}.
     *
     * @param node {@inheritDoc}
     * @param p {@inheritDoc}
     * @return  the result of {@code defaultAction}
     *
     * @deprecated
     * This method is modeling switch expressions,
     * which are part of a preview feature and may be removed
     * if the preview feature is removed.
     */
    @Override
    @Deprecated(forRemoval=true, since="12")
    @SuppressWarnings("removal")
    public R visitSwitchExpression(SwitchExpressionTree node, P p) {
        return defaultAction(node, p);
    }

    /**
     * {@inheritDoc} This implementation calls {@code defaultAction}.
     *
     * @param node {@inheritDoc}
     * @param p {@inheritDoc}
     * @return  the result of {@code defaultAction}
     */
    @Override
    public R visitCase(CaseTree node, P p) {
        return defaultAction(node, p);
    }

    /**
     * {@inheritDoc} This implementation calls {@code defaultAction}.
     *
     * @param node {@inheritDoc}
     * @param p {@inheritDoc}
     * @return  the result of {@code defaultAction}
     */
    @Override
    public R visitSynchronized(SynchronizedTree node, P p) {
        return defaultAction(node, p);
    }

    /**
     * {@inheritDoc} This implementation calls {@code defaultAction}.
     *
     * @param node {@inheritDoc}
     * @param p {@inheritDoc}
     * @return  the result of {@code defaultAction}
     */
    @Override
    public R visitTry(TryTree node, P p) {
        return defaultAction(node, p);
    }

    /**
     * {@inheritDoc} This implementation calls {@code defaultAction}.
     *
     * @param node {@inheritDoc}
     * @param p {@inheritDoc}
     * @return  the result of {@code defaultAction}
     */
    @Override
    public R visitCatch(CatchTree node, P p) {
        return defaultAction(node, p);
    }

    /**
     * {@inheritDoc} This implementation calls {@code defaultAction}.
     *
     * @param node {@inheritDoc}
     * @param p {@inheritDoc}
     * @return  the result of {@code defaultAction}
     */
    @Override
    public R visitConditionalExpression(ConditionalExpressionTree node, P p) {
        return defaultAction(node, p);
    }

    /**
     * {@inheritDoc} This implementation calls {@code defaultAction}.
     *
     * @param node {@inheritDoc}
     * @param p {@inheritDoc}
     * @return  the result of {@code defaultAction}
     */
    @Override
    public R visitIf(IfTree node, P p) {
        return defaultAction(node, p);
    }

    /**
     * {@inheritDoc} This implementation calls {@code defaultAction}.
     *
     * @param node {@inheritDoc}
     * @param p {@inheritDoc}
     * @return  the result of {@code defaultAction}
     */
    @Override
    public R visitExpressionStatement(ExpressionStatementTree node, P p) {
        return defaultAction(node, p);
    }

    /**
     * {@inheritDoc} This implementation calls {@code defaultAction}.
     *
     * @param node {@inheritDoc}
     * @param p {@inheritDoc}
     * @return  the result of {@code defaultAction}
     */
    @Override
    public R visitBreak(BreakTree node, P p) {
        return defaultAction(node, p);
    }

    /**
     * {@inheritDoc} This implementation calls {@code defaultAction}.
     *
     * @param node {@inheritDoc}
     * @param p {@inheritDoc}
     * @return  the result of {@code defaultAction}
     */
    @Override
    public R visitContinue(ContinueTree node, P p) {
        return defaultAction(node, p);
    }

    /**
     * {@inheritDoc} This implementation calls {@code defaultAction}.
     *
     * @param node {@inheritDoc}
     * @param p {@inheritDoc}
     * @return  the result of {@code defaultAction}
     */
    @Override
    public R visitReturn(ReturnTree node, P p) {
        return defaultAction(node, p);
    }

    /**
     * {@inheritDoc} This implementation calls {@code defaultAction}.
     *
     * @param node {@inheritDoc}
     * @param p {@inheritDoc}
     * @return  the result of {@code defaultAction}
     */
    @Override
    public R visitThrow(ThrowTree node, P p) {
        return defaultAction(node, p);
    }

    /**
     * {@inheritDoc} This implementation calls {@code defaultAction}.
     *
     * @param node {@inheritDoc}
     * @param p {@inheritDoc}
     * @return  the result of {@code defaultAction}
     */
    @Override
    public R visitAssert(AssertTree node, P p) {
        return defaultAction(node, p);
    }

    /**
     * {@inheritDoc} This implementation calls {@code defaultAction}.
     *
     * @param node {@inheritDoc}
     * @param p {@inheritDoc}
     * @return  the result of {@code defaultAction}
     */
    @Override
    public R visitMethodInvocation(MethodInvocationTree node, P p) {
        return defaultAction(node, p);
    }

    /**
     * {@inheritDoc} This implementation calls {@code defaultAction}.
     *
     * @param node {@inheritDoc}
     * @param p {@inheritDoc}
     * @return  the result of {@code defaultAction}
     */
    @Override
    public R visitNewClass(NewClassTree node, P p) {
        return defaultAction(node, p);
    }

    /**
     * {@inheritDoc} This implementation calls {@code defaultAction}.
     *
     * @param node {@inheritDoc}
     * @param p {@inheritDoc}
     * @return  the result of {@code defaultAction}
     */
    @Override
    public R visitNewArray(NewArrayTree node, P p) {
        return defaultAction(node, p);
    }

    /**
     * {@inheritDoc} This implementation calls {@code defaultAction}.
     *
     * @param node {@inheritDoc}
     * @param p {@inheritDoc}
     * @return  the result of {@code defaultAction}
     */
    @Override
    public R visitLambdaExpression(LambdaExpressionTree node, P p) {
        return defaultAction(node, p);
    }

    /**
     * {@inheritDoc} This implementation calls {@code defaultAction}.
     *
     * @param node {@inheritDoc}
     * @param p {@inheritDoc}
     * @return  the result of {@code defaultAction}
     */
    @Override
    public R visitParenthesized(ParenthesizedTree node, P p) {
        return defaultAction(node, p);
    }

    /**
     * {@inheritDoc} This implementation calls {@code defaultAction}.
     *
     * @param node {@inheritDoc}
     * @param p {@inheritDoc}
     * @return  the result of {@code defaultAction}
     */
    @Override
    public R visitAssignment(AssignmentTree node, P p) {
        return defaultAction(node, p);
    }

    /**
     * {@inheritDoc} This implementation calls {@code defaultAction}.
     *
     * @param node {@inheritDoc}
     * @param p {@inheritDoc}
     * @return  the result of {@code defaultAction}
     */
    @Override
    public R visitCompoundAssignment(CompoundAssignmentTree node, P p) {
        return defaultAction(node, p);
    }

    /**
     * {@inheritDoc} This implementation calls {@code defaultAction}.
     *
     * @param node {@inheritDoc}
     * @param p {@inheritDoc}
     * @return  the result of {@code defaultAction}
     */
    @Override
    public R visitUnary(UnaryTree node, P p) {
        return defaultAction(node, p);
    }

    /**
     * {@inheritDoc} This implementation calls {@code defaultAction}.
     *
     * @param node {@inheritDoc}
     * @param p {@inheritDoc}
     * @return  the result of {@code defaultAction}
     */
    @Override
    public R visitBinary(BinaryTree node, P p) {
        return defaultAction(node, p);
    }

    /**
     * {@inheritDoc} This implementation calls {@code defaultAction}.
     *
     * @param node {@inheritDoc}
     * @param p {@inheritDoc}
     * @return  the result of {@code defaultAction}
     */
    @Override
    public R visitTypeCast(TypeCastTree node, P p) {
        return defaultAction(node, p);
    }

    /**
     * {@inheritDoc} This implementation calls {@code defaultAction}.
     *
     * @param node {@inheritDoc}
     * @param p {@inheritDoc}
     * @return  the result of {@code defaultAction}
     */
    @Override
    public R visitInstanceOf(InstanceOfTree node, P p) {
        return defaultAction(node, p);
    }

    /**
     * {@inheritDoc} This implementation calls {@code defaultAction}.
     *
     * @param node {@inheritDoc}
     * @param p {@inheritDoc}
     * @return  the result of {@code defaultAction}
     */
    @Override
<<<<<<< HEAD
    public R visitMatches(MatchesTree node, P p) {
        return defaultAction(node, p);
    }

    /**
     * {@inheritDoc} This implementation calls {@code defaultAction}.
     *
     * @param node {@inheritDoc}
     * @param p {@inheritDoc}
     * @return  the result of {@code defaultAction}
     */
    @Override
=======
>>>>>>> a37177f2
    public R visitBindingPattern(BindingPatternTree node, P p) {
        return defaultAction(node, p);
    }

    /**
     * {@inheritDoc} This implementation calls {@code defaultAction}.
     *
     * @param node {@inheritDoc}
     * @param p {@inheritDoc}
     * @return  the result of {@code defaultAction}
     */
    @Override
<<<<<<< HEAD
    public R visitLiteralPattern(LiteralPatternTree node, P p) {
        return defaultAction(node, p);
    }

    /**
     * {@inheritDoc} This implementation calls {@code defaultAction}.
     *
     * @param node {@inheritDoc}
     * @param p {@inheritDoc}
     * @return  the result of {@code defaultAction}
     */
    @Override
=======
>>>>>>> a37177f2
    public R visitArrayAccess(ArrayAccessTree node, P p) {
        return defaultAction(node, p);
    }

    /**
     * {@inheritDoc} This implementation calls {@code defaultAction}.
     *
     * @param node {@inheritDoc}
     * @param p {@inheritDoc}
     * @return  the result of {@code defaultAction}
     */
    @Override
    public R visitMemberSelect(MemberSelectTree node, P p) {
        return defaultAction(node, p);
    }

    /**
     * {@inheritDoc} This implementation calls {@code defaultAction}.
     *
     * @param node {@inheritDoc}
     * @param p {@inheritDoc}
     * @return  the result of {@code defaultAction}
     */
    @Override
    public R visitMemberReference(MemberReferenceTree node, P p) {
        return defaultAction(node, p);
    }

    /**
     * {@inheritDoc} This implementation calls {@code defaultAction}.
     *
     * @param node {@inheritDoc}
     * @param p {@inheritDoc}
     * @return  the result of {@code defaultAction}
     */
    @Override
    public R visitIdentifier(IdentifierTree node, P p) {
        return defaultAction(node, p);
    }

    /**
     * {@inheritDoc} This implementation calls {@code defaultAction}.
     *
     * @param node {@inheritDoc}
     * @param p {@inheritDoc}
     * @return  the result of {@code defaultAction}
     */
    @Override
    public R visitLiteral(LiteralTree node, P p) {
        return defaultAction(node, p);
    }

    /**
     * {@inheritDoc} This implementation calls {@code defaultAction}.
     *
     * @param node {@inheritDoc}
     * @param p {@inheritDoc}
     * @return  the result of {@code defaultAction}
     */
    @Override
    public R visitPrimitiveType(PrimitiveTypeTree node, P p) {
        return defaultAction(node, p);
    }

    /**
     * {@inheritDoc} This implementation calls {@code defaultAction}.
     *
     * @param node {@inheritDoc}
     * @param p {@inheritDoc}
     * @return  the result of {@code defaultAction}
     */
    @Override
    public R visitArrayType(ArrayTypeTree node, P p) {
        return defaultAction(node, p);
    }

    /**
     * {@inheritDoc} This implementation calls {@code defaultAction}.
     *
     * @param node {@inheritDoc}
     * @param p {@inheritDoc}
     * @return  the result of {@code defaultAction}
     */
    @Override
    public R visitParameterizedType(ParameterizedTypeTree node, P p) {
        return defaultAction(node, p);
    }

    /**
     * {@inheritDoc} This implementation calls {@code defaultAction}.
     *
     * @param node {@inheritDoc}
     * @param p {@inheritDoc}
     * @return  the result of {@code defaultAction}
     */
    @Override
    public R visitUnionType(UnionTypeTree node, P p) {
        return defaultAction(node, p);
    }

    /**
     * {@inheritDoc} This implementation calls {@code defaultAction}.
     *
     * @param node {@inheritDoc}
     * @param p {@inheritDoc}
     * @return  the result of {@code defaultAction}
     */
    @Override
    public R visitIntersectionType(IntersectionTypeTree node, P p) {
        return defaultAction(node, p);
    }

    /**
     * {@inheritDoc} This implementation calls {@code defaultAction}.
     *
     * @param node {@inheritDoc}
     * @param p {@inheritDoc}
     * @return  the result of {@code defaultAction}
     */
    @Override
    public R visitTypeParameter(TypeParameterTree node, P p) {
        return defaultAction(node, p);
    }

    /**
     * {@inheritDoc} This implementation calls {@code defaultAction}.
     *
     * @param node {@inheritDoc}
     * @param p {@inheritDoc}
     * @return  the result of {@code defaultAction}
     */
    @Override
    public R visitWildcard(WildcardTree node, P p) {
        return defaultAction(node, p);
    }

    /**
     * {@inheritDoc} This implementation calls {@code defaultAction}.
     *
     * @param node {@inheritDoc}
     * @param p {@inheritDoc}
     * @return  the result of {@code defaultAction}
     */
    @Override
    public R visitModifiers(ModifiersTree node, P p) {
        return defaultAction(node, p);
    }

    /**
     * {@inheritDoc} This implementation calls {@code defaultAction}.
     *
     * @param node {@inheritDoc}
     * @param p {@inheritDoc}
     * @return  the result of {@code defaultAction}
     */
    @Override
    public R visitAnnotation(AnnotationTree node, P p) {
        return defaultAction(node, p);
    }

    /**
     * {@inheritDoc} This implementation calls {@code defaultAction}.
     *
     * @param node {@inheritDoc}
     * @param p {@inheritDoc}
     * @return  the result of {@code defaultAction}
     */
    @Override
    public R visitAnnotatedType(AnnotatedTypeTree node, P p) {
        return defaultAction(node, p);
    }

    public R visitModule(ModuleTree node, P p) {
        return defaultAction(node, p);
    }

    @Override
    public R visitExports(ExportsTree node, P p) {
        return defaultAction(node, p);
    }

    @Override
    public R visitOpens(OpensTree node, P p) {
        return defaultAction(node, p);
    }

    @Override
    public R visitProvides(ProvidesTree node, P p) {
        return defaultAction(node, p);
    }

    @Override
    public R visitRequires(RequiresTree node, P p) {
        return defaultAction(node, p);
    }

    @Override
    public R visitUses(UsesTree node, P p) {
        return defaultAction(node, p);
    }

    public R visitErroneous(ErroneousTree node, P p) {
        return defaultAction(node, p);
    }

    /**
     * {@inheritDoc} This implementation calls {@code defaultAction}.
     *
     * @param node {@inheritDoc}
     * @param p {@inheritDoc}
     * @return  the result of {@code defaultAction}
     */
    @Override
    public R visitOther(Tree node, P p) {
        return defaultAction(node, p);
    }
}<|MERGE_RESOLUTION|>--- conflicted
+++ resolved
@@ -566,21 +566,6 @@
      * @return  the result of {@code defaultAction}
      */
     @Override
-<<<<<<< HEAD
-    public R visitMatches(MatchesTree node, P p) {
-        return defaultAction(node, p);
-    }
-
-    /**
-     * {@inheritDoc} This implementation calls {@code defaultAction}.
-     *
-     * @param node {@inheritDoc}
-     * @param p {@inheritDoc}
-     * @return  the result of {@code defaultAction}
-     */
-    @Override
-=======
->>>>>>> a37177f2
     public R visitBindingPattern(BindingPatternTree node, P p) {
         return defaultAction(node, p);
     }
@@ -593,7 +578,6 @@
      * @return  the result of {@code defaultAction}
      */
     @Override
-<<<<<<< HEAD
     public R visitLiteralPattern(LiteralPatternTree node, P p) {
         return defaultAction(node, p);
     }
@@ -606,8 +590,6 @@
      * @return  the result of {@code defaultAction}
      */
     @Override
-=======
->>>>>>> a37177f2
     public R visitArrayAccess(ArrayAccessTree node, P p) {
         return defaultAction(node, p);
     }
