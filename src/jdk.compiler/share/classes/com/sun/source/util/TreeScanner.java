/*
 * Copyright (c) 2005, 2016, Oracle and/or its affiliates. All rights reserved.
 * DO NOT ALTER OR REMOVE COPYRIGHT NOTICES OR THIS FILE HEADER.
 *
 * This code is free software; you can redistribute it and/or modify it
 * under the terms of the GNU General Public License version 2 only, as
 * published by the Free Software Foundation.  Oracle designates this
 * particular file as subject to the "Classpath" exception as provided
 * by Oracle in the LICENSE file that accompanied this code.
 *
 * This code is distributed in the hope that it will be useful, but WITHOUT
 * ANY WARRANTY; without even the implied warranty of MERCHANTABILITY or
 * FITNESS FOR A PARTICULAR PURPOSE.  See the GNU General Public License
 * version 2 for more details (a copy is included in the LICENSE file that
 * accompanied this code).
 *
 * You should have received a copy of the GNU General Public License version
 * 2 along with this work; if not, write to the Free Software Foundation,
 * Inc., 51 Franklin St, Fifth Floor, Boston, MA 02110-1301 USA.
 *
 * Please contact Oracle, 500 Oracle Parkway, Redwood Shores, CA 94065 USA
 * or visit www.oracle.com if you need additional information or have any
 * questions.
 */

package com.sun.source.util;

import com.sun.source.tree.*;
import com.sun.source.tree.CaseTree.CaseKind;

/**
 * A TreeVisitor that visits all the child tree nodes.
 * To visit nodes of a particular type, just override the
 * corresponding visitXYZ method.
 * Inside your method, call super.visitXYZ to visit descendant
 * nodes.
 *
 * <p>The default implementation of the visitXYZ methods will determine
 * a result as follows:
 * <ul>
 * <li>If the node being visited has no children, the result will be {@code null}.
 * <li>If the node being visited has one child, the result will be the
 * result of calling {@code scan} on that child. The child may be a simple node
 * or itself a list of nodes.
 * <li> If the node being visited has more than one child, the result will
 * be determined by calling {@code scan} each child in turn, and then combining the
 * result of each scan after the first with the cumulative result
 * so far, as determined by the {@link #reduce} method. Each child may be either
 * a simple node of a list of nodes. The default behavior of the {@code reduce}
 * method is such that the result of the visitXYZ method will be the result of
 * the last child scanned.
 * </ul>
 *
 * <p>Here is an example to count the number of identifier nodes in a tree:
 * <pre>
 *   class CountIdentifiers extends TreeScanner&lt;Integer,Void&gt; {
 *      {@literal @}Override
 *      public Integer visitIdentifier(IdentifierTree node, Void p) {
 *          return 1;
 *      }
 *      {@literal @}Override
 *      public Integer reduce(Integer r1, Integer r2) {
 *          return (r1 == null ? 0 : r1) + (r2 == null ? 0 : r2);
 *      }
 *   }
 * </pre>
 *
 * @param <R> the return type of this visitor's methods.  Use {@link
 *            Void} for visitors that do not need to return results.
 * @param <P> the type of the additional parameter to this visitor's
 *            methods.  Use {@code Void} for visitors that do not need an
 *            additional parameter.
 *
 * @author Peter von der Ah&eacute;
 * @author Jonathan Gibbons
 * @since 1.6
 */
public class TreeScanner<R,P> implements TreeVisitor<R,P> {

    /**
     * Scans a single node.
     * @param tree the node to be scanned
     * @param p a parameter value passed to the visit method
     * @return the result value from the visit method
     */
    public R scan(Tree tree, P p) {
        return (tree == null) ? null : tree.accept(this, p);
    }

    private R scanAndReduce(Tree node, P p, R r) {
        return reduce(scan(node, p), r);
    }

    /**
     * Scans a sequence of nodes.
     * @param nodes the nodes to be scanned
     * @param p a parameter value to be passed to the visit method for each node
     * @return the combined return value from the visit methods.
     *      The values are combined using the {@link #reduce reduce} method.
     */
    public R scan(Iterable<? extends Tree> nodes, P p) {
        R r = null;
        if (nodes != null) {
            boolean first = true;
            for (Tree node : nodes) {
                r = (first ? scan(node, p) : scanAndReduce(node, p, r));
                first = false;
            }
        }
        return r;
    }

    private R scanAndReduce(Iterable<? extends Tree> nodes, P p, R r) {
        return reduce(scan(nodes, p), r);
    }

    /**
     * Reduces two results into a combined result.
     * The default implementation is to return the first parameter.
     * The general contract of the method is that it may take any action whatsoever.
     * @param r1 the first of the values to be combined
     * @param r2 the second of the values to be combined
     * @return the result of combining the two parameters
     */
    public R reduce(R r1, R r2) {
        return r1;
    }


/* ***************************************************************************
 * Visitor methods
 ****************************************************************************/

    /**
     * {@inheritDoc} This implementation scans the children in left to right order.
     *
     * @param node  {@inheritDoc}
     * @param p  {@inheritDoc}
     * @return the result of scanning
     */
    @Override
    public R visitCompilationUnit(CompilationUnitTree node, P p) {
        R r = scan(node.getPackage(), p);
        r = scanAndReduce(node.getImports(), p, r);
        r = scanAndReduce(node.getTypeDecls(), p, r);
        return r;
    }

    /**
     * {@inheritDoc} This implementation scans the children in left to right order.
     *
     * @param node  {@inheritDoc}
     * @param p  {@inheritDoc}
     * @return the result of scanning
     */
    @Override
    public R visitPackage(PackageTree node, P p) {
        R r = scan(node.getAnnotations(), p);
        r = scanAndReduce(node.getPackageName(), p, r);
        return r;
    }

    /**
     * {@inheritDoc} This implementation scans the children in left to right order.
     *
     * @param node  {@inheritDoc}
     * @param p  {@inheritDoc}
     * @return the result of scanning
     */
    @Override
    public R visitImport(ImportTree node, P p) {
        return scan(node.getQualifiedIdentifier(), p);
    }

    /**
     * {@inheritDoc} This implementation scans the children in left to right order.
     *
     * @param node  {@inheritDoc}
     * @param p  {@inheritDoc}
     * @return the result of scanning
     */
    @Override
    public R visitClass(ClassTree node, P p) {
        R r = scan(node.getModifiers(), p);
        r = scanAndReduce(node.getTypeParameters(), p, r);
        r = scanAndReduce(node.getExtendsClause(), p, r);
        r = scanAndReduce(node.getImplementsClause(), p, r);
        r = scanAndReduce(node.getMembers(), p, r);
        return r;
    }

    /**
     * {@inheritDoc} This implementation scans the children in left to right order.
     *
     * @param node  {@inheritDoc}
     * @param p  {@inheritDoc}
     * @return the result of scanning
     */
    @Override
    public R visitMethod(MethodTree node, P p) {
        R r = scan(node.getModifiers(), p);
        r = scanAndReduce(node.getReturnType(), p, r);
        r = scanAndReduce(node.getTypeParameters(), p, r);
        r = scanAndReduce(node.getParameters(), p, r);
        r = scanAndReduce(node.getReceiverParameter(), p, r);
        r = scanAndReduce(node.getThrows(), p, r);
        r = scanAndReduce(node.getBody(), p, r);
        r = scanAndReduce(node.getDefaultValue(), p, r);
        return r;
    }

    /**
     * {@inheritDoc} This implementation scans the children in left to right order.
     *
     * @param node  {@inheritDoc}
     * @param p  {@inheritDoc}
     * @return the result of scanning
     */
    @Override
    public R visitVariable(VariableTree node, P p) {
        R r = scan(node.getModifiers(), p);
        r = scanAndReduce(node.getType(), p, r);
        r = scanAndReduce(node.getNameExpression(), p, r);
        r = scanAndReduce(node.getInitializer(), p, r);
        return r;
    }

    /**
     * {@inheritDoc} This implementation returns {@code null}.
     *
     * @param node  {@inheritDoc}
     * @param p  {@inheritDoc}
     * @return the result of scanning
     */
    @Override
    public R visitEmptyStatement(EmptyStatementTree node, P p) {
        return null;
    }

    /**
     * {@inheritDoc} This implementation scans the children in left to right order.
     *
     * @param node  {@inheritDoc}
     * @param p  {@inheritDoc}
     * @return the result of scanning
     */
    @Override
    public R visitBlock(BlockTree node, P p) {
        return scan(node.getStatements(), p);
    }

    /**
     * {@inheritDoc} This implementation scans the children in left to right order.
     *
     * @param node  {@inheritDoc}
     * @param p  {@inheritDoc}
     * @return the result of scanning
     */
    @Override
    public R visitDoWhileLoop(DoWhileLoopTree node, P p) {
        R r = scan(node.getStatement(), p);
        r = scanAndReduce(node.getCondition(), p, r);
        return r;
    }

    /**
     * {@inheritDoc} This implementation scans the children in left to right order.
     *
     * @param node  {@inheritDoc}
     * @param p  {@inheritDoc}
     * @return the result of scanning
     */
    @Override
    public R visitWhileLoop(WhileLoopTree node, P p) {
        R r = scan(node.getCondition(), p);
        r = scanAndReduce(node.getStatement(), p, r);
        return r;
    }

    /**
     * {@inheritDoc} This implementation scans the children in left to right order.
     *
     * @param node  {@inheritDoc}
     * @param p  {@inheritDoc}
     * @return the result of scanning
     */
    @Override
    public R visitForLoop(ForLoopTree node, P p) {
        R r = scan(node.getInitializer(), p);
        r = scanAndReduce(node.getCondition(), p, r);
        r = scanAndReduce(node.getUpdate(), p, r);
        r = scanAndReduce(node.getStatement(), p, r);
        return r;
    }

    /**
     * {@inheritDoc} This implementation scans the children in left to right order.
     *
     * @param node  {@inheritDoc}
     * @param p  {@inheritDoc}
     * @return the result of scanning
     */
    @Override
    public R visitEnhancedForLoop(EnhancedForLoopTree node, P p) {
        R r = scan(node.getVariable(), p);
        r = scanAndReduce(node.getExpression(), p, r);
        r = scanAndReduce(node.getStatement(), p, r);
        return r;
    }

    /**
     * {@inheritDoc} This implementation scans the children in left to right order.
     *
     * @param node  {@inheritDoc}
     * @param p  {@inheritDoc}
     * @return the result of scanning
     */
    @Override
    public R visitLabeledStatement(LabeledStatementTree node, P p) {
        return scan(node.getStatement(), p);
    }

    /**
     * {@inheritDoc} This implementation scans the children in left to right order.
     *
     * @param node  {@inheritDoc}
     * @param p  {@inheritDoc}
     * @return the result of scanning
     */
    @Override
    public R visitSwitch(SwitchTree node, P p) {
        R r = scan(node.getExpression(), p);
        r = scanAndReduce(node.getCases(), p, r);
        return r;
    }

    /**
     * {@inheritDoc} This implementation scans the children in left to right order.
     *
     * @param node  {@inheritDoc}
     * @param p  {@inheritDoc}
     * @return the result of scanning
     *
     * @deprecated
     * This method is modeling switch expressions,
     * which are part of a preview feature and may be removed
     * if the preview feature is removed.
     */
    @Override
<<<<<<< HEAD
    public R visitCase(CaseTree node, P p) {
        R r = scan(node.getPattern(), p);
        r = scanAndReduce(node.getStatements(), p, r);
=======
    @Deprecated(forRemoval=true, since="12")
    @SuppressWarnings("removal")
    public R visitSwitchExpression(SwitchExpressionTree node, P p) {
        R r = scan(node.getExpression(), p);
        r = scanAndReduce(node.getCases(), p, r);
        return r;
    }

    /**
     * {@inheritDoc} This implementation scans the children in left to right order.
     *
     * @param node  {@inheritDoc}
     * @param p  {@inheritDoc}
     * @return the result of scanning
     */
    @Override
    @SuppressWarnings("removal")
    public R visitCase(CaseTree node, P p) {
        R r = scan(node.getExpressions(), p);
        if (node.getCaseKind() == CaseKind.RULE)
            r = scanAndReduce(node.getBody(), p, r);
        else
            r = scanAndReduce(node.getStatements(), p, r);
>>>>>>> b3b64443
        return r;
    }

    /**
     * {@inheritDoc} This implementation scans the children in left to right order.
     *
     * @param node  {@inheritDoc}
     * @param p  {@inheritDoc}
     * @return the result of scanning
     */
    @Override
    public R visitSynchronized(SynchronizedTree node, P p) {
        R r = scan(node.getExpression(), p);
        r = scanAndReduce(node.getBlock(), p, r);
        return r;
    }

    /**
     * {@inheritDoc} This implementation scans the children in left to right order.
     *
     * @param node  {@inheritDoc}
     * @param p  {@inheritDoc}
     * @return the result of scanning
     */
    @Override
    public R visitTry(TryTree node, P p) {
        R r = scan(node.getResources(), p);
        r = scanAndReduce(node.getBlock(), p, r);
        r = scanAndReduce(node.getCatches(), p, r);
        r = scanAndReduce(node.getFinallyBlock(), p, r);
        return r;
    }

    /**
     * {@inheritDoc} This implementation scans the children in left to right order.
     *
     * @param node  {@inheritDoc}
     * @param p  {@inheritDoc}
     * @return the result of scanning
     */
    @Override
    public R visitCatch(CatchTree node, P p) {
        R r = scan(node.getParameter(), p);
        r = scanAndReduce(node.getBlock(), p, r);
        return r;
    }

    /**
     * {@inheritDoc} This implementation scans the children in left to right order.
     *
     * @param node  {@inheritDoc}
     * @param p  {@inheritDoc}
     * @return the result of scanning
     */
    @Override
    public R visitConditionalExpression(ConditionalExpressionTree node, P p) {
        R r = scan(node.getCondition(), p);
        r = scanAndReduce(node.getTrueExpression(), p, r);
        r = scanAndReduce(node.getFalseExpression(), p, r);
        return r;
    }

    /**
     * {@inheritDoc} This implementation scans the children in left to right order.
     *
     * @param node  {@inheritDoc}
     * @param p  {@inheritDoc}
     * @return the result of scanning
     */
    @Override
    public R visitIf(IfTree node, P p) {
        R r = scan(node.getCondition(), p);
        r = scanAndReduce(node.getThenStatement(), p, r);
        r = scanAndReduce(node.getElseStatement(), p, r);
        return r;
    }

    /**
     * {@inheritDoc} This implementation scans the children in left to right order.
     *
     * @param node  {@inheritDoc}
     * @param p  {@inheritDoc}
     * @return the result of scanning
     */
    @Override
    public R visitExpressionStatement(ExpressionStatementTree node, P p) {
        return scan(node.getExpression(), p);
    }

    /**
     * {@inheritDoc} This implementation returns {@code null}.
     *
     * @param node  {@inheritDoc}
     * @param p  {@inheritDoc}
     * @return the result of scanning
     */
    @Override
    @SuppressWarnings("removal")
    public R visitBreak(BreakTree node, P p) {
        return scan(node.getValue(), p);
    }

    /**
     * {@inheritDoc} This implementation returns {@code null}.
     *
     * @param node  {@inheritDoc}
     * @param p  {@inheritDoc}
     * @return the result of scanning
     */
    @Override
    public R visitContinue(ContinueTree node, P p) {
        return null;
    }

    /**
     * {@inheritDoc} This implementation scans the children in left to right order.
     *
     * @param node  {@inheritDoc}
     * @param p  {@inheritDoc}
     * @return the result of scanning
     */
    @Override
    public R visitReturn(ReturnTree node, P p) {
        return scan(node.getExpression(), p);
    }

    /**
     * {@inheritDoc} This implementation scans the children in left to right order.
     *
     * @param node  {@inheritDoc}
     * @param p  {@inheritDoc}
     * @return the result of scanning
     */
    @Override
    public R visitThrow(ThrowTree node, P p) {
        return scan(node.getExpression(), p);
    }

    /**
     * {@inheritDoc} This implementation scans the children in left to right order.
     *
     * @param node  {@inheritDoc}
     * @param p  {@inheritDoc}
     * @return the result of scanning
     */
    @Override
    public R visitAssert(AssertTree node, P p) {
        R r = scan(node.getCondition(), p);
        r = scanAndReduce(node.getDetail(), p, r);
        return r;
    }

    /**
     * {@inheritDoc} This implementation scans the children in left to right order.
     *
     * @param node  {@inheritDoc}
     * @param p  {@inheritDoc}
     * @return the result of scanning
     */
    @Override
    public R visitMethodInvocation(MethodInvocationTree node, P p) {
        R r = scan(node.getTypeArguments(), p);
        r = scanAndReduce(node.getMethodSelect(), p, r);
        r = scanAndReduce(node.getArguments(), p, r);
        return r;
    }

    /**
     * {@inheritDoc} This implementation scans the children in left to right order.
     *
     * @param node  {@inheritDoc}
     * @param p  {@inheritDoc}
     * @return the result of scanning
     */
    @Override
    public R visitNewClass(NewClassTree node, P p) {
        R r = scan(node.getEnclosingExpression(), p);
        r = scanAndReduce(node.getIdentifier(), p, r);
        r = scanAndReduce(node.getTypeArguments(), p, r);
        r = scanAndReduce(node.getArguments(), p, r);
        r = scanAndReduce(node.getClassBody(), p, r);
        return r;
    }

    /**
     * {@inheritDoc} This implementation scans the children in left to right order.
     *
     * @param node  {@inheritDoc}
     * @param p  {@inheritDoc}
     * @return the result of scanning
     */
    @Override
    public R visitNewArray(NewArrayTree node, P p) {
        R r = scan(node.getType(), p);
        r = scanAndReduce(node.getDimensions(), p, r);
        r = scanAndReduce(node.getInitializers(), p, r);
        r = scanAndReduce(node.getAnnotations(), p, r);
        for (Iterable< ? extends Tree> dimAnno : node.getDimAnnotations()) {
            r = scanAndReduce(dimAnno, p, r);
        }
        return r;
    }

    /**
     * {@inheritDoc} This implementation scans the children in left to right order.
     *
     * @param node  {@inheritDoc}
     * @param p  {@inheritDoc}
     * @return the result of scanning
     */
    @Override
    public R visitLambdaExpression(LambdaExpressionTree node, P p) {
        R r = scan(node.getParameters(), p);
        r = scanAndReduce(node.getBody(), p, r);
        return r;
    }

    /**
     * {@inheritDoc} This implementation scans the children in left to right order.
     *
     * @param node  {@inheritDoc}
     * @param p  {@inheritDoc}
     * @return the result of scanning
     */
    @Override
    public R visitParenthesized(ParenthesizedTree node, P p) {
        return scan(node.getExpression(), p);
    }

    /**
     * {@inheritDoc} This implementation scans the children in left to right order.
     *
     * @param node  {@inheritDoc}
     * @param p  {@inheritDoc}
     * @return the result of scanning
     */
    @Override
    public R visitAssignment(AssignmentTree node, P p) {
        R r = scan(node.getVariable(), p);
        r = scanAndReduce(node.getExpression(), p, r);
        return r;
    }

    /**
     * {@inheritDoc} This implementation scans the children in left to right order.
     *
     * @param node  {@inheritDoc}
     * @param p  {@inheritDoc}
     * @return the result of scanning
     */
    @Override
    public R visitCompoundAssignment(CompoundAssignmentTree node, P p) {
        R r = scan(node.getVariable(), p);
        r = scanAndReduce(node.getExpression(), p, r);
        return r;
    }

    /**
     * {@inheritDoc} This implementation scans the children in left to right order.
     *
     * @param node  {@inheritDoc}
     * @param p  {@inheritDoc}
     * @return the result of scanning
     */
    @Override
    public R visitUnary(UnaryTree node, P p) {
        return scan(node.getExpression(), p);
    }

    /**
     * {@inheritDoc} This implementation scans the children in left to right order.
     *
     * @param node  {@inheritDoc}
     * @param p  {@inheritDoc}
     * @return the result of scanning
     */
    @Override
    public R visitBinary(BinaryTree node, P p) {
        R r = scan(node.getLeftOperand(), p);
        r = scanAndReduce(node.getRightOperand(), p, r);
        return r;
    }

    /**
     * {@inheritDoc} This implementation scans the children in left to right order.
     *
     * @param node  {@inheritDoc}
     * @param p  {@inheritDoc}
     * @return the result of scanning
     */
    @Override
    public R visitTypeCast(TypeCastTree node, P p) {
        R r = scan(node.getType(), p);
        r = scanAndReduce(node.getExpression(), p, r);
        return r;
    }

    /**
     * {@inheritDoc} This implementation scans the children in left to right order.
     *
     * @param node  {@inheritDoc}
     * @param p  {@inheritDoc}
     * @return the result of scanning
     */
    @Override
    public R visitInstanceOf(InstanceOfTree node, P p) {
        R r = scan(node.getExpression(), p);
        r = scanAndReduce(node.getType(), p, r);
        return r;
    }

    /**
     * {@inheritDoc} This implementation scans the children in left to right order.
     *
     * @param node  {@inheritDoc}
     * @param p  {@inheritDoc}
     * @return the result of scanning
     */
    @Override
    public R visitMatches(MatchesTree node, P p) {
        R r = scan(node.getExpression(), p);
        r = scanAndReduce(node.getPattern(), p, r);
        return r;
    }

    /**
     * {@inheritDoc} This implementation scans the children in left to right order.
     *
     * @param node the node being visited
     * @param p a parameter value
     * @return a result value
     */
    @Override
    public R visitBindingPattern(BindingPatternTree node, P p) {
        return scan(node.getType(), p);
    }

    /**
     * {@inheritDoc} This implementation scans the children in left to right order.
     *
     * @param node the node being visited
     * @param p a parameter value
     * @return a result value
     */
    @Override
    public R visitLiteralPattern(LiteralPatternTree node, P p) {
        return scan(node.getValue(), p);
    }

    /**
     * {@inheritDoc} This implementation scans the children in left to right order.
     *
     * @param node  {@inheritDoc}
     * @param p  {@inheritDoc}
     * @return the result of scanning
     */
    @Override
    public R visitArrayAccess(ArrayAccessTree node, P p) {
        R r = scan(node.getExpression(), p);
        r = scanAndReduce(node.getIndex(), p, r);
        return r;
    }

    /**
     * {@inheritDoc} This implementation scans the children in left to right order.
     *
     * @param node  {@inheritDoc}
     * @param p  {@inheritDoc}
     * @return the result of scanning
     */
    @Override
    public R visitMemberSelect(MemberSelectTree node, P p) {
        return scan(node.getExpression(), p);
    }

    /**
     * {@inheritDoc} This implementation scans the children in left to right order.
     *
     * @param node  {@inheritDoc}
     * @param p  {@inheritDoc}
     * @return the result of scanning
     */
    @Override
    public R visitMemberReference(MemberReferenceTree node, P p) {
        R r = scan(node.getQualifierExpression(), p);
        r = scanAndReduce(node.getTypeArguments(), p, r);
        return r;
    }

    /**
     * {@inheritDoc} This implementation returns {@code null}.
     *
     * @param node  {@inheritDoc}
     * @param p  {@inheritDoc}
     * @return the result of scanning
     */
    @Override
    public R visitIdentifier(IdentifierTree node, P p) {
        return null;
    }

    /**
     * {@inheritDoc} This implementation returns {@code null}.
     *
     * @param node  {@inheritDoc}
     * @param p  {@inheritDoc}
     * @return the result of scanning
     */
    @Override
    public R visitLiteral(LiteralTree node, P p) {
        return null;
    }

    /**
     * {@inheritDoc} This implementation returns {@code null}.
     *
     * @param node  {@inheritDoc}
     * @param p  {@inheritDoc}
     * @return the result of scanning
     */
    @Override
    public R visitPrimitiveType(PrimitiveTypeTree node, P p) {
        return null;
    }

    /**
     * {@inheritDoc} This implementation scans the children in left to right order.
     *
     * @param node  {@inheritDoc}
     * @param p  {@inheritDoc}
     * @return the result of scanning
     */
    @Override
    public R visitArrayType(ArrayTypeTree node, P p) {
        return scan(node.getType(), p);
    }

    /**
     * {@inheritDoc} This implementation scans the children in left to right order.
     *
     * @param node  {@inheritDoc}
     * @param p  {@inheritDoc}
     * @return the result of scanning
     */
    @Override
    public R visitParameterizedType(ParameterizedTypeTree node, P p) {
        R r = scan(node.getType(), p);
        r = scanAndReduce(node.getTypeArguments(), p, r);
        return r;
    }

    /**
     * {@inheritDoc} This implementation scans the children in left to right order.
     *
     * @param node  {@inheritDoc}
     * @param p  {@inheritDoc}
     * @return the result of scanning
     */
    @Override
    public R visitUnionType(UnionTypeTree node, P p) {
        return scan(node.getTypeAlternatives(), p);
    }

    /**
     * {@inheritDoc} This implementation scans the children in left to right order.
     *
     * @param node  {@inheritDoc}
     * @param p  {@inheritDoc}
     * @return the result of scanning
     */
    @Override
    public R visitIntersectionType(IntersectionTypeTree node, P p) {
        return scan(node.getBounds(), p);
    }

    /**
     * {@inheritDoc} This implementation scans the children in left to right order.
     *
     * @param node  {@inheritDoc}
     * @param p  {@inheritDoc}
     * @return the result of scanning
     */
    @Override
    public R visitTypeParameter(TypeParameterTree node, P p) {
        R r = scan(node.getAnnotations(), p);
        r = scanAndReduce(node.getBounds(), p, r);
        return r;
    }

    /**
     * {@inheritDoc} This implementation scans the children in left to right order.
     *
     * @param node  {@inheritDoc}
     * @param p  {@inheritDoc}
     * @return the result of scanning
     */
    @Override
    public R visitWildcard(WildcardTree node, P p) {
        return scan(node.getBound(), p);
    }

    /**
     * {@inheritDoc} This implementation scans the children in left to right order.
     *
     * @param node  {@inheritDoc}
     * @param p  {@inheritDoc}
     * @return the result of scanning
     */
    @Override
    public R visitModifiers(ModifiersTree node, P p) {
        return scan(node.getAnnotations(), p);
    }

    /**
     * {@inheritDoc} This implementation scans the children in left to right order.
     *
     * @param node  {@inheritDoc}
     * @param p  {@inheritDoc}
     * @return the result of scanning
     */
    @Override
    public R visitAnnotation(AnnotationTree node, P p) {
        R r = scan(node.getAnnotationType(), p);
        r = scanAndReduce(node.getArguments(), p, r);
        return r;
    }

    /**
     * {@inheritDoc} This implementation scans the children in left to right order.
     *
     * @param node  {@inheritDoc}
     * @param p  {@inheritDoc}
     * @return the result of scanning
     */
    @Override
    public R visitAnnotatedType(AnnotatedTypeTree node, P p) {
        R r = scan(node.getAnnotations(), p);
        r = scanAndReduce(node.getUnderlyingType(), p, r);
        return r;
    }

    @Override
    public R visitModule(ModuleTree node, P p) {
        R r = scan(node.getAnnotations(), p);
        r = scanAndReduce(node.getName(), p, r);
        r = scanAndReduce(node.getDirectives(), p, r);
        return r;
    }

    @Override
    public R visitExports(ExportsTree node, P p) {
        R r = scan(node.getPackageName(), p);
        r = scanAndReduce(node.getModuleNames(), p, r);
        return r;
    }

    @Override
    public R visitOpens(OpensTree node, P p) {
        R r = scan(node.getPackageName(), p);
        r = scanAndReduce(node.getModuleNames(), p, r);
        return r;
    }

    @Override
    public R visitProvides(ProvidesTree node, P p) {
        R r = scan(node.getServiceName(), p);
        r = scanAndReduce(node.getImplementationNames(), p, r);
        return r;
    }

    @Override
    public R visitRequires(RequiresTree node, P p) {
        return scan(node.getModuleName(), p);
    }

    @Override
    public R visitUses(UsesTree node, P p) {
        return scan(node.getServiceName(), p);
    }

    /**
     * {@inheritDoc} This implementation returns {@code null}.
     *
     * @param node  {@inheritDoc}
     * @param p  {@inheritDoc}
     * @return the result of scanning
     */
    @Override
    public R visitOther(Tree node, P p) {
        return null;
    }

    /**
     * {@inheritDoc} This implementation returns {@code null}.
     *
     * @param node  {@inheritDoc}
     * @param p  {@inheritDoc}
     * @return the result of scanning
     */
    @Override
    public R visitErroneous(ErroneousTree node, P p) {
        return null;
    }
}<|MERGE_RESOLUTION|>--- conflicted
+++ resolved
@@ -347,11 +347,6 @@
      * if the preview feature is removed.
      */
     @Override
-<<<<<<< HEAD
-    public R visitCase(CaseTree node, P p) {
-        R r = scan(node.getPattern(), p);
-        r = scanAndReduce(node.getStatements(), p, r);
-=======
     @Deprecated(forRemoval=true, since="12")
     @SuppressWarnings("removal")
     public R visitSwitchExpression(SwitchExpressionTree node, P p) {
@@ -370,12 +365,11 @@
     @Override
     @SuppressWarnings("removal")
     public R visitCase(CaseTree node, P p) {
-        R r = scan(node.getExpressions(), p);
+        R r = scan(node.getPatterns(), p);
         if (node.getCaseKind() == CaseKind.RULE)
             r = scanAndReduce(node.getBody(), p, r);
         else
             r = scanAndReduce(node.getStatements(), p, r);
->>>>>>> b3b64443
         return r;
     }
 
