/*
 * Copyright (c) 2005, 2022, Oracle and/or its affiliates. All rights reserved.
 * DO NOT ALTER OR REMOVE COPYRIGHT NOTICES OR THIS FILE HEADER.
 *
 * This code is free software; you can redistribute it and/or modify it
 * under the terms of the GNU General Public License version 2 only, as
 * published by the Free Software Foundation.  Oracle designates this
 * particular file as subject to the "Classpath" exception as provided
 * by Oracle in the LICENSE file that accompanied this code.
 *
 * This code is distributed in the hope that it will be useful, but WITHOUT
 * ANY WARRANTY; without even the implied warranty of MERCHANTABILITY or
 * FITNESS FOR A PARTICULAR PURPOSE.  See the GNU General Public License
 * version 2 for more details (a copy is included in the LICENSE file that
 * accompanied this code).
 *
 * You should have received a copy of the GNU General Public License version
 * 2 along with this work; if not, write to the Free Software Foundation,
 * Inc., 51 Franklin St, Fifth Floor, Boston, MA 02110-1301 USA.
 *
 * Please contact Oracle, 500 Oracle Parkway, Redwood Shores, CA 94065 USA
 * or visit www.oracle.com if you need additional information or have any
 * questions.
 */

package com.sun.source.tree;

import jdk.internal.javac.PreviewFeature;

/**
 * A visitor of trees, in the style of the visitor design pattern.
 * Classes implementing this interface are used to operate
 * on a tree when the kind of tree is unknown at compile time.
 * When a visitor is passed to a tree's {@link Tree#accept
 * accept} method, the <code>visit<i>Xyz</i></code> method most applicable
 * to that tree is invoked.
 *
 * <p> Classes implementing this interface may or may not throw a
 * {@code NullPointerException} if the additional parameter {@code p}
 * is {@code null}; see documentation of the implementing class for
 * details.
 *
 * <p> <b>WARNING:</b> It is possible that methods will be added to
 * this interface to accommodate new, currently unknown, language
 * structures added to future versions of the Java programming
 * language.  Therefore, visitor classes directly implementing this
 * interface may be source incompatible with future versions of the
 * platform.
 *
 * @param <R> the return type of this visitor's methods.  Use {@link
 *            Void} for visitors that do not need to return results.
 * @param <P> the type of the additional parameter to this visitor's
 *            methods.  Use {@code Void} for visitors that do not need an
 *            additional parameter.
 *
 * @author Peter von der Ah&eacute;
 * @author Jonathan Gibbons
 *
 * @since 1.6
 */
public interface TreeVisitor<R,P> {
    /**
     * Visits an {@code AnnotatedTypeTree} node.
     * @param node the node being visited
     * @param p a parameter value
     * @return a result value
     */
    R visitAnnotatedType(AnnotatedTypeTree node, P p);

    /**
     * Visits an {@code AnnotatedTree} node.
     * @param node the node being visited
     * @param p a parameter value
     * @return a result value
     */
    R visitAnnotation(AnnotationTree node, P p);

    /**
     * Visits a {@code MethodInvocationTree} node.
     * @param node the node being visited
     * @param p a parameter value
     * @return a result value
     */
    R visitMethodInvocation(MethodInvocationTree node, P p);

    /**
     * Visits an {@code AssertTree} node.
     * @param node the node being visited
     * @param p a parameter value
     * @return a result value
     */
    R visitAssert(AssertTree node, P p);

    /**
     * Visits an {@code AssignmentTree} node.
     * @param node the node being visited
     * @param p a parameter value
     * @return a result value
     */
    R visitAssignment(AssignmentTree node, P p);

    /**
     * Visits a {@code CompoundAssignmentTree} node.
     * @param node the node being visited
     * @param p a parameter value
     * @return a result value
     */
    R visitCompoundAssignment(CompoundAssignmentTree node, P p);

    /**
     * Visits a {@code BinaryTree} node.
     * @param node the node being visited
     * @param p a parameter value
     * @return a result value
     */
    R visitBinary(BinaryTree node, P p);

    /**
     * Visits a {@code BlockTree} node.
     * @param node the node being visited
     * @param p a parameter value
     * @return a result value
     */
    R visitBlock(BlockTree node, P p);

    /**
     * Visits a {@code BreakTree} node.
     * @param node the node being visited
     * @param p a parameter value
     * @return a result value
     */
    R visitBreak(BreakTree node, P p);

    /**
     * Visits a {@code CaseTree} node.
     * @param node the node being visited
     * @param p a parameter value
     * @return a result value
     */
    R visitCase(CaseTree node, P p);

    /**
     * Visits a {@code CatchTree} node.
     * @param node the node being visited
     * @param p a parameter value
     * @return a result value
     */
    R visitCatch(CatchTree node, P p);

    /**
     * Visits a {@code ClassTree} node.
     * @param node the node being visited
     * @param p a parameter value
     * @return a result value
     */
    R visitClass(ClassTree node, P p);

    /**
     * Visits a {@code ConditionalExpressionTree} node.
     * @param node the node being visited
     * @param p a parameter value
     * @return a result value
     */
    R visitConditionalExpression(ConditionalExpressionTree node, P p);

    /**
     * Visits a {@code ContinueTree} node.
     * @param node the node being visited
     * @param p a parameter value
     * @return a result value
     */
    R visitContinue(ContinueTree node, P p);

    /**
     * Visits a {@code DoWhileTree} node.
     * @param node the node being visited
     * @param p a parameter value
     * @return a result value
     */
    R visitDoWhileLoop(DoWhileLoopTree node, P p);

    /**
     * Visits an {@code ErroneousTree} node.
     * @param node the node being visited
     * @param p a parameter value
     * @return a result value
     */
    R visitErroneous(ErroneousTree node, P p);

    /**
     * Visits an {@code ExpressionStatementTree} node.
     * @param node the node being visited
     * @param p a parameter value
     * @return a result value
     */
    R visitExpressionStatement(ExpressionStatementTree node, P p);

    /**
     * Visits an {@code EnhancedForLoopTree} node.
     * @param node the node being visited
     * @param p a parameter value
     * @return a result value
     */
    R visitEnhancedForLoop(EnhancedForLoopTree node, P p);

    /**
     * Visits a {@code ForLoopTree} node.
     * @param node the node being visited
     * @param p a parameter value
     * @return a result value
     */
    R visitForLoop(ForLoopTree node, P p);

    /**
     * Visits an {@code IdentifierTree} node.
     * @param node the node being visited
     * @param p a parameter value
     * @return a result value
     */
    R visitIdentifier(IdentifierTree node, P p);

    /**
     * Visits an {@code IfTree} node.
     * @param node the node being visited
     * @param p a parameter value
     * @return a result value
     */
    R visitIf(IfTree node, P p);

    /**
     * Visits an {@code ImportTree} node.
     * @param node the node being visited
     * @param p a parameter value
     * @return a result value
     */
    R visitImport(ImportTree node, P p);

    /**
     * Visits an {@code ArrayAccessTree} node.
     * @param node the node being visited
     * @param p a parameter value
     * @return a result value
     */
    R visitArrayAccess(ArrayAccessTree node, P p);

    /**
     * Visits a {@code LabeledStatementTree} node.
     * @param node the node being visited
     * @param p a parameter value
     * @return a result value
     */
    R visitLabeledStatement(LabeledStatementTree node, P p);

    /**
     * Visits a {@code LiteralTree} node.
     * @param node the node being visited
     * @param p a parameter value
     * @return a result value
     */
    R visitLiteral(LiteralTree node, P p);

    /**
     * Visits a {@code BindingPatternTree} node.
     * @param node the node being visited
     * @param p a parameter value
     * @return a result value
     * @since 16
     */
    R visitBindingPattern(BindingPatternTree node, P p);

    /**
     * Visits a {@code DefaultCaseLabelTree} node.
     * @param node the node being visited
     * @param p a parameter value
     * @return a result value
     * @since 17
     */
    @PreviewFeature(feature=PreviewFeature.Feature.SWITCH_PATTERN_MATCHING, reflective=true)
    R visitDefaultCaseLabel(DefaultCaseLabelTree node, P p);

    /**
     * Visits a {@code DeconstructionPatternTree} node.
     * @param node the node being visited
     * @param p a parameter value
     * @return a result value
     * @since 19
     */
    @PreviewFeature(feature=PreviewFeature.Feature.DECONSTRUCTION_PATTERNS, reflective=true)
    R visitDeconstructionPattern(DeconstructionPatternTree node, P p);

    /**
     * Visits a {@code MethodTree} node.
     * @param node the node being visited
     * @param p a parameter value
     * @return a result value
     */
    R visitMethod(MethodTree node, P p);

    /**
     * Visits a {@code ModifiersTree} node.
     * @param node the node being visited
     * @param p a parameter value
     * @return a result value
     */
    R visitModifiers(ModifiersTree node, P p);

    /**
<<<<<<< HEAD
     * Visits a {@code NewArrayTree} node.
     * @param node the node being visited
     * @param p a parameter value
     * @return a result value
     */
    R visitNewArray(NewArrayTree node, P p);

    /**
=======
>>>>>>> 5e0f5587
     * Visits a {@code ParenthesizedPatternTree} node.
     * @param node the node being visited
     * @param p a parameter value
     * @return a result value
     * @since 17
     */
    @PreviewFeature(feature=PreviewFeature.Feature.SWITCH_PATTERN_MATCHING, reflective=true)
    R visitParenthesizedPattern(ParenthesizedPatternTree node, P p);

    /**
     * Visits a {@code NewClassTree} node.
     * @param node the node being visited
     * @param p a parameter value
     * @return a result value
     */
    R visitNewClass(NewClassTree node, P p);

    /**
     * Visits a {@code LambdaExpressionTree} node.
     * @param node the node being visited
     * @param p a parameter value
     * @return a result value
     */
    R visitLambdaExpression(LambdaExpressionTree node, P p);

    /**
     * Visits a {@code PackageTree} node.
     * @param node the node being visited
     * @param p a parameter value
     * @return a result value
     */
    R visitPackage(PackageTree node, P p);

    /**
     * Visits a {@code ParenthesizedTree} node.
     * @param node the node being visited
     * @param p a parameter value
     * @return a result value
     */
    R visitParenthesized(ParenthesizedTree node, P p);

    /**
     * Visits a {@code ReturnTree} node.
     * @param node the node being visited
     * @param p a parameter value
     * @return a result value
     */
    R visitReturn(ReturnTree node, P p);

    /**
     * Visits a {@code MemberSelectTree} node.
     * @param node the node being visited
     * @param p a parameter value
     * @return a result value
     */
    R visitMemberSelect(MemberSelectTree node, P p);

    /**
     * Visits a {@code MemberReferenceTree} node.
     * @param node the node being visited
     * @param p a parameter value
     * @return a result value
     */
    R visitMemberReference(MemberReferenceTree node, P p);

    /**
     * Visits an {@code EmptyStatementTree} node.
     * @param node the node being visited
     * @param p a parameter value
     * @return a result value
     */
    R visitEmptyStatement(EmptyStatementTree node, P p);

    /**
     * Visits a {@code SwitchTree} node.
     * @param node the node being visited
     * @param p a parameter value
     * @return a result value
     */
    R visitSwitch(SwitchTree node, P p);

    /**
     * Visits a {@code SwitchExpressionTree} node.
     *
     * @param node the node being visited
     * @param p a parameter value
     * @return a result value
     * @since 12
     */
    R visitSwitchExpression(SwitchExpressionTree node, P p);

    /**
     * Visits a {@code SynchronizedTree} node.
     * @param node the node being visited
     * @param p a parameter value
     * @return a result value
     */
    R visitSynchronized(SynchronizedTree node, P p);

    /**
     * Visits a {@code ThrowTree} node.
     * @param node the node being visited
     * @param p a parameter value
     * @return a result value
     */
    R visitThrow(ThrowTree node, P p);

    /**
     * Visits a {@code CompilationUnitTree} node.
     * @param node the node being visited
     * @param p a parameter value
     * @return a result value
     */
    R visitCompilationUnit(CompilationUnitTree node, P p);

    /**
     * Visits a {@code TryTree} node.
     * @param node the node being visited
     * @param p a parameter value
     * @return a result value
     */
    R visitTry(TryTree node, P p);

    /**
     * Visits a {@code ParameterizedTypeTree} node.
     * @param node the node being visited
     * @param p a parameter value
     * @return a result value
     */
    R visitParameterizedType(ParameterizedTypeTree node, P p);

    /**
     * Visits a {@code UnionTypeTree} node.
     * @param node the node being visited
     * @param p a parameter value
     * @return a result value
     */
    R visitUnionType(UnionTypeTree node, P p);

    /**
     * Visits an {@code IntersectionTypeTree} node.
     * @param node the node being visited
     * @param p a parameter value
     * @return a result value
     */
    R visitIntersectionType(IntersectionTypeTree node, P p);

    /**
     * Visits an {@code ArrayTypeTree} node.
     * @param node the node being visited
     * @param p a parameter value
     * @return a result value
     */
    R visitArrayType(ArrayTypeTree node, P p);

    /**
     * Visits a {@code TypeCastTree} node.
     * @param node the node being visited
     * @param p a parameter value
     * @return a result value
     */
    R visitTypeCast(TypeCastTree node, P p);

    /**
     * Visits a {@code PrimitiveTypeTree} node.
     * @param node the node being visited
     * @param p a parameter value
     * @return a result value
     */
    R visitPrimitiveType(PrimitiveTypeTree node, P p);

    /**
     * Visits a {@code TypeParameterTree} node.
     * @param node the node being visited
     * @param p a parameter value
     * @return a result value
     */
    R visitTypeParameter(TypeParameterTree node, P p);

    /**
     * Visits an {@code InstanceOfTree} node.
     * @param node the node being visited
     * @param p a parameter value
     * @return a result value
     */
    R visitInstanceOf(InstanceOfTree node, P p);

    /**
     * Visits a {@code UnaryTree} node.
     * @param node the node being visited
     * @param p a parameter value
     * @return a result value
     */
    R visitUnary(UnaryTree node, P p);

    /**
     * Visits a {@code VariableTree} node.
     * @param node the node being visited
     * @param p a parameter value
     * @return a result value
     */
    R visitVariable(VariableTree node, P p);

    /**
     * Visits a {@code WhileLoopTree} node.
     * @param node the node being visited
     * @param p a parameter value
     * @return a result value
     */
    R visitWhileLoop(WhileLoopTree node, P p);

    /**
     * Visits a {@code WildcardTypeTree} node.
     * @param node the node being visited
     * @param p a parameter value
     * @return a result value
     */
    R visitWildcard(WildcardTree node, P p);

    /**
     * Visits a {@code ModuleTree} node.
     * @param node the node being visited
     * @param p a parameter value
     * @return a result value
     */
    R visitModule(ModuleTree node, P p);

    /**
     * Visits an {@code ExportsTree} node.
     * @param node the node being visited
     * @param p a parameter value
     * @return a result value
     */
    R visitExports(ExportsTree node, P p);

    /**
     * Visits an {@code OpensTree} node.
     * @param node the node being visited
     * @param p a parameter value
     * @return a result value
     */
    R visitOpens(OpensTree node, P p);

    /**
     * Visits a {@code ProvidesTree} node.
     * @param node the node being visited
     * @param p a parameter value
     * @return a result value
     */
    R visitProvides(ProvidesTree node, P p);

    /**
     * Visits a {@code RequiresTree} node.
     * @param node the node being visited
     * @param p a parameter value
     * @return a result value
     */
    R visitRequires(RequiresTree node, P p);

    /**
     * Visits a {@code UsesTree} node.
     * @param node the node being visited
     * @param p a parameter value
     * @return a result value
     */
    R visitUses(UsesTree node, P p);

    /**
     * Visits an unknown type of {@code Tree} node.
     * This can occur if the language evolves and new kinds
     * of nodes are added to the {@code Tree} hierarchy.
     * @param node the node being visited
     * @param p a parameter value
     * @return a result value
     */
    R visitOther(Tree node, P p);

    /**
     * Visits a {@code YieldTree} node.
     * @param node the node being visited
     * @param p a parameter value
     * @return a result value
     * @since 13
     */
    R visitYield(YieldTree node, P p);
}<|MERGE_RESOLUTION|>--- conflicted
+++ resolved
@@ -305,7 +305,6 @@
     R visitModifiers(ModifiersTree node, P p);
 
     /**
-<<<<<<< HEAD
      * Visits a {@code NewArrayTree} node.
      * @param node the node being visited
      * @param p a parameter value
@@ -314,8 +313,6 @@
     R visitNewArray(NewArrayTree node, P p);
 
     /**
-=======
->>>>>>> 5e0f5587
      * Visits a {@code ParenthesizedPatternTree} node.
      * @param node the node being visited
      * @param p a parameter value
