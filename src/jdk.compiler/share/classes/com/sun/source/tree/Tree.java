--- conflicted
+++ resolved
@@ -229,23 +229,6 @@
         BINDING_PATTERN(BindingPatternTree.class),
 
         /**
-<<<<<<< HEAD
-         * {@preview Associated with pattern matching for instanceof, a preview feature of
-         *           the Java language.
-         *
-         *           This enum constant is associated with <i>pattern matching for instanceof</i>, a preview
-         *           feature of the Java language. Preview features
-         *           may be removed in a future release, or upgraded to permanent
-         *           features of the Java language.}
-         *
-         * Used for instances of {@link DeconstructionPatternTree}.
-         *
-         * @since 15
-         */
-        DECONSTRUCTION_PATTERN(DeconstructionPatternTree.class),
-
-        ARRAY_PATTERN(ArrayPatternTree.class),
-=======
          * Used for instances of {@link GuardedPatternTree}.
          *
          * @since 17
@@ -268,7 +251,21 @@
          */
         @PreviewFeature(feature=PreviewFeature.Feature.SWITCH_PATTERN_MATCHING, reflective=true)
         DEFAULT_CASE_LABEL(DefaultCaseLabelTree.class),
->>>>>>> c8add223
+
+        /**
+         * Used for instances of {@link DeconstructionPatternTree}.
+         *
+         * @since 18
+         */
+        @PreviewFeature(feature=PreviewFeature.Feature.DECONSTRUCTION_PATTERNS, reflective=true)
+        DECONSTRUCTION_PATTERN(DeconstructionPatternTree.class),
+
+        /**
+         * Used for instances of {@link ArrayPatternTree}.
+         *
+         * @since 18
+         */
+        ARRAY_PATTERN(ArrayPatternTree.class),
 
         /**
          * Used for instances of {@link PrimitiveTypeTree}.
