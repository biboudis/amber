--- conflicted
+++ resolved
@@ -48,18 +48,13 @@
 public interface CaseTree extends Tree {
     /**
      * Returns the expression for the case, or
-<<<<<<< HEAD
      * {@code null} if this is the default case
      * or this case covers a non-constant pattern.
      * If this case has multiple patterns, returns the first label.
-     * @return the expression for the case, or null
-     * @deprecated use {@link #getPattern()}
-=======
      * {@code null} if this is the default case.
      * If this case has multiple labels, returns the first label.
      * @return the expression for the case, or null
      * @deprecated Please use {@link #getExpressions()}.
->>>>>>> 5bcd6488
      */
     @Deprecated
     ExpressionTree getExpression();
