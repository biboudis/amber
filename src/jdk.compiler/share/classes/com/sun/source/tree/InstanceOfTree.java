--- conflicted
+++ resolved
@@ -53,10 +53,6 @@
     Tree getType();
 
     /**
-<<<<<<< HEAD
-     * Returns the tested pattern.
-     * @return the tested pattern
-=======
      * {@preview Associated with pattern matching for instanceof, a preview feature of
      *           the Java language.
      *
@@ -82,7 +78,6 @@
      *
      * @return the tested pattern, or null if this instanceof does not use a pattern.
      * @since 14
->>>>>>> 5bcd6488
      */
     PatternTree getPattern();
 }