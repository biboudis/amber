/*
 * Copyright (c) 2014, 2019, Oracle and/or its affiliates. All rights reserved.
 * DO NOT ALTER OR REMOVE COPYRIGHT NOTICES OR THIS FILE HEADER.
 *
 * This code is free software; you can redistribute it and/or modify it
 * under the terms of the GNU General Public License version 2 only, as
 * published by the Free Software Foundation.  Oracle designates this
 * particular file as subject to the "Classpath" exception as provided
 * by Oracle in the LICENSE file that accompanied this code.
 *
 * This code is distributed in the hope that it will be useful, but WITHOUT
 * ANY WARRANTY; without even the implied warranty of MERCHANTABILITY or
 * FITNESS FOR A PARTICULAR PURPOSE.  See the GNU General Public License
 * version 2 for more details (a copy is included in the LICENSE file that
 * accompanied this code).
 *
 * You should have received a copy of the GNU General Public License version
 * 2 along with this work; if not, write to the Free Software Foundation,
 * Inc., 51 Franklin St, Fifth Floor, Boston, MA 02110-1301 USA.
 *
 * Please contact Oracle, 500 Oracle Parkway, Redwood Shores, CA 94065 USA
 * or visit www.oracle.com if you need additional information or have any
 * questions.
 */

/**
 * Defines the foundational APIs of the Java SE Platform.
 *
 * <dl>
 * <dt class="simpleTagLabel" style="font-family:'DejaVu Sans', Arial, Helvetica, sans serif">Providers:</dt>
 * <dd> The JDK implementation of this module provides an implementation of
 *      the {@index jrt jrt} {@linkplain java.nio.file.spi.FileSystemProvider
 *      file system provider} to enumerate and read the class and resource
 *      files in a run-time image.
 *      The jrt file system can be created by calling
 *      {@link java.nio.file.FileSystems#newFileSystem
 *      FileSystems.newFileSystem(URI.create("jrt:/"))}.
 *      </dd>
 * </dl>
 *
 * @toolGuide java java launcher
 * @toolGuide keytool
 *
 * @provides java.nio.file.spi.FileSystemProvider
 *
 * @uses java.lang.System.LoggerFinder
 * @uses java.net.ContentHandlerFactory
 * @uses java.net.spi.URLStreamHandlerProvider
 * @uses java.nio.channels.spi.AsynchronousChannelProvider
 * @uses java.nio.channels.spi.SelectorProvider
 * @uses java.nio.charset.spi.CharsetProvider
 * @uses java.nio.file.spi.FileSystemProvider
 * @uses java.nio.file.spi.FileTypeDetector
 * @uses java.security.Provider
 * @uses java.text.spi.BreakIteratorProvider
 * @uses java.text.spi.CollatorProvider
 * @uses java.text.spi.DateFormatProvider
 * @uses java.text.spi.DateFormatSymbolsProvider
 * @uses java.text.spi.DecimalFormatSymbolsProvider
 * @uses java.text.spi.NumberFormatProvider
 * @uses java.time.chrono.AbstractChronology
 * @uses java.time.chrono.Chronology
 * @uses java.time.zone.ZoneRulesProvider
 * @uses java.util.spi.CalendarDataProvider
 * @uses java.util.spi.CalendarNameProvider
 * @uses java.util.spi.CurrencyNameProvider
 * @uses java.util.spi.LocaleNameProvider
 * @uses java.util.spi.ResourceBundleControlProvider
 * @uses java.util.spi.ResourceBundleProvider
 * @uses java.util.spi.TimeZoneNameProvider
 * @uses java.util.spi.ToolProvider
 * @uses javax.security.auth.spi.LoginModule
 *
 * @moduleGraph
 * @since 9
 */
module java.base {

    exports java.io;
    exports java.lang;
    exports java.lang.annotation;
    exports java.lang.constant;
    exports java.lang.invoke;
    exports java.lang.module;
    exports java.lang.ref;
    exports java.lang.reflect;
    exports java.lang.runtime;
    exports java.math;
    exports java.net;
    exports java.net.spi;
    exports java.nio;
    exports java.nio.channels;
    exports java.nio.channels.spi;
    exports java.nio.charset;
    exports java.nio.charset.spi;
    exports java.nio.file;
    exports java.nio.file.attribute;
    exports java.nio.file.spi;
    exports java.security;
    exports java.security.cert;
    exports java.security.interfaces;
    exports java.security.spec;
    exports java.text;
    exports java.text.spi;
    exports java.time;
    exports java.time.chrono;
    exports java.time.format;
    exports java.time.temporal;
    exports java.time.zone;
    exports java.util;
    exports java.util.concurrent;
    exports java.util.concurrent.atomic;
    exports java.util.concurrent.locks;
    exports java.util.function;
    exports java.util.jar;
    exports java.util.regex;
    exports java.util.spi;
    exports java.util.stream;
    exports java.util.zip;
    exports javax.crypto;
    exports javax.crypto.interfaces;
    exports javax.crypto.spec;
    exports javax.net;
    exports javax.net.ssl;
    exports javax.security.auth;
    exports javax.security.auth.callback;
    exports javax.security.auth.login;
    exports javax.security.auth.spi;
    exports javax.security.auth.x500;
    exports javax.security.cert;

    // additional qualified exports may be inserted at build time
    // see make/gensrc/GenModuleInfo.gmk

    exports sun.invoke.util to
<<<<<<< HEAD
        jdk.compiler;
=======
        jdk.compiler,
        jdk.incubator.foreign;
>>>>>>> ecc066e1
    exports com.sun.security.ntlm to
        java.security.sasl;
    exports jdk.internal to
        java.compiler,
        jdk.jfr,
        jdk.compiler,
        jdk.jshell;
    exports jdk.internal.access to
        java.desktop,
        java.logging,
        java.management,
        java.naming,
        java.rmi,
        jdk.jlink,
        jdk.net,
        jdk.incubator.foreign;
    exports jdk.internal.access.foreign to
        jdk.incubator.foreign;
    exports jdk.internal.event to
        jdk.jfr;
    exports jdk.internal.jimage to
        jdk.jlink;
    exports jdk.internal.jimage.decompressor to
        jdk.jlink;
    exports jdk.internal.loader to
        java.instrument,
        java.logging;
    exports jdk.internal.jmod to
        jdk.compiler,
        jdk.jlink;
    exports jdk.internal.logger to
        java.logging;
    exports jdk.internal.org.objectweb.asm to
        jdk.jartool,
        jdk.jfr,
        jdk.jlink,
        jdk.scripting.nashorn;
    exports jdk.internal.org.objectweb.asm.tree to
        jdk.jfr,
        jdk.jlink;
    exports jdk.internal.org.objectweb.asm.util to
        jdk.jfr,
        jdk.scripting.nashorn;
    exports jdk.internal.org.objectweb.asm.commons to
        jdk.jfr,
        jdk.scripting.nashorn;
    exports jdk.internal.org.objectweb.asm.signature to
        jdk.scripting.nashorn;
    exports jdk.internal.org.xml.sax to
        jdk.jfr;
    exports jdk.internal.org.xml.sax.helpers to
        jdk.jfr;
    exports jdk.internal.misc to
        java.desktop,
        java.logging,
        java.management,
        java.naming,
        java.net.http,
        java.rmi,
        java.security.jgss,
        java.xml,
        jdk.attach,
        jdk.charsets,
        jdk.compiler,
        jdk.jfr,
        jdk.jshell,
        jdk.nio.mapmode,
        jdk.scripting.nashorn,
        jdk.scripting.nashorn.shell,
        jdk.unsupported,
        jdk.internal.vm.ci,
        jdk.incubator.foreign;
    exports jdk.internal.module to
        java.instrument,
        java.management.rmi,
        jdk.jartool,
        jdk.jfr,
        jdk.jlink,
        jdk.incubator.jpackage;
    exports jdk.internal.perf to
        java.management,
        jdk.management.agent,
        jdk.internal.jvmstat;
    exports jdk.internal.platform to
        jdk.management;
    exports jdk.internal.ref to
        java.desktop;
    exports jdk.internal.reflect to
        java.logging,
        java.sql,
        java.sql.rowset,
        jdk.dynalink,
        jdk.internal.vm.ci,
        jdk.scripting.nashorn,
        jdk.unsupported;
    exports jdk.internal.vm to
        jdk.internal.jvmstat,
        jdk.management.agent;
    exports jdk.internal.vm.annotation to
        jdk.internal.vm.ci,
        jdk.unsupported;
    exports jdk.internal.util.jar to
        jdk.jartool;
    exports jdk.internal.util.xml to
        jdk.jfr;
    exports jdk.internal.util.xml.impl to
        jdk.jfr;
    exports sun.net to
        java.net.http,
        jdk.naming.dns;
    exports sun.net.ext to
        jdk.net;
    exports sun.net.dns to
        java.security.jgss,
        jdk.naming.dns;
    exports sun.net.util to
        java.desktop,
        java.net.http,
        jdk.jconsole,
        jdk.sctp;
    exports sun.net.www to
        java.net.http,
        jdk.jartool;
    exports sun.net.www.protocol.http to
        java.security.jgss;
    exports sun.nio.ch to
        java.management,
        jdk.crypto.cryptoki,
        jdk.net,
        jdk.sctp,
        jdk.incubator.foreign;
    exports sun.nio.cs to
        jdk.charsets;
    exports sun.reflect.annotation to
        jdk.compiler;
    exports sun.reflect.generics.reflectiveObjects to
        java.desktop;
    exports sun.reflect.misc to
        java.desktop,
        java.datatransfer,
        java.management,
        java.management.rmi,
        java.rmi,
        java.sql.rowset;
    exports sun.security.action to
        java.desktop,
        java.security.jgss,
        jdk.incubator.foreign;
    exports sun.security.internal.interfaces to
        jdk.crypto.cryptoki;
    exports sun.security.internal.spec to
        jdk.crypto.cryptoki;
    exports sun.security.jca to
        java.smartcardio,
        jdk.crypto.ec,
        jdk.crypto.cryptoki,
        jdk.naming.dns;
    exports sun.security.pkcs to
        jdk.crypto.ec,
        jdk.jartool;
    exports sun.security.provider to
        java.rmi,
        java.security.jgss,
        jdk.crypto.cryptoki,
        jdk.security.auth;
    exports sun.security.provider.certpath to
        java.naming;
    exports sun.security.rsa to
        jdk.crypto.cryptoki;
    exports sun.security.timestamp to
        jdk.jartool;
    exports sun.security.tools to
        jdk.jartool;
    exports sun.security.util to
        java.desktop,
        java.naming,
        java.rmi,
        java.security.jgss,
        java.security.sasl,
        java.smartcardio,
        java.xml.crypto,
        jdk.crypto.ec,
        jdk.crypto.cryptoki,
        jdk.jartool,
        jdk.security.auth,
        jdk.security.jgss;
    exports sun.security.util.math to
        jdk.crypto.ec;
    exports sun.security.util.math.intpoly to
        jdk.crypto.ec;
    exports sun.security.x509 to
        jdk.crypto.ec,
        jdk.crypto.cryptoki,
        jdk.jartool;
    exports sun.security.validator to
        jdk.jartool;
    exports sun.util.cldr to
        jdk.jlink;
    exports sun.util.locale.provider to
        java.desktop,
        jdk.jlink,
        jdk.localedata;
    exports sun.util.logging to
        java.desktop,
        java.logging,
        java.prefs;
    exports sun.util.resources to
        jdk.localedata;


    // the service types defined by the APIs in this module

    uses java.lang.System.LoggerFinder;
    uses java.net.ContentHandlerFactory;
    uses java.net.spi.URLStreamHandlerProvider;
    uses java.nio.channels.spi.AsynchronousChannelProvider;
    uses java.nio.channels.spi.SelectorProvider;
    uses java.nio.charset.spi.CharsetProvider;
    uses java.nio.file.spi.FileSystemProvider;
    uses java.nio.file.spi.FileTypeDetector;
    uses java.security.Provider;
    uses java.text.spi.BreakIteratorProvider;
    uses java.text.spi.CollatorProvider;
    uses java.text.spi.DateFormatProvider;
    uses java.text.spi.DateFormatSymbolsProvider;
    uses java.text.spi.DecimalFormatSymbolsProvider;
    uses java.text.spi.NumberFormatProvider;
    uses java.time.chrono.AbstractChronology;
    uses java.time.chrono.Chronology;
    uses java.time.zone.ZoneRulesProvider;
    uses java.util.spi.CalendarDataProvider;
    uses java.util.spi.CalendarNameProvider;
    uses java.util.spi.CurrencyNameProvider;
    uses java.util.spi.LocaleNameProvider;
    uses java.util.spi.ResourceBundleControlProvider;
    uses java.util.spi.ResourceBundleProvider;
    uses java.util.spi.TimeZoneNameProvider;
    uses java.util.spi.ToolProvider;
    uses javax.security.auth.spi.LoginModule;

    // JDK-internal service types

    uses jdk.internal.logger.DefaultLoggerFinder;
    uses sun.text.spi.JavaTimeDateTimePatternProvider;
    uses sun.util.spi.CalendarProvider;
    uses sun.util.locale.provider.LocaleDataMetaInfo;
    uses sun.util.resources.LocaleData.CommonResourceBundleProvider;
    uses sun.util.resources.LocaleData.SupplementaryResourceBundleProvider;

    // Built-in service providers that are located via ServiceLoader

    provides java.nio.file.spi.FileSystemProvider with
        jdk.internal.jrtfs.JrtFileSystemProvider;
}<|MERGE_RESOLUTION|>--- conflicted
+++ resolved
@@ -129,16 +129,13 @@
     exports javax.security.auth.x500;
     exports javax.security.cert;
 
+
     // additional qualified exports may be inserted at build time
     // see make/gensrc/GenModuleInfo.gmk
 
     exports sun.invoke.util to
-<<<<<<< HEAD
-        jdk.compiler;
-=======
         jdk.compiler,
         jdk.incubator.foreign;
->>>>>>> ecc066e1
     exports com.sun.security.ntlm to
         java.security.sasl;
     exports jdk.internal to
