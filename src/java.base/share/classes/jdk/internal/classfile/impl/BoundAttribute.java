/*
 * Copyright (c) 2022, 2024, Oracle and/or its affiliates. All rights reserved.
 * DO NOT ALTER OR REMOVE COPYRIGHT NOTICES OR THIS FILE HEADER.
 *
 * This code is free software; you can redistribute it and/or modify it
 * under the terms of the GNU General Public License version 2 only, as
 * published by the Free Software Foundation.  Oracle designates this
 * particular file as subject to the "Classpath" exception as provided
 * by Oracle in the LICENSE file that accompanied this code.
 *
 * This code is distributed in the hope that it will be useful, but WITHOUT
 * ANY WARRANTY; without even the implied warranty of MERCHANTABILITY or
 * FITNESS FOR A PARTICULAR PURPOSE.  See the GNU General Public License
 * version 2 for more details (a copy is included in the LICENSE file that
 * accompanied this code).
 *
 * You should have received a copy of the GNU General Public License version
 * 2 along with this work; if not, write to the Free Software Foundation,
 * Inc., 51 Franklin St, Fifth Floor, Boston, MA 02110-1301 USA.
 *
 * Please contact Oracle, 500 Oracle Parkway, Redwood Shores, CA 94065 USA
 * or visit www.oracle.com if you need additional information or have any
 * questions.
 */

package jdk.internal.classfile.impl;

<<<<<<< HEAD
import java.lang.constant.MethodTypeDesc;
import java.util.ArrayList;
import java.util.Collections;
import java.util.List;
import java.util.Optional;
import java.util.function.Function;

=======
>>>>>>> 902c2afb
import java.lang.classfile.*;
import java.lang.classfile.attribute.*;
import java.lang.classfile.constantpool.ClassEntry;
import java.lang.classfile.constantpool.ConstantPool;
import java.lang.classfile.constantpool.ConstantValueEntry;
import java.lang.classfile.constantpool.LoadableConstantEntry;
import java.lang.classfile.constantpool.ModuleEntry;
import java.lang.classfile.constantpool.NameAndTypeEntry;
import java.lang.classfile.constantpool.PackageEntry;
import java.lang.classfile.constantpool.PoolEntry;
import java.lang.classfile.constantpool.Utf8Entry;
import java.util.ArrayList;
import java.util.Collections;
import java.util.List;
import java.util.Optional;
import java.util.function.Function;

import jdk.internal.access.SharedSecrets;

import static java.lang.classfile.Attributes.*;

public abstract sealed class BoundAttribute<T extends Attribute<T>>
        extends AbstractElement
        implements Attribute<T> {

    static final int NAME_AND_LENGTH_PREFIX = 6;
    private final AttributeMapper<T> mapper;
    final ClassReaderImpl classReader;
    final int payloadStart;

    BoundAttribute(ClassReader classReader, AttributeMapper<T> mapper, int payloadStart) {
        this.mapper = mapper;
        this.classReader = (ClassReaderImpl)classReader;
        this.payloadStart = payloadStart;
    }

    public int payloadLen() {
        return classReader.readInt(payloadStart - 4);
    }

    @Override
    public String attributeName() {
        return mapper.name();
    }

    @Override
    public AttributeMapper<T> attributeMapper() {
        return mapper;
    }

    public byte[] contents() {
        return classReader.readBytes(payloadStart, payloadLen());
    }

    @Override
    public void writeTo(DirectClassBuilder builder) {
        builder.writeAttribute(this);
    }

    @Override
    public void writeTo(DirectCodeBuilder builder) {
        builder.writeAttribute(this);
    }

    @Override
    public void writeTo(DirectMethodBuilder builder) {
        builder.writeAttribute(this);
    }

    @Override
    public void writeTo(DirectFieldBuilder builder) {
        builder.writeAttribute(this);
    }

    @Override
    @SuppressWarnings("unchecked")
    public void writeTo(BufWriter buf) {
        if (!buf.canWriteDirect(classReader))
            attributeMapper().writeAttribute(buf, (T) this);
        else
            classReader.copyBytesTo(buf, payloadStart - NAME_AND_LENGTH_PREFIX, payloadLen() + NAME_AND_LENGTH_PREFIX);
    }

    public ConstantPool constantPool() {
        return classReader;
    }

    @Override
    public String toString() {
        return String.format("Attribute[name=%s]", mapper.name());
    }

    <E extends PoolEntry> List<E> readEntryList(int p, Class<E> type) {
        int cnt = classReader.readU2(p);
        p += 2;
        var entries = new Object[cnt];
        int end = p + (cnt * 2);
        for (int i = 0; p < end; i++, p += 2) {
            entries[i] = classReader.readEntry(p, type);
        }
        return SharedSecrets.getJavaUtilCollectionAccess().listFromTrustedArray(entries);
    }

    public static List<Attribute<?>> readAttributes(AttributedElement enclosing, ClassReader reader, int pos,
                                                                  Function<Utf8Entry, AttributeMapper<?>> customAttributes) {
        int size = reader.readU2(pos);
        var filled = new ArrayList<Attribute<?>>(size);
        int p = pos + 2;
        int cfLen = reader.classfileLength();
        var apo = ((ClassReaderImpl)reader).context().attributesProcessingOption();
        for (int i = 0; i < size; ++i) {
            Utf8Entry name = reader.readEntry(p, Utf8Entry.class);
            int len = reader.readInt(p + 2);
            p += 6;
            if (len < 0 || len > cfLen - p) {
                throw new IllegalArgumentException("attribute " + name.stringValue() + " too big to handle");
            }

            var mapper = standardAttribute(name);
            if (mapper == null) {
                mapper = customAttributes.apply(name);
            }
            if (mapper != null) {
                filled.add((Attribute)mapper.readAttribute(enclosing, reader, p));
            } else {
                AttributeMapper<UnknownAttribute> fakeMapper = new AttributeMapper<>() {
                    @Override
                    public String name() {
                        return name.stringValue();
                    }

                    @Override
                    public UnknownAttribute readAttribute(AttributedElement enclosing, ClassReader cf, int pos) {
                        // Will never get called
                        throw new UnsupportedOperationException();
                    }

                    @Override
                    public void writeAttribute(BufWriter buf, UnknownAttribute attr) {
                        buf.writeIndex(name);
                        var cont = attr.contents();
                        buf.writeInt(cont.length);
                        buf.writeBytes(cont);
                    }

                    @Override
                    public boolean allowMultiple() {
                        return true;
                    }

                    @Override
                    public AttributeMapper.AttributeStability stability() {
                        return AttributeStability.UNKNOWN;
                    }
                };
                filled.add(new BoundUnknownAttribute(reader, fakeMapper, p));
            }
            p += len;
        }
        return Collections.unmodifiableList(filled);
    }

    public static final class BoundUnknownAttribute extends BoundAttribute<UnknownAttribute>
            implements UnknownAttribute {
        public BoundUnknownAttribute(ClassReader cf, AttributeMapper<UnknownAttribute> mapper, int pos) {
            super(cf, mapper, pos);
        }
    }

    public static final class BoundStackMapTableAttribute
            extends BoundAttribute<StackMapTableAttribute>
            implements StackMapTableAttribute {
        final MethodModel method;
        final LabelContext ctx;
        List<StackMapFrameInfo> entries = null;

        public BoundStackMapTableAttribute(CodeImpl code, ClassReader cf, AttributeMapper<StackMapTableAttribute> mapper, int pos) {
            super(cf, mapper, pos);
            method = code.parent().orElseThrow();
            ctx = code;
        }

        @Override
        public List<StackMapFrameInfo> entries() {
            if (entries == null) {
                entries = new StackMapDecoder(classReader, payloadStart, ctx, StackMapDecoder.initFrameLocals(method)).entries();
            }
            return entries;
        }
    }

    public static final class BoundSyntheticAttribute extends BoundAttribute<SyntheticAttribute>
            implements SyntheticAttribute {
        public BoundSyntheticAttribute(ClassReader cf, AttributeMapper<SyntheticAttribute> mapper, int pos) {
            super(cf, mapper, pos);
        }
    }

    public static final class BoundLineNumberTableAttribute
            extends BoundAttribute<LineNumberTableAttribute>
            implements LineNumberTableAttribute {
        private List<LineNumberInfo> lineNumbers = null;

        public BoundLineNumberTableAttribute(ClassReader cf, AttributeMapper<LineNumberTableAttribute> mapper, int pos) {
            super(cf, mapper, pos);
        }

        @Override
        public List<LineNumberInfo> lineNumbers() {
            if (lineNumbers == null) {
                int nLn = classReader.readU2(payloadStart);
                LineNumberInfo[] elements = new LineNumberInfo[nLn];
                int p = payloadStart + 2;
                int pEnd = p + (nLn * 4);
                for (int i = 0; p < pEnd; p += 4, i++) {
                    int startPc = classReader.readU2(p);
                    int lineNumber = classReader.readU2(p + 2);
                    elements[i] = LineNumberInfo.of(startPc, lineNumber);
                }
                lineNumbers = List.of(elements);
            }
            return lineNumbers;
        }
    }

    public static final class BoundCharacterRangeTableAttribute extends BoundAttribute<CharacterRangeTableAttribute> implements CharacterRangeTableAttribute {
        private List<CharacterRangeInfo> characterRangeTable = null;

        public BoundCharacterRangeTableAttribute(ClassReader cf, AttributeMapper<CharacterRangeTableAttribute> mapper, int pos) {
            super(cf, mapper, pos);
        }

        @Override
        public List<CharacterRangeInfo> characterRangeTable() {
            if (characterRangeTable == null) {
                int nLn = classReader.readU2(payloadStart);
                CharacterRangeInfo[] elements = new CharacterRangeInfo[nLn];
                int p = payloadStart + 2;
                int pEnd = p + (nLn * 14);
                for (int i = 0; p < pEnd; p += 14, i++) {
                    int startPc = classReader.readU2(p);
                    int endPc = classReader.readU2(p + 2);
                    int characterRangeStart = classReader.readInt(p + 4);
                    int characterRangeEnd = classReader.readInt(p + 8);
                    int flags = classReader.readU2(p + 12);
                    elements[i] = CharacterRangeInfo.of(startPc, endPc, characterRangeStart, characterRangeEnd, flags);
                }
                characterRangeTable = List.of(elements);
            }
            return characterRangeTable;
        }
    }

    public static final class BoundLocalVariableTableAttribute
            extends BoundAttribute<LocalVariableTableAttribute>
            implements LocalVariableTableAttribute {
        private final CodeImpl codeAttribute;
        private List<LocalVariableInfo> localVars = null;

        public BoundLocalVariableTableAttribute(AttributedElement enclosing, ClassReader cf, AttributeMapper<LocalVariableTableAttribute> mapper, int pos) {
            super(cf, mapper, pos);
            codeAttribute = (CodeImpl) enclosing;
        }

        @Override
        public List<LocalVariableInfo> localVariables() {
            if (localVars == null) {
                int cnt = classReader.readU2(payloadStart);
                BoundLocalVariable[] elements = new BoundLocalVariable[cnt];
                int p = payloadStart + 2;
                int pEnd = p + (cnt * 10);
                for (int i = 0; p < pEnd; p += 10, i++) {
                    elements[i] = new BoundLocalVariable(codeAttribute, p);
                }
                localVars = List.of(elements);
            }
            return localVars;
        }
    }

    public static final class BoundLocalVariableTypeTableAttribute
            extends BoundAttribute<LocalVariableTypeTableAttribute>
            implements LocalVariableTypeTableAttribute {
        private final CodeImpl codeAttribute;
        private List<LocalVariableTypeInfo> localVars = null;

        public BoundLocalVariableTypeTableAttribute(AttributedElement enclosing, ClassReader cf, AttributeMapper<LocalVariableTypeTableAttribute> mapper, int pos) {
            super(cf, mapper, pos);
            this.codeAttribute = (CodeImpl) enclosing;
        }

        @Override
        public List<LocalVariableTypeInfo> localVariableTypes() {
            if (localVars == null) {
                final int cnt = classReader.readU2(payloadStart);
                BoundLocalVariableType[] elements = new BoundLocalVariableType[cnt];
                int p = payloadStart + 2;
                int pEnd = p + (cnt * 10);
                for (int i = 0; p < pEnd; p += 10, i++) {
                    elements[i] = new BoundLocalVariableType(codeAttribute, p);
                }
                localVars = List.of(elements);
            }
            return localVars;
        }
    }

    public static final class BoundPatternAttribute extends BoundAttribute<PatternAttribute>
            implements PatternAttribute {
        private MethodTypeDesc mDesc;
        private List<Attribute<?>> attributes;

        public BoundPatternAttribute(ClassReader cf, AttributeMapper<PatternAttribute> mapper, int pos) {
            super(cf, mapper, pos);
        }

        @Override
        public Utf8Entry patternName() {
            return classReader.readUtf8Entry(payloadStart);
        }

        @Override
        public int patternFlagsMask() {
            return classReader.readU2(payloadStart + 2);
        }

        @Override
        public Utf8Entry patternMethodType() {
            return classReader.readUtf8Entry(payloadStart + 4);
        }

        @Override
        public MethodTypeDesc patternTypeSymbol() {
            if (mDesc == null) {
                mDesc = MethodTypeDesc.ofDescriptor(patternMethodType().stringValue());
            }
            return mDesc;
        }

        @Override
        public List<Attribute<?>> attributes() {
            if (attributes == null) {
                attributes = BoundAttribute.readAttributes(null, classReader, payloadStart + 6, classReader.customAttributes());
            }
            return attributes;
        }
    }

    public static final class BoundMethodParametersAttribute extends BoundAttribute<MethodParametersAttribute>
            implements MethodParametersAttribute {
        private List<MethodParameterInfo> parameters = null;

        public BoundMethodParametersAttribute(ClassReader cf, AttributeMapper<MethodParametersAttribute> mapper, int pos) {
            super(cf, mapper, pos);
        }

        @Override
        public List<MethodParameterInfo> parameters() {
            if (parameters == null) {
                final int cnt = classReader.readU1(payloadStart);
                MethodParameterInfo[] elements = new MethodParameterInfo[cnt];
                int p = payloadStart + 1;
                int pEnd = p + (cnt * 4);
                for (int i = 0; p < pEnd; p += 4, i++) {
                    Utf8Entry name = classReader.readEntryOrNull(p, Utf8Entry.class);
                    int accessFlags = classReader.readU2(p + 2);
                    elements[i] = MethodParameterInfo.of(Optional.ofNullable(name), accessFlags);
                }
                parameters = List.of(elements);
            }
            return parameters;
        }
    }

    public static final class BoundModuleHashesAttribute extends BoundAttribute<ModuleHashesAttribute>
            implements ModuleHashesAttribute {
        private List<ModuleHashInfo> hashes = null;

        public BoundModuleHashesAttribute(ClassReader cf, AttributeMapper<ModuleHashesAttribute> mapper, int pos) {
            super(cf, mapper, pos);
        }

        @Override
        public Utf8Entry algorithm() {
            return classReader.readEntry(payloadStart, Utf8Entry.class);
        }

        @Override
        public List<ModuleHashInfo> hashes() {
            if (hashes == null) {
                final int cnt = classReader.readU2(payloadStart + 2);
                ModuleHashInfo[] elements = new ModuleHashInfo[cnt];
                int p = payloadStart + 4;
                //System.err.printf("%5d: ModuleHashesAttr alg = %s, cnt = %d%n", pos, algorithm(), cnt);
                for (int i = 0; i < cnt; ++i) {
                    ModuleEntry module = classReader.readEntry(p, ModuleEntry.class);
                    int hashLength = classReader.readU2(p + 2);
                    //System.err.printf("%5d:     [%d] module = %s, hashLength = %d%n", p, i, module, hashLength);
                    p += 4;
                    elements[i] = ModuleHashInfo.of(module, classReader.readBytes(p, hashLength));
                    p += hashLength;
                }
                hashes = List.of(elements);
            }
            return hashes;
        }
    }

    public static final class BoundRecordAttribute extends BoundAttribute<RecordAttribute>
            implements RecordAttribute {
        private List<RecordComponentInfo> components = null;

        public BoundRecordAttribute(ClassReader cf, AttributeMapper<RecordAttribute> mapper, int pos) {
            super(cf, mapper, pos);
        }

        @Override
        public List<RecordComponentInfo> components() {
            if (components == null) {
                final int cnt = classReader.readU2(payloadStart);
                RecordComponentInfo[] elements = new RecordComponentInfo[cnt];
                int p = payloadStart + 2;
                for (int i = 0; i < cnt; i++) {
                    elements[i] = new BoundRecordComponentInfo(classReader, p);
                    p = classReader.skipAttributeHolder(p + 4);
                }
                components = List.of(elements);
            }
            return components;
        }
    }

    public static final class BoundDeprecatedAttribute extends BoundAttribute<DeprecatedAttribute>
            implements DeprecatedAttribute {
        public BoundDeprecatedAttribute(ClassReader cf, AttributeMapper<DeprecatedAttribute> mapper, int pos) {
            super(cf, mapper, pos);
        }
    }

    public static final class BoundSignatureAttribute extends BoundAttribute<SignatureAttribute>
            implements SignatureAttribute {
        public BoundSignatureAttribute(ClassReader cf, AttributeMapper<SignatureAttribute> mapper, int pos) {
            super(cf, mapper, pos);
        }

        @Override
        public Utf8Entry signature() {
            return classReader.readEntry(payloadStart, Utf8Entry.class);
        }
    }

    public static final class BoundSourceFileAttribute extends BoundAttribute<SourceFileAttribute>
            implements SourceFileAttribute {
        public BoundSourceFileAttribute(ClassReader cf, AttributeMapper<SourceFileAttribute> mapper, int pos) {
            super(cf, mapper, pos);
        }

        @Override
        public Utf8Entry sourceFile() {
            return classReader.readEntry(payloadStart, Utf8Entry.class);
        }

    }

    public static final class BoundModuleMainClassAttribute extends BoundAttribute<ModuleMainClassAttribute> implements ModuleMainClassAttribute {
        public BoundModuleMainClassAttribute(ClassReader cf, AttributeMapper<ModuleMainClassAttribute> mapper, int pos) {
            super(cf, mapper, pos);
        }

        @Override
        public ClassEntry mainClass() {
            return classReader.readEntry(payloadStart, ClassEntry.class);
        }
    }

    public static final class BoundNestHostAttribute extends BoundAttribute<NestHostAttribute>
            implements NestHostAttribute {
        public BoundNestHostAttribute(ClassReader cf, AttributeMapper<NestHostAttribute> mapper, int pos) {
            super(cf, mapper, pos);
        }

        @Override
        public ClassEntry nestHost() {
            return classReader.readEntry(payloadStart, ClassEntry.class);
        }
    }

    public static final class BoundSourceDebugExtensionAttribute extends BoundAttribute<SourceDebugExtensionAttribute>
            implements SourceDebugExtensionAttribute {
        public BoundSourceDebugExtensionAttribute(ClassReader cf, AttributeMapper<SourceDebugExtensionAttribute> mapper, int pos) {
            super(cf, mapper, pos);
        }
    }

    public static final class BoundConstantValueAttribute extends BoundAttribute<ConstantValueAttribute>
            implements ConstantValueAttribute {
        public BoundConstantValueAttribute(ClassReader cf, AttributeMapper<ConstantValueAttribute> mapper, int pos) {
            super(cf, mapper, pos);
        }

        @Override
        public ConstantValueEntry constant() {
            return classReader.readEntry(payloadStart, ConstantValueEntry.class);
        }

    }

    public static final class BoundModuleTargetAttribute extends BoundAttribute<ModuleTargetAttribute>
            implements ModuleTargetAttribute {
        public BoundModuleTargetAttribute(ClassReader cf, AttributeMapper<ModuleTargetAttribute> mapper, int pos) {
            super(cf, mapper, pos);
        }

        @Override
        public Utf8Entry targetPlatform() {
            return classReader.readEntry(payloadStart, Utf8Entry.class);
        }
    }

    public static final class BoundCompilationIDAttribute extends BoundAttribute<CompilationIDAttribute>
            implements CompilationIDAttribute {
        public BoundCompilationIDAttribute(ClassReader cf, AttributeMapper<CompilationIDAttribute> mapper, int pos) {
            super(cf, mapper, pos);
        }

        @Override
        public Utf8Entry compilationId() {
            return classReader.readEntry(payloadStart, Utf8Entry.class);
        }
    }

    public static final class BoundSourceIDAttribute extends BoundAttribute<SourceIDAttribute>
            implements SourceIDAttribute {
        public BoundSourceIDAttribute(ClassReader cf, AttributeMapper<SourceIDAttribute> mapper, int pos) {
            super(cf, mapper, pos);
        }

        @Override
        public Utf8Entry sourceId() {
            return classReader.readEntry(payloadStart, Utf8Entry.class);
        }
    }

    public static final class BoundModuleResolutionAttribute extends BoundAttribute<ModuleResolutionAttribute>
            implements ModuleResolutionAttribute {
        public BoundModuleResolutionAttribute(ClassReader cf, AttributeMapper<ModuleResolutionAttribute> mapper, int pos) {
            super(cf, mapper, pos);
        }

        @Override
        public int resolutionFlags() {
            return classReader.readU2(payloadStart);
        }
    }

    public static final class BoundExceptionsAttribute extends BoundAttribute<ExceptionsAttribute>
            implements ExceptionsAttribute {
        private List<ClassEntry> exceptions = null;

        public BoundExceptionsAttribute(ClassReader cf, AttributeMapper<ExceptionsAttribute> mapper, int pos) {
            super(cf, mapper, pos);
        }

        @Override
        public List<ClassEntry> exceptions() {
            if (exceptions == null) {
                exceptions = readEntryList(payloadStart, ClassEntry.class);
            }
            return exceptions;
        }
    }

    public static final class BoundModuleAttribute extends BoundAttribute<ModuleAttribute>
            implements ModuleAttribute {
        private List<ModuleRequireInfo> requires = null;
        private List<ModuleExportInfo> exports = null;
        private List<ModuleOpenInfo> opens = null;
        private List<ClassEntry> uses = null;
        private List<ModuleProvideInfo> provides = null;

        public BoundModuleAttribute(ClassReader cf, AttributeMapper<ModuleAttribute> mapper, int pos) {
            super(cf, mapper, pos);
        }

        @Override
        public ModuleEntry moduleName() {
            return classReader.readEntry(payloadStart, ModuleEntry.class);
        }

        @Override
        public int moduleFlagsMask() {
            return classReader.readU2(payloadStart + 2);
        }

        @Override
        public Optional<Utf8Entry> moduleVersion() {
            return Optional.ofNullable(classReader.readEntryOrNull(payloadStart + 4, Utf8Entry.class));
        }

        @Override
        public List<ModuleRequireInfo> requires() {
            if (requires == null) {
                structure();
            }
            return requires;
        }

        @Override
        public List<ModuleExportInfo> exports() {
            if (exports == null) {
                structure();
            }
            return exports;
        }

        @Override
        public List<ModuleOpenInfo> opens() {
            if (opens == null) {
                structure();
            }
            return opens;
        }

        @Override
        public List<ClassEntry> uses() {
            if (uses == null) {
                structure();
            }
            return uses;
        }

        @Override
        public List<ModuleProvideInfo> provides() {
            if (provides == null) {
                structure();
            }
            return provides;
        }

        private void structure() {
            int p = payloadStart + 8;

            {
                int cnt = classReader.readU2(payloadStart + 6);
                ModuleRequireInfo[] elements = new ModuleRequireInfo[cnt];
                int end = p + (cnt * 6);
                for (int i = 0; p < end; p += 6, i++) {
                    elements[i] = ModuleRequireInfo.of(classReader.readEntry(p, ModuleEntry.class),
                            classReader.readU2(p + 2),
                            classReader.readEntryOrNull(p + 4, Utf8Entry.class));
                }
                requires = List.of(elements);
            }

            {
                int cnt = classReader.readU2(p);
                p += 2;
                ModuleExportInfo[] elements = new ModuleExportInfo[cnt];
                for (int i = 0; i < cnt; i++) {
                    PackageEntry pe = classReader.readEntry(p, PackageEntry.class);
                    int exportFlags = classReader.readU2(p + 2);
                    p += 4;
                    List<ModuleEntry> exportsTo = readEntryList(p, ModuleEntry.class);
                    p += 2 + exportsTo.size() * 2;
                    elements[i] = ModuleExportInfo.of(pe, exportFlags, exportsTo);
                }
                exports = List.of(elements);
            }

            {
                int cnt = classReader.readU2(p);
                p += 2;
                ModuleOpenInfo[] elements = new ModuleOpenInfo[cnt];
                for (int i = 0; i < cnt; i++) {
                    PackageEntry po = classReader.readEntry(p, PackageEntry.class);
                    int opensFlags = classReader.readU2(p + 2);
                    p += 4;
                    List<ModuleEntry> opensTo = readEntryList(p, ModuleEntry.class);
                    p += 2 + opensTo.size() * 2;
                    elements[i] = ModuleOpenInfo.of(po, opensFlags, opensTo);
                }
                opens = List.of(elements);
            }

            {
                uses = readEntryList(p, ClassEntry.class);
                p += 2 + uses.size() * 2;
                int cnt = classReader.readU2(p);
                p += 2;
                ModuleProvideInfo[] elements = new ModuleProvideInfo[cnt];
                provides = new ArrayList<>(cnt);
                for (int i = 0; i < cnt; i++) {
                    ClassEntry c = classReader.readEntry(p, ClassEntry.class);
                    p += 2;
                    List<ClassEntry> providesWith = readEntryList(p, ClassEntry.class);
                    p += 2 + providesWith.size() * 2;
                    elements[i] = ModuleProvideInfo.of(c, providesWith);
                }
                provides = List.of(elements);
            }
        }
    }

    public static final class BoundModulePackagesAttribute extends BoundAttribute<ModulePackagesAttribute>
            implements ModulePackagesAttribute {
        private List<PackageEntry> packages = null;

        public BoundModulePackagesAttribute(ClassReader cf, AttributeMapper<ModulePackagesAttribute> mapper, int pos) {
            super(cf, mapper, pos);
        }

        @Override
        public List<PackageEntry> packages() {
            if (packages == null) {
                packages = readEntryList(payloadStart, PackageEntry.class);
            }
            return packages;
        }
    }

    public static final class BoundNestMembersAttribute extends BoundAttribute<NestMembersAttribute>
            implements NestMembersAttribute {

        private List<ClassEntry> members = null;

        public BoundNestMembersAttribute(ClassReader cf, AttributeMapper<NestMembersAttribute> mapper, int pos) {
            super(cf, mapper, pos);
        }

        @Override
        public List<ClassEntry> nestMembers() {
            if (members == null) {
                members = readEntryList(payloadStart, ClassEntry.class);
            }
            return members;
        }
    }

    public static final class BoundBootstrapMethodsAttribute extends BoundAttribute<BootstrapMethodsAttribute>
            implements BootstrapMethodsAttribute {

        private List<BootstrapMethodEntry> bootstraps = null;
        private final int size;

        public BoundBootstrapMethodsAttribute(ClassReader reader, AttributeMapper<BootstrapMethodsAttribute> mapper, int pos) {
            super(reader, mapper, pos);
            size = classReader.readU2(pos);
        }

        @Override
        public int bootstrapMethodsSize() {
            return size;
        }

        @Override
        public List<BootstrapMethodEntry> bootstrapMethods() {
            if (bootstraps == null) {
                BootstrapMethodEntry[] bs = new BootstrapMethodEntry[size];
                int p = payloadStart + 2;
                for (int i = 0; i < size; ++i) {
                    final var handle = classReader.readEntry(p, AbstractPoolEntry.MethodHandleEntryImpl.class);
                    final List<LoadableConstantEntry> args = readEntryList(p + 2, LoadableConstantEntry.class);
                    p += 4 + args.size() * 2;
                    int hash = BootstrapMethodEntryImpl.computeHashCode(handle, args);
                    bs[i] = new BootstrapMethodEntryImpl(classReader, i, hash, handle, args);
                }
                bootstraps = List.of(bs);
            }
            return bootstraps;
        }
    }

    public static final class BoundInnerClassesAttribute extends BoundAttribute<InnerClassesAttribute>
            implements InnerClassesAttribute {
        private List<InnerClassInfo> classes;

        public BoundInnerClassesAttribute(ClassReader cf, AttributeMapper<InnerClassesAttribute> mapper, int pos) {
            super(cf, mapper, pos);
        }

        @Override
        public List<InnerClassInfo> classes() {
            if (classes == null) {
                final int cnt = classReader.readU2(payloadStart);
                int p = payloadStart + 2;
                InnerClassInfo[] elements = new InnerClassInfo[cnt];
                for (int i = 0; i < cnt; i++) {
                    ClassEntry innerClass = classReader.readEntry(p, ClassEntry.class);
                    var outerClass = classReader.readEntryOrNull(p + 2, ClassEntry.class);
                    var innerName = classReader.readEntryOrNull(p + 4, Utf8Entry.class);
                    int flags = classReader.readU2(p + 6);
                    p += 8;
                    elements[i] = InnerClassInfo.of(innerClass, Optional.ofNullable(outerClass), Optional.ofNullable(innerName), flags);
                }
                classes = List.of(elements);
            }
            return classes;
        }
    }

    public static final class BoundEnclosingMethodAttribute extends BoundAttribute<EnclosingMethodAttribute>
            implements EnclosingMethodAttribute {
        public BoundEnclosingMethodAttribute(ClassReader cf, AttributeMapper<EnclosingMethodAttribute> mapper, int pos) {
            super(cf, mapper, pos);
        }

        @Override
        public ClassEntry enclosingClass() {
            return classReader.readEntry(payloadStart, ClassEntry.class);
        }

        @Override
        public Optional<NameAndTypeEntry> enclosingMethod() {
            return Optional.ofNullable(classReader.readEntryOrNull(payloadStart + 2, NameAndTypeEntry.class));
        }
    }

    public static final class BoundAnnotationDefaultAttr
            extends BoundAttribute<AnnotationDefaultAttribute>
            implements AnnotationDefaultAttribute {
        private AnnotationValue annotationValue;

        public BoundAnnotationDefaultAttr(ClassReader cf, AttributeMapper<AnnotationDefaultAttribute> mapper, int pos) {
            super(cf, mapper, pos);
        }

        @Override
        public AnnotationValue defaultValue() {
            if (annotationValue == null)
                annotationValue = AnnotationReader.readElementValue(classReader, payloadStart);
            return annotationValue;
        }
    }

    public static final class BoundRuntimeVisibleTypeAnnotationsAttribute extends BoundAttribute<RuntimeVisibleTypeAnnotationsAttribute>
            implements RuntimeVisibleTypeAnnotationsAttribute {

        private final LabelContext labelContext;

        public BoundRuntimeVisibleTypeAnnotationsAttribute(AttributedElement enclosing, ClassReader cf, AttributeMapper<RuntimeVisibleTypeAnnotationsAttribute> mapper, int pos) {
            super(cf, mapper, pos);
            this.labelContext = (enclosing instanceof LabelContext lc) ? lc : null;
        }

        @Override
        public List<TypeAnnotation> annotations() {
            return AnnotationReader.readTypeAnnotations(classReader, payloadStart, labelContext);
        }
    }

    public static final class BoundRuntimeInvisibleTypeAnnotationsAttribute
            extends BoundAttribute<RuntimeInvisibleTypeAnnotationsAttribute>
            implements RuntimeInvisibleTypeAnnotationsAttribute {
        public BoundRuntimeInvisibleTypeAnnotationsAttribute(AttributedElement enclosing, ClassReader cf, AttributeMapper<RuntimeInvisibleTypeAnnotationsAttribute> mapper, int pos) {
            super(cf, mapper, pos);
            this.labelContext = (enclosing instanceof LabelContext lc) ? lc : null;
        }

        private final LabelContext labelContext;

        @Override
        public List<TypeAnnotation> annotations() {
            return AnnotationReader.readTypeAnnotations(classReader, payloadStart, labelContext);
        }
    }

    public static final class BoundRuntimeVisibleParameterAnnotationsAttribute
            extends BoundAttribute<RuntimeVisibleParameterAnnotationsAttribute>
            implements RuntimeVisibleParameterAnnotationsAttribute {

        public BoundRuntimeVisibleParameterAnnotationsAttribute(ClassReader cf, AttributeMapper<RuntimeVisibleParameterAnnotationsAttribute> mapper, int pos) {
            super(cf, mapper, pos);
        }

        @Override
        public List<List<Annotation>> parameterAnnotations() {
            return AnnotationReader.readParameterAnnotations(classReader, payloadStart);
        }
    }

    public static final class BoundRuntimeInvisibleParameterAnnotationsAttribute
            extends BoundAttribute<RuntimeInvisibleParameterAnnotationsAttribute>
            implements RuntimeInvisibleParameterAnnotationsAttribute {

        public BoundRuntimeInvisibleParameterAnnotationsAttribute(ClassReader cf, AttributeMapper<RuntimeInvisibleParameterAnnotationsAttribute> mapper, int pos) {
            super(cf, mapper, pos);
        }

        @Override
        public List<List<Annotation>> parameterAnnotations() {
            return AnnotationReader.readParameterAnnotations(classReader, payloadStart);
        }
    }

    public static final class BoundRuntimeInvisibleAnnotationsAttribute
            extends BoundAttribute<RuntimeInvisibleAnnotationsAttribute>
            implements RuntimeInvisibleAnnotationsAttribute {
        private List<Annotation> inflated;

        public BoundRuntimeInvisibleAnnotationsAttribute(ClassReader cf,
                                                         int payloadStart) {
            super(cf, Attributes.runtimeInvisibleAnnotations(), payloadStart);
        }

        @Override
        public List<Annotation> annotations() {
            if (inflated == null)
                inflated = AnnotationReader.readAnnotations(classReader, payloadStart);
            return inflated;
        }
    }

    public static final class BoundRuntimeVisibleAnnotationsAttribute
            extends BoundAttribute<RuntimeVisibleAnnotationsAttribute>
            implements RuntimeVisibleAnnotationsAttribute {
        private List<Annotation> inflated;

        public BoundRuntimeVisibleAnnotationsAttribute(ClassReader cf,
                                                       int payloadStart) {
            super(cf, Attributes.runtimeVisibleAnnotations(), payloadStart);
        }

        @Override
        public List<Annotation> annotations() {
            if (inflated == null)
                inflated = AnnotationReader.readAnnotations(classReader, payloadStart);
            return inflated;
        }
    }

    public static final class BoundPermittedSubclassesAttribute extends BoundAttribute<PermittedSubclassesAttribute>
            implements PermittedSubclassesAttribute {
        private List<ClassEntry> permittedSubclasses = null;

        public BoundPermittedSubclassesAttribute(ClassReader cf, AttributeMapper<PermittedSubclassesAttribute> mapper, int pos) {
            super(cf, mapper, pos);
        }

        @Override
        public List<ClassEntry> permittedSubclasses() {
            if (permittedSubclasses == null) {
                permittedSubclasses = readEntryList(payloadStart, ClassEntry.class);
            }
            return permittedSubclasses;
        }
    }

    public abstract static sealed class BoundCodeAttribute
            extends BoundAttribute<CodeAttribute>
            implements CodeAttribute
            permits CodeImpl {
        protected final int codeStart;
        protected final int codeLength;
        protected final int codeEnd;
        protected final int attributePos;
        protected final int exceptionHandlerPos;
        protected final int exceptionHandlerCnt;
        protected final MethodModel enclosingMethod;

        public BoundCodeAttribute(AttributedElement enclosing,
                                  ClassReader reader,
                                  AttributeMapper<CodeAttribute> mapper,
                                  int payloadStart) {
            super(reader, mapper, payloadStart);
            this.codeLength = classReader.readInt(payloadStart + 4);
            this.enclosingMethod = (MethodModel) enclosing;
            this.codeStart = payloadStart + 8;
            this.codeEnd = codeStart + codeLength;
            this.exceptionHandlerPos = codeEnd;
            this.exceptionHandlerCnt = classReader.readU2(exceptionHandlerPos);
            this.attributePos = exceptionHandlerPos + 2 + exceptionHandlerCnt * 8;
        }

        // CodeAttribute

        @Override
        public int maxStack() {
            return classReader.readU2(payloadStart);
        }

        @Override
        public int maxLocals() {
            return classReader.readU2(payloadStart + 2);
        }

        @Override
        public int codeLength() {
            return codeLength;
        }

        @Override
        public byte[] codeArray() {
            return classReader.readBytes(payloadStart + 8, codeLength());
        }
    }

    /**
     * {@return the attribute mapper for a standard attribute}
     *
     * @param name the name of the attribute to find
     */
    public static AttributeMapper<?> standardAttribute(Utf8Entry name) {
        // critical bootstrap path, so no lambdas nor method handles here
        return switch (name.hashCode()) {
            case 0x46699ff2 ->
                name.equalsString(NAME_ANNOTATION_DEFAULT) ? annotationDefault() : null;
            case 0x5208e184 ->
                name.equalsString(NAME_BOOTSTRAP_METHODS) ? bootstrapMethods() : null;
            case 0xcb60907a ->
                name.equalsString(NAME_CHARACTER_RANGE_TABLE) ? characterRangeTable() : null;
            case 0x4020220d ->
                name.equalsString(NAME_CODE) ? code() : null;
            case 0xc20dd1fe ->
                name.equalsString(NAME_COMPILATION_ID) ? compilationId() : null;
            case 0xcab1940d ->
                name.equalsString(NAME_CONSTANT_VALUE) ? constantValue() : null;
            case 0x558641d3 ->
                name.equalsString(NAME_DEPRECATED) ? deprecated() : null;
            case 0x51d443cd ->
                name.equalsString(NAME_ENCLOSING_METHOD) ? enclosingMethod() : null;
            case 0x687c1624 ->
                name.equalsString(NAME_EXCEPTIONS) ? exceptions() : null;
            case 0x7adb2910 ->
                name.equalsString(NAME_INNER_CLASSES) ? innerClasses() : null;
            case 0x653f0551 ->
                name.equalsString(NAME_LINE_NUMBER_TABLE) ? lineNumberTable() : null;
            case 0x64c75927 ->
                name.equalsString(NAME_LOCAL_VARIABLE_TABLE) ? localVariableTable() : null;
            case 0x6697f98d ->
                name.equalsString(NAME_LOCAL_VARIABLE_TYPE_TABLE) ? localVariableTypeTable() : null;
            case 0xdbb0cdcb ->
                name.equalsString(NAME_METHOD_PARAMETERS) ? methodParameters() : null;
            case 0xc9b0928c ->
                name.equalsString(NAME_MODULE) ? module() : null;
            case 0x41cd27e8 ->
                name.equalsString(NAME_MODULE_HASHES) ? moduleHashes() : null;
            case 0x7deb0a13 ->
                name.equalsString(NAME_MODULE_MAIN_CLASS) ? moduleMainClass() : null;
            case 0x6706ff99 ->
                name.equalsString(NAME_MODULE_PACKAGES) ? modulePackages() : null;
            case 0x60272858 ->
                name.equalsString(NAME_MODULE_RESOLUTION) ? moduleResolution() : null;
            case 0x5646d73d ->
                name.equalsString(NAME_MODULE_TARGET) ? moduleTarget() : null;
            case 0x50336c40 ->
                name.equalsString(NAME_NEST_HOST) ? nestHost() : null;
            case 0x4735ab81 ->
                name.equalsString(NAME_NEST_MEMBERS) ? nestMembers() : null;
            case 0x7100d9fe ->
                name.equalsString(NAME_PERMITTED_SUBCLASSES) ? permittedSubclasses() : null;
            case 0xd1ab5871 ->
                name.equalsString(NAME_RECORD) ? record() : null;
            case 0x7588550f ->
                name.equalsString(NAME_RUNTIME_INVISIBLE_ANNOTATIONS) ? runtimeInvisibleAnnotations() : null;
            case 0xcc74da30 ->
                name.equalsString(NAME_RUNTIME_INVISIBLE_PARAMETER_ANNOTATIONS) ? runtimeInvisibleParameterAnnotations() : null;
            case 0xf67697f5 ->
                name.equalsString(NAME_RUNTIME_INVISIBLE_TYPE_ANNOTATIONS) ? runtimeInvisibleTypeAnnotations() : null;
            case 0xe0837d2a ->
                name.equalsString(NAME_RUNTIME_VISIBLE_ANNOTATIONS) ? runtimeVisibleAnnotations() : null;
            case 0xc945a075 ->
                name.equalsString(NAME_RUNTIME_VISIBLE_PARAMETER_ANNOTATIONS) ? runtimeVisibleParameterAnnotations() : null;
            case 0x611a3a90 ->
                name.equalsString(NAME_RUNTIME_VISIBLE_TYPE_ANNOTATIONS) ? runtimeVisibleTypeAnnotations() : null;
            case 0xf76fb898 ->
                name.equalsString(NAME_SIGNATURE) ? signature() : null;
            case 0x6b41b047 ->
                name.equalsString(NAME_SOURCE_DEBUG_EXTENSION) ? sourceDebugExtension() : null;
            case 0x748c2857 ->
                name.equalsString(NAME_SOURCE_FILE) ? sourceFile() : null;
            case 0x6bf13a96 ->
                name.equalsString(NAME_SOURCE_ID) ? sourceId() : null;
            case 0xfa85ee5a ->
                name.equalsString(NAME_STACK_MAP_TABLE) ? stackMapTable() : null;
            case 0xf2670725 ->
                name.equalsString(NAME_SYNTHETIC) ? synthetic() : null;
            case 0x7B286F27 ->
                name.equalsString(NAME_PATTERN) ? pattern() : null;
            default -> null;
        };
    }
}<|MERGE_RESOLUTION|>--- conflicted
+++ resolved
@@ -25,7 +25,6 @@
 
 package jdk.internal.classfile.impl;
 
-<<<<<<< HEAD
 import java.lang.constant.MethodTypeDesc;
 import java.util.ArrayList;
 import java.util.Collections;
@@ -33,8 +32,6 @@
 import java.util.Optional;
 import java.util.function.Function;
 
-=======
->>>>>>> 902c2afb
 import java.lang.classfile.*;
 import java.lang.classfile.attribute.*;
 import java.lang.classfile.constantpool.ClassEntry;
@@ -353,7 +350,7 @@
 
         @Override
         public Utf8Entry patternName() {
-            return classReader.readUtf8Entry(payloadStart);
+            return classReader.readEntry(payloadStart, Utf8Entry.class);
         }
 
         @Override
@@ -363,7 +360,7 @@
 
         @Override
         public Utf8Entry patternMethodType() {
-            return classReader.readUtf8Entry(payloadStart + 4);
+            return classReader.readEntry(payloadStart + 4, Utf8Entry.class);
         }
 
         @Override
@@ -1111,7 +1108,7 @@
                 name.equalsString(NAME_STACK_MAP_TABLE) ? stackMapTable() : null;
             case 0xf2670725 ->
                 name.equalsString(NAME_SYNTHETIC) ? synthetic() : null;
-            case 0x7B286F27 ->
+            case 0x74118370 ->
                 name.equalsString(NAME_PATTERN) ? pattern() : null;
             default -> null;
         };
