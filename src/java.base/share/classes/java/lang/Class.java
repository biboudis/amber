--- conflicted
+++ resolved
@@ -68,11 +68,8 @@
 import java.lang.reflect.Type;
 import java.lang.reflect.TypeVariable;
 import java.net.URL;
-<<<<<<< HEAD
 import java.nio.ByteBuffer;
 import java.security.AccessController;
-=======
->>>>>>> d959c7de
 import java.security.Permissions;
 import java.security.ProtectionDomain;
 import java.util.ArrayList;
@@ -2015,20 +2012,9 @@
      * @jls 8.4 Method Declarations
      * @since 1.1
      */
-<<<<<<< HEAD
-    @CallerSensitive
-    public Method[] getMethods() throws SecurityException {
-        @SuppressWarnings("removal")
-        SecurityManager sm = System.getSecurityManager();
-        if (sm != null) {
-            checkMemberAccess(sm, Member.PUBLIC, Reflection.getCallerClass(), true);
-        }
+    public Method[] getMethods() {
         var ret = copyMethods(privateGetPublicMethods());
         return filterOutDeconstructorsFromMethods(ret);
-=======
-    public Method[] getMethods() {
-        return copyMethods(privateGetPublicMethods());
->>>>>>> d959c7de
     }
 
 
