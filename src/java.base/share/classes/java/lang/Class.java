--- conflicted
+++ resolved
@@ -2264,13 +2264,6 @@
     }
 
     /**
-<<<<<<< HEAD
-     * Returns an array containing {@code RecordComponent} objects reflecting all the
-     * declared record components of the record represented by this {@code Class} object
-     *
-     * @return  the array of {@code RecordComponent} objects representing all the
-     *          record components of this record
-=======
      * {@preview Associated with records, a preview feature of the Java language.
      *
      *           This method is associated with <i>records</i>, a preview
@@ -2292,7 +2285,6 @@
      * @return  An array of {@code RecordComponent} objects representing all the
      *          record components of this record class, or {@code null} if this
      *          class is not a record class
->>>>>>> ecc066e1
      * @throws  SecurityException
      *          If a security manager, <i>s</i>, is present and any of the
      *          following conditions is met:
@@ -2314,12 +2306,6 @@
      *
      *          </ul>
      *
-<<<<<<< HEAD
-     * @since 14
-     */
-    @CallerSensitive
-    public RecordComponent[] getRecordComponents() throws SecurityException {
-=======
      * @jls 8.10 Record Types
      * @since 14
      */
@@ -2328,25 +2314,10 @@
     @SuppressWarnings("preview")
     @CallerSensitive
     public RecordComponent[] getRecordComponents() {
->>>>>>> ecc066e1
         SecurityManager sm = System.getSecurityManager();
         if (sm != null) {
             checkMemberAccess(sm, Member.DECLARED, Reflection.getCallerClass(), true);
         }
-<<<<<<< HEAD
-        if (isPrimitive() || isArray()) {
-            return new RecordComponent[0];
-        }
-        Object[] recordComponents = getRecordComponents0();
-        if (recordComponents == null || recordComponents.length == 0) {
-            return new RecordComponent[0];
-        }
-        RecordComponent[] result = new RecordComponent[recordComponents.length];
-        for (int i = 0; i < recordComponents.length; i++) {
-            result[i] = (RecordComponent)recordComponents[i];
-        }
-        return result;
-=======
         if (!isRecord()) {
             return null;
         }
@@ -2355,7 +2326,6 @@
             return new RecordComponent[0];
         }
         return recordComponents;
->>>>>>> ecc066e1
     }
 
     /**
@@ -3515,13 +3485,8 @@
     private native Method[]      getDeclaredMethods0(boolean publicOnly);
     private native Constructor<T>[] getDeclaredConstructors0(boolean publicOnly);
     private native Class<?>[]   getDeclaredClasses0();
-<<<<<<< HEAD
-    private native String[]     getRecordComponentNames0();
-    private native Object[]     getRecordComponents0();
-=======
     @SuppressWarnings("preview")
     private native RecordComponent[] getRecordComponents0();
->>>>>>> ecc066e1
     private native boolean      isRecord0();
 
     /**
@@ -3631,18 +3596,6 @@
         this.getSuperclass() == java.lang.Enum.class;
     }
 
-<<<<<<< HEAD
-    /**
-     * Returns true if and only if this class was declared as a record in the
-     * source code.
-     *
-     * @return true if and only if this class was declared as a record in the
-     *     source code
-     * @since 1.12
-     */
-    public boolean isRecord() {
-        return isRecord0();
-=======
     /** java.lang.Record.class */
     private static final Class<?> JAVA_LANG_RECORD_CLASS = javaLangRecordClass();
     private static Class<?> javaLangRecordClass() {
@@ -3679,7 +3632,6 @@
                                  essentialAPI=false)
     public boolean isRecord() {
         return getSuperclass() == JAVA_LANG_RECORD_CLASS && isRecord0();
->>>>>>> ecc066e1
     }
 
     // Fetches the factory for reflective objects
