/*
 * Copyright (c) 2018, Oracle and/or its affiliates. All rights reserved.
 * DO NOT ALTER OR REMOVE COPYRIGHT NOTICES OR THIS FILE HEADER.
 *
 * This code is free software; you can redistribute it and/or modify it
 * under the terms of the GNU General Public License version 2 only, as
 * published by the Free Software Foundation.  Oracle designates this
 * particular file as subject to the "Classpath" exception as provided
 * by Oracle in the LICENSE file that accompanied this code.
 *
 * This code is distributed in the hope that it will be useful, but WITHOUT
 * ANY WARRANTY; without even the implied warranty of MERCHANTABILITY or
 * FITNESS FOR A PARTICULAR PURPOSE.  See the GNU General Public License
 * version 2 for more details (a copy is included in the LICENSE file that
 * accompanied this code).
 *
 * You should have received a copy of the GNU General Public License version
 * 2 along with this work; if not, write to the Free Software Foundation,
 * Inc., 51 Franklin St, Fifth Floor, Boston, MA 02110-1301 USA.
 *
 * Please contact Oracle, 500 Oracle Parkway, Redwood Shores, CA 94065 USA
 * or visit www.oracle.com if you need additional information or have any
 * questions.
 */
package java.lang.invoke.constant;

import java.lang.invoke.Intrinsics;
import java.lang.invoke.MethodHandle;
import java.lang.invoke.MethodHandles;
import java.lang.invoke.MethodType;

/**
 * A <a href="package-summary.html#nominal">nominal descriptor</a> for a loadable
 * constant value, as defined in JVMS 4.4. Such a descriptor can be resolved via
 * {@link ConstantDesc#resolveConstantDesc(MethodHandles.Lookup)} to yield the
 * constant value itself.
 *
 * <p>Class names in a nominal descriptor, like class names in the constant pool
 * of a classfile, must be interpreted with respect to a particular to a class
 * loader, which is not part of the nominal descriptor.
 *
 * <p>Static constants that are expressible natively in the constant pool ({@link String},
 * {@link Integer}, {@link Long}, {@link Float}, and {@link Double}) implement
 * {@link ConstantDesc}, and serve as nominal descriptors for themselves.
 * Native linkable constants ({@link Class}, {@link MethodType}, and
 * {@link MethodHandle}) have counterpart {@linkplain ConstantDesc} types:
 * {@link ClassDesc}, {@link MethodTypeDesc}, and {@link MethodHandleDesc}.
 * Other constants are represented by subtypes of {@link DynamicConstantDesc}.
 *
 * <p>APIs that perform generation or parsing of bytecode are encouraged to use
 * {@linkplain ConstantDesc} to describe the operand of an {@code ldc} instruction
 * (including dynamic constants), the static bootstrap arguments of
 * dynamic constants and {@code invokedynamic} instructions, and other
 * bytecodes or classfile structures that make use of the constant pool.
 *
<<<<<<< HEAD
 * <p>The {@linkplain ConstantDesc} types are also used by {@link Intrinsics}
 * to express {@code ldc} instructions.
 *
=======
>>>>>>> dc85cc6a
 * <p>Constants describing various common constants (such as {@link ClassDesc}
 * instances for platform types) can be found in {@link ConstantDescs}.
 *
 * <p>Implementations of {@linkplain ConstantDesc} must be
 * <a href="../doc-files/ValueBased.html">value-based</a> classes.
 *
 * <p>Non-platform classes should not implement {@linkplain ConstantDesc} directly.
 * Instead, they should extend {@link DynamicConstantDesc} (as {@link EnumDesc}
 * and {@link VarHandleDesc} do.)
 *
 * <p>Nominal descriptors should be compared using the
 * {@link Object#equals(Object)} method. There is no guarantee that any
 * particular entity will always be represented by the same descriptor instance.
 *
 * @apiNote In the future, if the Java language permits, {@linkplain ConstantDesc}
 * may become a {@code sealed} interface, which would prohibit subclassing except by
 * explicitly permitted types.  Clients can assume that the following
 * set of concrete subtypes is exhaustive: {@link String}, {@link Integer},
 * {@link Long}, {@link Float}, {@link Double}, {@link ConstantClassDesc},
 * {@link ConstantMethodTypeDesc}, {@link ConstantMethodHandleDesc}, and
 * {@link DynamicConstantDesc}; this list may be extended to reflect future
 * changes to the constant pool format as defined in JVMS 4.4.
 *
 * @see Constable
 * @see Intrinsics
 * @see ConstantDescs
 *
 */
public interface ConstantDesc<T> {
    /**
     * Resolve this descriptor reflectively, emulating the resolution behavior
     * of JVMS 5.4.3 and the access control behavior of JVMS 5.4.4.  The resolution
     * and access control context is provided by the {@link MethodHandles.Lookup}
     * parameter.  No caching of the resulting value is performed.
     *
     * @param lookup The {@link MethodHandles.Lookup} to provide name resolution
     *               and access control context
     * @return the resolved constant value
     * @throws ReflectiveOperationException if a class, method, or field
     * could not be reflectively resolved in the course of resolution
     */
    T resolveConstantDesc(MethodHandles.Lookup lookup) throws ReflectiveOperationException;
}<|MERGE_RESOLUTION|>--- conflicted
+++ resolved
@@ -53,12 +53,9 @@
  * dynamic constants and {@code invokedynamic} instructions, and other
  * bytecodes or classfile structures that make use of the constant pool.
  *
-<<<<<<< HEAD
  * <p>The {@linkplain ConstantDesc} types are also used by {@link Intrinsics}
  * to express {@code ldc} instructions.
  *
-=======
->>>>>>> dc85cc6a
  * <p>Constants describing various common constants (such as {@link ClassDesc}
  * instances for platform types) can be found in {@link ConstantDescs}.
  *
