/*
 * Copyright (c) 2008, 2025, Oracle and/or its affiliates. All rights reserved.
 * DO NOT ALTER OR REMOVE COPYRIGHT NOTICES OR THIS FILE HEADER.
 *
 * This code is free software; you can redistribute it and/or modify it
 * under the terms of the GNU General Public License version 2 only, as
 * published by the Free Software Foundation.  Oracle designates this
 * particular file as subject to the "Classpath" exception as provided
 * by Oracle in the LICENSE file that accompanied this code.
 *
 * This code is distributed in the hope that it will be useful, but WITHOUT
 * ANY WARRANTY; without even the implied warranty of MERCHANTABILITY or
 * FITNESS FOR A PARTICULAR PURPOSE.  See the GNU General Public License
 * version 2 for more details (a copy is included in the LICENSE file that
 * accompanied this code).
 *
 * You should have received a copy of the GNU General Public License version
 * 2 along with this work; if not, write to the Free Software Foundation,
 * Inc., 51 Franklin St, Fifth Floor, Boston, MA 02110-1301 USA.
 *
 * Please contact Oracle, 500 Oracle Parkway, Redwood Shores, CA 94065 USA
 * or visit www.oracle.com if you need additional information or have any
 * questions.
 */

package java.lang.invoke;

import jdk.internal.access.SharedSecrets;
import jdk.internal.misc.Unsafe;
import jdk.internal.misc.VM;
import jdk.internal.reflect.CallerSensitive;
import jdk.internal.reflect.CallerSensitiveAdapter;
import jdk.internal.reflect.Reflection;
import jdk.internal.util.ClassFileDumper;
import jdk.internal.vm.annotation.ForceInline;
import jdk.internal.vm.annotation.Stable;
import sun.invoke.util.ValueConversions;
import sun.invoke.util.VerifyAccess;
import sun.invoke.util.Wrapper;

import java.lang.classfile.ClassFile;
import java.lang.classfile.ClassModel;
import java.lang.constant.ClassDesc;
import java.lang.constant.ConstantDescs;
import java.lang.invoke.LambdaForm.BasicType;
import java.lang.invoke.MethodHandleImpl.Intrinsic;
import java.lang.reflect.*;
import java.nio.ByteOrder;
import java.security.ProtectionDomain;
import java.util.ArrayList;
import java.util.Arrays;
import java.util.BitSet;
import java.util.Comparator;
import java.util.Iterator;
import java.util.List;
import java.util.Objects;
import java.util.Set;
import java.util.concurrent.ConcurrentHashMap;
import java.util.stream.Stream;

import static java.lang.classfile.ClassFile.*;
import static java.lang.invoke.LambdaForm.BasicType.V_TYPE;
import static java.lang.invoke.MethodHandleNatives.Constants.*;
import static java.lang.invoke.MethodHandleStatics.*;
import static java.lang.invoke.MethodType.methodType;

/**
 * This class consists exclusively of static methods that operate on or return
 * method handles. They fall into several categories:
 * <ul>
 * <li>Lookup methods which help create method handles for methods and fields.
 * <li>Combinator methods, which combine or transform pre-existing method handles into new ones.
 * <li>Other factory methods to create method handles that emulate other common JVM operations or control flow patterns.
 * </ul>
 * A lookup, combinator, or factory method will fail and throw an
 * {@code IllegalArgumentException} if the created method handle's type
 * would have <a href="MethodHandle.html#maxarity">too many parameters</a>.
 *
 * @author John Rose, JSR 292 EG
 * @since 1.7
 */
public final class MethodHandles {

    private MethodHandles() { }  // do not instantiate

    static final MemberName.Factory IMPL_NAMES = MemberName.getFactory();

    // See IMPL_LOOKUP below.

    //--- Method handle creation from ordinary methods.

    /**
     * Returns a {@link Lookup lookup object} with
     * full capabilities to emulate all supported bytecode behaviors of the caller.
     * These capabilities include {@linkplain Lookup#hasFullPrivilegeAccess() full privilege access} to the caller.
     * Factory methods on the lookup object can create
     * <a href="MethodHandleInfo.html#directmh">direct method handles</a>
     * for any member that the caller has access to via bytecodes,
     * including protected and private fields and methods.
     * This lookup object is created by the original lookup class
     * and has the {@link Lookup#ORIGINAL ORIGINAL} bit set.
     * This lookup object is a <em>capability</em> which may be delegated to trusted agents.
     * Do not store it in place where untrusted code can access it.
     * <p>
     * This method is caller sensitive, which means that it may return different
     * values to different callers.
     * In cases where {@code MethodHandles.lookup} is called from a context where
     * there is no caller frame on the stack (e.g. when called directly
     * from a JNI attached thread), {@code IllegalCallerException} is thrown.
     * To obtain a {@link Lookup lookup object} in such a context, use an auxiliary class that will
     * implicitly be identified as the caller, or use {@link MethodHandles#publicLookup()}
     * to obtain a low-privileged lookup instead.
     * @return a lookup object for the caller of this method, with
     * {@linkplain Lookup#ORIGINAL original} and
     * {@linkplain Lookup#hasFullPrivilegeAccess() full privilege access}.
     * @throws IllegalCallerException if there is no caller frame on the stack.
     */
    @CallerSensitive
    @ForceInline // to ensure Reflection.getCallerClass optimization
    public static Lookup lookup() {
        final Class<?> c = Reflection.getCallerClass();
        if (c == null) {
            throw new IllegalCallerException("no caller frame");
        }
        return new Lookup(c);
    }

    /**
     * This lookup method is the alternate implementation of
     * the lookup method with a leading caller class argument which is
     * non-caller-sensitive.  This method is only invoked by reflection
     * and method handle.
     */
    @CallerSensitiveAdapter
    private static Lookup lookup(Class<?> caller) {
        if (caller.getClassLoader() == null) {
            throw newInternalError("calling lookup() reflectively is not supported: "+caller);
        }
        return new Lookup(caller);
    }

    /**
     * Returns a {@link Lookup lookup object} which is trusted minimally.
     * The lookup has the {@code UNCONDITIONAL} mode.
     * It can only be used to create method handles to public members of
     * public classes in packages that are exported unconditionally.
     * <p>
     * As a matter of pure convention, the {@linkplain Lookup#lookupClass() lookup class}
     * of this lookup object will be {@link java.lang.Object}.
     *
     * @apiNote The use of Object is conventional, and because the lookup modes are
     * limited, there is no special access provided to the internals of Object, its package
     * or its module.  This public lookup object or other lookup object with
     * {@code UNCONDITIONAL} mode assumes readability. Consequently, the lookup class
     * is not used to determine the lookup context.
     *
     * <p style="font-size:smaller;">
     * <em>Discussion:</em>
     * The lookup class can be changed to any other class {@code C} using an expression of the form
     * {@link Lookup#in publicLookup().in(C.class)}.
     * Also, it cannot access
     * <a href="MethodHandles.Lookup.html#callsens">caller sensitive methods</a>.
     * @return a lookup object which is trusted minimally
     */
    public static Lookup publicLookup() {
        return Lookup.PUBLIC_LOOKUP;
    }

    /**
     * Returns a {@link Lookup lookup} object on a target class to emulate all supported
     * bytecode behaviors, including <a href="MethodHandles.Lookup.html#privacc">private access</a>.
     * The returned lookup object can provide access to classes in modules and packages,
     * and members of those classes, outside the normal rules of Java access control,
     * instead conforming to the more permissive rules for modular <em>deep reflection</em>.
     * <p>
     * A caller, specified as a {@code Lookup} object, in module {@code M1} is
     * allowed to do deep reflection on module {@code M2} and package of the target class
     * if and only if all of the following conditions are {@code true}:
     * <ul>
     * <li>The caller lookup object must have {@linkplain Lookup#hasFullPrivilegeAccess()
     * full privilege access}.  Specifically:
     *   <ul>
     *     <li>The caller lookup object must have the {@link Lookup#MODULE MODULE} lookup mode.
     *         (This is because otherwise there would be no way to ensure the original lookup
     *         creator was a member of any particular module, and so any subsequent checks
     *         for readability and qualified exports would become ineffective.)
     *     <li>The caller lookup object must have {@link Lookup#PRIVATE PRIVATE} access.
     *         (This is because an application intending to share intra-module access
     *         using {@link Lookup#MODULE MODULE} alone will inadvertently also share
     *         deep reflection to its own module.)
     *   </ul>
     * <li>The target class must be a proper class, not a primitive or array class.
     * (Thus, {@code M2} is well-defined.)
     * <li>If the caller module {@code M1} differs from
     * the target module {@code M2} then both of the following must be true:
     *   <ul>
     *     <li>{@code M1} {@link Module#canRead reads} {@code M2}.</li>
     *     <li>{@code M2} {@link Module#isOpen(String,Module) opens} the package
     *         containing the target class to at least {@code M1}.</li>
     *   </ul>
     * </ul>
     * <p>
     * If any of the above checks is violated, this method fails with an
     * exception.
     * <p>
     * Otherwise, if {@code M1} and {@code M2} are the same module, this method
     * returns a {@code Lookup} on {@code targetClass} with
     * {@linkplain Lookup#hasFullPrivilegeAccess() full privilege access}
     * with {@code null} previous lookup class.
     * <p>
     * Otherwise, {@code M1} and {@code M2} are two different modules.  This method
     * returns a {@code Lookup} on {@code targetClass} that records
     * the lookup class of the caller as the new previous lookup class with
     * {@code PRIVATE} access but no {@code MODULE} access.
     * <p>
     * The resulting {@code Lookup} object has no {@code ORIGINAL} access.
     *
     * @apiNote The {@code Lookup} object returned by this method is allowed to
     * {@linkplain Lookup#defineClass(byte[]) define classes} in the runtime package
     * of {@code targetClass}. Extreme caution should be taken when opening a package
     * to another module as such defined classes have the same full privilege
     * access as other members in {@code targetClass}'s module.
     *
     * @param targetClass the target class
     * @param caller the caller lookup object
     * @return a lookup object for the target class, with private access
     * @throws IllegalArgumentException if {@code targetClass} is a primitive type or void or array class
     * @throws NullPointerException if {@code targetClass} or {@code caller} is {@code null}
     * @throws IllegalAccessException if any of the other access checks specified above fails
     * @since 9
     * @see Lookup#dropLookupMode
     * @see <a href="MethodHandles.Lookup.html#cross-module-lookup">Cross-module lookups</a>
     */
    public static Lookup privateLookupIn(Class<?> targetClass, Lookup caller) throws IllegalAccessException {
        if (caller.allowedModes == Lookup.TRUSTED) {
            return new Lookup(targetClass);
        }

        if (targetClass.isPrimitive())
            throw new IllegalArgumentException(targetClass + " is a primitive class");
        if (targetClass.isArray())
            throw new IllegalArgumentException(targetClass + " is an array class");
        // Ensure that we can reason accurately about private and module access.
        int requireAccess = Lookup.PRIVATE|Lookup.MODULE;
        if ((caller.lookupModes() & requireAccess) != requireAccess)
            throw new IllegalAccessException("caller does not have PRIVATE and MODULE lookup mode");

        // previous lookup class is never set if it has MODULE access
        assert caller.previousLookupClass() == null;

        Class<?> callerClass = caller.lookupClass();
        Module callerModule = callerClass.getModule();  // M1
        Module targetModule = targetClass.getModule();  // M2
        Class<?> newPreviousClass = null;
        int newModes = Lookup.FULL_POWER_MODES & ~Lookup.ORIGINAL;

        if (targetModule != callerModule) {
            if (!callerModule.canRead(targetModule))
                throw new IllegalAccessException(callerModule + " does not read " + targetModule);
            if (targetModule.isNamed()) {
                String pn = targetClass.getPackageName();
                assert !pn.isEmpty() : "unnamed package cannot be in named module";
                if (!targetModule.isOpen(pn, callerModule))
                    throw new IllegalAccessException(targetModule + " does not open " + pn + " to " + callerModule);
            }

            // M2 != M1, set previous lookup class to M1 and drop MODULE access
            newPreviousClass = callerClass;
            newModes &= ~Lookup.MODULE;
        }
        return Lookup.newLookup(targetClass, newPreviousClass, newModes);
    }

    /**
     * Returns the <em>class data</em> associated with the lookup class
     * of the given {@code caller} lookup object, or {@code null}.
     *
     * <p> A hidden class with class data can be created by calling
     * {@link Lookup#defineHiddenClassWithClassData(byte[], Object, boolean, Lookup.ClassOption...)
     * Lookup::defineHiddenClassWithClassData}.
     * This method will cause the static class initializer of the lookup
     * class of the given {@code caller} lookup object be executed if
     * it has not been initialized.
     *
     * <p> A hidden class created by {@link Lookup#defineHiddenClass(byte[], boolean, Lookup.ClassOption...)
     * Lookup::defineHiddenClass} and non-hidden classes have no class data.
     * {@code null} is returned if this method is called on the lookup object
     * on these classes.
     *
     * <p> The {@linkplain Lookup#lookupModes() lookup modes} for this lookup
     * must have {@linkplain Lookup#ORIGINAL original access}
     * in order to retrieve the class data.
     *
     * @apiNote
     * This method can be called as a bootstrap method for a dynamically computed
     * constant.  A framework can create a hidden class with class data, for
     * example that can be {@code Class} or {@code MethodHandle} object.
     * The class data is accessible only to the lookup object
     * created by the original caller but inaccessible to other members
     * in the same nest.  If a framework passes security sensitive objects
     * to a hidden class via class data, it is recommended to load the value
     * of class data as a dynamically computed constant instead of storing
     * the class data in private static field(s) which are accessible to
     * other nestmates.
     *
     * @param <T> the type to cast the class data object to
     * @param caller the lookup context describing the class performing the
     * operation (normally stacked by the JVM)
     * @param name must be {@link ConstantDescs#DEFAULT_NAME}
     *             ({@code "_"})
     * @param type the type of the class data
     * @return the value of the class data if present in the lookup class;
     * otherwise {@code null}
     * @throws IllegalArgumentException if name is not {@code "_"}
     * @throws IllegalAccessException if the lookup context does not have
     * {@linkplain Lookup#ORIGINAL original} access
     * @throws ClassCastException if the class data cannot be converted to
     * the given {@code type}
     * @throws NullPointerException if {@code caller} or {@code type} argument
     * is {@code null}
     * @see Lookup#defineHiddenClassWithClassData(byte[], Object, boolean, Lookup.ClassOption...)
     * @see MethodHandles#classDataAt(Lookup, String, Class, int)
     * @since 16
     * @jvms 5.5 Initialization
     */
     public static <T> T classData(Lookup caller, String name, Class<T> type) throws IllegalAccessException {
         Objects.requireNonNull(caller);
         Objects.requireNonNull(type);
         if (!ConstantDescs.DEFAULT_NAME.equals(name)) {
             throw new IllegalArgumentException("name must be \"_\": " + name);
         }

         if ((caller.lookupModes() & Lookup.ORIGINAL) != Lookup.ORIGINAL)  {
             throw new IllegalAccessException(caller + " does not have ORIGINAL access");
         }

         Object classdata = classData(caller.lookupClass());
         if (classdata == null) return null;

         try {
             return BootstrapMethodInvoker.widenAndCast(classdata, type);
         } catch (RuntimeException|Error e) {
             throw e; // let CCE and other runtime exceptions through
         } catch (Throwable e) {
             throw new InternalError(e);
         }
    }

    /*
     * Returns the class data set by the VM in the Class::classData field.
     *
     * This is also invoked by LambdaForms as it cannot use condy via
     * MethodHandles::classData due to bootstrapping issue.
     */
    static Object classData(Class<?> c) {
        UNSAFE.ensureClassInitialized(c);
        return SharedSecrets.getJavaLangAccess().classData(c);
    }

    /**
     * Returns the element at the specified index in the
     * {@linkplain #classData(Lookup, String, Class) class data},
     * if the class data associated with the lookup class
     * of the given {@code caller} lookup object is a {@code List}.
     * If the class data is not present in this lookup class, this method
     * returns {@code null}.
     *
     * <p> A hidden class with class data can be created by calling
     * {@link Lookup#defineHiddenClassWithClassData(byte[], Object, boolean, Lookup.ClassOption...)
     * Lookup::defineHiddenClassWithClassData}.
     * This method will cause the static class initializer of the lookup
     * class of the given {@code caller} lookup object be executed if
     * it has not been initialized.
     *
     * <p> A hidden class created by {@link Lookup#defineHiddenClass(byte[], boolean, Lookup.ClassOption...)
     * Lookup::defineHiddenClass} and non-hidden classes have no class data.
     * {@code null} is returned if this method is called on the lookup object
     * on these classes.
     *
     * <p> The {@linkplain Lookup#lookupModes() lookup modes} for this lookup
     * must have {@linkplain Lookup#ORIGINAL original access}
     * in order to retrieve the class data.
     *
     * @apiNote
     * This method can be called as a bootstrap method for a dynamically computed
     * constant.  A framework can create a hidden class with class data, for
     * example that can be {@code List.of(o1, o2, o3....)} containing more than
     * one object and use this method to load one element at a specific index.
     * The class data is accessible only to the lookup object
     * created by the original caller but inaccessible to other members
     * in the same nest.  If a framework passes security sensitive objects
     * to a hidden class via class data, it is recommended to load the value
     * of class data as a dynamically computed constant instead of storing
     * the class data in private static field(s) which are accessible to other
     * nestmates.
     *
     * @param <T> the type to cast the result object to
     * @param caller the lookup context describing the class performing the
     * operation (normally stacked by the JVM)
     * @param name must be {@link java.lang.constant.ConstantDescs#DEFAULT_NAME}
     *             ({@code "_"})
     * @param type the type of the element at the given index in the class data
     * @param index index of the element in the class data
     * @return the element at the given index in the class data
     * if the class data is present; otherwise {@code null}
     * @throws IllegalArgumentException if name is not {@code "_"}
     * @throws IllegalAccessException if the lookup context does not have
     * {@linkplain Lookup#ORIGINAL original} access
     * @throws ClassCastException if the class data cannot be converted to {@code List}
     * or the element at the specified index cannot be converted to the given type
     * @throws IndexOutOfBoundsException if the index is out of range
     * @throws NullPointerException if {@code caller} or {@code type} argument is
     * {@code null}; or if unboxing operation fails because
     * the element at the given index is {@code null}
     *
     * @since 16
     * @see #classData(Lookup, String, Class)
     * @see Lookup#defineHiddenClassWithClassData(byte[], Object, boolean, Lookup.ClassOption...)
     */
    public static <T> T classDataAt(Lookup caller, String name, Class<T> type, int index)
            throws IllegalAccessException
    {
        @SuppressWarnings("unchecked")
        List<Object> classdata = (List<Object>)classData(caller, name, List.class);
        if (classdata == null) return null;

        try {
            Object element = classdata.get(index);
            return BootstrapMethodInvoker.widenAndCast(element, type);
        } catch (RuntimeException|Error e) {
            throw e; // let specified exceptions and other runtime exceptions/errors through
        } catch (Throwable e) {
            throw new InternalError(e);
        }
    }

    /**
     * Performs an unchecked "crack" of a
     * <a href="MethodHandleInfo.html#directmh">direct method handle</a>.
     * The result is as if the user had obtained a lookup object capable enough
     * to crack the target method handle, called
     * {@link java.lang.invoke.MethodHandles.Lookup#revealDirect Lookup.revealDirect}
     * on the target to obtain its symbolic reference, and then called
     * {@link java.lang.invoke.MethodHandleInfo#reflectAs MethodHandleInfo.reflectAs}
     * to resolve the symbolic reference to a member.
     * @param <T> the desired type of the result, either {@link Member} or a subtype
     * @param expected a class object representing the desired result type {@code T}
     * @param target a direct method handle to crack into symbolic reference components
     * @return a reference to the method, constructor, or field object
     * @throws    NullPointerException if either argument is {@code null}
     * @throws    IllegalArgumentException if the target is not a direct method handle
     * @throws    ClassCastException if the member is not of the expected type
     * @since 1.8
     */
    public static <T extends Member> T reflectAs(Class<T> expected, MethodHandle target) {
        Lookup lookup = Lookup.IMPL_LOOKUP;  // use maximally privileged lookup
        return lookup.revealDirect(target).reflectAs(expected, lookup);
    }

    /**
     * A <em>lookup object</em> is a factory for creating method handles,
     * when the creation requires access checking.
     * Method handles do not perform
     * access checks when they are called, but rather when they are created.
     * Therefore, method handle access
     * restrictions must be enforced when a method handle is created.
     * The caller class against which those restrictions are enforced
     * is known as the {@linkplain #lookupClass() lookup class}.
     * <p>
     * A lookup class which needs to create method handles will call
     * {@link MethodHandles#lookup() MethodHandles.lookup} to create a factory for itself.
     * When the {@code Lookup} factory object is created, the identity of the lookup class is
     * determined, and securely stored in the {@code Lookup} object.
     * The lookup class (or its delegates) may then use factory methods
     * on the {@code Lookup} object to create method handles for access-checked members.
     * This includes all methods, constructors, and fields which are allowed to the lookup class,
     * even private ones.
     *
     * <h2><a id="lookups"></a>Lookup Factory Methods</h2>
     * The factory methods on a {@code Lookup} object correspond to all major
     * use cases for methods, constructors, and fields.
     * Each method handle created by a factory method is the functional
     * equivalent of a particular <em>bytecode behavior</em>.
     * (Bytecode behaviors are described in section {@jvms 5.4.3.5} of
     * the Java Virtual Machine Specification.)
     * Here is a summary of the correspondence between these factory methods and
     * the behavior of the resulting method handles:
     * <table class="striped">
     * <caption style="display:none">lookup method behaviors</caption>
     * <thead>
     * <tr>
     *     <th scope="col"><a id="equiv"></a>lookup expression</th>
     *     <th scope="col">member</th>
     *     <th scope="col">bytecode behavior</th>
     * </tr>
     * </thead>
     * <tbody>
     * <tr>
     *     <th scope="row">{@link java.lang.invoke.MethodHandles.Lookup#findGetter lookup.findGetter(C.class,"f",FT.class)}</th>
     *     <td>{@code FT f;}</td><td>{@code (T) this.f;}</td>
     * </tr>
     * <tr>
     *     <th scope="row">{@link java.lang.invoke.MethodHandles.Lookup#findStaticGetter lookup.findStaticGetter(C.class,"f",FT.class)}</th>
     *     <td>{@code static}<br>{@code FT f;}</td><td>{@code (FT) C.f;}</td>
     * </tr>
     * <tr>
     *     <th scope="row">{@link java.lang.invoke.MethodHandles.Lookup#findSetter lookup.findSetter(C.class,"f",FT.class)}</th>
     *     <td>{@code FT f;}</td><td>{@code this.f = x;}</td>
     * </tr>
     * <tr>
     *     <th scope="row">{@link java.lang.invoke.MethodHandles.Lookup#findStaticSetter lookup.findStaticSetter(C.class,"f",FT.class)}</th>
     *     <td>{@code static}<br>{@code FT f;}</td><td>{@code C.f = arg;}</td>
     * </tr>
     * <tr>
     *     <th scope="row">{@link java.lang.invoke.MethodHandles.Lookup#findVirtual lookup.findVirtual(C.class,"m",MT)}</th>
     *     <td>{@code T m(A*);}</td><td>{@code (T) this.m(arg*);}</td>
     * </tr>
     * <tr>
     *     <th scope="row">{@link java.lang.invoke.MethodHandles.Lookup#findStatic lookup.findStatic(C.class,"m",MT)}</th>
     *     <td>{@code static}<br>{@code T m(A*);}</td><td>{@code (T) C.m(arg*);}</td>
     * </tr>
     * <tr>
     *     <th scope="row">{@link java.lang.invoke.MethodHandles.Lookup#findSpecial lookup.findSpecial(C.class,"m",MT,this.class)}</th>
     *     <td>{@code T m(A*);}</td><td>{@code (T) super.m(arg*);}</td>
     * </tr>
     * <tr>
     *     <th scope="row">{@link java.lang.invoke.MethodHandles.Lookup#findConstructor lookup.findConstructor(C.class,MT)}</th>
     *     <td>{@code C(A*);}</td><td>{@code new C(arg*);}</td>
     * </tr>
     * <tr>
     *     <th scope="row">{@link java.lang.invoke.MethodHandles.Lookup#unreflectGetter lookup.unreflectGetter(aField)}</th>
     *     <td>({@code static})?<br>{@code FT f;}</td><td>{@code (FT) aField.get(thisOrNull);}</td>
     * </tr>
     * <tr>
     *     <th scope="row">{@link java.lang.invoke.MethodHandles.Lookup#unreflectSetter lookup.unreflectSetter(aField)}</th>
     *     <td>({@code static})?<br>{@code FT f;}</td><td>{@code aField.set(thisOrNull, arg);}</td>
     * </tr>
     * <tr>
     *     <th scope="row">{@link java.lang.invoke.MethodHandles.Lookup#unreflect lookup.unreflect(aMethod)}</th>
     *     <td>({@code static})?<br>{@code T m(A*);}</td><td>{@code (T) aMethod.invoke(thisOrNull, arg*);}</td>
     * </tr>
     * <tr>
     *     <th scope="row">{@link java.lang.invoke.MethodHandles.Lookup#unreflectConstructor lookup.unreflectConstructor(aConstructor)}</th>
     *     <td>{@code C(A*);}</td><td>{@code (C) aConstructor.newInstance(arg*);}</td>
     * </tr>
     * <tr>
     *     <th scope="row">{@link java.lang.invoke.MethodHandles.Lookup#unreflectSpecial lookup.unreflectSpecial(aMethod,this.class)}</th>
     *     <td>{@code T m(A*);}</td><td>{@code (T) super.m(arg*);}</td>
     * </tr>
     * <tr>
     *     <th scope="row">{@link java.lang.invoke.MethodHandles.Lookup#findClass lookup.findClass("C")}</th>
     *     <td>{@code class C { ... }}</td><td>{@code C.class;}</td>
     * </tr>
     * </tbody>
     * </table>
     *
     * Here, the type {@code C} is the class or interface being searched for a member,
     * documented as a parameter named {@code refc} in the lookup methods.
     * The method type {@code MT} is composed from the return type {@code T}
     * and the sequence of argument types {@code A*}.
     * The constructor also has a sequence of argument types {@code A*} and
     * is deemed to return the newly-created object of type {@code C}.
     * Both {@code MT} and the field type {@code FT} are documented as a parameter named {@code type}.
     * The formal parameter {@code this} stands for the self-reference of type {@code C};
     * if it is present, it is always the leading argument to the method handle invocation.
     * (In the case of some {@code protected} members, {@code this} may be
     * restricted in type to the lookup class; see below.)
     * The name {@code arg} stands for all the other method handle arguments.
     * In the code examples for the Core Reflection API, the name {@code thisOrNull}
     * stands for a null reference if the accessed method or field is static,
     * and {@code this} otherwise.
     * The names {@code aMethod}, {@code aField}, and {@code aConstructor} stand
     * for reflective objects corresponding to the given members declared in type {@code C}.
     * <p>
     * The bytecode behavior for a {@code findClass} operation is a load of a constant class,
     * as if by {@code ldc CONSTANT_Class}.
     * The behavior is represented, not as a method handle, but directly as a {@code Class} constant.
     * <p>
     * In cases where the given member is of variable arity (i.e., a method or constructor)
     * the returned method handle will also be of {@linkplain MethodHandle#asVarargsCollector variable arity}.
     * In all other cases, the returned method handle will be of fixed arity.
     * <p style="font-size:smaller;">
     * <em>Discussion:</em>
     * The equivalence between looked-up method handles and underlying
     * class members and bytecode behaviors
     * can break down in a few ways:
     * <ul style="font-size:smaller;">
     * <li>If {@code C} is not symbolically accessible from the lookup class's loader,
     * the lookup can still succeed, even when there is no equivalent
     * Java expression or bytecoded constant.
     * <li>Likewise, if {@code T} or {@code MT}
     * is not symbolically accessible from the lookup class's loader,
     * the lookup can still succeed.
     * For example, lookups for {@code MethodHandle.invokeExact} and
     * {@code MethodHandle.invoke} will always succeed, regardless of requested type.
     * <li>If the looked-up method has a
     * <a href="MethodHandle.html#maxarity">very large arity</a>,
     * the method handle creation may fail with an
     * {@code IllegalArgumentException}, due to the method handle type having
     * <a href="MethodHandle.html#maxarity">too many parameters.</a>
     * </ul>
     *
     * <h2><a id="access"></a>Access checking</h2>
     * Access checks are applied in the factory methods of {@code Lookup},
     * when a method handle is created.
     * This is a key difference from the Core Reflection API, since
     * {@link java.lang.reflect.Method#invoke java.lang.reflect.Method.invoke}
     * performs access checking against every caller, on every call.
     * <p>
     * All access checks start from a {@code Lookup} object, which
     * compares its recorded lookup class against all requests to
     * create method handles.
     * A single {@code Lookup} object can be used to create any number
     * of access-checked method handles, all checked against a single
     * lookup class.
     * <p>
     * A {@code Lookup} object can be shared with other trusted code,
     * such as a metaobject protocol.
     * A shared {@code Lookup} object delegates the capability
     * to create method handles on private members of the lookup class.
     * Even if privileged code uses the {@code Lookup} object,
     * the access checking is confined to the privileges of the
     * original lookup class.
     * <p>
     * A lookup can fail, because
     * the containing class is not accessible to the lookup class, or
     * because the desired class member is missing, or because the
     * desired class member is not accessible to the lookup class, or
     * because the lookup object is not trusted enough to access the member.
     * In the case of a field setter function on a {@code final} field,
     * finality enforcement is treated as a kind of access control,
     * and the lookup will fail, except in special cases of
     * {@link Lookup#unreflectSetter Lookup.unreflectSetter}.
     * In any of these cases, a {@code ReflectiveOperationException} will be
     * thrown from the attempted lookup.  The exact class will be one of
     * the following:
     * <ul>
     * <li>NoSuchMethodException &mdash; if a method is requested but does not exist
     * <li>NoSuchFieldException &mdash; if a field is requested but does not exist
     * <li>IllegalAccessException &mdash; if the member exists but an access check fails
     * </ul>
     * <p>
     * In general, the conditions under which a method handle may be
     * looked up for a method {@code M} are no more restrictive than the conditions
     * under which the lookup class could have compiled, verified, and resolved a call to {@code M}.
     * Where the JVM would raise exceptions like {@code NoSuchMethodError},
     * a method handle lookup will generally raise a corresponding
     * checked exception, such as {@code NoSuchMethodException}.
     * And the effect of invoking the method handle resulting from the lookup
     * is <a href="MethodHandles.Lookup.html#equiv">exactly equivalent</a>
     * to executing the compiled, verified, and resolved call to {@code M}.
     * The same point is true of fields and constructors.
     * <p style="font-size:smaller;">
     * <em>Discussion:</em>
     * Access checks only apply to named and reflected methods,
     * constructors, and fields.
     * Other method handle creation methods, such as
     * {@link MethodHandle#asType MethodHandle.asType},
     * do not require any access checks, and are used
     * independently of any {@code Lookup} object.
     * <p>
     * If the desired member is {@code protected}, the usual JVM rules apply,
     * including the requirement that the lookup class must either be in the
     * same package as the desired member, or must inherit that member.
     * (See the Java Virtual Machine Specification, sections {@jvms
     * 4.9.2}, {@jvms 5.4.3.5}, and {@jvms 6.4}.)
     * In addition, if the desired member is a non-static field or method
     * in a different package, the resulting method handle may only be applied
     * to objects of the lookup class or one of its subclasses.
     * This requirement is enforced by narrowing the type of the leading
     * {@code this} parameter from {@code C}
     * (which will necessarily be a superclass of the lookup class)
     * to the lookup class itself.
     * <p>
     * The JVM imposes a similar requirement on {@code invokespecial} instruction,
     * that the receiver argument must match both the resolved method <em>and</em>
     * the current class.  Again, this requirement is enforced by narrowing the
     * type of the leading parameter to the resulting method handle.
     * (See the Java Virtual Machine Specification, section {@jvms 4.10.1.9}.)
     * <p>
     * The JVM represents constructors and static initializer blocks as internal methods
     * with special names ({@value ConstantDescs#INIT_NAME} and {@value
     * ConstantDescs#CLASS_INIT_NAME}).
     * The internal syntax of invocation instructions allows them to refer to such internal
     * methods as if they were normal methods, but the JVM bytecode verifier rejects them.
     * A lookup of such an internal method will produce a {@code NoSuchMethodException}.
     * <p>
     * If the relationship between nested types is expressed directly through the
     * {@code NestHost} and {@code NestMembers} attributes
     * (see the Java Virtual Machine Specification, sections {@jvms
     * 4.7.28} and {@jvms 4.7.29}),
     * then the associated {@code Lookup} object provides direct access to
     * the lookup class and all of its nestmates
     * (see {@link java.lang.Class#getNestHost Class.getNestHost}).
     * Otherwise, access between nested classes is obtained by the Java compiler creating
     * a wrapper method to access a private method of another class in the same nest.
     * For example, a nested class {@code C.D}
     * can access private members within other related classes such as
     * {@code C}, {@code C.D.E}, or {@code C.B},
     * but the Java compiler may need to generate wrapper methods in
     * those related classes.  In such cases, a {@code Lookup} object on
     * {@code C.E} would be unable to access those private members.
     * A workaround for this limitation is the {@link Lookup#in Lookup.in} method,
     * which can transform a lookup on {@code C.E} into one on any of those other
     * classes, without special elevation of privilege.
     * <p>
     * The accesses permitted to a given lookup object may be limited,
     * according to its set of {@link #lookupModes lookupModes},
     * to a subset of members normally accessible to the lookup class.
     * For example, the {@link MethodHandles#publicLookup publicLookup}
     * method produces a lookup object which is only allowed to access
     * public members in public classes of exported packages.
     * The caller sensitive method {@link MethodHandles#lookup lookup}
     * produces a lookup object with full capabilities relative to
     * its caller class, to emulate all supported bytecode behaviors.
     * Also, the {@link Lookup#in Lookup.in} method may produce a lookup object
     * with fewer access modes than the original lookup object.
     *
     * <p style="font-size:smaller;">
     * <a id="privacc"></a>
     * <em>Discussion of private and module access:</em>
     * We say that a lookup has <em>private access</em>
     * if its {@linkplain #lookupModes lookup modes}
     * include the possibility of accessing {@code private} members
     * (which includes the private members of nestmates).
     * As documented in the relevant methods elsewhere,
     * only lookups with private access possess the following capabilities:
     * <ul style="font-size:smaller;">
     * <li>access private fields, methods, and constructors of the lookup class and its nestmates
     * <li>create method handles which {@link Lookup#findSpecial emulate invokespecial} instructions
     * <li>create {@link Lookup#in delegated lookup objects} which have private access to other classes
     *     within the same package member
     * </ul>
     * <p style="font-size:smaller;">
     * Similarly, a lookup with module access ensures that the original lookup creator was
     * a member in the same module as the lookup class.
     * <p style="font-size:smaller;">
     * Private and module access are independently determined modes; a lookup may have
     * either or both or neither.  A lookup which possesses both access modes is said to
     * possess {@linkplain #hasFullPrivilegeAccess() full privilege access}.
     * <p style="font-size:smaller;">
     * A lookup with <em>original access</em> ensures that this lookup is created by
     * the original lookup class and the bootstrap method invoked by the VM.
     * Such a lookup with original access also has private and module access
     * which has the following additional capability:
     * <ul style="font-size:smaller;">
     * <li>create method handles which invoke <a href="MethodHandles.Lookup.html#callsens">caller sensitive</a> methods,
     *     such as {@code Class.forName}
     * <li>obtain the {@linkplain MethodHandles#classData(Lookup, String, Class)
     * class data} associated with the lookup class</li>
     * </ul>
     * <p style="font-size:smaller;">
     * Each of these permissions is a consequence of the fact that a lookup object
     * with private access can be securely traced back to an originating class,
     * whose <a href="MethodHandles.Lookup.html#equiv">bytecode behaviors</a> and Java language access permissions
     * can be reliably determined and emulated by method handles.
     *
     * <h2><a id="cross-module-lookup"></a>Cross-module lookups</h2>
     * When a lookup class in one module {@code M1} accesses a class in another module
     * {@code M2}, extra access checking is performed beyond the access mode bits.
     * A {@code Lookup} with {@link #PUBLIC} mode and a lookup class in {@code M1}
     * can access public types in {@code M2} when {@code M2} is readable to {@code M1}
     * and when the type is in a package of {@code M2} that is exported to
     * at least {@code M1}.
     * <p>
     * A {@code Lookup} on {@code C} can also <em>teleport</em> to a target class
     * via {@link #in(Class) Lookup.in} and {@link MethodHandles#privateLookupIn(Class, Lookup)
     * MethodHandles.privateLookupIn} methods.
     * Teleporting across modules will always record the original lookup class as
     * the <em>{@linkplain #previousLookupClass() previous lookup class}</em>
     * and drops {@link Lookup#MODULE MODULE} access.
     * If the target class is in the same module as the lookup class {@code C},
     * then the target class becomes the new lookup class
     * and there is no change to the previous lookup class.
     * If the target class is in a different module from {@code M1} ({@code C}'s module),
     * {@code C} becomes the new previous lookup class
     * and the target class becomes the new lookup class.
     * In that case, if there was already a previous lookup class in {@code M0},
     * and it differs from {@code M1} and {@code M2}, then the resulting lookup
     * drops all privileges.
     * For example,
     * {@snippet lang="java" :
     * Lookup lookup = MethodHandles.lookup();   // in class C
     * Lookup lookup2 = lookup.in(D.class);
     * MethodHandle mh = lookup2.findStatic(E.class, "m", MT);
     * }
     * <p>
     * The {@link #lookup()} factory method produces a {@code Lookup} object
     * with {@code null} previous lookup class.
     * {@link Lookup#in lookup.in(D.class)} transforms the {@code lookup} on class {@code C}
     * to class {@code D} without elevation of privileges.
     * If {@code C} and {@code D} are in the same module,
     * {@code lookup2} records {@code D} as the new lookup class and keeps the
     * same previous lookup class as the original {@code lookup}, or
     * {@code null} if not present.
     * <p>
     * When a {@code Lookup} teleports from a class
     * in one nest to another nest, {@code PRIVATE} access is dropped.
     * When a {@code Lookup} teleports from a class in one package to
     * another package, {@code PACKAGE} access is dropped.
     * When a {@code Lookup} teleports from a class in one module to another module,
     * {@code MODULE} access is dropped.
     * Teleporting across modules drops the ability to access non-exported classes
     * in both the module of the new lookup class and the module of the old lookup class
     * and the resulting {@code Lookup} remains only {@code PUBLIC} access.
     * A {@code Lookup} can teleport back and forth to a class in the module of
     * the lookup class and the module of the previous class lookup.
     * Teleporting across modules can only decrease access but cannot increase it.
     * Teleporting to some third module drops all accesses.
     * <p>
     * In the above example, if {@code C} and {@code D} are in different modules,
     * {@code lookup2} records {@code D} as its lookup class and
     * {@code C} as its previous lookup class and {@code lookup2} has only
     * {@code PUBLIC} access. {@code lookup2} can teleport to other class in
     * {@code C}'s module and {@code D}'s module.
     * If class {@code E} is in a third module, {@code lookup2.in(E.class)} creates
     * a {@code Lookup} on {@code E} with no access and {@code lookup2}'s lookup
     * class {@code D} is recorded as its previous lookup class.
     * <p>
     * Teleporting across modules restricts access to the public types that
     * both the lookup class and the previous lookup class can equally access
     * (see below).
     * <p>
     * {@link MethodHandles#privateLookupIn(Class, Lookup) MethodHandles.privateLookupIn(T.class, lookup)}
     * can be used to teleport a {@code lookup} from class {@code C} to class {@code T}
     * and produce a new {@code Lookup} with <a href="#privacc">private access</a>
     * if the lookup class is allowed to do <em>deep reflection</em> on {@code T}.
     * The {@code lookup} must have {@link #MODULE} and {@link #PRIVATE} access
     * to call {@code privateLookupIn}.
     * A {@code lookup} on {@code C} in module {@code M1} is allowed to do deep reflection
     * on all classes in {@code M1}.  If {@code T} is in {@code M1}, {@code privateLookupIn}
     * produces a new {@code Lookup} on {@code T} with full capabilities.
     * A {@code lookup} on {@code C} is also allowed
     * to do deep reflection on {@code T} in another module {@code M2} if
     * {@code M1} reads {@code M2} and {@code M2} {@link Module#isOpen(String,Module) opens}
     * the package containing {@code T} to at least {@code M1}.
     * {@code T} becomes the new lookup class and {@code C} becomes the new previous
     * lookup class and {@code MODULE} access is dropped from the resulting {@code Lookup}.
     * The resulting {@code Lookup} can be used to do member lookup or teleport
     * to another lookup class by calling {@link #in Lookup::in}.  But
     * it cannot be used to obtain another private {@code Lookup} by calling
     * {@link MethodHandles#privateLookupIn(Class, Lookup) privateLookupIn}
     * because it has no {@code MODULE} access.
     * <p>
     * The {@code Lookup} object returned by {@code privateLookupIn} is allowed to
     * {@linkplain Lookup#defineClass(byte[]) define classes} in the runtime package
     * of {@code T}. Extreme caution should be taken when opening a package
     * to another module as such defined classes have the same full privilege
     * access as other members in {@code M2}.
     *
     * <h2><a id="module-access-check"></a>Cross-module access checks</h2>
     *
     * A {@code Lookup} with {@link #PUBLIC} or with {@link #UNCONDITIONAL} mode
     * allows cross-module access. The access checking is performed with respect
     * to both the lookup class and the previous lookup class if present.
     * <p>
     * A {@code Lookup} with {@link #UNCONDITIONAL} mode can access public type
     * in all modules when the type is in a package that is {@linkplain Module#isExported(String)
     * exported unconditionally}.
     * <p>
     * If a {@code Lookup} on {@code LC} in {@code M1} has no previous lookup class,
     * the lookup with {@link #PUBLIC} mode can access all public types in modules
     * that are readable to {@code M1} and the type is in a package that is exported
     * at least to {@code M1}.
     * <p>
     * If a {@code Lookup} on {@code LC} in {@code M1} has a previous lookup class
     * {@code PLC} on {@code M0}, the lookup with {@link #PUBLIC} mode can access
     * the intersection of all public types that are accessible to {@code M1}
     * with all public types that are accessible to {@code M0}. {@code M0}
     * reads {@code M1} and hence the set of accessible types includes:
     *
     * <ul>
     * <li>unconditional-exported packages from {@code M1}</li>
     * <li>unconditional-exported packages from {@code M0} if {@code M1} reads {@code M0}</li>
     * <li>
     *     unconditional-exported packages from a third module {@code M2}if both {@code M0}
     *     and {@code M1} read {@code M2}
     * </li>
     * <li>qualified-exported packages from {@code M1} to {@code M0}</li>
     * <li>qualified-exported packages from {@code M0} to {@code M1} if {@code M1} reads {@code M0}</li>
     * <li>
     *     qualified-exported packages from a third module {@code M2} to both {@code M0} and
     *     {@code M1} if both {@code M0} and {@code M1} read {@code M2}
     * </li>
     * </ul>
     *
     * <h2><a id="access-modes"></a>Access modes</h2>
     *
     * The table below shows the access modes of a {@code Lookup} produced by
     * any of the following factory or transformation methods:
     * <ul>
     * <li>{@link #lookup() MethodHandles::lookup}</li>
     * <li>{@link #publicLookup() MethodHandles::publicLookup}</li>
     * <li>{@link #privateLookupIn(Class, Lookup) MethodHandles::privateLookupIn}</li>
     * <li>{@link Lookup#in Lookup::in}</li>
     * <li>{@link Lookup#dropLookupMode(int) Lookup::dropLookupMode}</li>
     * </ul>
     *
     * <table class="striped">
     * <caption style="display:none">
     * Access mode summary
     * </caption>
     * <thead>
     * <tr>
     * <th scope="col">Lookup object</th>
     * <th style="text-align:center">original</th>
     * <th style="text-align:center">protected</th>
     * <th style="text-align:center">private</th>
     * <th style="text-align:center">package</th>
     * <th style="text-align:center">module</th>
     * <th style="text-align:center">public</th>
     * </tr>
     * </thead>
     * <tbody>
     * <tr>
     * <th scope="row" style="text-align:left">{@code CL = MethodHandles.lookup()} in {@code C}</th>
     * <td style="text-align:center">ORI</td>
     * <td style="text-align:center">PRO</td>
     * <td style="text-align:center">PRI</td>
     * <td style="text-align:center">PAC</td>
     * <td style="text-align:center">MOD</td>
     * <td style="text-align:center">1R</td>
     * </tr>
     * <tr>
     * <th scope="row" style="text-align:left">{@code CL.in(C1)} same package</th>
     * <td></td>
     * <td></td>
     * <td></td>
     * <td style="text-align:center">PAC</td>
     * <td style="text-align:center">MOD</td>
     * <td style="text-align:center">1R</td>
     * </tr>
     * <tr>
     * <th scope="row" style="text-align:left">{@code CL.in(C1)} same module</th>
     * <td></td>
     * <td></td>
     * <td></td>
     * <td></td>
     * <td style="text-align:center">MOD</td>
     * <td style="text-align:center">1R</td>
     * </tr>
     * <tr>
     * <th scope="row" style="text-align:left">{@code CL.in(D)} different module</th>
     * <td></td>
     * <td></td>
     * <td></td>
     * <td></td>
     * <td></td>
     * <td style="text-align:center">2R</td>
     * </tr>
     * <tr>
     * <th scope="row" style="text-align:left">{@code CL.in(D).in(C)} hop back to module</th>
     * <td></td>
     * <td></td>
     * <td></td>
     * <td></td>
     * <td></td>
     * <td style="text-align:center">2R</td>
     * </tr>
     * <tr>
     * <th scope="row" style="text-align:left">{@code PRI1 = privateLookupIn(C1,CL)}</th>
     * <td></td>
     * <td style="text-align:center">PRO</td>
     * <td style="text-align:center">PRI</td>
     * <td style="text-align:center">PAC</td>
     * <td style="text-align:center">MOD</td>
     * <td style="text-align:center">1R</td>
     * </tr>
     * <tr>
     * <th scope="row" style="text-align:left">{@code PRI1a = privateLookupIn(C,PRI1)}</th>
     * <td></td>
     * <td style="text-align:center">PRO</td>
     * <td style="text-align:center">PRI</td>
     * <td style="text-align:center">PAC</td>
     * <td style="text-align:center">MOD</td>
     * <td style="text-align:center">1R</td>
     * </tr>
     * <tr>
     * <th scope="row" style="text-align:left">{@code PRI1.in(C1)} same package</th>
     * <td></td>
     * <td></td>
     * <td></td>
     * <td style="text-align:center">PAC</td>
     * <td style="text-align:center">MOD</td>
     * <td style="text-align:center">1R</td>
     * </tr>
     * <tr>
     * <th scope="row" style="text-align:left">{@code PRI1.in(C1)} different package</th>
     * <td></td>
     * <td></td>
     * <td></td>
     * <td></td>
     * <td style="text-align:center">MOD</td>
     * <td style="text-align:center">1R</td>
     * </tr>
     * <tr>
     * <th scope="row" style="text-align:left">{@code PRI1.in(D)} different module</th>
     * <td></td>
     * <td></td>
     * <td></td>
     * <td></td>
     * <td></td>
     * <td style="text-align:center">2R</td>
     * </tr>
     * <tr>
     * <th scope="row" style="text-align:left">{@code PRI1.dropLookupMode(PROTECTED)}</th>
     * <td></td>
     * <td></td>
     * <td style="text-align:center">PRI</td>
     * <td style="text-align:center">PAC</td>
     * <td style="text-align:center">MOD</td>
     * <td style="text-align:center">1R</td>
     * </tr>
     * <tr>
     * <th scope="row" style="text-align:left">{@code PRI1.dropLookupMode(PRIVATE)}</th>
     * <td></td>
     * <td></td>
     * <td></td>
     * <td style="text-align:center">PAC</td>
     * <td style="text-align:center">MOD</td>
     * <td style="text-align:center">1R</td>
     * </tr>
     * <tr>
     * <th scope="row" style="text-align:left">{@code PRI1.dropLookupMode(PACKAGE)}</th>
     * <td></td>
     * <td></td>
     * <td></td>
     * <td></td>
     * <td style="text-align:center">MOD</td>
     * <td style="text-align:center">1R</td>
     * </tr>
     * <tr>
     * <th scope="row" style="text-align:left">{@code PRI1.dropLookupMode(MODULE)}</th>
     * <td></td>
     * <td></td>
     * <td></td>
     * <td></td>
     * <td></td>
     * <td style="text-align:center">1R</td>
     * </tr>
     * <tr>
     * <th scope="row" style="text-align:left">{@code PRI1.dropLookupMode(PUBLIC)}</th>
     * <td></td>
     * <td></td>
     * <td></td>
     * <td></td>
     * <td></td>
     * <td style="text-align:center">none</td>
     * <tr>
     * <th scope="row" style="text-align:left">{@code PRI2 = privateLookupIn(D,CL)}</th>
     * <td></td>
     * <td style="text-align:center">PRO</td>
     * <td style="text-align:center">PRI</td>
     * <td style="text-align:center">PAC</td>
     * <td></td>
     * <td style="text-align:center">2R</td>
     * </tr>
     * <tr>
     * <th scope="row" style="text-align:left">{@code privateLookupIn(D,PRI1)}</th>
     * <td></td>
     * <td style="text-align:center">PRO</td>
     * <td style="text-align:center">PRI</td>
     * <td style="text-align:center">PAC</td>
     * <td></td>
     * <td style="text-align:center">2R</td>
     * </tr>
     * <tr>
     * <th scope="row" style="text-align:left">{@code privateLookupIn(C,PRI2)} fails</th>
     * <td></td>
     * <td></td>
     * <td></td>
     * <td></td>
     * <td></td>
     * <td style="text-align:center">IAE</td>
     * </tr>
     * <tr>
     * <th scope="row" style="text-align:left">{@code PRI2.in(D2)} same package</th>
     * <td></td>
     * <td></td>
     * <td></td>
     * <td style="text-align:center">PAC</td>
     * <td></td>
     * <td style="text-align:center">2R</td>
     * </tr>
     * <tr>
     * <th scope="row" style="text-align:left">{@code PRI2.in(D2)} different package</th>
     * <td></td>
     * <td></td>
     * <td></td>
     * <td></td>
     * <td></td>
     * <td style="text-align:center">2R</td>
     * </tr>
     * <tr>
     * <th scope="row" style="text-align:left">{@code PRI2.in(C1)} hop back to module</th>
     * <td></td>
     * <td></td>
     * <td></td>
     * <td></td>
     * <td></td>
     * <td style="text-align:center">2R</td>
     * </tr>
     * <tr>
     * <th scope="row" style="text-align:left">{@code PRI2.in(E)} hop to third module</th>
     * <td></td>
     * <td></td>
     * <td></td>
     * <td></td>
     * <td></td>
     * <td style="text-align:center">none</td>
     * </tr>
     * <tr>
     * <th scope="row" style="text-align:left">{@code PRI2.dropLookupMode(PROTECTED)}</th>
     * <td></td>
     * <td></td>
     * <td style="text-align:center">PRI</td>
     * <td style="text-align:center">PAC</td>
     * <td></td>
     * <td style="text-align:center">2R</td>
     * </tr>
     * <tr>
     * <th scope="row" style="text-align:left">{@code PRI2.dropLookupMode(PRIVATE)}</th>
     * <td></td>
     * <td></td>
     * <td></td>
     * <td style="text-align:center">PAC</td>
     * <td></td>
     * <td style="text-align:center">2R</td>
     * </tr>
     * <tr>
     * <th scope="row" style="text-align:left">{@code PRI2.dropLookupMode(PACKAGE)}</th>
     * <td></td>
     * <td></td>
     * <td></td>
     * <td></td>
     * <td></td>
     * <td style="text-align:center">2R</td>
     * </tr>
     * <tr>
     * <th scope="row" style="text-align:left">{@code PRI2.dropLookupMode(MODULE)}</th>
     * <td></td>
     * <td></td>
     * <td></td>
     * <td></td>
     * <td></td>
     * <td style="text-align:center">2R</td>
     * </tr>
     * <tr>
     * <th scope="row" style="text-align:left">{@code PRI2.dropLookupMode(PUBLIC)}</th>
     * <td></td>
     * <td></td>
     * <td></td>
     * <td></td>
     * <td></td>
     * <td style="text-align:center">none</td>
     * </tr>
     * <tr>
     * <th scope="row" style="text-align:left">{@code CL.dropLookupMode(PROTECTED)}</th>
     * <td></td>
     * <td></td>
     * <td style="text-align:center">PRI</td>
     * <td style="text-align:center">PAC</td>
     * <td style="text-align:center">MOD</td>
     * <td style="text-align:center">1R</td>
     * </tr>
     * <tr>
     * <th scope="row" style="text-align:left">{@code CL.dropLookupMode(PRIVATE)}</th>
     * <td></td>
     * <td></td>
     * <td></td>
     * <td style="text-align:center">PAC</td>
     * <td style="text-align:center">MOD</td>
     * <td style="text-align:center">1R</td>
     * </tr>
     * <tr>
     * <th scope="row" style="text-align:left">{@code CL.dropLookupMode(PACKAGE)}</th>
     * <td></td>
     * <td></td>
     * <td></td>
     * <td></td>
     * <td style="text-align:center">MOD</td>
     * <td style="text-align:center">1R</td>
     * </tr>
     * <tr>
     * <th scope="row" style="text-align:left">{@code CL.dropLookupMode(MODULE)}</th>
     * <td></td>
     * <td></td>
     * <td></td>
     * <td></td>
     * <td></td>
     * <td style="text-align:center">1R</td>
     * </tr>
     * <tr>
     * <th scope="row" style="text-align:left">{@code CL.dropLookupMode(PUBLIC)}</th>
     * <td></td>
     * <td></td>
     * <td></td>
     * <td></td>
     * <td></td>
     * <td style="text-align:center">none</td>
     * </tr>
     * <tr>
     * <th scope="row" style="text-align:left">{@code PUB = publicLookup()}</th>
     * <td></td>
     * <td></td>
     * <td></td>
     * <td></td>
     * <td></td>
     * <td style="text-align:center">U</td>
     * </tr>
     * <tr>
     * <th scope="row" style="text-align:left">{@code PUB.in(D)} different module</th>
     * <td></td>
     * <td></td>
     * <td></td>
     * <td></td>
     * <td></td>
     * <td style="text-align:center">U</td>
     * </tr>
     * <tr>
     * <th scope="row" style="text-align:left">{@code PUB.in(D).in(E)} third module</th>
     * <td></td>
     * <td></td>
     * <td></td>
     * <td></td>
     * <td></td>
     * <td style="text-align:center">U</td>
     * </tr>
     * <tr>
     * <th scope="row" style="text-align:left">{@code PUB.dropLookupMode(UNCONDITIONAL)}</th>
     * <td></td>
     * <td></td>
     * <td></td>
     * <td></td>
     * <td></td>
     * <td style="text-align:center">none</td>
     * </tr>
     * <tr>
     * <th scope="row" style="text-align:left">{@code privateLookupIn(C1,PUB)} fails</th>
     * <td></td>
     * <td></td>
     * <td></td>
     * <td></td>
     * <td></td>
     * <td style="text-align:center">IAE</td>
     * </tr>
     * <tr>
     * <th scope="row" style="text-align:left">{@code ANY.in(X)}, for inaccessible {@code X}</th>
     * <td></td>
     * <td></td>
     * <td></td>
     * <td></td>
     * <td></td>
     * <td style="text-align:center">none</td>
     * </tr>
     * </tbody>
     * </table>
     *
     * <p>
     * Notes:
     * <ul>
     * <li>Class {@code C} and class {@code C1} are in module {@code M1},
     *     but {@code D} and {@code D2} are in module {@code M2}, and {@code E}
     *     is in module {@code M3}. {@code X} stands for class which is inaccessible
     *     to the lookup. {@code ANY} stands for any of the example lookups.</li>
     * <li>{@code ORI} indicates {@link #ORIGINAL} bit set,
     *     {@code PRO} indicates {@link #PROTECTED} bit set,
     *     {@code PRI} indicates {@link #PRIVATE} bit set,
     *     {@code PAC} indicates {@link #PACKAGE} bit set,
     *     {@code MOD} indicates {@link #MODULE} bit set,
     *     {@code 1R} and {@code 2R} indicate {@link #PUBLIC} bit set,
     *     {@code U} indicates {@link #UNCONDITIONAL} bit set,
     *     {@code IAE} indicates {@code IllegalAccessException} thrown.</li>
     * <li>Public access comes in three kinds:
     * <ul>
     * <li>unconditional ({@code U}): the lookup assumes readability.
     *     The lookup has {@code null} previous lookup class.
     * <li>one-module-reads ({@code 1R}): the module access checking is
     *     performed with respect to the lookup class.  The lookup has {@code null}
     *     previous lookup class.
     * <li>two-module-reads ({@code 2R}): the module access checking is
     *     performed with respect to the lookup class and the previous lookup class.
     *     The lookup has a non-null previous lookup class which is in a
     *     different module from the current lookup class.
     * </ul>
     * <li>Any attempt to reach a third module loses all access.</li>
     * <li>If a target class {@code X} is not accessible to {@code Lookup::in}
     * all access modes are dropped.</li>
     * </ul>
     *
     * <h2><a id="callsens"></a>Caller sensitive methods</h2>
     * A small number of Java methods have a special property called caller sensitivity.
     * A <em>caller-sensitive</em> method can behave differently depending on the
     * identity of its immediate caller.
     * <p>
     * If a method handle for a caller-sensitive method is requested,
     * the general rules for <a href="MethodHandles.Lookup.html#equiv">bytecode behaviors</a> apply,
     * but they take account of the lookup class in a special way.
     * The resulting method handle behaves as if it were called
     * from an instruction contained in the lookup class,
     * so that the caller-sensitive method detects the lookup class.
     * (By contrast, the invoker of the method handle is disregarded.)
     * Thus, in the case of caller-sensitive methods,
     * different lookup classes may give rise to
     * differently behaving method handles.
     * <p>
     * In cases where the lookup object is
     * {@link MethodHandles#publicLookup() publicLookup()},
     * or some other lookup object without the
     * {@linkplain #ORIGINAL original access},
     * the lookup class is disregarded.
     * In such cases, no caller-sensitive method handle can be created,
     * access is forbidden, and the lookup fails with an
     * {@code IllegalAccessException}.
     * <p style="font-size:smaller;">
     * <em>Discussion:</em>
     * For example, the caller-sensitive method
     * {@link java.lang.Class#forName(String) Class.forName(x)}
     * can return varying classes or throw varying exceptions,
     * depending on the class loader of the class that calls it.
     * A public lookup of {@code Class.forName} will fail, because
     * there is no reasonable way to determine its bytecode behavior.
     * <p style="font-size:smaller;">
     * If an application caches method handles for broad sharing,
     * it should use {@code publicLookup()} to create them.
     * If there is a lookup of {@code Class.forName}, it will fail,
     * and the application must take appropriate action in that case.
     * It may be that a later lookup, perhaps during the invocation of a
     * bootstrap method, can incorporate the specific identity
     * of the caller, making the method accessible.
     * <p style="font-size:smaller;">
     * The function {@code MethodHandles.lookup} is caller sensitive
     * so that there can be a secure foundation for lookups.
     * Nearly all other methods in the JSR 292 API rely on lookup
     * objects to check access requests.
     */
    public static final
    class Lookup {
        /** The class on behalf of whom the lookup is being performed. */
        private final Class<?> lookupClass;

        /** previous lookup class */
        private final Class<?> prevLookupClass;

        /** The allowed sorts of members which may be looked up (PUBLIC, etc.). */
        private final int allowedModes;

        static {
            Reflection.registerFieldsToFilter(Lookup.class, Set.of("lookupClass", "allowedModes"));
        }

        /** A single-bit mask representing {@code public} access,
         *  which may contribute to the result of {@link #lookupModes lookupModes}.
         *  The value, {@code 0x01}, happens to be the same as the value of the
         *  {@code public} {@linkplain java.lang.reflect.Modifier#PUBLIC modifier bit}.
         *  <p>
         *  A {@code Lookup} with this lookup mode performs cross-module access check
         *  with respect to the {@linkplain #lookupClass() lookup class} and
         *  {@linkplain #previousLookupClass() previous lookup class} if present.
         */
        public static final int PUBLIC = Modifier.PUBLIC;

        /** A single-bit mask representing {@code private} access,
         *  which may contribute to the result of {@link #lookupModes lookupModes}.
         *  The value, {@code 0x02}, happens to be the same as the value of the
         *  {@code private} {@linkplain java.lang.reflect.Modifier#PRIVATE modifier bit}.
         */
        public static final int PRIVATE = Modifier.PRIVATE;

        /** A single-bit mask representing {@code protected} access,
         *  which may contribute to the result of {@link #lookupModes lookupModes}.
         *  The value, {@code 0x04}, happens to be the same as the value of the
         *  {@code protected} {@linkplain java.lang.reflect.Modifier#PROTECTED modifier bit}.
         */
        public static final int PROTECTED = Modifier.PROTECTED;

        /** A single-bit mask representing {@code package} access (default access),
         *  which may contribute to the result of {@link #lookupModes lookupModes}.
         *  The value is {@code 0x08}, which does not correspond meaningfully to
         *  any particular {@linkplain java.lang.reflect.Modifier modifier bit}.
         */
        public static final int PACKAGE = Modifier.STATIC;

        /** A single-bit mask representing {@code module} access,
         *  which may contribute to the result of {@link #lookupModes lookupModes}.
         *  The value is {@code 0x10}, which does not correspond meaningfully to
         *  any particular {@linkplain java.lang.reflect.Modifier modifier bit}.
         *  In conjunction with the {@code PUBLIC} modifier bit, a {@code Lookup}
         *  with this lookup mode can access all public types in the module of the
         *  lookup class and public types in packages exported by other modules
         *  to the module of the lookup class.
         *  <p>
         *  If this lookup mode is set, the {@linkplain #previousLookupClass()
         *  previous lookup class} is always {@code null}.
         *
         *  @since 9
         */
        public static final int MODULE = PACKAGE << 1;

        /** A single-bit mask representing {@code unconditional} access
         *  which may contribute to the result of {@link #lookupModes lookupModes}.
         *  The value is {@code 0x20}, which does not correspond meaningfully to
         *  any particular {@linkplain java.lang.reflect.Modifier modifier bit}.
         *  A {@code Lookup} with this lookup mode assumes {@linkplain
         *  java.lang.Module#canRead(java.lang.Module) readability}.
         *  This lookup mode can access all public members of public types
         *  of all modules when the type is in a package that is {@link
         *  java.lang.Module#isExported(String) exported unconditionally}.
         *
         *  <p>
         *  If this lookup mode is set, the {@linkplain #previousLookupClass()
         *  previous lookup class} is always {@code null}.
         *
         *  @since 9
         *  @see #publicLookup()
         */
        public static final int UNCONDITIONAL = PACKAGE << 2;

        /** A single-bit mask representing {@code original} access
         *  which may contribute to the result of {@link #lookupModes lookupModes}.
         *  The value is {@code 0x40}, which does not correspond meaningfully to
         *  any particular {@linkplain java.lang.reflect.Modifier modifier bit}.
         *
         *  <p>
         *  If this lookup mode is set, the {@code Lookup} object must be
         *  created by the original lookup class by calling
         *  {@link MethodHandles#lookup()} method or by a bootstrap method
         *  invoked by the VM.  The {@code Lookup} object with this lookup
         *  mode has {@linkplain #hasFullPrivilegeAccess() full privilege access}.
         *
         *  @since 16
         */
        public static final int ORIGINAL = PACKAGE << 3;

        private static final int ALL_MODES = (PUBLIC | PRIVATE | PROTECTED | PACKAGE | MODULE | UNCONDITIONAL | ORIGINAL);
        private static final int FULL_POWER_MODES = (ALL_MODES & ~UNCONDITIONAL);   // with original access
        private static final int TRUSTED   = -1;

        /*
         * Adjust PUBLIC => PUBLIC|MODULE|ORIGINAL|UNCONDITIONAL
         * Adjust 0 => PACKAGE
         */
        private static int fixmods(int mods) {
            mods &= (ALL_MODES - PACKAGE - MODULE - ORIGINAL - UNCONDITIONAL);
            if (Modifier.isPublic(mods))
                mods |= UNCONDITIONAL;
            return (mods != 0) ? mods : PACKAGE;
        }

        /** Tells which class is performing the lookup.  It is this class against
         *  which checks are performed for visibility and access permissions.
         *  <p>
         *  If this lookup object has a {@linkplain #previousLookupClass() previous lookup class},
         *  access checks are performed against both the lookup class and the previous lookup class.
         *  <p>
         *  The class implies a maximum level of access permission,
         *  but the permissions may be additionally limited by the bitmask
         *  {@link #lookupModes lookupModes}, which controls whether non-public members
         *  can be accessed.
         *  @return the lookup class, on behalf of which this lookup object finds members
         *  @see <a href="#cross-module-lookup">Cross-module lookups</a>
         */
        public Class<?> lookupClass() {
            return lookupClass;
        }

        /** Reports a lookup class in another module that this lookup object
         * was previously teleported from, or {@code null}.
         * <p>
         * A {@code Lookup} object produced by the factory methods, such as the
         * {@link #lookup() lookup()} and {@link #publicLookup() publicLookup()} method,
         * has {@code null} previous lookup class.
         * A {@code Lookup} object has a non-null previous lookup class
         * when this lookup was teleported from an old lookup class
         * in one module to a new lookup class in another module.
         *
         * @return the lookup class in another module that this lookup object was
         *         previously teleported from, or {@code null}
         * @since 14
         * @see #in(Class)
         * @see MethodHandles#privateLookupIn(Class, Lookup)
         * @see <a href="#cross-module-lookup">Cross-module lookups</a>
         */
        public Class<?> previousLookupClass() {
            return prevLookupClass;
        }

        // This is just for calling out to MethodHandleImpl.
        private Class<?> lookupClassOrNull() {
            return (allowedModes == TRUSTED) ? null : lookupClass;
        }

        /** Tells which access-protection classes of members this lookup object can produce.
         *  The result is a bit-mask of the bits
         *  {@linkplain #PUBLIC PUBLIC (0x01)},
         *  {@linkplain #PRIVATE PRIVATE (0x02)},
         *  {@linkplain #PROTECTED PROTECTED (0x04)},
         *  {@linkplain #PACKAGE PACKAGE (0x08)},
         *  {@linkplain #MODULE MODULE (0x10)},
         *  {@linkplain #UNCONDITIONAL UNCONDITIONAL (0x20)},
         *  and {@linkplain #ORIGINAL ORIGINAL (0x40)}.
         *  <p>
         *  A freshly-created lookup object
         *  on the {@linkplain java.lang.invoke.MethodHandles#lookup() caller's class} has
         *  all possible bits set, except {@code UNCONDITIONAL}.
         *  A lookup object on a new lookup class
         *  {@linkplain java.lang.invoke.MethodHandles.Lookup#in created from a previous lookup object}
         *  may have some mode bits set to zero.
         *  Mode bits can also be
         *  {@linkplain java.lang.invoke.MethodHandles.Lookup#dropLookupMode directly cleared}.
         *  Once cleared, mode bits cannot be restored from the downgraded lookup object.
         *  The purpose of this is to restrict access via the new lookup object,
         *  so that it can access only names which can be reached by the original
         *  lookup object, and also by the new lookup class.
         *  @return the lookup modes, which limit the kinds of access performed by this lookup object
         *  @see #in
         *  @see #dropLookupMode
         */
        public int lookupModes() {
            return allowedModes & ALL_MODES;
        }

        /** Embody the current class (the lookupClass) as a lookup class
         * for method handle creation.
         * Must be called by from a method in this package,
         * which in turn is called by a method not in this package.
         */
        Lookup(Class<?> lookupClass) {
            this(lookupClass, null, FULL_POWER_MODES);
        }

        private Lookup(Class<?> lookupClass, Class<?> prevLookupClass, int allowedModes) {
            assert prevLookupClass == null || ((allowedModes & MODULE) == 0
                    && prevLookupClass.getModule() != lookupClass.getModule());
            assert !lookupClass.isArray() && !lookupClass.isPrimitive();
            this.lookupClass = lookupClass;
            this.prevLookupClass = prevLookupClass;
            this.allowedModes = allowedModes;
        }

        private static Lookup newLookup(Class<?> lookupClass, Class<?> prevLookupClass, int allowedModes) {
            // make sure we haven't accidentally picked up a privileged class:
            checkUnprivilegedlookupClass(lookupClass);
            return new Lookup(lookupClass, prevLookupClass, allowedModes);
        }

        /**
         * Creates a lookup on the specified new lookup class.
         * The resulting object will report the specified
         * class as its own {@link #lookupClass() lookupClass}.
         *
         * <p>
         * However, the resulting {@code Lookup} object is guaranteed
         * to have no more access capabilities than the original.
         * In particular, access capabilities can be lost as follows:<ul>
         * <li>If the new lookup class is different from the old lookup class,
         * i.e. {@link #ORIGINAL ORIGINAL} access is lost.
         * <li>If the new lookup class is in a different module from the old one,
         * i.e. {@link #MODULE MODULE} access is lost.
         * <li>If the new lookup class is in a different package
         * than the old one, protected and default (package) members will not be accessible,
         * i.e. {@link #PROTECTED PROTECTED} and {@link #PACKAGE PACKAGE} access are lost.
         * <li>If the new lookup class is not within the same package member
         * as the old one, private members will not be accessible, and protected members
         * will not be accessible by virtue of inheritance,
         * i.e. {@link #PRIVATE PRIVATE} access is lost.
         * (Protected members may continue to be accessible because of package sharing.)
         * <li>If the new lookup class is not
         * {@linkplain #accessClass(Class) accessible} to this lookup,
         * then no members, not even public members, will be accessible
         * i.e. all access modes are lost.
         * <li>If the new lookup class, the old lookup class and the previous lookup class
         * are all in different modules i.e. teleporting to a third module,
         * all access modes are lost.
         * </ul>
         * <p>
         * The new previous lookup class is chosen as follows:
         * <ul>
         * <li>If the new lookup object has {@link #UNCONDITIONAL UNCONDITIONAL} bit,
         * the new previous lookup class is {@code null}.
         * <li>If the new lookup class is in the same module as the old lookup class,
         * the new previous lookup class is the old previous lookup class.
         * <li>If the new lookup class is in a different module from the old lookup class,
         * the new previous lookup class is the old lookup class.
         *</ul>
         * <p>
         * The resulting lookup's capabilities for loading classes
         * (used during {@link #findClass} invocations)
         * are determined by the lookup class' loader,
         * which may change due to this operation.
         *
         * @param requestedLookupClass the desired lookup class for the new lookup object
         * @return a lookup object which reports the desired lookup class, or the same object
         * if there is no change
         * @throws IllegalArgumentException if {@code requestedLookupClass} is a primitive type or void or array class
         * @throws NullPointerException if the argument is null
         *
         * @see #accessClass(Class)
         * @see <a href="#cross-module-lookup">Cross-module lookups</a>
         */
        public Lookup in(Class<?> requestedLookupClass) {
            Objects.requireNonNull(requestedLookupClass);
            if (requestedLookupClass.isPrimitive())
                throw new IllegalArgumentException(requestedLookupClass + " is a primitive class");
            if (requestedLookupClass.isArray())
                throw new IllegalArgumentException(requestedLookupClass + " is an array class");

            if (allowedModes == TRUSTED)  // IMPL_LOOKUP can make any lookup at all
                return new Lookup(requestedLookupClass, null, FULL_POWER_MODES);
            if (requestedLookupClass == this.lookupClass)
                return this;  // keep same capabilities
            int newModes = (allowedModes & FULL_POWER_MODES) & ~ORIGINAL;
            Module fromModule = this.lookupClass.getModule();
            Module targetModule = requestedLookupClass.getModule();
            Class<?> plc = this.previousLookupClass();
            if ((this.allowedModes & UNCONDITIONAL) != 0) {
                assert plc == null;
                newModes = UNCONDITIONAL;
            } else if (fromModule != targetModule) {
                if (plc != null && !VerifyAccess.isSameModule(plc, requestedLookupClass)) {
                    // allow hopping back and forth between fromModule and plc's module
                    // but not the third module
                    newModes = 0;
                }
                // drop MODULE access
                newModes &= ~(MODULE|PACKAGE|PRIVATE|PROTECTED);
                // teleport from this lookup class
                plc = this.lookupClass;
            }
            if ((newModes & PACKAGE) != 0
                && !VerifyAccess.isSamePackage(this.lookupClass, requestedLookupClass)) {
                newModes &= ~(PACKAGE|PRIVATE|PROTECTED);
            }
            // Allow nestmate lookups to be created without special privilege:
            if ((newModes & PRIVATE) != 0
                    && !VerifyAccess.isSamePackageMember(this.lookupClass, requestedLookupClass)) {
                newModes &= ~(PRIVATE|PROTECTED);
            }
            if ((newModes & (PUBLIC|UNCONDITIONAL)) != 0
                && !VerifyAccess.isClassAccessible(requestedLookupClass, this.lookupClass, this.prevLookupClass, allowedModes)) {
                // The requested class it not accessible from the lookup class.
                // No permissions.
                newModes = 0;
            }
            return newLookup(requestedLookupClass, plc, newModes);
        }

        /**
         * Creates a lookup on the same lookup class which this lookup object
         * finds members, but with a lookup mode that has lost the given lookup mode.
         * The lookup mode to drop is one of {@link #PUBLIC PUBLIC}, {@link #MODULE
         * MODULE}, {@link #PACKAGE PACKAGE}, {@link #PROTECTED PROTECTED},
         * {@link #PRIVATE PRIVATE}, {@link #ORIGINAL ORIGINAL}, or
         * {@link #UNCONDITIONAL UNCONDITIONAL}.
         *
         * <p> If this lookup is a {@linkplain MethodHandles#publicLookup() public lookup},
         * this lookup has {@code UNCONDITIONAL} mode set and it has no other mode set.
         * When dropping {@code UNCONDITIONAL} on a public lookup then the resulting
         * lookup has no access.
         *
         * <p> If this lookup is not a public lookup, then the following applies
         * regardless of its {@linkplain #lookupModes() lookup modes}.
         * {@link #PROTECTED PROTECTED} and {@link #ORIGINAL ORIGINAL} are always
         * dropped and so the resulting lookup mode will never have these access
         * capabilities. When dropping {@code PACKAGE}
         * then the resulting lookup will not have {@code PACKAGE} or {@code PRIVATE}
         * access. When dropping {@code MODULE} then the resulting lookup will not
         * have {@code MODULE}, {@code PACKAGE}, or {@code PRIVATE} access.
         * When dropping {@code PUBLIC} then the resulting lookup has no access.
         *
         * @apiNote
         * A lookup with {@code PACKAGE} but not {@code PRIVATE} mode can safely
         * delegate non-public access within the package of the lookup class without
         * conferring  <a href="MethodHandles.Lookup.html#privacc">private access</a>.
         * A lookup with {@code MODULE} but not
         * {@code PACKAGE} mode can safely delegate {@code PUBLIC} access within
         * the module of the lookup class without conferring package access.
         * A lookup with a {@linkplain #previousLookupClass() previous lookup class}
         * (and {@code PUBLIC} but not {@code MODULE} mode) can safely delegate access
         * to public classes accessible to both the module of the lookup class
         * and the module of the previous lookup class.
         *
         * @param modeToDrop the lookup mode to drop
         * @return a lookup object which lacks the indicated mode, or the same object if there is no change
         * @throws IllegalArgumentException if {@code modeToDrop} is not one of {@code PUBLIC},
         * {@code MODULE}, {@code PACKAGE}, {@code PROTECTED}, {@code PRIVATE}, {@code ORIGINAL}
         * or {@code UNCONDITIONAL}
         * @see MethodHandles#privateLookupIn
         * @since 9
         */
        public Lookup dropLookupMode(int modeToDrop) {
            int oldModes = lookupModes();
            int newModes = oldModes & ~(modeToDrop | PROTECTED | ORIGINAL);
            switch (modeToDrop) {
                case PUBLIC: newModes &= ~(FULL_POWER_MODES); break;
                case MODULE: newModes &= ~(PACKAGE | PRIVATE); break;
                case PACKAGE: newModes &= ~(PRIVATE); break;
                case PROTECTED:
                case PRIVATE:
                case ORIGINAL:
                case UNCONDITIONAL: break;
                default: throw new IllegalArgumentException(modeToDrop + " is not a valid mode to drop");
            }
            if (newModes == oldModes) return this;  // return self if no change
            return newLookup(lookupClass(), previousLookupClass(), newModes);
        }

        /**
         * Creates and links a class or interface from {@code bytes}
         * with the same class loader and in the same runtime package and
         * {@linkplain java.security.ProtectionDomain protection domain} as this lookup's
         * {@linkplain #lookupClass() lookup class} as if calling
         * {@link ClassLoader#defineClass(String,byte[],int,int,ProtectionDomain)
         * ClassLoader::defineClass}.
         *
         * <p> The {@linkplain #lookupModes() lookup modes} for this lookup must include
         * {@link #PACKAGE PACKAGE} access as default (package) members will be
         * accessible to the class. The {@code PACKAGE} lookup mode serves to authenticate
         * that the lookup object was created by a caller in the runtime package (or derived
         * from a lookup originally created by suitably privileged code to a target class in
         * the runtime package). </p>
         *
         * <p> The {@code bytes} parameter is the class bytes of a valid class file (as defined
         * by the <em>The Java Virtual Machine Specification</em>) with a class name in the
         * same package as the lookup class. </p>
         *
         * <p> This method does not run the class initializer. The class initializer may
         * run at a later time, as detailed in section 12.4 of the <em>The Java Language
         * Specification</em>. </p>
         *
         * @param bytes the class bytes
         * @return the {@code Class} object for the class
         * @throws IllegalAccessException if this lookup does not have {@code PACKAGE} access
         * @throws ClassFormatError if {@code bytes} is not a {@code ClassFile} structure
         * @throws IllegalArgumentException if {@code bytes} denotes a class in a different package
         * than the lookup class or {@code bytes} is not a class or interface
         * ({@code ACC_MODULE} flag is set in the value of the {@code access_flags} item)
         * @throws VerifyError if the newly created class cannot be verified
         * @throws LinkageError if the newly created class cannot be linked for any other reason
         * @throws NullPointerException if {@code bytes} is {@code null}
         * @since 9
         * @see MethodHandles#privateLookupIn
         * @see Lookup#dropLookupMode
         * @see ClassLoader#defineClass(String,byte[],int,int,ProtectionDomain)
         */
        public Class<?> defineClass(byte[] bytes) throws IllegalAccessException {
            if ((lookupModes() & PACKAGE) == 0)
                throw new IllegalAccessException("Lookup does not have PACKAGE access");
            return makeClassDefiner(bytes.clone()).defineClass(false);
        }

        /**
         * The set of class options that specify whether a hidden class created by
         * {@link Lookup#defineHiddenClass(byte[], boolean, ClassOption...)
         * Lookup::defineHiddenClass} method is dynamically added as a new member
         * to the nest of a lookup class and/or whether a hidden class has
         * a strong relationship with the class loader marked as its defining loader.
         *
         * @since 15
         */
        public enum ClassOption {
            /**
             * Specifies that a hidden class be added to {@linkplain Class#getNestHost nest}
             * of a lookup class as a nestmate.
             *
             * <p> A hidden nestmate class has access to the private members of all
             * classes and interfaces in the same nest.
             *
             * @see Class#getNestHost()
             */
            NESTMATE(NESTMATE_CLASS),

            /**
             * Specifies that a hidden class has a <em>strong</em>
             * relationship with the class loader marked as its defining loader,
             * as a normal class or interface has with its own defining loader.
             * This means that the hidden class may be unloaded if and only if
             * its defining loader is not reachable and thus may be reclaimed
             * by a garbage collector (JLS {@jls 12.7}).
             *
             * <p> By default, a hidden class or interface may be unloaded
             * even if the class loader that is marked as its defining loader is
             * <a href="../ref/package-summary.html#reachability">reachable</a>.

             *
             * @jls 12.7 Unloading of Classes and Interfaces
             */
            STRONG(STRONG_LOADER_LINK);

            /* the flag value is used by VM at define class time */
            private final int flag;
            ClassOption(int flag) {
                this.flag = flag;
            }

            static int optionsToFlag(ClassOption[] options) {
                int flags = 0;
                for (ClassOption cp : options) {
                    if ((flags & cp.flag) != 0) {
                        throw new IllegalArgumentException("Duplicate ClassOption " + cp);
                    }
                    flags |= cp.flag;
                }
                return flags;
            }
        }

        /**
         * Creates a <em>hidden</em> class or interface from {@code bytes},
         * returning a {@code Lookup} on the newly created class or interface.
         *
         * <p> Ordinarily, a class or interface {@code C} is created by a class loader,
         * which either defines {@code C} directly or delegates to another class loader.
         * A class loader defines {@code C} directly by invoking
         * {@link ClassLoader#defineClass(String, byte[], int, int, ProtectionDomain)
         * ClassLoader::defineClass}, which causes the Java Virtual Machine
         * to derive {@code C} from a purported representation in {@code class} file format.
         * In situations where use of a class loader is undesirable, a class or interface
         * {@code C} can be created by this method instead. This method is capable of
         * defining {@code C}, and thereby creating it, without invoking
         * {@code ClassLoader::defineClass}.
         * Instead, this method defines {@code C} as if by arranging for
         * the Java Virtual Machine to derive a nonarray class or interface {@code C}
         * from a purported representation in {@code class} file format
         * using the following rules:
         *
         * <ol>
         * <li> The {@linkplain #lookupModes() lookup modes} for this {@code Lookup}
         * must include {@linkplain #hasFullPrivilegeAccess() full privilege} access.
         * This level of access is needed to create {@code C} in the module
         * of the lookup class of this {@code Lookup}.</li>
         *
         * <li> The purported representation in {@code bytes} must be a {@code ClassFile}
         * structure (JVMS {@jvms 4.1}) of a supported major and minor version.
         * The major and minor version may differ from the {@code class} file version
         * of the lookup class of this {@code Lookup}.</li>
         *
         * <li> The value of {@code this_class} must be a valid index in the
         * {@code constant_pool} table, and the entry at that index must be a valid
         * {@code CONSTANT_Class_info} structure. Let {@code N} be the binary name
         * encoded in internal form that is specified by this structure. {@code N} must
         * denote a class or interface in the same package as the lookup class.</li>
         *
         * <li> Let {@code CN} be the string {@code N + "." + <suffix>},
         * where {@code <suffix>} is an unqualified name.
         *
         * <p> Let {@code newBytes} be the {@code ClassFile} structure given by
         * {@code bytes} with an additional entry in the {@code constant_pool} table,
         * indicating a {@code CONSTANT_Utf8_info} structure for {@code CN}, and
         * where the {@code CONSTANT_Class_info} structure indicated by {@code this_class}
         * refers to the new {@code CONSTANT_Utf8_info} structure.
         *
         * <p> Let {@code L} be the defining class loader of the lookup class of this {@code Lookup}.
         *
         * <p> {@code C} is derived with name {@code CN}, class loader {@code L}, and
         * purported representation {@code newBytes} as if by the rules of JVMS {@jvms 5.3.5},
         * with the following adjustments:
         * <ul>
         * <li> The constant indicated by {@code this_class} is permitted to specify a name
         * that includes a single {@code "."} character, even though this is not a valid
         * binary class or interface name in internal form.</li>
         *
         * <li> The Java Virtual Machine marks {@code L} as the defining class loader of {@code C},
         * but no class loader is recorded as an initiating class loader of {@code C}.</li>
         *
         * <li> {@code C} is considered to have the same runtime
         * {@linkplain Class#getPackage() package}, {@linkplain Class#getModule() module}
         * and {@linkplain java.security.ProtectionDomain protection domain}
         * as the lookup class of this {@code Lookup}.
         * <li> Let {@code GN} be the binary name obtained by taking {@code N}
         * (a binary name encoded in internal form) and replacing ASCII forward slashes with
         * ASCII periods. For the instance of {@link java.lang.Class} representing {@code C}:
         * <ul>
         * <li> {@link Class#getName()} returns the string {@code GN + "/" + <suffix>},
         *      even though this is not a valid binary class or interface name.</li>
         * <li> {@link Class#descriptorString()} returns the string
         *      {@code "L" + N + "." + <suffix> + ";"},
         *      even though this is not a valid type descriptor name.</li>
         * <li> {@link Class#describeConstable()} returns an empty optional as {@code C}
         *      cannot be described in {@linkplain java.lang.constant.ClassDesc nominal form}.</li>
         * </ul>
         * </ul>
         * </li>
         * </ol>
         *
         * <p> After {@code C} is derived, it is linked by the Java Virtual Machine.
         * Linkage occurs as specified in JVMS {@jvms 5.4.3}, with the following adjustments:
         * <ul>
         * <li> During verification, whenever it is necessary to load the class named
         * {@code CN}, the attempt succeeds, producing class {@code C}. No request is
         * made of any class loader.</li>
         *
         * <li> On any attempt to resolve the entry in the run-time constant pool indicated
         * by {@code this_class}, the symbolic reference is considered to be resolved to
         * {@code C} and resolution always succeeds immediately.</li>
         * </ul>
         *
         * <p> If the {@code initialize} parameter is {@code true},
         * then {@code C} is initialized by the Java Virtual Machine.
         *
         * <p> The newly created class or interface {@code C} serves as the
         * {@linkplain #lookupClass() lookup class} of the {@code Lookup} object
         * returned by this method. {@code C} is <em>hidden</em> in the sense that
         * no other class or interface can refer to {@code C} via a constant pool entry.
         * That is, a hidden class or interface cannot be named as a supertype, a field type,
         * a method parameter type, or a method return type by any other class.
         * This is because a hidden class or interface does not have a binary name, so
         * there is no internal form available to record in any class's constant pool.
         * A hidden class or interface is not discoverable by {@link Class#forName(String, boolean, ClassLoader)},
         * {@link ClassLoader#loadClass(String, boolean)}, or {@link #findClass(String)}, and
         * is not {@linkplain java.instrument/java.lang.instrument.Instrumentation#isModifiableClass(Class)
         * modifiable} by Java agents or tool agents using the <a href="{@docRoot}/../specs/jvmti.html">
         * JVM Tool Interface</a>.
         *
         * <p> A class or interface created by
         * {@linkplain ClassLoader#defineClass(String, byte[], int, int, ProtectionDomain)
         * a class loader} has a strong relationship with that class loader.
         * That is, every {@code Class} object contains a reference to the {@code ClassLoader}
         * that {@linkplain Class#getClassLoader() defined it}.
         * This means that a class created by a class loader may be unloaded if and
         * only if its defining loader is not reachable and thus may be reclaimed
         * by a garbage collector (JLS {@jls 12.7}).
         *
         * By default, however, a hidden class or interface may be unloaded even if
         * the class loader that is marked as its defining loader is
         * <a href="../ref/package-summary.html#reachability">reachable</a>.
         * This behavior is useful when a hidden class or interface serves multiple
         * classes defined by arbitrary class loaders.  In other cases, a hidden
         * class or interface may be linked to a single class (or a small number of classes)
         * with the same defining loader as the hidden class or interface.
         * In such cases, where the hidden class or interface must be coterminous
         * with a normal class or interface, the {@link ClassOption#STRONG STRONG}
         * option may be passed in {@code options}.
         * This arranges for a hidden class to have the same strong relationship
         * with the class loader marked as its defining loader,
         * as a normal class or interface has with its own defining loader.
         *
         * If {@code STRONG} is not used, then the invoker of {@code defineHiddenClass}
         * may still prevent a hidden class or interface from being
         * unloaded by ensuring that the {@code Class} object is reachable.
         *
         * <p> The unloading characteristics are set for each hidden class when it is
         * defined, and cannot be changed later.  An advantage of allowing hidden classes
         * to be unloaded independently of the class loader marked as their defining loader
         * is that a very large number of hidden classes may be created by an application.
         * In contrast, if {@code STRONG} is used, then the JVM may run out of memory,
         * just as if normal classes were created by class loaders.
         *
         * <p> Classes and interfaces in a nest are allowed to have mutual access to
         * their private members.  The nest relationship is determined by
         * the {@code NestHost} attribute (JVMS {@jvms 4.7.28}) and
         * the {@code NestMembers} attribute (JVMS {@jvms 4.7.29}) in a {@code class} file.
         * By default, a hidden class belongs to a nest consisting only of itself
         * because a hidden class has no binary name.
         * The {@link ClassOption#NESTMATE NESTMATE} option can be passed in {@code options}
         * to create a hidden class or interface {@code C} as a member of a nest.
         * The nest to which {@code C} belongs is not based on any {@code NestHost} attribute
         * in the {@code ClassFile} structure from which {@code C} was derived.
         * Instead, the following rules determine the nest host of {@code C}:
         * <ul>
         * <li>If the nest host of the lookup class of this {@code Lookup} has previously
         *     been determined, then let {@code H} be the nest host of the lookup class.
         *     Otherwise, the nest host of the lookup class is determined using the
         *     algorithm in JVMS {@jvms 5.4.4}, yielding {@code H}.</li>
         * <li>The nest host of {@code C} is determined to be {@code H},
         *     the nest host of the lookup class.</li>
         * </ul>
         *
         * <p> A hidden class or interface may be serializable, but this requires a custom
         * serialization mechanism in order to ensure that instances are properly serialized
         * and deserialized. The default serialization mechanism supports only classes and
         * interfaces that are discoverable by their class name.
         *
         * @param bytes the bytes that make up the class data,
         * in the format of a valid {@code class} file as defined by
         * <cite>The Java Virtual Machine Specification</cite>.
         * @param initialize if {@code true} the class will be initialized.
         * @param options {@linkplain ClassOption class options}
         * @return the {@code Lookup} object on the hidden class,
         * with {@linkplain #ORIGINAL original} and
         * {@linkplain Lookup#hasFullPrivilegeAccess() full privilege} access
         *
         * @throws IllegalAccessException if this {@code Lookup} does not have
         * {@linkplain #hasFullPrivilegeAccess() full privilege} access
         * @throws ClassFormatError if {@code bytes} is not a {@code ClassFile} structure
         * @throws UnsupportedClassVersionError if {@code bytes} is not of a supported major or minor version
         * @throws IllegalArgumentException if {@code bytes} denotes a class in a different package
         * than the lookup class or {@code bytes} is not a class or interface
         * ({@code ACC_MODULE} flag is set in the value of the {@code access_flags} item)
         * @throws IncompatibleClassChangeError if the class or interface named as
         * the direct superclass of {@code C} is in fact an interface, or if any of the classes
         * or interfaces named as direct superinterfaces of {@code C} are not in fact interfaces
         * @throws ClassCircularityError if any of the superclasses or superinterfaces of
         * {@code C} is {@code C} itself
         * @throws VerifyError if the newly created class cannot be verified
         * @throws LinkageError if the newly created class cannot be linked for any other reason
         * @throws NullPointerException if any parameter is {@code null}
         *
         * @since 15
         * @see Class#isHidden()
         * @jvms 4.2.1 Binary Class and Interface Names
         * @jvms 4.2.2 Unqualified Names
         * @jvms 4.7.28 The {@code NestHost} Attribute
         * @jvms 4.7.29 The {@code NestMembers} Attribute
         * @jvms 5.4.3.1 Class and Interface Resolution
         * @jvms 5.4.4 Access Control
         * @jvms 5.3.5 Deriving a {@code Class} from a {@code class} File Representation
         * @jvms 5.4 Linking
         * @jvms 5.5 Initialization
         * @jls 12.7 Unloading of Classes and Interfaces
         */
        @SuppressWarnings("doclint:reference") // cross-module links
        public Lookup defineHiddenClass(byte[] bytes, boolean initialize, ClassOption... options)
                throws IllegalAccessException
        {
            Objects.requireNonNull(bytes);
            int flags = ClassOption.optionsToFlag(options);
            if (!hasFullPrivilegeAccess()) {
                throw new IllegalAccessException(this + " does not have full privilege access");
            }

            return makeHiddenClassDefiner(bytes.clone(), false, flags).defineClassAsLookup(initialize);
        }

        /**
         * Creates a <em>hidden</em> class or interface from {@code bytes} with associated
         * {@linkplain MethodHandles#classData(Lookup, String, Class) class data},
         * returning a {@code Lookup} on the newly created class or interface.
         *
         * <p> This method is equivalent to calling
         * {@link #defineHiddenClass(byte[], boolean, ClassOption...) defineHiddenClass(bytes, initialize, options)}
         * as if the hidden class is injected with a private static final <i>unnamed</i>
         * field which is initialized with the given {@code classData} at
         * the first instruction of the class initializer.
         * The newly created class is linked by the Java Virtual Machine.
         *
         * <p> The {@link MethodHandles#classData(Lookup, String, Class) MethodHandles::classData}
         * and {@link MethodHandles#classDataAt(Lookup, String, Class, int) MethodHandles::classDataAt}
         * methods can be used to retrieve the {@code classData}.
         *
         * @apiNote
         * A framework can create a hidden class with class data with one or more
         * objects and load the class data as dynamically-computed constant(s)
         * via a bootstrap method.  {@link MethodHandles#classData(Lookup, String, Class)
         * Class data} is accessible only to the lookup object created by the newly
         * defined hidden class but inaccessible to other members in the same nest
         * (unlike private static fields that are accessible to nestmates).
         * Care should be taken w.r.t. mutability for example when passing
         * an array or other mutable structure through the class data.
         * Changing any value stored in the class data at runtime may lead to
         * unpredictable behavior.
         * If the class data is a {@code List}, it is good practice to make it
         * unmodifiable for example via {@link List#of List::of}.
         *
         * @param bytes     the class bytes
         * @param classData pre-initialized class data
         * @param initialize if {@code true} the class will be initialized.
         * @param options   {@linkplain ClassOption class options}
         * @return the {@code Lookup} object on the hidden class,
         * with {@linkplain #ORIGINAL original} and
         * {@linkplain Lookup#hasFullPrivilegeAccess() full privilege} access
         *
         * @throws IllegalAccessException if this {@code Lookup} does not have
         * {@linkplain #hasFullPrivilegeAccess() full privilege} access
         * @throws ClassFormatError if {@code bytes} is not a {@code ClassFile} structure
         * @throws UnsupportedClassVersionError if {@code bytes} is not of a supported major or minor version
         * @throws IllegalArgumentException if {@code bytes} denotes a class in a different package
         * than the lookup class or {@code bytes} is not a class or interface
         * ({@code ACC_MODULE} flag is set in the value of the {@code access_flags} item)
         * @throws IncompatibleClassChangeError if the class or interface named as
         * the direct superclass of {@code C} is in fact an interface, or if any of the classes
         * or interfaces named as direct superinterfaces of {@code C} are not in fact interfaces
         * @throws ClassCircularityError if any of the superclasses or superinterfaces of
         * {@code C} is {@code C} itself
         * @throws VerifyError if the newly created class cannot be verified
         * @throws LinkageError if the newly created class cannot be linked for any other reason
         * @throws NullPointerException if any parameter is {@code null}
         *
         * @since 16
         * @see Lookup#defineHiddenClass(byte[], boolean, ClassOption...)
         * @see Class#isHidden()
         * @see MethodHandles#classData(Lookup, String, Class)
         * @see MethodHandles#classDataAt(Lookup, String, Class, int)
         * @jvms 4.2.1 Binary Class and Interface Names
         * @jvms 4.2.2 Unqualified Names
         * @jvms 4.7.28 The {@code NestHost} Attribute
         * @jvms 4.7.29 The {@code NestMembers} Attribute
         * @jvms 5.4.3.1 Class and Interface Resolution
         * @jvms 5.4.4 Access Control
         * @jvms 5.3.5 Deriving a {@code Class} from a {@code class} File Representation
         * @jvms 5.4 Linking
         * @jvms 5.5 Initialization
         * @jls 12.7 Unloading of Classes and Interfaces
         */
        public Lookup defineHiddenClassWithClassData(byte[] bytes, Object classData, boolean initialize, ClassOption... options)
                throws IllegalAccessException
        {
            Objects.requireNonNull(bytes);
            Objects.requireNonNull(classData);

            int flags = ClassOption.optionsToFlag(options);

            if (!hasFullPrivilegeAccess()) {
                throw new IllegalAccessException(this + " does not have full privilege access");
            }

            return makeHiddenClassDefiner(bytes.clone(), false, flags)
                       .defineClassAsLookup(initialize, classData);
        }

        // A default dumper for writing class files passed to Lookup::defineClass
        // and Lookup::defineHiddenClass to disk for debugging purposes.  To enable,
        // set -Djdk.invoke.MethodHandle.dumpHiddenClassFiles or
        //     -Djdk.invoke.MethodHandle.dumpHiddenClassFiles=true
        //
        // This default dumper does not dump hidden classes defined by LambdaMetafactory
        // and LambdaForms and method handle internals.  They are dumped via
        // different ClassFileDumpers.
        private static ClassFileDumper defaultDumper() {
            return DEFAULT_DUMPER;
        }

        private static final ClassFileDumper DEFAULT_DUMPER = ClassFileDumper.getInstance(
                "jdk.invoke.MethodHandle.dumpClassFiles", "DUMP_CLASS_FILES");

        /**
         * This method checks the class file version and the structure of `this_class`.
         * and checks if the bytes is a class or interface (ACC_MODULE flag not set)
         * that is in the named package.
         *
         * @throws IllegalArgumentException if ACC_MODULE flag is set in access flags
         * or the class is not in the given package name.
         */
        static String validateAndFindInternalName(byte[] bytes, String pkgName) {
            int magic = readInt(bytes, 0);
            if (magic != ClassFile.MAGIC_NUMBER) {
                throw new ClassFormatError("Incompatible magic value: " + magic);
            }
            // We have to read major and minor this way as ClassFile API throws IAE
            // yet we want distinct ClassFormatError and UnsupportedClassVersionError
            int minor = readUnsignedShort(bytes, 4);
            int major = readUnsignedShort(bytes, 6);

            if (!VM.isSupportedClassFileVersion(major, minor)) {
                throw new UnsupportedClassVersionError("Unsupported class file version " + major + "." + minor);
            }

            String name;
            ClassDesc sym;
            int accessFlags;
            try {
                ClassModel cm = ClassFile.of().parse(bytes);
                var thisClass = cm.thisClass();
                name = thisClass.asInternalName();
                sym = thisClass.asSymbol();
                accessFlags = cm.flags().flagsMask();
            } catch (IllegalArgumentException e) {
                ClassFormatError cfe = new ClassFormatError();
                cfe.initCause(e);
                throw cfe;
            }
            // must be a class or interface
            if ((accessFlags & ACC_MODULE) != 0) {
                throw newIllegalArgumentException("Not a class or interface: ACC_MODULE flag is set");
            }

            String pn = sym.packageName();
            if (!pn.equals(pkgName)) {
                throw newIllegalArgumentException(name + " not in same package as lookup class");
            }

            return name;
        }

        private static int readInt(byte[] bytes, int offset) {
            if ((offset + 4) > bytes.length) {
                throw new ClassFormatError("Invalid ClassFile structure");
            }
            return ((bytes[offset] & 0xFF) << 24)
                    | ((bytes[offset + 1] & 0xFF) << 16)
                    | ((bytes[offset + 2] & 0xFF) << 8)
                    | (bytes[offset + 3] & 0xFF);
        }

        private static int readUnsignedShort(byte[] bytes, int offset) {
            if ((offset+2) > bytes.length) {
                throw new ClassFormatError("Invalid ClassFile structure");
            }
            return ((bytes[offset] & 0xFF) << 8) | (bytes[offset + 1] & 0xFF);
        }

        /*
         * Returns a ClassDefiner that creates a {@code Class} object of a normal class
         * from the given bytes.
         *
         * Caller should make a defensive copy of the arguments if needed
         * before calling this factory method.
         *
         * @throws IllegalArgumentException if {@code bytes} is not a class or interface or
         * {@code bytes} denotes a class in a different package than the lookup class
         */
        private ClassDefiner makeClassDefiner(byte[] bytes) {
            var internalName = validateAndFindInternalName(bytes, lookupClass().getPackageName());
            return new ClassDefiner(this, internalName, bytes, STRONG_LOADER_LINK, defaultDumper());
        }

        /**
         * Returns a ClassDefiner that creates a {@code Class} object of a normal class
         * from the given bytes.  No package name check on the given bytes.
         *
         * @param internalName internal name
         * @param bytes   class bytes
         * @param dumper  dumper to write the given bytes to the dumper's output directory
         * @return ClassDefiner that defines a normal class of the given bytes.
         */
        ClassDefiner makeClassDefiner(String internalName, byte[] bytes, ClassFileDumper dumper) {
            // skip package name validation
            return new ClassDefiner(this, internalName, bytes, STRONG_LOADER_LINK, dumper);
        }

        /**
         * Returns a ClassDefiner that creates a {@code Class} object of a hidden class
         * from the given bytes.  The name must be in the same package as the lookup class.
         *
         * Caller should make a defensive copy of the arguments if needed
         * before calling this factory method.
         *
         * @param bytes   class bytes
         * @param dumper dumper to write the given bytes to the dumper's output directory
         * @return ClassDefiner that defines a hidden class of the given bytes.
         *
         * @throws IllegalArgumentException if {@code bytes} is not a class or interface or
         * {@code bytes} denotes a class in a different package than the lookup class
         */
        ClassDefiner makeHiddenClassDefiner(byte[] bytes, ClassFileDumper dumper) {
            var internalName = validateAndFindInternalName(bytes, lookupClass().getPackageName());
            return makeHiddenClassDefiner(internalName, bytes, false, dumper, 0);
        }

        /**
         * Returns a ClassDefiner that creates a {@code Class} object of a hidden class
         * from the given bytes and options.
         * The name must be in the same package as the lookup class.
         *
         * Caller should make a defensive copy of the arguments if needed
         * before calling this factory method.
         *
         * @param bytes   class bytes
         * @param flags   class option flag mask
         * @param accessVmAnnotations true to give the hidden class access to VM annotations
         * @return ClassDefiner that defines a hidden class of the given bytes and options
         *
         * @throws IllegalArgumentException if {@code bytes} is not a class or interface or
         * {@code bytes} denotes a class in a different package than the lookup class
         */
        private ClassDefiner makeHiddenClassDefiner(byte[] bytes,
                                                    boolean accessVmAnnotations,
                                                    int flags) {
            var internalName = validateAndFindInternalName(bytes, lookupClass().getPackageName());
            return makeHiddenClassDefiner(internalName, bytes, accessVmAnnotations, defaultDumper(), flags);
        }

        /**
         * Returns a ClassDefiner that creates a {@code Class} object of a hidden class
         * from the given bytes and the given options.  No package name check on the given bytes.
         *
         * @param internalName internal name that specifies the prefix of the hidden class
         * @param bytes   class bytes
         * @param dumper  dumper to write the given bytes to the dumper's output directory
         * @return ClassDefiner that defines a hidden class of the given bytes and options.
         */
        ClassDefiner makeHiddenClassDefiner(String internalName, byte[] bytes, ClassFileDumper dumper) {
            Objects.requireNonNull(dumper);
            // skip name and access flags validation
            return makeHiddenClassDefiner(internalName, bytes, false, dumper, 0);
        }

        /**
         * Returns a ClassDefiner that creates a {@code Class} object of a hidden class
         * from the given bytes and the given options.  No package name check on the given bytes.
         *
         * @param internalName internal name that specifies the prefix of the hidden class
         * @param bytes   class bytes
         * @param flags   class options flag mask
         * @param dumper  dumper to write the given bytes to the dumper's output directory
         * @return ClassDefiner that defines a hidden class of the given bytes and options.
         */
        ClassDefiner makeHiddenClassDefiner(String internalName, byte[] bytes, ClassFileDumper dumper, int flags) {
            Objects.requireNonNull(dumper);
            // skip name and access flags validation
            return makeHiddenClassDefiner(internalName, bytes, false, dumper, flags);
        }

        /**
         * Returns a ClassDefiner that creates a {@code Class} object of a hidden class
         * from the given class file and options.
         *
         * @param internalName internal name
         * @param bytes Class byte array
         * @param flags class option flag mask
         * @param accessVmAnnotations true to give the hidden class access to VM annotations
         * @param dumper dumper to write the given bytes to the dumper's output directory
         */
        private ClassDefiner makeHiddenClassDefiner(String internalName,
                                                    byte[] bytes,
                                                    boolean accessVmAnnotations,
                                                    ClassFileDumper dumper,
                                                    int flags) {
            flags |= HIDDEN_CLASS;
            if (accessVmAnnotations | VM.isSystemDomainLoader(lookupClass.getClassLoader())) {
                // jdk.internal.vm.annotations are permitted for classes
                // defined to boot loader and platform loader
                flags |= ACCESS_VM_ANNOTATIONS;
            }

            return new ClassDefiner(this, internalName, bytes, flags, dumper);
        }

        record ClassDefiner(Lookup lookup, String internalName, byte[] bytes, int classFlags, ClassFileDumper dumper) {
            ClassDefiner {
                assert ((classFlags & HIDDEN_CLASS) != 0 || (classFlags & STRONG_LOADER_LINK) == STRONG_LOADER_LINK);
            }

            Class<?> defineClass(boolean initialize) {
                return defineClass(initialize, null);
            }

            Lookup defineClassAsLookup(boolean initialize) {
                Class<?> c = defineClass(initialize, null);
                return new Lookup(c, null, FULL_POWER_MODES);
            }

            /**
             * Defines the class of the given bytes and the given classData.
             * If {@code initialize} parameter is true, then the class will be initialized.
             *
             * @param initialize true if the class to be initialized
             * @param classData classData or null
             * @return the class
             *
             * @throws LinkageError linkage error
             */
            Class<?> defineClass(boolean initialize, Object classData) {
                Class<?> lookupClass = lookup.lookupClass();
                ClassLoader loader = lookupClass.getClassLoader();
                ProtectionDomain pd = (loader != null) ? lookup.lookupClassProtectionDomain() : null;
                Class<?> c = null;
                try {
                    c = SharedSecrets.getJavaLangAccess()
                            .defineClass(loader, lookupClass, internalName, bytes, pd, initialize, classFlags, classData);
                    assert !isNestmate() || c.getNestHost() == lookupClass.getNestHost();
                    return c;
                } finally {
                    // dump the classfile for debugging
                    if (dumper.isEnabled()) {
                        String name = internalName();
                        if (c != null) {
                            dumper.dumpClass(name, c, bytes);
                        } else {
                            dumper.dumpFailedClass(name, bytes);
                        }
                    }
                }
            }

            /**
             * Defines the class of the given bytes and the given classData.
             * If {@code initialize} parameter is true, then the class will be initialized.
             *
             * @param initialize true if the class to be initialized
             * @param classData classData or null
             * @return a Lookup for the defined class
             *
             * @throws LinkageError linkage error
             */
            Lookup defineClassAsLookup(boolean initialize, Object classData) {
                Class<?> c = defineClass(initialize, classData);
                return new Lookup(c, null, FULL_POWER_MODES);
            }

            private boolean isNestmate() {
                return (classFlags & NESTMATE_CLASS) != 0;
            }
        }

        private ProtectionDomain lookupClassProtectionDomain() {
            ProtectionDomain pd = cachedProtectionDomain;
            if (pd == null) {
                cachedProtectionDomain = pd = SharedSecrets.getJavaLangAccess().protectionDomain(lookupClass);
            }
            return pd;
        }

        // cached protection domain
        private volatile ProtectionDomain cachedProtectionDomain;

        // Make sure outer class is initialized first.
        static { IMPL_NAMES.getClass(); }

        /** Package-private version of lookup which is trusted. */
        static final Lookup IMPL_LOOKUP = new Lookup(Object.class, null, TRUSTED);

        /** Version of lookup which is trusted minimally.
         *  It can only be used to create method handles to publicly accessible
         *  members in packages that are exported unconditionally.
         */
        static final Lookup PUBLIC_LOOKUP = new Lookup(Object.class, null, UNCONDITIONAL);

        private static void checkUnprivilegedlookupClass(Class<?> lookupClass) {
            String name = lookupClass.getName();
            if (name.startsWith("java.lang.invoke."))
                throw newIllegalArgumentException("illegal lookupClass: "+lookupClass);
        }

        /**
         * Displays the name of the class from which lookups are to be made,
         * followed by "/" and the name of the {@linkplain #previousLookupClass()
         * previous lookup class} if present.
         * (The name is the one reported by {@link java.lang.Class#getName() Class.getName}.)
         * If there are restrictions on the access permitted to this lookup,
         * this is indicated by adding a suffix to the class name, consisting
         * of a slash and a keyword.  The keyword represents the strongest
         * allowed access, and is chosen as follows:
         * <ul>
         * <li>If no access is allowed, the suffix is "/noaccess".
         * <li>If only unconditional access is allowed, the suffix is "/publicLookup".
         * <li>If only public access to types in exported packages is allowed, the suffix is "/public".
         * <li>If only public and module access are allowed, the suffix is "/module".
         * <li>If public and package access are allowed, the suffix is "/package".
         * <li>If public, package, and private access are allowed, the suffix is "/private".
         * </ul>
         * If none of the above cases apply, it is the case that
         * {@linkplain #hasFullPrivilegeAccess() full privilege access}
         * (public, module, package, private, and protected) is allowed.
         * In this case, no suffix is added.
         * This is true only of an object obtained originally from
         * {@link java.lang.invoke.MethodHandles#lookup MethodHandles.lookup}.
         * Objects created by {@link java.lang.invoke.MethodHandles.Lookup#in Lookup.in}
         * always have restricted access, and will display a suffix.
         * <p>
         * (It may seem strange that protected access should be
         * stronger than private access.  Viewed independently from
         * package access, protected access is the first to be lost,
         * because it requires a direct subclass relationship between
         * caller and callee.)
         * @see #in
         */
        @Override
        public String toString() {
            String cname = lookupClass.getName();
            if (prevLookupClass != null)
                cname += "/" + prevLookupClass.getName();
            switch (allowedModes) {
            case 0:  // no privileges
                return cname + "/noaccess";
            case UNCONDITIONAL:
                return cname + "/publicLookup";
            case PUBLIC:
                return cname + "/public";
            case PUBLIC|MODULE:
                return cname + "/module";
            case PUBLIC|PACKAGE:
            case PUBLIC|MODULE|PACKAGE:
                return cname + "/package";
            case PUBLIC|PACKAGE|PRIVATE:
            case PUBLIC|MODULE|PACKAGE|PRIVATE:
                    return cname + "/private";
            case PUBLIC|PACKAGE|PRIVATE|PROTECTED:
            case PUBLIC|MODULE|PACKAGE|PRIVATE|PROTECTED:
            case FULL_POWER_MODES:
                    return cname;
            case TRUSTED:
                return "/trusted";  // internal only; not exported
            default:  // Should not happen, but it's a bitfield...
                cname = cname + "/" + Integer.toHexString(allowedModes);
                assert(false) : cname;
                return cname;
            }
        }

        /**
         * Produces a method handle for a static method.
         * The type of the method handle will be that of the method.
         * (Since static methods do not take receivers, there is no
         * additional receiver argument inserted into the method handle type,
         * as there would be with {@link #findVirtual findVirtual} or {@link #findSpecial findSpecial}.)
         * The method and all its argument types must be accessible to the lookup object.
         * <p>
         * The returned method handle will have
         * {@linkplain MethodHandle#asVarargsCollector variable arity} if and only if
         * the method's variable arity modifier bit ({@code 0x0080}) is set.
         * <p>
         * If the returned method handle is invoked, the method's class will
         * be initialized, if it has not already been initialized.
         * <p><b>Example:</b>
         * {@snippet lang="java" :
import static java.lang.invoke.MethodHandles.*;
import static java.lang.invoke.MethodType.*;
...
MethodHandle MH_asList = publicLookup().findStatic(Arrays.class,
  "asList", methodType(List.class, Object[].class));
assertEquals("[x, y]", MH_asList.invoke("x", "y").toString());
         * }
         * @param refc the class from which the method is accessed
         * @param name the name of the method
         * @param type the type of the method
         * @return the desired method handle
         * @throws NoSuchMethodException if the method does not exist
         * @throws IllegalAccessException if access checking fails,
         *                                or if the method is not {@code static},
         *                                or if the method's variable arity modifier bit
         *                                is set and {@code asVarargsCollector} fails
         * @throws NullPointerException if any argument is null
         */
        public MethodHandle findStatic(Class<?> refc, String name, MethodType type) throws NoSuchMethodException, IllegalAccessException {
            MemberName method = resolveOrFail(REF_invokeStatic, refc, name, type);
            return getDirectMethod(REF_invokeStatic, refc, method, findBoundCallerLookup(method));
        }

        /**
         * Produces a method handle for a virtual method.
         * The type of the method handle will be that of the method,
         * with the receiver type (usually {@code refc}) prepended.
         * The method and all its argument types must be accessible to the lookup object.
         * <p>
         * When called, the handle will treat the first argument as a receiver
         * and, for non-private methods, dispatch on the receiver's type to determine which method
         * implementation to enter.
         * For private methods the named method in {@code refc} will be invoked on the receiver.
         * (The dispatching action is identical with that performed by an
         * {@code invokevirtual} or {@code invokeinterface} instruction.)
         * <p>
         * The first argument will be of type {@code refc} if the lookup
         * class has full privileges to access the member.  Otherwise
         * the member must be {@code protected} and the first argument
         * will be restricted in type to the lookup class.
         * <p>
         * The returned method handle will have
         * {@linkplain MethodHandle#asVarargsCollector variable arity} if and only if
         * the method's variable arity modifier bit ({@code 0x0080}) is set.
         * <p>
         * Because of the general <a href="MethodHandles.Lookup.html#equiv">equivalence</a> between {@code invokevirtual}
         * instructions and method handles produced by {@code findVirtual},
         * if the class is {@code MethodHandle} and the name string is
         * {@code invokeExact} or {@code invoke}, the resulting
         * method handle is equivalent to one produced by
         * {@link java.lang.invoke.MethodHandles#exactInvoker MethodHandles.exactInvoker} or
         * {@link java.lang.invoke.MethodHandles#invoker MethodHandles.invoker}
         * with the same {@code type} argument.
         * <p>
         * If the class is {@code VarHandle} and the name string corresponds to
         * the name of a signature-polymorphic access mode method, the resulting
         * method handle is equivalent to one produced by
         * {@link java.lang.invoke.MethodHandles#varHandleInvoker} with
         * the access mode corresponding to the name string and with the same
         * {@code type} arguments.
         * <p>
         * <b>Example:</b>
         * {@snippet lang="java" :
import static java.lang.invoke.MethodHandles.*;
import static java.lang.invoke.MethodType.*;
...
MethodHandle MH_concat = publicLookup().findVirtual(String.class,
  "concat", methodType(String.class, String.class));
MethodHandle MH_hashCode = publicLookup().findVirtual(Object.class,
  "hashCode", methodType(int.class));
MethodHandle MH_hashCode_String = publicLookup().findVirtual(String.class,
  "hashCode", methodType(int.class));
assertEquals("xy", (String) MH_concat.invokeExact("x", "y"));
assertEquals("xy".hashCode(), (int) MH_hashCode.invokeExact((Object)"xy"));
assertEquals("xy".hashCode(), (int) MH_hashCode_String.invokeExact("xy"));
// interface method:
MethodHandle MH_subSequence = publicLookup().findVirtual(CharSequence.class,
  "subSequence", methodType(CharSequence.class, int.class, int.class));
assertEquals("def", MH_subSequence.invoke("abcdefghi", 3, 6).toString());
// constructor "internal method" must be accessed differently:
MethodType MT_newString = methodType(void.class); //()V for new String()
try { assertEquals("impossible", lookup()
        .findVirtual(String.class, "<init>", MT_newString));
 } catch (NoSuchMethodException ex) { } // OK
MethodHandle MH_newString = publicLookup()
  .findConstructor(String.class, MT_newString);
assertEquals("", (String) MH_newString.invokeExact());
         * }
         *
         * @param refc the class or interface from which the method is accessed
         * @param name the name of the method
         * @param type the type of the method, with the receiver argument omitted
         * @return the desired method handle
         * @throws NoSuchMethodException if the method does not exist
         * @throws IllegalAccessException if access checking fails,
         *                                or if the method is {@code static},
         *                                or if the method's variable arity modifier bit
         *                                is set and {@code asVarargsCollector} fails
         * @throws NullPointerException if any argument is null
         */
        public MethodHandle findVirtual(Class<?> refc, String name, MethodType type) throws NoSuchMethodException, IllegalAccessException {
            if (refc == MethodHandle.class) {
                MethodHandle mh = findVirtualForMH(name, type);
                if (mh != null)  return mh;
            } else if (refc == VarHandle.class) {
                MethodHandle mh = findVirtualForVH(name, type);
                if (mh != null)  return mh;
            }
            byte refKind = (refc.isInterface() ? REF_invokeInterface : REF_invokeVirtual);
            MemberName method = resolveOrFail(refKind, refc, name, type);
            return getDirectMethod(refKind, refc, method, findBoundCallerLookup(method));
        }
        private MethodHandle findVirtualForMH(String name, MethodType type) {
            // these names require special lookups because of the implicit MethodType argument
            if ("invoke".equals(name))
                return invoker(type);
            if ("invokeExact".equals(name))
                return exactInvoker(type);
            assert(!MemberName.isMethodHandleInvokeName(name));
            return null;
        }
        private MethodHandle findVirtualForVH(String name, MethodType type) {
            try {
                return varHandleInvoker(VarHandle.AccessMode.valueFromMethodName(name), type);
            } catch (IllegalArgumentException e) {
                return null;
            }
        }

        /**
         * Produces a method handle which creates an object and initializes it, using
         * the constructor of the specified type.
         * The parameter types of the method handle will be those of the constructor,
         * while the return type will be a reference to the constructor's class.
         * The constructor and all its argument types must be accessible to the lookup object.
         * <p>
         * The requested type must have a return type of {@code void}.
         * (This is consistent with the JVM's treatment of constructor type descriptors.)
         * <p>
         * The returned method handle will have
         * {@linkplain MethodHandle#asVarargsCollector variable arity} if and only if
         * the constructor's variable arity modifier bit ({@code 0x0080}) is set.
         * <p>
         * If the returned method handle is invoked, the constructor's class will
         * be initialized, if it has not already been initialized.
         * <p><b>Example:</b>
         * {@snippet lang="java" :
import static java.lang.invoke.MethodHandles.*;
import static java.lang.invoke.MethodType.*;
...
MethodHandle MH_newArrayList = publicLookup().findConstructor(
  ArrayList.class, methodType(void.class, Collection.class));
Collection orig = Arrays.asList("x", "y");
Collection copy = (ArrayList) MH_newArrayList.invokeExact(orig);
assert(orig != copy);
assertEquals(orig, copy);
// a variable-arity constructor:
MethodHandle MH_newProcessBuilder = publicLookup().findConstructor(
  ProcessBuilder.class, methodType(void.class, String[].class));
ProcessBuilder pb = (ProcessBuilder)
  MH_newProcessBuilder.invoke("x", "y", "z");
assertEquals("[x, y, z]", pb.command().toString());
         * }
         * @param refc the class or interface from which the method is accessed
         * @param type the type of the method, with the receiver argument omitted, and a void return type
         * @return the desired method handle
         * @throws NoSuchMethodException if the constructor does not exist
         * @throws IllegalAccessException if access checking fails
         *                                or if the method's variable arity modifier bit
         *                                is set and {@code asVarargsCollector} fails
         * @throws NullPointerException if any argument is null
         */
        public MethodHandle findConstructor(Class<?> refc, MethodType type) throws NoSuchMethodException, IllegalAccessException {
            if (refc.isArray()) {
                throw new NoSuchMethodException("no constructor for array class: " + refc.getName());
            }
            String name = ConstantDescs.INIT_NAME;
            MemberName ctor = resolveOrFail(REF_newInvokeSpecial, refc, name, type);
            return getDirectConstructor(refc, ctor);
        }

        /**
         * Looks up a class by name from the lookup context defined by this {@code Lookup} object,
         * <a href="MethodHandles.Lookup.html#equiv">as if resolved</a> by an {@code ldc} instruction.
         * Such a resolution, as specified in JVMS {@jvms 5.4.3.1}, attempts to locate and load the class,
         * and then determines whether the class is accessible to this lookup object.
         * <p>
         * For a class or an interface, the name is the {@linkplain ClassLoader##binary-name binary name}.
         * For an array class of {@code n} dimensions, the name begins with {@code n} occurrences
         * of {@code '['} and followed by the element type as encoded in the
         * {@linkplain Class##nameFormat table} specified in {@link Class#getName}.
         * <p>
         * The lookup context here is determined by the {@linkplain #lookupClass() lookup class},
         * its class loader, and the {@linkplain #lookupModes() lookup modes}.
         *
         * @param targetName the {@linkplain ClassLoader##binary-name binary name} of the class
         *                   or the string representing an array class
         * @return the requested class.
         * @throws LinkageError if the linkage fails
         * @throws ClassNotFoundException if the class cannot be loaded by the lookup class' loader.
         * @throws IllegalAccessException if the class is not accessible, using the allowed access
         * modes.
         * @throws NullPointerException if {@code targetName} is null
         * @since 9
         * @jvms 5.4.3.1 Class and Interface Resolution
         */
        public Class<?> findClass(String targetName) throws ClassNotFoundException, IllegalAccessException {
            Class<?> targetClass = Class.forName(targetName, false, lookupClass.getClassLoader());
            return accessClass(targetClass);
        }

        /**
         * Ensures that {@code targetClass} has been initialized. The class
         * to be initialized must be {@linkplain #accessClass accessible}
         * to this {@code Lookup} object.  This method causes {@code targetClass}
         * to be initialized if it has not been already initialized,
         * as specified in JVMS {@jvms 5.5}.
         *
         * <p>
         * This method returns when {@code targetClass} is fully initialized, or
         * when {@code targetClass} is being initialized by the current thread.
         *
         * @param <T> the type of the class to be initialized
         * @param targetClass the class to be initialized
         * @return {@code targetClass} that has been initialized, or that is being
         *         initialized by the current thread.
         *
         * @throws  IllegalArgumentException if {@code targetClass} is a primitive type or {@code void}
         *          or array class
         * @throws  IllegalAccessException if {@code targetClass} is not
         *          {@linkplain #accessClass accessible} to this lookup
         * @throws  ExceptionInInitializerError if the class initialization provoked
         *          by this method fails
         * @since 15
         * @jvms 5.5 Initialization
         */
        public <T> Class<T> ensureInitialized(Class<T> targetClass) throws IllegalAccessException {
            if (targetClass.isPrimitive())
                throw new IllegalArgumentException(targetClass + " is a primitive class");
            if (targetClass.isArray())
                throw new IllegalArgumentException(targetClass + " is an array class");

            if (!VerifyAccess.isClassAccessible(targetClass, lookupClass, prevLookupClass, allowedModes)) {
                throw makeAccessException(targetClass);
            }

            // ensure class initialization
            Unsafe.getUnsafe().ensureClassInitialized(targetClass);
            return targetClass;
        }

        /*
         * Returns IllegalAccessException due to access violation to the given targetClass.
         *
         * This method is called by {@link Lookup#accessClass} and {@link Lookup#ensureInitialized}
         * which verifies access to a class rather a member.
         */
        private IllegalAccessException makeAccessException(Class<?> targetClass) {
            String message = "access violation: "+ targetClass;
            if (this == MethodHandles.publicLookup()) {
                message += ", from public Lookup";
            } else {
                Module m = lookupClass().getModule();
                message += ", from " + lookupClass() + " (" + m + ")";
                if (prevLookupClass != null) {
                    message += ", previous lookup " +
                            prevLookupClass.getName() + " (" + prevLookupClass.getModule() + ")";
                }
            }
            return new IllegalAccessException(message);
        }

        /**
         * Determines if a class can be accessed from the lookup context defined by
         * this {@code Lookup} object. The static initializer of the class is not run.
         * If {@code targetClass} is an array class, {@code targetClass} is accessible
         * if the element type of the array class is accessible.  Otherwise,
         * {@code targetClass} is determined as accessible as follows.
         *
         * <p>
         * If {@code targetClass} is in the same module as the lookup class,
         * the lookup class is {@code LC} in module {@code M1} and
         * the previous lookup class is in module {@code M0} or
         * {@code null} if not present,
         * {@code targetClass} is accessible if and only if one of the following is true:
         * <ul>
         * <li>If this lookup has {@link #PRIVATE} access, {@code targetClass} is
         *     {@code LC} or other class in the same nest of {@code LC}.</li>
         * <li>If this lookup has {@link #PACKAGE} access, {@code targetClass} is
         *     in the same runtime package of {@code LC}.</li>
         * <li>If this lookup has {@link #MODULE} access, {@code targetClass} is
         *     a public type in {@code M1}.</li>
         * <li>If this lookup has {@link #PUBLIC} access, {@code targetClass} is
         *     a public type in a package exported by {@code M1} to at least  {@code M0}
         *     if the previous lookup class is present; otherwise, {@code targetClass}
         *     is a public type in a package exported by {@code M1} unconditionally.</li>
         * </ul>
         *
         * <p>
         * Otherwise, if this lookup has {@link #UNCONDITIONAL} access, this lookup
         * can access public types in all modules when the type is in a package
         * that is exported unconditionally.
         * <p>
         * Otherwise, {@code targetClass} is in a different module from {@code lookupClass},
         * and if this lookup does not have {@code PUBLIC} access, {@code lookupClass}
         * is inaccessible.
         * <p>
         * Otherwise, if this lookup has no {@linkplain #previousLookupClass() previous lookup class},
         * {@code M1} is the module containing {@code lookupClass} and
         * {@code M2} is the module containing {@code targetClass},
         * then {@code targetClass} is accessible if and only if
         * <ul>
         * <li>{@code M1} reads {@code M2}, and
         * <li>{@code targetClass} is public and in a package exported by
         *     {@code M2} at least to {@code M1}.
         * </ul>
         * <p>
         * Otherwise, if this lookup has a {@linkplain #previousLookupClass() previous lookup class},
         * {@code M1} and {@code M2} are as before, and {@code M0} is the module
         * containing the previous lookup class, then {@code targetClass} is accessible
         * if and only if one of the following is true:
         * <ul>
         * <li>{@code targetClass} is in {@code M0} and {@code M1}
         *     {@linkplain Module#reads reads} {@code M0} and the type is
         *     in a package that is exported to at least {@code M1}.
         * <li>{@code targetClass} is in {@code M1} and {@code M0}
         *     {@linkplain Module#reads reads} {@code M1} and the type is
         *     in a package that is exported to at least {@code M0}.
         * <li>{@code targetClass} is in a third module {@code M2} and both {@code M0}
         *     and {@code M1} reads {@code M2} and the type is in a package
         *     that is exported to at least both {@code M0} and {@code M2}.
         * </ul>
         * <p>
         * Otherwise, {@code targetClass} is not accessible.
         *
         * @param <T> the type of the class to be access-checked
         * @param targetClass the class to be access-checked
         * @return {@code targetClass} that has been access-checked
         * @throws IllegalAccessException if the class is not accessible from the lookup class
         * and previous lookup class, if present, using the allowed access modes.
         * @throws NullPointerException if {@code targetClass} is {@code null}
         * @since 9
         * @see <a href="#cross-module-lookup">Cross-module lookups</a>
         */
        public <T> Class<T> accessClass(Class<T> targetClass) throws IllegalAccessException {
            if (!isClassAccessible(targetClass)) {
                throw makeAccessException(targetClass);
            }
            return targetClass;
        }

        /**
         * Produces an early-bound method handle for a virtual method.
         * It will bypass checks for overriding methods on the receiver,
         * <a href="MethodHandles.Lookup.html#equiv">as if called</a> from an {@code invokespecial}
         * instruction from within the explicitly specified {@code specialCaller}.
         * The type of the method handle will be that of the method,
         * with a suitably restricted receiver type prepended.
         * (The receiver type will be {@code specialCaller} or a subtype.)
         * The method and all its argument types must be accessible
         * to the lookup object.
         * <p>
         * Before method resolution,
         * if the explicitly specified caller class is not identical with the
         * lookup class, or if this lookup object does not have
         * <a href="MethodHandles.Lookup.html#privacc">private access</a>
         * privileges, the access fails.
         * <p>
         * The returned method handle will have
         * {@linkplain MethodHandle#asVarargsCollector variable arity} if and only if
         * the method's variable arity modifier bit ({@code 0x0080}) is set.
         * <p style="font-size:smaller;">
         * <em>(Note:  JVM internal methods named {@value ConstantDescs#INIT_NAME}
         * are not visible to this API,
         * even though the {@code invokespecial} instruction can refer to them
         * in special circumstances.  Use {@link #findConstructor findConstructor}
         * to access instance initialization methods in a safe manner.)</em>
         * <p><b>Example:</b>
         * {@snippet lang="java" :
import static java.lang.invoke.MethodHandles.*;
import static java.lang.invoke.MethodType.*;
...
static class Listie extends ArrayList {
  public String toString() { return "[wee Listie]"; }
  static Lookup lookup() { return MethodHandles.lookup(); }
}
...
// no access to constructor via invokeSpecial:
MethodHandle MH_newListie = Listie.lookup()
  .findConstructor(Listie.class, methodType(void.class));
Listie l = (Listie) MH_newListie.invokeExact();
try { assertEquals("impossible", Listie.lookup().findSpecial(
        Listie.class, "<init>", methodType(void.class), Listie.class));
 } catch (NoSuchMethodException ex) { } // OK
// access to super and self methods via invokeSpecial:
MethodHandle MH_super = Listie.lookup().findSpecial(
  ArrayList.class, "toString" , methodType(String.class), Listie.class);
MethodHandle MH_this = Listie.lookup().findSpecial(
  Listie.class, "toString" , methodType(String.class), Listie.class);
MethodHandle MH_duper = Listie.lookup().findSpecial(
  Object.class, "toString" , methodType(String.class), Listie.class);
assertEquals("[]", (String) MH_super.invokeExact(l));
assertEquals(""+l, (String) MH_this.invokeExact(l));
assertEquals("[]", (String) MH_duper.invokeExact(l)); // ArrayList method
try { assertEquals("inaccessible", Listie.lookup().findSpecial(
        String.class, "toString", methodType(String.class), Listie.class));
 } catch (IllegalAccessException ex) { } // OK
Listie subl = new Listie() { public String toString() { return "[subclass]"; } };
assertEquals(""+l, (String) MH_this.invokeExact(subl)); // Listie method
         * }
         *
         * @param refc the class or interface from which the method is accessed
         * @param name the name of the method (which must not be "&lt;init&gt;")
         * @param type the type of the method, with the receiver argument omitted
         * @param specialCaller the proposed calling class to perform the {@code invokespecial}
         * @return the desired method handle
         * @throws NoSuchMethodException if the method does not exist
         * @throws IllegalAccessException if access checking fails,
         *                                or if the method is {@code static},
         *                                or if the method's variable arity modifier bit
         *                                is set and {@code asVarargsCollector} fails
         * @throws NullPointerException if any argument is null
         */
        public MethodHandle findSpecial(Class<?> refc, String name, MethodType type,
                                        Class<?> specialCaller) throws NoSuchMethodException, IllegalAccessException {
            checkSpecialCaller(specialCaller, refc);
            Lookup specialLookup = this.in(specialCaller);
            MemberName method = specialLookup.resolveOrFail(REF_invokeSpecial, refc, name, type);
            return specialLookup.getDirectMethod(REF_invokeSpecial, refc, method, findBoundCallerLookup(method));
        }

        /**
         * Produces a method handle giving read access to a non-static field.
         * The type of the method handle will have a return type of the field's
         * value type.
         * The method handle's single argument will be the instance containing
         * the field.
         * Access checking is performed immediately on behalf of the lookup class.
         * @param refc the class or interface from which the method is accessed
         * @param name the field's name
         * @param type the field's type
         * @return a method handle which can load values from the field
         * @throws NoSuchFieldException if the field does not exist
         * @throws IllegalAccessException if access checking fails, or if the field is {@code static}
         * @throws NullPointerException if any argument is null
         * @see #findVarHandle(Class, String, Class)
         */
        public MethodHandle findGetter(Class<?> refc, String name, Class<?> type) throws NoSuchFieldException, IllegalAccessException {
            MemberName field = resolveOrFail(REF_getField, refc, name, type);
            return getDirectField(REF_getField, refc, field);
        }

        /**
         * Produces a method handle giving write access to a non-static field.
         * The type of the method handle will have a void return type.
         * The method handle will take two arguments, the instance containing
         * the field, and the value to be stored.
         * The second argument will be of the field's value type.
         * Access checking is performed immediately on behalf of the lookup class.
         * @param refc the class or interface from which the method is accessed
         * @param name the field's name
         * @param type the field's type
         * @return a method handle which can store values into the field
         * @throws NoSuchFieldException if the field does not exist
         * @throws IllegalAccessException if access checking fails, or if the field is {@code static}
         *                                or {@code final}
         * @throws NullPointerException if any argument is null
         * @see #findVarHandle(Class, String, Class)
         */
        public MethodHandle findSetter(Class<?> refc, String name, Class<?> type) throws NoSuchFieldException, IllegalAccessException {
            MemberName field = resolveOrFail(REF_putField, refc, name, type);
            return getDirectField(REF_putField, refc, field);
        }

        /**
         * Produces a VarHandle giving access to a non-static field {@code name}
         * of type {@code type} declared in a class of type {@code recv}.
         * The VarHandle's variable type is {@code type} and it has one
         * coordinate type, {@code recv}.
         * <p>
         * Access checking is performed immediately on behalf of the lookup
         * class.
         * <p>
         * Certain access modes of the returned VarHandle are unsupported under
         * the following conditions:
         * <ul>
         * <li>if the field is declared {@code final}, then the write, atomic
         *     update, numeric atomic update, and bitwise atomic update access
         *     modes are unsupported.
         * <li>if the field type is anything other than {@code byte},
         *     {@code short}, {@code char}, {@code int}, {@code long},
         *     {@code float}, or {@code double} then numeric atomic update
         *     access modes are unsupported.
         * <li>if the field type is anything other than {@code boolean},
         *     {@code byte}, {@code short}, {@code char}, {@code int} or
         *     {@code long} then bitwise atomic update access modes are
         *     unsupported.
         * </ul>
         * <p>
         * If the field is declared {@code volatile} then the returned VarHandle
         * will override access to the field (effectively ignore the
         * {@code volatile} declaration) in accordance to its specified
         * access modes.
         * <p>
         * If the field type is {@code float} or {@code double} then numeric
         * and atomic update access modes compare values using their bitwise
         * representation (see {@link Float#floatToRawIntBits} and
         * {@link Double#doubleToRawLongBits}, respectively).
         * @apiNote
         * Bitwise comparison of {@code float} values or {@code double} values,
         * as performed by the numeric and atomic update access modes, differ
         * from the primitive {@code ==} operator and the {@link Float#equals}
         * and {@link Double#equals} methods, specifically with respect to
         * comparing NaN values or comparing {@code -0.0} with {@code +0.0}.
         * Care should be taken when performing a compare and set or a compare
         * and exchange operation with such values since the operation may
         * unexpectedly fail.
         * There are many possible NaN values that are considered to be
         * {@code NaN} in Java, although no IEEE 754 floating-point operation
         * provided by Java can distinguish between them.  Operation failure can
         * occur if the expected or witness value is a NaN value and it is
         * transformed (perhaps in a platform specific manner) into another NaN
         * value, and thus has a different bitwise representation (see
         * {@link Float#intBitsToFloat} or {@link Double#longBitsToDouble} for more
         * details).
         * The values {@code -0.0} and {@code +0.0} have different bitwise
         * representations but are considered equal when using the primitive
         * {@code ==} operator.  Operation failure can occur if, for example, a
         * numeric algorithm computes an expected value to be say {@code -0.0}
         * and previously computed the witness value to be say {@code +0.0}.
         * @param recv the receiver class, of type {@code R}, that declares the
         * non-static field
         * @param name the field's name
         * @param type the field's type, of type {@code T}
         * @return a VarHandle giving access to non-static fields.
         * @throws NoSuchFieldException if the field does not exist
         * @throws IllegalAccessException if access checking fails, or if the field is {@code static}
         * @throws NullPointerException if any argument is null
         * @since 9
         */
        public VarHandle findVarHandle(Class<?> recv, String name, Class<?> type) throws NoSuchFieldException, IllegalAccessException {
            MemberName getField = resolveOrFail(REF_getField, recv, name, type);
            MemberName putField = resolveOrFail(REF_putField, recv, name, type);
            return getFieldVarHandle(REF_getField, REF_putField, recv, getField, putField);
        }

        /**
         * Produces a method handle giving read access to a static field.
         * The type of the method handle will have a return type of the field's
         * value type.
         * The method handle will take no arguments.
         * Access checking is performed immediately on behalf of the lookup class.
         * <p>
         * If the returned method handle is invoked, the field's class will
         * be initialized, if it has not already been initialized.
         * @param refc the class or interface from which the method is accessed
         * @param name the field's name
         * @param type the field's type
         * @return a method handle which can load values from the field
         * @throws NoSuchFieldException if the field does not exist
         * @throws IllegalAccessException if access checking fails, or if the field is not {@code static}
         * @throws NullPointerException if any argument is null
         */
        public MethodHandle findStaticGetter(Class<?> refc, String name, Class<?> type) throws NoSuchFieldException, IllegalAccessException {
            MemberName field = resolveOrFail(REF_getStatic, refc, name, type);
            return getDirectField(REF_getStatic, refc, field);
        }

        /**
         * Produces a method handle giving write access to a static field.
         * The type of the method handle will have a void return type.
         * The method handle will take a single
         * argument, of the field's value type, the value to be stored.
         * Access checking is performed immediately on behalf of the lookup class.
         * <p>
         * If the returned method handle is invoked, the field's class will
         * be initialized, if it has not already been initialized.
         * @param refc the class or interface from which the method is accessed
         * @param name the field's name
         * @param type the field's type
         * @return a method handle which can store values into the field
         * @throws NoSuchFieldException if the field does not exist
         * @throws IllegalAccessException if access checking fails, or if the field is not {@code static}
         *                                or is {@code final}
         * @throws NullPointerException if any argument is null
         */
        public MethodHandle findStaticSetter(Class<?> refc, String name, Class<?> type) throws NoSuchFieldException, IllegalAccessException {
            MemberName field = resolveOrFail(REF_putStatic, refc, name, type);
            return getDirectField(REF_putStatic, refc, field);
        }

        /**
         * Produces a VarHandle giving access to a static field {@code name} of
         * type {@code type} declared in a class of type {@code decl}.
         * The VarHandle's variable type is {@code type} and it has no
         * coordinate types.
         * <p>
         * Access checking is performed immediately on behalf of the lookup
         * class.
         * <p>
         * If the returned VarHandle is operated on, the declaring class will be
         * initialized, if it has not already been initialized.
         * <p>
         * Certain access modes of the returned VarHandle are unsupported under
         * the following conditions:
         * <ul>
         * <li>if the field is declared {@code final}, then the write, atomic
         *     update, numeric atomic update, and bitwise atomic update access
         *     modes are unsupported.
         * <li>if the field type is anything other than {@code byte},
         *     {@code short}, {@code char}, {@code int}, {@code long},
         *     {@code float}, or {@code double}, then numeric atomic update
         *     access modes are unsupported.
         * <li>if the field type is anything other than {@code boolean},
         *     {@code byte}, {@code short}, {@code char}, {@code int} or
         *     {@code long} then bitwise atomic update access modes are
         *     unsupported.
         * </ul>
         * <p>
         * If the field is declared {@code volatile} then the returned VarHandle
         * will override access to the field (effectively ignore the
         * {@code volatile} declaration) in accordance to its specified
         * access modes.
         * <p>
         * If the field type is {@code float} or {@code double} then numeric
         * and atomic update access modes compare values using their bitwise
         * representation (see {@link Float#floatToRawIntBits} and
         * {@link Double#doubleToRawLongBits}, respectively).
         * @apiNote
         * Bitwise comparison of {@code float} values or {@code double} values,
         * as performed by the numeric and atomic update access modes, differ
         * from the primitive {@code ==} operator and the {@link Float#equals}
         * and {@link Double#equals} methods, specifically with respect to
         * comparing NaN values or comparing {@code -0.0} with {@code +0.0}.
         * Care should be taken when performing a compare and set or a compare
         * and exchange operation with such values since the operation may
         * unexpectedly fail.
         * There are many possible NaN values that are considered to be
         * {@code NaN} in Java, although no IEEE 754 floating-point operation
         * provided by Java can distinguish between them.  Operation failure can
         * occur if the expected or witness value is a NaN value and it is
         * transformed (perhaps in a platform specific manner) into another NaN
         * value, and thus has a different bitwise representation (see
         * {@link Float#intBitsToFloat} or {@link Double#longBitsToDouble} for more
         * details).
         * The values {@code -0.0} and {@code +0.0} have different bitwise
         * representations but are considered equal when using the primitive
         * {@code ==} operator.  Operation failure can occur if, for example, a
         * numeric algorithm computes an expected value to be say {@code -0.0}
         * and previously computed the witness value to be say {@code +0.0}.
         * @param decl the class that declares the static field
         * @param name the field's name
         * @param type the field's type, of type {@code T}
         * @return a VarHandle giving access to a static field
         * @throws NoSuchFieldException if the field does not exist
         * @throws IllegalAccessException if access checking fails, or if the field is not {@code static}
         * @throws NullPointerException if any argument is null
         * @since 9
         */
        public VarHandle findStaticVarHandle(Class<?> decl, String name, Class<?> type) throws NoSuchFieldException, IllegalAccessException {
            MemberName getField = resolveOrFail(REF_getStatic, decl, name, type);
            MemberName putField = resolveOrFail(REF_putStatic, decl, name, type);
            return getFieldVarHandle(REF_getStatic, REF_putStatic, decl, getField, putField);
        }

        /**
         * Produces an early-bound method handle for a non-static method.
         * The receiver must have a supertype {@code defc} in which a method
         * of the given name and type is accessible to the lookup class.
         * The method and all its argument types must be accessible to the lookup object.
         * The type of the method handle will be that of the method,
         * without any insertion of an additional receiver parameter.
         * The given receiver will be bound into the method handle,
         * so that every call to the method handle will invoke the
         * requested method on the given receiver.
         * <p>
         * The returned method handle will have
         * {@linkplain MethodHandle#asVarargsCollector variable arity} if and only if
         * the method's variable arity modifier bit ({@code 0x0080}) is set
         * <em>and</em> the trailing array argument is not the only argument.
         * (If the trailing array argument is the only argument,
         * the given receiver value will be bound to it.)
         * <p>
         * This is almost equivalent to the following code, with some differences noted below:
         * {@snippet lang="java" :
import static java.lang.invoke.MethodHandles.*;
import static java.lang.invoke.MethodType.*;
...
MethodHandle mh0 = lookup().findVirtual(defc, name, type);
MethodHandle mh1 = mh0.bindTo(receiver);
mh1 = mh1.withVarargs(mh0.isVarargsCollector());
return mh1;
         * }
         * where {@code defc} is either {@code receiver.getClass()} or a super
         * type of that class, in which the requested method is accessible
         * to the lookup class.
         * (Unlike {@code bind}, {@code bindTo} does not preserve variable arity.
         * Also, {@code bindTo} may throw a {@code ClassCastException} in instances where {@code bind} would
         * throw an {@code IllegalAccessException}, as in the case where the member is {@code protected} and
         * the receiver is restricted by {@code findVirtual} to the lookup class.)
         * @param receiver the object from which the method is accessed
         * @param name the name of the method
         * @param type the type of the method, with the receiver argument omitted
         * @return the desired method handle
         * @throws NoSuchMethodException if the method does not exist
         * @throws IllegalAccessException if access checking fails
         *                                or if the method's variable arity modifier bit
         *                                is set and {@code asVarargsCollector} fails
         * @throws NullPointerException if any argument is null
         * @see MethodHandle#bindTo
         * @see #findVirtual
         */
        public MethodHandle bind(Object receiver, String name, MethodType type) throws NoSuchMethodException, IllegalAccessException {
            Class<? extends Object> refc = receiver.getClass(); // may get NPE
            MemberName method = resolveOrFail(REF_invokeSpecial, refc, name, type);
            MethodHandle mh = getDirectMethodNoRestrictInvokeSpecial(refc, method, findBoundCallerLookup(method));
            if (!mh.type().leadingReferenceParameter().isAssignableFrom(receiver.getClass())) {
                throw new IllegalAccessException("The restricted defining class " +
                                                 mh.type().leadingReferenceParameter().getName() +
                                                 " is not assignable from receiver class " +
                                                 receiver.getClass().getName());
            }
            return mh.bindArgumentL(0, receiver).setVarargs(method);
        }

        /**
         * Makes a <a href="MethodHandleInfo.html#directmh">direct method handle</a>
         * to <i>m</i>, if the lookup class has permission.
         * If <i>m</i> is non-static, the receiver argument is treated as an initial argument.
         * If <i>m</i> is virtual, overriding is respected on every call.
         * Unlike the Core Reflection API, exceptions are <em>not</em> wrapped.
         * The type of the method handle will be that of the method,
         * with the receiver type prepended (but only if it is non-static).
         * If the method's {@code accessible} flag is not set,
         * access checking is performed immediately on behalf of the lookup class.
         * If <i>m</i> is not public, do not share the resulting handle with untrusted parties.
         * <p>
         * The returned method handle will have
         * {@linkplain MethodHandle#asVarargsCollector variable arity} if and only if
         * the method's variable arity modifier bit ({@code 0x0080}) is set.
         * <p>
         * If <i>m</i> is static, and
         * if the returned method handle is invoked, the method's class will
         * be initialized, if it has not already been initialized.
         * @param m the reflected method
         * @return a method handle which can invoke the reflected method
         * @throws IllegalAccessException if access checking fails
         *                                or if the method's variable arity modifier bit
         *                                is set and {@code asVarargsCollector} fails
         * @throws NullPointerException if the argument is null
         */
        public MethodHandle unreflect(Method m) throws IllegalAccessException {
            if (m.getDeclaringClass() == MethodHandle.class) {
                MethodHandle mh = unreflectForMH(m);
                if (mh != null)  return mh;
            }
            if (m.getDeclaringClass() == VarHandle.class) {
                MethodHandle mh = unreflectForVH(m);
                if (mh != null)  return mh;
            }
            MemberName method = new MemberName(m);
            byte refKind = method.getReferenceKind();
            if (refKind == REF_invokeSpecial)
                refKind = REF_invokeVirtual;
            assert(method.isMethod());
            @SuppressWarnings("deprecation")
            Lookup lookup = m.isAccessible() ? IMPL_LOOKUP : this;
            return lookup.getDirectMethod(refKind, method.getDeclaringClass(), method, findBoundCallerLookup(method));
        }
        private MethodHandle unreflectForMH(Method m) {
            // these names require special lookups because they throw UnsupportedOperationException
            if (MemberName.isMethodHandleInvokeName(m.getName()))
                return MethodHandleImpl.fakeMethodHandleInvoke(new MemberName(m));
            return null;
        }
        private MethodHandle unreflectForVH(Method m) {
            // these names require special lookups because they throw UnsupportedOperationException
            if (MemberName.isVarHandleMethodInvokeName(m.getName()))
                return MethodHandleImpl.fakeVarHandleInvoke(new MemberName(m));
            return null;
        }

        /**
         * Produces a method handle for a reflected method.
         * It will bypass checks for overriding methods on the receiver,
         * <a href="MethodHandles.Lookup.html#equiv">as if called</a> from an {@code invokespecial}
         * instruction from within the explicitly specified {@code specialCaller}.
         * The type of the method handle will be that of the method,
         * with a suitably restricted receiver type prepended.
         * (The receiver type will be {@code specialCaller} or a subtype.)
         * If the method's {@code accessible} flag is not set,
         * access checking is performed immediately on behalf of the lookup class,
         * as if {@code invokespecial} instruction were being linked.
         * <p>
         * Before method resolution,
         * if the explicitly specified caller class is not identical with the
         * lookup class, or if this lookup object does not have
         * <a href="MethodHandles.Lookup.html#privacc">private access</a>
         * privileges, the access fails.
         * <p>
         * The returned method handle will have
         * {@linkplain MethodHandle#asVarargsCollector variable arity} if and only if
         * the method's variable arity modifier bit ({@code 0x0080}) is set.
         * @param m the reflected method
         * @param specialCaller the class nominally calling the method
         * @return a method handle which can invoke the reflected method
         * @throws IllegalAccessException if access checking fails,
         *                                or if the method is {@code static},
         *                                or if the method's variable arity modifier bit
         *                                is set and {@code asVarargsCollector} fails
         * @throws NullPointerException if any argument is null
         */
        public MethodHandle unreflectSpecial(Method m, Class<?> specialCaller) throws IllegalAccessException {
            checkSpecialCaller(specialCaller, m.getDeclaringClass());
            Lookup specialLookup = this.in(specialCaller);
            MemberName method = new MemberName(m, true);
            assert(method.isMethod());
            // ignore m.isAccessible:  this is a new kind of access
            return specialLookup.getDirectMethod(REF_invokeSpecial, method.getDeclaringClass(), method, findBoundCallerLookup(method));
        }

        /**
         * Produces a method handle for a reflected constructor.
         * The type of the method handle will be that of the constructor,
         * with the return type changed to the declaring class.
         * The method handle will perform a {@code newInstance} operation,
         * creating a new instance of the constructor's class on the
         * arguments passed to the method handle.
         * <p>
         * If the constructor's {@code accessible} flag is not set,
         * access checking is performed immediately on behalf of the lookup class.
         * <p>
         * The returned method handle will have
         * {@linkplain MethodHandle#asVarargsCollector variable arity} if and only if
         * the constructor's variable arity modifier bit ({@code 0x0080}) is set.
         * <p>
         * If the returned method handle is invoked, the constructor's class will
         * be initialized, if it has not already been initialized.
         * @param c the reflected constructor
         * @return a method handle which can invoke the reflected constructor
         * @throws IllegalAccessException if access checking fails
         *                                or if the method's variable arity modifier bit
         *                                is set and {@code asVarargsCollector} fails
         * @throws NullPointerException if the argument is null
         */
        public MethodHandle unreflectConstructor(Constructor<?> c) throws IllegalAccessException {
            MemberName ctor = new MemberName(c);
            assert(ctor.isConstructor());
            @SuppressWarnings("deprecation")
            Lookup lookup = c.isAccessible() ? IMPL_LOOKUP : this;
            return lookup.getDirectConstructor(ctor.getDeclaringClass(), ctor);
        }

        /**
         * Produces a method handle for a reflected deconstructor.
         * TBD
         * @param d the reflected deconstructor
         * @return a method handle which can invoke the reflected deconstructor
         * @throws IllegalAccessException if access checking fails
         * @throws NullPointerException if the argument is null
         */
        public MethodHandle unreflectDeconstructor(Deconstructor<?> d) throws IllegalAccessException {
            Class<?> ownerType = d.getDeclaringClass(); // Implicit null-check of d
            try {
                return unreflect(
                    ownerType.getDeclaredMethod(
                        SharedSecrets.getJavaLangReflectAccess().getMangledName(d),
<<<<<<< HEAD
                        ownerType
=======
                        ownerType, MethodHandle.class
>>>>>>> be6c0786
                    )
                );
            } catch (NoSuchMethodException | SecurityException ex) {
                throw new InternalError(ex);
            }
        }

        /*
         * Produces a method handle that is capable of creating instances of the given class
         * and instantiated by the given constructor.
         *
         * This method should only be used by ReflectionFactory::newConstructorForSerialization.
         */
        /* package-private */ MethodHandle serializableConstructor(Class<?> decl, Constructor<?> c) throws IllegalAccessException {
            MemberName ctor = new MemberName(c);
            assert(ctor.isConstructor() && constructorInSuperclass(decl, c));
            checkAccess(REF_newInvokeSpecial, decl, ctor);
            assert(!MethodHandleNatives.isCallerSensitive(ctor));  // maybeBindCaller not relevant here
            return DirectMethodHandle.makeAllocator(decl, ctor).setVarargs(ctor);
        }

        private static boolean constructorInSuperclass(Class<?> decl, Constructor<?> ctor) {
            if (decl == ctor.getDeclaringClass())
                return true;

            Class<?> cl = decl;
            while ((cl = cl.getSuperclass()) != null) {
                if (cl == ctor.getDeclaringClass()) {
                    return true;
                }
            }
            return false;
        }

        /**
         * Produces a method handle giving read access to a reflected field.
         * The type of the method handle will have a return type of the field's
         * value type.
         * If the field is {@code static}, the method handle will take no arguments.
         * Otherwise, its single argument will be the instance containing
         * the field.
         * If the {@code Field} object's {@code accessible} flag is not set,
         * access checking is performed immediately on behalf of the lookup class.
         * <p>
         * If the field is static, and
         * if the returned method handle is invoked, the field's class will
         * be initialized, if it has not already been initialized.
         * @param f the reflected field
         * @return a method handle which can load values from the reflected field
         * @throws IllegalAccessException if access checking fails
         * @throws NullPointerException if the argument is null
         */
        public MethodHandle unreflectGetter(Field f) throws IllegalAccessException {
            return unreflectField(f, false);
        }

        /**
         * Produces a method handle giving write access to a reflected field.
         * The type of the method handle will have a void return type.
         * If the field is {@code static}, the method handle will take a single
         * argument, of the field's value type, the value to be stored.
         * Otherwise, the two arguments will be the instance containing
         * the field, and the value to be stored.
         * If the {@code Field} object's {@code accessible} flag is not set,
         * access checking is performed immediately on behalf of the lookup class.
         * <p>
         * If the field is {@code final}, write access will not be
         * allowed and access checking will fail, except under certain
         * narrow circumstances documented for {@link Field#set Field.set}.
         * A method handle is returned only if a corresponding call to
         * the {@code Field} object's {@code set} method could return
         * normally.  In particular, fields which are both {@code static}
         * and {@code final} may never be set.
         * <p>
         * If the field is {@code static}, and
         * if the returned method handle is invoked, the field's class will
         * be initialized, if it has not already been initialized.
         * @param f the reflected field
         * @return a method handle which can store values into the reflected field
         * @throws IllegalAccessException if access checking fails,
         *         or if the field is {@code final} and write access
         *         is not enabled on the {@code Field} object
         * @throws NullPointerException if the argument is null
         */
        public MethodHandle unreflectSetter(Field f) throws IllegalAccessException {
            return unreflectField(f, true);
        }

        private MethodHandle unreflectField(Field f, boolean isSetter) throws IllegalAccessException {
            MemberName field = new MemberName(f, isSetter);
            if (isSetter && field.isFinal()) {
                if (field.isTrustedFinalField()) {
                    String msg = field.isStatic() ? "static final field has no write access"
                                                  : "final field has no write access";
                    throw field.makeAccessException(msg, this);
                }
            }
            assert(isSetter
                    ? MethodHandleNatives.refKindIsSetter(field.getReferenceKind())
                    : MethodHandleNatives.refKindIsGetter(field.getReferenceKind()));
            @SuppressWarnings("deprecation")
            Lookup lookup = f.isAccessible() ? IMPL_LOOKUP : this;
            return lookup.getDirectField(field.getReferenceKind(), f.getDeclaringClass(), field);
        }

        /**
         * Produces a VarHandle giving access to a reflected field {@code f}
         * of type {@code T} declared in a class of type {@code R}.
         * The VarHandle's variable type is {@code T}.
         * If the field is non-static the VarHandle has one coordinate type,
         * {@code R}.  Otherwise, the field is static, and the VarHandle has no
         * coordinate types.
         * <p>
         * Access checking is performed immediately on behalf of the lookup
         * class, regardless of the value of the field's {@code accessible}
         * flag.
         * <p>
         * If the field is static, and if the returned VarHandle is operated
         * on, the field's declaring class will be initialized, if it has not
         * already been initialized.
         * <p>
         * Certain access modes of the returned VarHandle are unsupported under
         * the following conditions:
         * <ul>
         * <li>if the field is declared {@code final}, then the write, atomic
         *     update, numeric atomic update, and bitwise atomic update access
         *     modes are unsupported.
         * <li>if the field type is anything other than {@code byte},
         *     {@code short}, {@code char}, {@code int}, {@code long},
         *     {@code float}, or {@code double} then numeric atomic update
         *     access modes are unsupported.
         * <li>if the field type is anything other than {@code boolean},
         *     {@code byte}, {@code short}, {@code char}, {@code int} or
         *     {@code long} then bitwise atomic update access modes are
         *     unsupported.
         * </ul>
         * <p>
         * If the field is declared {@code volatile} then the returned VarHandle
         * will override access to the field (effectively ignore the
         * {@code volatile} declaration) in accordance to its specified
         * access modes.
         * <p>
         * If the field type is {@code float} or {@code double} then numeric
         * and atomic update access modes compare values using their bitwise
         * representation (see {@link Float#floatToRawIntBits} and
         * {@link Double#doubleToRawLongBits}, respectively).
         * @apiNote
         * Bitwise comparison of {@code float} values or {@code double} values,
         * as performed by the numeric and atomic update access modes, differ
         * from the primitive {@code ==} operator and the {@link Float#equals}
         * and {@link Double#equals} methods, specifically with respect to
         * comparing NaN values or comparing {@code -0.0} with {@code +0.0}.
         * Care should be taken when performing a compare and set or a compare
         * and exchange operation with such values since the operation may
         * unexpectedly fail.
         * There are many possible NaN values that are considered to be
         * {@code NaN} in Java, although no IEEE 754 floating-point operation
         * provided by Java can distinguish between them.  Operation failure can
         * occur if the expected or witness value is a NaN value and it is
         * transformed (perhaps in a platform specific manner) into another NaN
         * value, and thus has a different bitwise representation (see
         * {@link Float#intBitsToFloat} or {@link Double#longBitsToDouble} for more
         * details).
         * The values {@code -0.0} and {@code +0.0} have different bitwise
         * representations but are considered equal when using the primitive
         * {@code ==} operator.  Operation failure can occur if, for example, a
         * numeric algorithm computes an expected value to be say {@code -0.0}
         * and previously computed the witness value to be say {@code +0.0}.
         * @param f the reflected field, with a field of type {@code T}, and
         * a declaring class of type {@code R}
         * @return a VarHandle giving access to non-static fields or a static
         * field
         * @throws IllegalAccessException if access checking fails
         * @throws NullPointerException if the argument is null
         * @since 9
         */
        public VarHandle unreflectVarHandle(Field f) throws IllegalAccessException {
            MemberName getField = new MemberName(f, false);
            MemberName putField = new MemberName(f, true);
            return getFieldVarHandle(getField.getReferenceKind(), putField.getReferenceKind(),
                                     f.getDeclaringClass(), getField, putField);
        }

        /**
         * Cracks a <a href="MethodHandleInfo.html#directmh">direct method handle</a>
         * created by this lookup object or a similar one.
         * Security and access checks are performed to ensure that this lookup object
         * is capable of reproducing the target method handle.
         * This means that the cracking may fail if target is a direct method handle
         * but was created by an unrelated lookup object.
         * This can happen if the method handle is <a href="MethodHandles.Lookup.html#callsens">caller sensitive</a>
         * and was created by a lookup object for a different class.
         * @param target a direct method handle to crack into symbolic reference components
         * @return a symbolic reference which can be used to reconstruct this method handle from this lookup object
         * @throws IllegalArgumentException if the target is not a direct method handle or if access checking fails
         * @throws    NullPointerException if the target is {@code null}
         * @see MethodHandleInfo
         * @since 1.8
         */
        public MethodHandleInfo revealDirect(MethodHandle target) {
            if (!target.isCrackable()) {
                throw newIllegalArgumentException("not a direct method handle");
            }
            MemberName member = target.internalMemberName();
            Class<?> defc = member.getDeclaringClass();
            byte refKind = member.getReferenceKind();
            assert(MethodHandleNatives.refKindIsValid(refKind));
            if (refKind == REF_invokeSpecial && !target.isInvokeSpecial())
                // Devirtualized method invocation is usually formally virtual.
                // To avoid creating extra MemberName objects for this common case,
                // we encode this extra degree of freedom using MH.isInvokeSpecial.
                refKind = REF_invokeVirtual;
            if (refKind == REF_invokeVirtual && defc.isInterface())
                // Symbolic reference is through interface but resolves to Object method (toString, etc.)
                refKind = REF_invokeInterface;
            // Check member access before cracking.
            try {
                checkAccess(refKind, defc, member);
            } catch (IllegalAccessException ex) {
                throw new IllegalArgumentException(ex);
            }
            if (allowedModes != TRUSTED && member.isCallerSensitive()) {
                Class<?> callerClass = target.internalCallerClass();
                if ((lookupModes() & ORIGINAL) == 0 || callerClass != lookupClass())
                    throw new IllegalArgumentException("method handle is caller sensitive: "+callerClass);
            }
            // Produce the handle to the results.
            return new InfoFromMemberName(this, member, refKind);
        }

        //--- Helper methods, all package-private.

        MemberName resolveOrFail(byte refKind, Class<?> refc, String name, Class<?> type) throws NoSuchFieldException, IllegalAccessException {
            checkSymbolicClass(refc);  // do this before attempting to resolve
            Objects.requireNonNull(name);
            Objects.requireNonNull(type);
            return IMPL_NAMES.resolveOrFail(refKind, new MemberName(refc, name, type, refKind), lookupClassOrNull(), allowedModes,
                                            NoSuchFieldException.class);
        }

        MemberName resolveOrFail(byte refKind, Class<?> refc, String name, MethodType type) throws NoSuchMethodException, IllegalAccessException {
            checkSymbolicClass(refc);  // do this before attempting to resolve
            Objects.requireNonNull(type);
            checkMethodName(refKind, name);  // implicit null-check of name
            return IMPL_NAMES.resolveOrFail(refKind, new MemberName(refc, name, type, refKind), lookupClassOrNull(), allowedModes,
                                            NoSuchMethodException.class);
        }

        MemberName resolveOrFail(byte refKind, MemberName member) throws ReflectiveOperationException {
            checkSymbolicClass(member.getDeclaringClass());  // do this before attempting to resolve
            Objects.requireNonNull(member.getName());
            Objects.requireNonNull(member.getType());
            return IMPL_NAMES.resolveOrFail(refKind, member, lookupClassOrNull(), allowedModes,
                                            ReflectiveOperationException.class);
        }

        MemberName resolveOrNull(byte refKind, MemberName member) {
            // do this before attempting to resolve
            if (!isClassAccessible(member.getDeclaringClass())) {
                return null;
            }
            Objects.requireNonNull(member.getName());
            Objects.requireNonNull(member.getType());
            return IMPL_NAMES.resolveOrNull(refKind, member, lookupClassOrNull(), allowedModes);
        }

        MemberName resolveOrNull(byte refKind, Class<?> refc, String name, MethodType type) {
            // do this before attempting to resolve
            if (!isClassAccessible(refc)) {
                return null;
            }
            Objects.requireNonNull(type);
            // implicit null-check of name
            if (name.startsWith("<") && refKind != REF_newInvokeSpecial) {
                return null;
            }
            return IMPL_NAMES.resolveOrNull(refKind, new MemberName(refc, name, type, refKind), lookupClassOrNull(), allowedModes);
        }

        void checkSymbolicClass(Class<?> refc) throws IllegalAccessException {
            if (!isClassAccessible(refc)) {
                throw new MemberName(refc).makeAccessException("symbolic reference class is not accessible", this);
            }
        }

        boolean isClassAccessible(Class<?> refc) {
            Objects.requireNonNull(refc);
            Class<?> caller = lookupClassOrNull();
            Class<?> type = refc;
            while (type.isArray()) {
                type = type.getComponentType();
            }
            return caller == null || VerifyAccess.isClassAccessible(type, caller, prevLookupClass, allowedModes);
        }

        /** Check name for an illegal leading "&lt;" character. */
        void checkMethodName(byte refKind, String name) throws NoSuchMethodException {
            if (name.startsWith("<") && refKind != REF_newInvokeSpecial)
                throw new NoSuchMethodException("illegal method name: "+name);
        }

        /**
         * Find my trustable caller class if m is a caller sensitive method.
         * If this lookup object has original full privilege access, then the caller class is the lookupClass.
         * Otherwise, if m is caller-sensitive, throw IllegalAccessException.
         */
        Lookup findBoundCallerLookup(MemberName m) throws IllegalAccessException {
            if (MethodHandleNatives.isCallerSensitive(m) && (lookupModes() & ORIGINAL) == 0) {
                // Only lookups with full privilege access are allowed to resolve caller-sensitive methods
                throw new IllegalAccessException("Attempt to lookup caller-sensitive method using restricted lookup object");
            }
            return this;
        }

        /**
         * Returns {@code true} if this lookup has {@code PRIVATE} and {@code MODULE} access.
         * @return {@code true} if this lookup has {@code PRIVATE} and {@code MODULE} access.
         *
         * @deprecated This method was originally designed to test {@code PRIVATE} access
         * that implies full privilege access but {@code MODULE} access has since become
         * independent of {@code PRIVATE} access.  It is recommended to call
         * {@link #hasFullPrivilegeAccess()} instead.
         * @since 9
         */
        @Deprecated(since="14")
        public boolean hasPrivateAccess() {
            return hasFullPrivilegeAccess();
        }

        /**
         * Returns {@code true} if this lookup has <em>full privilege access</em>,
         * i.e. {@code PRIVATE} and {@code MODULE} access.
         * A {@code Lookup} object must have full privilege access in order to
         * access all members that are allowed to the
         * {@linkplain #lookupClass() lookup class}.
         *
         * @return {@code true} if this lookup has full privilege access.
         * @since 14
         * @see <a href="MethodHandles.Lookup.html#privacc">private and module access</a>
         */
        public boolean hasFullPrivilegeAccess() {
            return (allowedModes & (PRIVATE|MODULE)) == (PRIVATE|MODULE);
        }

        void checkMethod(byte refKind, Class<?> refc, MemberName m) throws IllegalAccessException {
            boolean wantStatic = (refKind == REF_invokeStatic);
            String message;
            if (m.isConstructor())
                message = "expected a method, not a constructor";
            else if (!m.isMethod())
                message = "expected a method";
            else if (wantStatic != m.isStatic())
                message = wantStatic ? "expected a static method" : "expected a non-static method";
            else
                { checkAccess(refKind, refc, m); return; }
            throw m.makeAccessException(message, this);
        }

        void checkField(byte refKind, Class<?> refc, MemberName m) throws IllegalAccessException {
            boolean wantStatic = !MethodHandleNatives.refKindHasReceiver(refKind);
            String message;
            if (wantStatic != m.isStatic())
                message = wantStatic ? "expected a static field" : "expected a non-static field";
            else
                { checkAccess(refKind, refc, m); return; }
            throw m.makeAccessException(message, this);
        }

        private boolean isArrayClone(byte refKind, Class<?> refc, MemberName m) {
            return Modifier.isProtected(m.getModifiers()) &&
                    refKind == REF_invokeVirtual &&
                    m.getDeclaringClass() == Object.class &&
                    m.getName().equals("clone") &&
                    refc.isArray();
        }

        /** Check public/protected/private bits on the symbolic reference class and its member. */
        void checkAccess(byte refKind, Class<?> refc, MemberName m) throws IllegalAccessException {
            assert(m.referenceKindIsConsistentWith(refKind) &&
                   MethodHandleNatives.refKindIsValid(refKind) &&
                   (MethodHandleNatives.refKindIsField(refKind) == m.isField()));
            int allowedModes = this.allowedModes;
            if (allowedModes == TRUSTED)  return;
            int mods = m.getModifiers();
            if (isArrayClone(refKind, refc, m)) {
                // The JVM does this hack also.
                // (See ClassVerifier::verify_invoke_instructions
                // and LinkResolver::check_method_accessability.)
                // Because the JVM does not allow separate methods on array types,
                // there is no separate method for int[].clone.
                // All arrays simply inherit Object.clone.
                // But for access checking logic, we make Object.clone
                // (normally protected) appear to be public.
                // Later on, when the DirectMethodHandle is created,
                // its leading argument will be restricted to the
                // requested array type.
                // N.B. The return type is not adjusted, because
                // that is *not* the bytecode behavior.
                mods ^= Modifier.PROTECTED | Modifier.PUBLIC;
            }
            if (Modifier.isProtected(mods) && refKind == REF_newInvokeSpecial) {
                // cannot "new" a protected ctor in a different package
                mods ^= Modifier.PROTECTED;
            }
            if (Modifier.isFinal(mods) &&
                    MethodHandleNatives.refKindIsSetter(refKind))
                throw m.makeAccessException("unexpected set of a final field", this);
            int requestedModes = fixmods(mods);  // adjust 0 => PACKAGE
            if ((requestedModes & allowedModes) != 0) {
                if (VerifyAccess.isMemberAccessible(refc, m.getDeclaringClass(),
                                                    mods, lookupClass(), previousLookupClass(), allowedModes))
                    return;
            } else {
                // Protected members can also be checked as if they were package-private.
                if ((requestedModes & PROTECTED) != 0 && (allowedModes & PACKAGE) != 0
                        && VerifyAccess.isSamePackage(m.getDeclaringClass(), lookupClass()))
                    return;
            }
            throw m.makeAccessException(accessFailedMessage(refc, m), this);
        }

        String accessFailedMessage(Class<?> refc, MemberName m) {
            Class<?> defc = m.getDeclaringClass();
            int mods = m.getModifiers();
            // check the class first:
            boolean classOK = (Modifier.isPublic(defc.getModifiers()) &&
                               (defc == refc ||
                                Modifier.isPublic(refc.getModifiers())));
            if (!classOK && (allowedModes & PACKAGE) != 0) {
                // ignore previous lookup class to check if default package access
                classOK = (VerifyAccess.isClassAccessible(defc, lookupClass(), null, FULL_POWER_MODES) &&
                           (defc == refc ||
                            VerifyAccess.isClassAccessible(refc, lookupClass(), null, FULL_POWER_MODES)));
            }
            if (!classOK)
                return "class is not public";
            if (Modifier.isPublic(mods))
                return "access to public member failed";  // (how?, module not readable?)
            if (Modifier.isPrivate(mods))
                return "member is private";
            if (Modifier.isProtected(mods))
                return "member is protected";
            return "member is private to package";
        }

        private void checkSpecialCaller(Class<?> specialCaller, Class<?> refc) throws IllegalAccessException {
            int allowedModes = this.allowedModes;
            if (allowedModes == TRUSTED)  return;
            if ((lookupModes() & PRIVATE) == 0
                || (specialCaller != lookupClass()
                       // ensure non-abstract methods in superinterfaces can be special-invoked
                    && !(refc != null && refc.isInterface() && refc.isAssignableFrom(specialCaller))))
                throw new MemberName(specialCaller).
                    makeAccessException("no private access for invokespecial", this);
        }

        private boolean restrictProtectedReceiver(MemberName method) {
            // The accessing class only has the right to use a protected member
            // on itself or a subclass.  Enforce that restriction, from JVMS 5.4.4, etc.
            if (!method.isProtected() || method.isStatic()
                || allowedModes == TRUSTED
                || method.getDeclaringClass() == lookupClass()
                || VerifyAccess.isSamePackage(method.getDeclaringClass(), lookupClass()))
                return false;
            return true;
        }
        private MethodHandle restrictReceiver(MemberName method, DirectMethodHandle mh, Class<?> caller) throws IllegalAccessException {
            assert(!method.isStatic());
            // receiver type of mh is too wide; narrow to caller
            if (!method.getDeclaringClass().isAssignableFrom(caller)) {
                throw method.makeAccessException("caller class must be a subclass below the method", caller);
            }
            MethodType rawType = mh.type();
            if (caller.isAssignableFrom(rawType.parameterType(0))) return mh; // no need to restrict; already narrow
            MethodType narrowType = rawType.changeParameterType(0, caller);
            assert(!mh.isVarargsCollector());  // viewAsType will lose varargs-ness
            assert(mh.viewAsTypeChecks(narrowType, true));
            return mh.copyWith(narrowType, mh.form);
        }

        /** Check access and get the requested method. */
        private MethodHandle getDirectMethod(byte refKind, Class<?> refc, MemberName method, Lookup callerLookup) throws IllegalAccessException {
            final boolean doRestrict    = true;
            return getDirectMethodCommon(refKind, refc, method, doRestrict, callerLookup);
        }
        /** Check access and get the requested method, for invokespecial with no restriction on the application of narrowing rules. */
        private MethodHandle getDirectMethodNoRestrictInvokeSpecial(Class<?> refc, MemberName method, Lookup callerLookup) throws IllegalAccessException {
            final boolean doRestrict    = false;
            return getDirectMethodCommon(REF_invokeSpecial, refc, method, doRestrict, callerLookup);
        }
        /** Common code for all methods; do not call directly except from immediately above. */
        private MethodHandle getDirectMethodCommon(byte refKind, Class<?> refc, MemberName method,
                                                   boolean doRestrict,
                                                   Lookup boundCaller) throws IllegalAccessException {
            checkMethod(refKind, refc, method);
            assert(!method.isMethodHandleInvoke());

            if (refKind == REF_invokeSpecial &&
                refc != lookupClass() &&
                !refc.isInterface() && !lookupClass().isInterface() &&
                refc != lookupClass().getSuperclass() &&
                refc.isAssignableFrom(lookupClass())) {
                assert(!method.getName().equals(ConstantDescs.INIT_NAME));  // not this code path

                // Per JVMS 6.5, desc. of invokespecial instruction:
                // If the method is in a superclass of the LC,
                // and if our original search was above LC.super,
                // repeat the search (symbolic lookup) from LC.super
                // and continue with the direct superclass of that class,
                // and so forth, until a match is found or no further superclasses exist.
                // FIXME: MemberName.resolve should handle this instead.
                Class<?> refcAsSuper = lookupClass();
                MemberName m2;
                do {
                    refcAsSuper = refcAsSuper.getSuperclass();
                    m2 = new MemberName(refcAsSuper,
                                        method.getName(),
                                        method.getMethodType(),
                                        REF_invokeSpecial);
                    m2 = IMPL_NAMES.resolveOrNull(refKind, m2, lookupClassOrNull(), allowedModes);
                } while (m2 == null &&         // no method is found yet
                         refc != refcAsSuper); // search up to refc
                if (m2 == null)  throw new InternalError(method.toString());
                method = m2;
                refc = refcAsSuper;
                // redo basic checks
                checkMethod(refKind, refc, method);
            }
            DirectMethodHandle dmh = DirectMethodHandle.make(refKind, refc, method, lookupClass());
            MethodHandle mh = dmh;
            // Optionally narrow the receiver argument to lookupClass using restrictReceiver.
            if ((doRestrict && refKind == REF_invokeSpecial) ||
                    (MethodHandleNatives.refKindHasReceiver(refKind) &&
                            restrictProtectedReceiver(method) &&
                            // All arrays simply inherit the protected Object.clone method.
                            // The leading argument is already restricted to the requested
                            // array type (not the lookup class).
                            !isArrayClone(refKind, refc, method))) {
                mh = restrictReceiver(method, dmh, lookupClass());
            }
            mh = maybeBindCaller(method, mh, boundCaller);
            mh = mh.setVarargs(method);
            return mh;
        }
        private MethodHandle maybeBindCaller(MemberName method, MethodHandle mh, Lookup boundCaller)
                                             throws IllegalAccessException {
            if (boundCaller.allowedModes == TRUSTED || !MethodHandleNatives.isCallerSensitive(method))
                return mh;

            // boundCaller must have full privilege access.
            // It should have been checked by findBoundCallerLookup. Safe to check this again.
            if ((boundCaller.lookupModes() & ORIGINAL) == 0)
                throw new IllegalAccessException("Attempt to lookup caller-sensitive method using restricted lookup object");

            assert boundCaller.hasFullPrivilegeAccess();

            MethodHandle cbmh = MethodHandleImpl.bindCaller(mh, boundCaller.lookupClass);
            // Note: caller will apply varargs after this step happens.
            return cbmh;
        }

        /** Check access and get the requested field. */
        private MethodHandle getDirectField(byte refKind, Class<?> refc, MemberName field) throws IllegalAccessException {
            return getDirectFieldCommon(refKind, refc, field);
        }
        /** Common code for all fields; do not call directly except from immediately above. */
        private MethodHandle getDirectFieldCommon(byte refKind, Class<?> refc, MemberName field) throws IllegalAccessException {
            checkField(refKind, refc, field);
            DirectMethodHandle dmh = DirectMethodHandle.make(refc, field);
            boolean doRestrict = (MethodHandleNatives.refKindHasReceiver(refKind) &&
                                    restrictProtectedReceiver(field));
            if (doRestrict)
                return restrictReceiver(field, dmh, lookupClass());
            return dmh;
        }
        private VarHandle getFieldVarHandle(byte getRefKind, byte putRefKind,
                                            Class<?> refc, MemberName getField, MemberName putField)
                throws IllegalAccessException {
            return getFieldVarHandleCommon(getRefKind, putRefKind, refc, getField, putField);
        }
        private VarHandle getFieldVarHandleCommon(byte getRefKind, byte putRefKind,
                                                  Class<?> refc, MemberName getField,
                                                  MemberName putField) throws IllegalAccessException {
            assert getField.isStatic() == putField.isStatic();
            assert getField.isGetter() && putField.isSetter();
            assert MethodHandleNatives.refKindIsStatic(getRefKind) == MethodHandleNatives.refKindIsStatic(putRefKind);
            assert MethodHandleNatives.refKindIsGetter(getRefKind) && MethodHandleNatives.refKindIsSetter(putRefKind);

            checkField(getRefKind, refc, getField);

            if (!putField.isFinal()) {
                // A VarHandle does not support updates to final fields, any
                // such VarHandle to a final field will be read-only and
                // therefore the following write-based accessibility checks are
                // only required for non-final fields
                checkField(putRefKind, refc, putField);
            }

            boolean doRestrict = (MethodHandleNatives.refKindHasReceiver(getRefKind) &&
                                  restrictProtectedReceiver(getField));
            if (doRestrict) {
                assert !getField.isStatic();
                // receiver type of VarHandle is too wide; narrow to caller
                if (!getField.getDeclaringClass().isAssignableFrom(lookupClass())) {
                    throw getField.makeAccessException("caller class must be a subclass below the method", lookupClass());
                }
                refc = lookupClass();
            }
            return VarHandles.makeFieldHandle(getField, refc,
                                              this.allowedModes == TRUSTED && !getField.isTrustedFinalField());
        }
        /** Check access and get the requested constructor. */
        private MethodHandle getDirectConstructor(Class<?> refc, MemberName ctor) throws IllegalAccessException {
            return getDirectConstructorCommon(refc, ctor);
        }
        /** Common code for all constructors; do not call directly except from immediately above. */
        private MethodHandle getDirectConstructorCommon(Class<?> refc, MemberName ctor) throws IllegalAccessException {
            assert(ctor.isConstructor());
            checkAccess(REF_newInvokeSpecial, refc, ctor);
            assert(!MethodHandleNatives.isCallerSensitive(ctor));  // maybeBindCaller not relevant here
            return DirectMethodHandle.make(ctor).setVarargs(ctor);
        }

        /** Hook called from the JVM (via MethodHandleNatives) to link MH constants:
         */
        /*non-public*/
        MethodHandle linkMethodHandleConstant(byte refKind, Class<?> defc, String name, Object type)
                throws ReflectiveOperationException {
            if (!(type instanceof Class || type instanceof MethodType))
                throw new InternalError("unresolved MemberName");
            MemberName member = new MemberName(refKind, defc, name, type);
            MethodHandle mh = LOOKASIDE_TABLE.get(member);
            if (mh != null) {
                checkSymbolicClass(defc);
                return mh;
            }
            if (defc == MethodHandle.class && refKind == REF_invokeVirtual) {
                // Treat MethodHandle.invoke and invokeExact specially.
                mh = findVirtualForMH(member.getName(), member.getMethodType());
                if (mh != null) {
                    return mh;
                }
            } else if (defc == VarHandle.class && refKind == REF_invokeVirtual) {
                // Treat signature-polymorphic methods on VarHandle specially.
                mh = findVirtualForVH(member.getName(), member.getMethodType());
                if (mh != null) {
                    return mh;
                }
            }
            MemberName resolved = resolveOrFail(refKind, member);
            mh = getDirectMethodForConstant(refKind, defc, resolved);
            if (mh instanceof DirectMethodHandle dmh
                    && canBeCached(refKind, defc, resolved)) {
                MemberName key = mh.internalMemberName();
                if (key != null) {
                    key = key.asNormalOriginal();
                }
                if (member.equals(key)) {  // better safe than sorry
                    LOOKASIDE_TABLE.put(key, dmh);
                }
            }
            return mh;
        }
        private boolean canBeCached(byte refKind, Class<?> defc, MemberName member) {
            if (refKind == REF_invokeSpecial) {
                return false;
            }
            if (!Modifier.isPublic(defc.getModifiers()) ||
                    !Modifier.isPublic(member.getDeclaringClass().getModifiers()) ||
                    !member.isPublic() ||
                    member.isCallerSensitive()) {
                return false;
            }
            ClassLoader loader = defc.getClassLoader();
            if (loader != null) {
                ClassLoader sysl = ClassLoader.getSystemClassLoader();
                boolean found = false;
                while (sysl != null) {
                    if (loader == sysl) { found = true; break; }
                    sysl = sysl.getParent();
                }
                if (!found) {
                    return false;
                }
            }
            MemberName resolved2 = publicLookup().resolveOrNull(refKind,
                    new MemberName(refKind, defc, member.getName(), member.getType()));
            if (resolved2 == null) {
                return false;
            }
            return true;
        }
        private MethodHandle getDirectMethodForConstant(byte refKind, Class<?> defc, MemberName member)
                throws ReflectiveOperationException {
            if (MethodHandleNatives.refKindIsField(refKind)) {
                return getDirectField(refKind, defc, member);
            } else if (MethodHandleNatives.refKindIsMethod(refKind)) {
                return getDirectMethod(refKind, defc, member, findBoundCallerLookup(member));
            } else if (refKind == REF_newInvokeSpecial) {
                return getDirectConstructor(defc, member);
            }
            // oops
            throw newIllegalArgumentException("bad MethodHandle constant #"+member);
        }

        static ConcurrentHashMap<MemberName, DirectMethodHandle> LOOKASIDE_TABLE = new ConcurrentHashMap<>();
    }

    /**
     * Produces a method handle constructing arrays of a desired type,
     * as if by the {@code anewarray} bytecode.
     * The return type of the method handle will be the array type.
     * The type of its sole argument will be {@code int}, which specifies the size of the array.
     *
     * <p> If the returned method handle is invoked with a negative
     * array size, a {@code NegativeArraySizeException} will be thrown.
     *
     * @param arrayClass an array type
     * @return a method handle which can create arrays of the given type
     * @throws NullPointerException if the argument is {@code null}
     * @throws IllegalArgumentException if {@code arrayClass} is not an array type
     * @see java.lang.reflect.Array#newInstance(Class, int)
     * @jvms 6.5 {@code anewarray} Instruction
     * @since 9
     */
    public static MethodHandle arrayConstructor(Class<?> arrayClass) throws IllegalArgumentException {
        if (!arrayClass.isArray()) {
            throw newIllegalArgumentException("not an array class: " + arrayClass.getName());
        }
        MethodHandle ani = MethodHandleImpl.getConstantHandle(MethodHandleImpl.MH_Array_newInstance).
                bindTo(arrayClass.getComponentType());
        return ani.asType(ani.type().changeReturnType(arrayClass));
    }

    /**
     * Produces a method handle returning the length of an array,
     * as if by the {@code arraylength} bytecode.
     * The type of the method handle will have {@code int} as return type,
     * and its sole argument will be the array type.
     *
     * <p> If the returned method handle is invoked with a {@code null}
     * array reference, a {@code NullPointerException} will be thrown.
     *
     * @param arrayClass an array type
     * @return a method handle which can retrieve the length of an array of the given array type
     * @throws NullPointerException if the argument is {@code null}
     * @throws IllegalArgumentException if arrayClass is not an array type
     * @jvms 6.5 {@code arraylength} Instruction
     * @since 9
     */
    public static MethodHandle arrayLength(Class<?> arrayClass) throws IllegalArgumentException {
        return MethodHandleImpl.makeArrayElementAccessor(arrayClass, MethodHandleImpl.ArrayAccess.LENGTH);
    }

    /**
     * Produces a method handle giving read access to elements of an array,
     * as if by the {@code aaload} bytecode.
     * The type of the method handle will have a return type of the array's
     * element type.  Its first argument will be the array type,
     * and the second will be {@code int}.
     *
     * <p> When the returned method handle is invoked,
     * the array reference and array index are checked.
     * A {@code NullPointerException} will be thrown if the array reference
     * is {@code null} and an {@code ArrayIndexOutOfBoundsException} will be
     * thrown if the index is negative or if it is greater than or equal to
     * the length of the array.
     *
     * @param arrayClass an array type
     * @return a method handle which can load values from the given array type
     * @throws NullPointerException if the argument is null
     * @throws  IllegalArgumentException if arrayClass is not an array type
     * @jvms 6.5 {@code aaload} Instruction
     */
    public static MethodHandle arrayElementGetter(Class<?> arrayClass) throws IllegalArgumentException {
        return MethodHandleImpl.makeArrayElementAccessor(arrayClass, MethodHandleImpl.ArrayAccess.GET);
    }

    /**
     * Produces a method handle giving write access to elements of an array,
     * as if by the {@code astore} bytecode.
     * The type of the method handle will have a void return type.
     * Its last argument will be the array's element type.
     * The first and second arguments will be the array type and int.
     *
     * <p> When the returned method handle is invoked,
     * the array reference and array index are checked.
     * A {@code NullPointerException} will be thrown if the array reference
     * is {@code null} and an {@code ArrayIndexOutOfBoundsException} will be
     * thrown if the index is negative or if it is greater than or equal to
     * the length of the array.
     *
     * @param arrayClass the class of an array
     * @return a method handle which can store values into the array type
     * @throws NullPointerException if the argument is null
     * @throws IllegalArgumentException if arrayClass is not an array type
     * @jvms 6.5 {@code aastore} Instruction
     */
    public static MethodHandle arrayElementSetter(Class<?> arrayClass) throws IllegalArgumentException {
        return MethodHandleImpl.makeArrayElementAccessor(arrayClass, MethodHandleImpl.ArrayAccess.SET);
    }

    /**
     * Produces a VarHandle giving access to elements of an array of type
     * {@code arrayClass}.  The VarHandle's variable type is the component type
     * of {@code arrayClass} and the list of coordinate types is
     * {@code (arrayClass, int)}, where the {@code int} coordinate type
     * corresponds to an argument that is an index into an array.
     * <p>
     * Certain access modes of the returned VarHandle are unsupported under
     * the following conditions:
     * <ul>
     * <li>if the component type is anything other than {@code byte},
     *     {@code short}, {@code char}, {@code int}, {@code long},
     *     {@code float}, or {@code double} then numeric atomic update access
     *     modes are unsupported.
     * <li>if the component type is anything other than {@code boolean},
     *     {@code byte}, {@code short}, {@code char}, {@code int} or
     *     {@code long} then bitwise atomic update access modes are
     *     unsupported.
     * </ul>
     * <p>
     * If the component type is {@code float} or {@code double} then numeric
     * and atomic update access modes compare values using their bitwise
     * representation (see {@link Float#floatToRawIntBits} and
     * {@link Double#doubleToRawLongBits}, respectively).
     *
     * <p> When the returned {@code VarHandle} is invoked,
     * the array reference and array index are checked.
     * A {@code NullPointerException} will be thrown if the array reference
     * is {@code null} and an {@code ArrayIndexOutOfBoundsException} will be
     * thrown if the index is negative or if it is greater than or equal to
     * the length of the array.
     *
     * @apiNote
     * Bitwise comparison of {@code float} values or {@code double} values,
     * as performed by the numeric and atomic update access modes, differ
     * from the primitive {@code ==} operator and the {@link Float#equals}
     * and {@link Double#equals} methods, specifically with respect to
     * comparing NaN values or comparing {@code -0.0} with {@code +0.0}.
     * Care should be taken when performing a compare and set or a compare
     * and exchange operation with such values since the operation may
     * unexpectedly fail.
     * There are many possible NaN values that are considered to be
     * {@code NaN} in Java, although no IEEE 754 floating-point operation
     * provided by Java can distinguish between them.  Operation failure can
     * occur if the expected or witness value is a NaN value and it is
     * transformed (perhaps in a platform specific manner) into another NaN
     * value, and thus has a different bitwise representation (see
     * {@link Float#intBitsToFloat} or {@link Double#longBitsToDouble} for more
     * details).
     * The values {@code -0.0} and {@code +0.0} have different bitwise
     * representations but are considered equal when using the primitive
     * {@code ==} operator.  Operation failure can occur if, for example, a
     * numeric algorithm computes an expected value to be say {@code -0.0}
     * and previously computed the witness value to be say {@code +0.0}.
     * @param arrayClass the class of an array, of type {@code T[]}
     * @return a VarHandle giving access to elements of an array
     * @throws NullPointerException if the arrayClass is null
     * @throws IllegalArgumentException if arrayClass is not an array type
     * @since 9
     */
    public static VarHandle arrayElementVarHandle(Class<?> arrayClass) throws IllegalArgumentException {
        return VarHandles.makeArrayElementHandle(arrayClass);
    }

    /**
     * Produces a VarHandle giving access to elements of a {@code byte[]} array
     * viewed as if it were a different primitive array type, such as
     * {@code int[]} or {@code long[]}.
     * The VarHandle's variable type is the component type of
     * {@code viewArrayClass} and the list of coordinate types is
     * {@code (byte[], int)}, where the {@code int} coordinate type
     * corresponds to an argument that is an index into a {@code byte[]} array.
     * The returned VarHandle accesses bytes at an index in a {@code byte[]}
     * array, composing bytes to or from a value of the component type of
     * {@code viewArrayClass} according to the given endianness.
     * <p>
     * The supported component types (variables types) are {@code short},
     * {@code char}, {@code int}, {@code long}, {@code float} and
     * {@code double}.
     * <p>
     * Access of bytes at a given index will result in an
     * {@code ArrayIndexOutOfBoundsException} if the index is less than {@code 0}
     * or greater than the {@code byte[]} array length minus the size (in bytes)
     * of {@code T}.
     * <p>
     * Only plain {@linkplain VarHandle.AccessMode#GET get} and {@linkplain VarHandle.AccessMode#SET set}
     * access modes are supported by the returned var handle. For all other access modes, an
     * {@link UnsupportedOperationException} will be thrown.
     *
     * @apiNote if access modes other than plain access are required, clients should
     * consider using off-heap memory through
     * {@linkplain java.nio.ByteBuffer#allocateDirect(int) direct byte buffers} or
     * off-heap {@linkplain java.lang.foreign.MemorySegment memory segments},
     * or memory segments backed by a
     * {@linkplain java.lang.foreign.MemorySegment#ofArray(long[]) {@code long[]}},
     * for which stronger alignment guarantees can be made.
     *
     * @param viewArrayClass the view array class, with a component type of
     * type {@code T}
     * @param byteOrder the endianness of the view array elements, as
     * stored in the underlying {@code byte} array
     * @return a VarHandle giving access to elements of a {@code byte[]} array
     * viewed as if elements corresponding to the components type of the view
     * array class
     * @throws NullPointerException if viewArrayClass or byteOrder is null
     * @throws IllegalArgumentException if viewArrayClass is not an array type
     * @throws UnsupportedOperationException if the component type of
     * viewArrayClass is not supported as a variable type
     * @since 9
     */
    public static VarHandle byteArrayViewVarHandle(Class<?> viewArrayClass,
                                     ByteOrder byteOrder) throws IllegalArgumentException {
        Objects.requireNonNull(byteOrder);
        return VarHandles.byteArrayViewHandle(viewArrayClass,
                                              byteOrder == ByteOrder.BIG_ENDIAN);
    }

    /**
     * Produces a VarHandle giving access to elements of a {@code ByteBuffer}
     * viewed as if it were an array of elements of a different primitive
     * component type to that of {@code byte}, such as {@code int[]} or
     * {@code long[]}.
     * The VarHandle's variable type is the component type of
     * {@code viewArrayClass} and the list of coordinate types is
     * {@code (ByteBuffer, int)}, where the {@code int} coordinate type
     * corresponds to an argument that is an index into a {@code byte[]} array.
     * The returned VarHandle accesses bytes at an index in a
     * {@code ByteBuffer}, composing bytes to or from a value of the component
     * type of {@code viewArrayClass} according to the given endianness.
     * <p>
     * The supported component types (variables types) are {@code short},
     * {@code char}, {@code int}, {@code long}, {@code float} and
     * {@code double}.
     * <p>
     * Access will result in a {@code ReadOnlyBufferException} for anything
     * other than the read access modes if the {@code ByteBuffer} is read-only.
     * <p>
     * Access of bytes at a given index will result in an
     * {@code IndexOutOfBoundsException} if the index is less than {@code 0}
     * or greater than the {@code ByteBuffer} limit minus the size (in bytes) of
     * {@code T}.
     * <p>
     * For heap byte buffers, access is always unaligned. As a result, only the plain
     * {@linkplain VarHandle.AccessMode#GET get}
     * and {@linkplain VarHandle.AccessMode#SET set} access modes are supported by the
     * returned var handle. For all other access modes, an {@link IllegalStateException}
     * will be thrown.
     * <p>
     * For direct buffers only, access of bytes at an index may be aligned or misaligned for {@code T},
     * with respect to the underlying memory address, {@code A} say, associated
     * with the {@code ByteBuffer} and index.
     * If access is misaligned then access for anything other than the
     * {@code get} and {@code set} access modes will result in an
     * {@code IllegalStateException}.  In such cases atomic access is only
     * guaranteed with respect to the largest power of two that divides the GCD
     * of {@code A} and the size (in bytes) of {@code T}.
     * If access is aligned then following access modes are supported and are
     * guaranteed to support atomic access:
     * <ul>
     * <li>read write access modes for all {@code T}, with the exception of
     *     access modes {@code get} and {@code set} for {@code long} and
     *     {@code double} on 32-bit platforms.
     * <li>atomic update access modes for {@code int}, {@code long},
     *     {@code float} or {@code double}.
     *     (Future major platform releases of the JDK may support additional
     *     types for certain currently unsupported access modes.)
     * <li>numeric atomic update access modes for {@code int} and {@code long}.
     *     (Future major platform releases of the JDK may support additional
     *     numeric types for certain currently unsupported access modes.)
     * <li>bitwise atomic update access modes for {@code int} and {@code long}.
     *     (Future major platform releases of the JDK may support additional
     *     numeric types for certain currently unsupported access modes.)
     * </ul>
     * <p>
     * Misaligned access, and therefore atomicity guarantees, may be determined
     * for a {@code ByteBuffer}, {@code bb} (direct or otherwise), an
     * {@code index}, {@code T} and its corresponding boxed type,
     * {@code T_BOX}, as follows:
     * <pre>{@code
     * int sizeOfT = T_BOX.BYTES;  // size in bytes of T
     * ByteBuffer bb = ...
     * int misalignedAtIndex = bb.alignmentOffset(index, sizeOfT);
     * boolean isMisaligned = misalignedAtIndex != 0;
     * }</pre>
     * <p>
     * If the variable type is {@code float} or {@code double} then atomic
     * update access modes compare values using their bitwise representation
     * (see {@link Float#floatToRawIntBits} and
     * {@link Double#doubleToRawLongBits}, respectively).
     * @param viewArrayClass the view array class, with a component type of
     * type {@code T}
     * @param byteOrder the endianness of the view array elements, as
     * stored in the underlying {@code ByteBuffer} (Note this overrides the
     * endianness of a {@code ByteBuffer})
     * @return a VarHandle giving access to elements of a {@code ByteBuffer}
     * viewed as if elements corresponding to the components type of the view
     * array class
     * @throws NullPointerException if viewArrayClass or byteOrder is null
     * @throws IllegalArgumentException if viewArrayClass is not an array type
     * @throws UnsupportedOperationException if the component type of
     * viewArrayClass is not supported as a variable type
     * @since 9
     */
    public static VarHandle byteBufferViewVarHandle(Class<?> viewArrayClass,
                                      ByteOrder byteOrder) throws IllegalArgumentException {
        Objects.requireNonNull(byteOrder);
        return VarHandles.makeByteBufferViewHandle(viewArrayClass,
                                                   byteOrder == ByteOrder.BIG_ENDIAN);
    }


    //--- method handle invocation (reflective style)

    /**
     * Produces a method handle which will invoke any method handle of the
     * given {@code type}, with a given number of trailing arguments replaced by
     * a single trailing {@code Object[]} array.
     * The resulting invoker will be a method handle with the following
     * arguments:
     * <ul>
     * <li>a single {@code MethodHandle} target
     * <li>zero or more leading values (counted by {@code leadingArgCount})
     * <li>an {@code Object[]} array containing trailing arguments
     * </ul>
     * <p>
     * The invoker will invoke its target like a call to {@link MethodHandle#invoke invoke} with
     * the indicated {@code type}.
     * That is, if the target is exactly of the given {@code type}, it will behave
     * like {@code invokeExact}; otherwise it behave as if {@link MethodHandle#asType asType}
     * is used to convert the target to the required {@code type}.
     * <p>
     * The type of the returned invoker will not be the given {@code type}, but rather
     * will have all parameters except the first {@code leadingArgCount}
     * replaced by a single array of type {@code Object[]}, which will be
     * the final parameter.
     * <p>
     * Before invoking its target, the invoker will spread the final array, apply
     * reference casts as necessary, and unbox and widen primitive arguments.
     * If, when the invoker is called, the supplied array argument does
     * not have the correct number of elements, the invoker will throw
     * an {@link IllegalArgumentException} instead of invoking the target.
     * <p>
     * This method is equivalent to the following code (though it may be more efficient):
     * {@snippet lang="java" :
MethodHandle invoker = MethodHandles.invoker(type);
int spreadArgCount = type.parameterCount() - leadingArgCount;
invoker = invoker.asSpreader(Object[].class, spreadArgCount);
return invoker;
     * }
     * This method throws no reflective exceptions.
     * @param type the desired target type
     * @param leadingArgCount number of fixed arguments, to be passed unchanged to the target
     * @return a method handle suitable for invoking any method handle of the given type
     * @throws NullPointerException if {@code type} is null
     * @throws IllegalArgumentException if {@code leadingArgCount} is not in
     *                  the range from 0 to {@code type.parameterCount()} inclusive,
     *                  or if the resulting method handle's type would have
     *          <a href="MethodHandle.html#maxarity">too many parameters</a>
     */
    public static MethodHandle spreadInvoker(MethodType type, int leadingArgCount) {
        if (leadingArgCount < 0 || leadingArgCount > type.parameterCount())
            throw newIllegalArgumentException("bad argument count", leadingArgCount);
        type = type.asSpreaderType(Object[].class, leadingArgCount, type.parameterCount() - leadingArgCount);
        return type.invokers().spreadInvoker(leadingArgCount);
    }

    /**
     * Produces a special <em>invoker method handle</em> which can be used to
     * invoke any method handle of the given type, as if by {@link MethodHandle#invokeExact invokeExact}.
     * The resulting invoker will have a type which is
     * exactly equal to the desired type, except that it will accept
     * an additional leading argument of type {@code MethodHandle}.
     * <p>
     * This method is equivalent to the following code (though it may be more efficient):
     * {@code publicLookup().findVirtual(MethodHandle.class, "invokeExact", type)}
     *
     * <p style="font-size:smaller;">
     * <em>Discussion:</em>
     * Invoker method handles can be useful when working with variable method handles
     * of unknown types.
     * For example, to emulate an {@code invokeExact} call to a variable method
     * handle {@code M}, extract its type {@code T},
     * look up the invoker method {@code X} for {@code T},
     * and call the invoker method, as {@code X.invoke(T, A...)}.
     * (It would not work to call {@code X.invokeExact}, since the type {@code T}
     * is unknown.)
     * If spreading, collecting, or other argument transformations are required,
     * they can be applied once to the invoker {@code X} and reused on many {@code M}
     * method handle values, as long as they are compatible with the type of {@code X}.
     * <p style="font-size:smaller;">
     * <em>(Note:  The invoker method is not available via the Core Reflection API.
     * An attempt to call {@linkplain java.lang.reflect.Method#invoke java.lang.reflect.Method.invoke}
     * on the declared {@code invokeExact} or {@code invoke} method will raise an
     * {@link java.lang.UnsupportedOperationException UnsupportedOperationException}.)</em>
     * <p>
     * This method throws no reflective exceptions.
     * @param type the desired target type
     * @return a method handle suitable for invoking any method handle of the given type
     * @throws IllegalArgumentException if the resulting method handle's type would have
     *          <a href="MethodHandle.html#maxarity">too many parameters</a>
     */
    public static MethodHandle exactInvoker(MethodType type) {
        return type.invokers().exactInvoker();
    }

    /**
     * Produces a special <em>invoker method handle</em> which can be used to
     * invoke any method handle compatible with the given type, as if by {@link MethodHandle#invoke invoke}.
     * The resulting invoker will have a type which is
     * exactly equal to the desired type, except that it will accept
     * an additional leading argument of type {@code MethodHandle}.
     * <p>
     * Before invoking its target, if the target differs from the expected type,
     * the invoker will apply reference casts as
     * necessary and box, unbox, or widen primitive values, as if by {@link MethodHandle#asType asType}.
     * Similarly, the return value will be converted as necessary.
     * If the target is a {@linkplain MethodHandle#asVarargsCollector variable arity method handle},
     * the required arity conversion will be made, again as if by {@link MethodHandle#asType asType}.
     * <p>
     * This method is equivalent to the following code (though it may be more efficient):
     * {@code publicLookup().findVirtual(MethodHandle.class, "invoke", type)}
     * <p style="font-size:smaller;">
     * <em>Discussion:</em>
     * A {@linkplain MethodType#genericMethodType general method type} is one which
     * mentions only {@code Object} arguments and return values.
     * An invoker for such a type is capable of calling any method handle
     * of the same arity as the general type.
     * <p style="font-size:smaller;">
     * <em>(Note:  The invoker method is not available via the Core Reflection API.
     * An attempt to call {@linkplain java.lang.reflect.Method#invoke java.lang.reflect.Method.invoke}
     * on the declared {@code invokeExact} or {@code invoke} method will raise an
     * {@link java.lang.UnsupportedOperationException UnsupportedOperationException}.)</em>
     * <p>
     * This method throws no reflective exceptions.
     * @param type the desired target type
     * @return a method handle suitable for invoking any method handle convertible to the given type
     * @throws IllegalArgumentException if the resulting method handle's type would have
     *          <a href="MethodHandle.html#maxarity">too many parameters</a>
     */
    public static MethodHandle invoker(MethodType type) {
        return type.invokers().genericInvoker();
    }

    /**
     * Produces a special <em>invoker method handle</em> which can be used to
     * invoke a signature-polymorphic access mode method on any VarHandle whose
     * associated access mode type is compatible with the given type.
     * The resulting invoker will have a type which is exactly equal to the
     * desired given type, except that it will accept an additional leading
     * argument of type {@code VarHandle}.
     *
     * @param accessMode the VarHandle access mode
     * @param type the desired target type
     * @return a method handle suitable for invoking an access mode method of
     *         any VarHandle whose access mode type is of the given type.
     * @since 9
     */
    public static MethodHandle varHandleExactInvoker(VarHandle.AccessMode accessMode, MethodType type) {
        return type.invokers().varHandleMethodExactInvoker(accessMode);
    }

    /**
     * Produces a special <em>invoker method handle</em> which can be used to
     * invoke a signature-polymorphic access mode method on any VarHandle whose
     * associated access mode type is compatible with the given type.
     * The resulting invoker will have a type which is exactly equal to the
     * desired given type, except that it will accept an additional leading
     * argument of type {@code VarHandle}.
     * <p>
     * Before invoking its target, if the access mode type differs from the
     * desired given type, the invoker will apply reference casts as necessary
     * and box, unbox, or widen primitive values, as if by
     * {@link MethodHandle#asType asType}.  Similarly, the return value will be
     * converted as necessary.
     * <p>
     * This method is equivalent to the following code (though it may be more
     * efficient): {@code publicLookup().findVirtual(VarHandle.class, accessMode.name(), type)}
     *
     * @param accessMode the VarHandle access mode
     * @param type the desired target type
     * @return a method handle suitable for invoking an access mode method of
     *         any VarHandle whose access mode type is convertible to the given
     *         type.
     * @since 9
     */
    public static MethodHandle varHandleInvoker(VarHandle.AccessMode accessMode, MethodType type) {
        return type.invokers().varHandleMethodInvoker(accessMode);
    }

    /*non-public*/
    static MethodHandle basicInvoker(MethodType type) {
        return type.invokers().basicInvoker();
    }

     //--- method handle modification (creation from other method handles)

    /**
     * Produces a method handle which adapts the type of the
     * given method handle to a new type by pairwise argument and return type conversion.
     * The original type and new type must have the same number of arguments.
     * The resulting method handle is guaranteed to report a type
     * which is equal to the desired new type.
     * <p>
     * If the original type and new type are equal, returns target.
     * <p>
     * The same conversions are allowed as for {@link MethodHandle#asType MethodHandle.asType},
     * and some additional conversions are also applied if those conversions fail.
     * Given types <em>T0</em>, <em>T1</em>, one of the following conversions is applied
     * if possible, before or instead of any conversions done by {@code asType}:
     * <ul>
     * <li>If <em>T0</em> and <em>T1</em> are references, and <em>T1</em> is an interface type,
     *     then the value of type <em>T0</em> is passed as a <em>T1</em> without a cast.
     *     (This treatment of interfaces follows the usage of the bytecode verifier.)
     * <li>If <em>T0</em> is boolean and <em>T1</em> is another primitive,
     *     the boolean is converted to a byte value, 1 for true, 0 for false.
     *     (This treatment follows the usage of the bytecode verifier.)
     * <li>If <em>T1</em> is boolean and <em>T0</em> is another primitive,
     *     <em>T0</em> is converted to byte via Java casting conversion (JLS {@jls 5.5}),
     *     and the low order bit of the result is tested, as if by {@code (x & 1) != 0}.
     * <li>If <em>T0</em> and <em>T1</em> are primitives other than boolean,
     *     then a Java casting conversion (JLS {@jls 5.5}) is applied.
     *     (Specifically, <em>T0</em> will convert to <em>T1</em> by
     *     widening and/or narrowing.)
     * <li>If <em>T0</em> is a reference and <em>T1</em> a primitive, an unboxing
     *     conversion will be applied at runtime, possibly followed
     *     by a Java casting conversion (JLS {@jls 5.5}) on the primitive value,
     *     possibly followed by a conversion from byte to boolean by testing
     *     the low-order bit.
     * <li>If <em>T0</em> is a reference and <em>T1</em> a primitive,
     *     and if the reference is null at runtime, a zero value is introduced.
     * </ul>
     * @param target the method handle to invoke after arguments are retyped
     * @param newType the expected type of the new method handle
     * @return a method handle which delegates to the target after performing
     *           any necessary argument conversions, and arranges for any
     *           necessary return value conversions
     * @throws NullPointerException if either argument is null
     * @throws WrongMethodTypeException if the conversion cannot be made
     * @see MethodHandle#asType
     */
    public static MethodHandle explicitCastArguments(MethodHandle target, MethodType newType) {
        explicitCastArgumentsChecks(target, newType);
        // use the asTypeCache when possible:
        MethodType oldType = target.type();
        if (oldType == newType)  return target;
        if (oldType.explicitCastEquivalentToAsType(newType)) {
            return target.asFixedArity().asType(newType);
        }
        return MethodHandleImpl.makePairwiseConvert(target, newType, false);
    }

    private static void explicitCastArgumentsChecks(MethodHandle target, MethodType newType) {
        if (target.type().parameterCount() != newType.parameterCount()) {
            throw new WrongMethodTypeException("cannot explicitly cast " + target + " to " + newType);
        }
    }

    /**
     * Produces a method handle which adapts the calling sequence of the
     * given method handle to a new type, by reordering the arguments.
     * The resulting method handle is guaranteed to report a type
     * which is equal to the desired new type.
     * <p>
     * The given array controls the reordering.
     * Call {@code #I} the number of incoming parameters (the value
     * {@code newType.parameterCount()}, and call {@code #O} the number
     * of outgoing parameters (the value {@code target.type().parameterCount()}).
     * Then the length of the reordering array must be {@code #O},
     * and each element must be a non-negative number less than {@code #I}.
     * For every {@code N} less than {@code #O}, the {@code N}-th
     * outgoing argument will be taken from the {@code I}-th incoming
     * argument, where {@code I} is {@code reorder[N]}.
     * <p>
     * No argument or return value conversions are applied.
     * The type of each incoming argument, as determined by {@code newType},
     * must be identical to the type of the corresponding outgoing parameter
     * or parameters in the target method handle.
     * The return type of {@code newType} must be identical to the return
     * type of the original target.
     * <p>
     * The reordering array need not specify an actual permutation.
     * An incoming argument will be duplicated if its index appears
     * more than once in the array, and an incoming argument will be dropped
     * if its index does not appear in the array.
     * As in the case of {@link #dropArguments(MethodHandle,int,List) dropArguments},
     * incoming arguments which are not mentioned in the reordering array
     * may be of any type, as determined only by {@code newType}.
     * {@snippet lang="java" :
import static java.lang.invoke.MethodHandles.*;
import static java.lang.invoke.MethodType.*;
...
MethodType intfn1 = methodType(int.class, int.class);
MethodType intfn2 = methodType(int.class, int.class, int.class);
MethodHandle sub = ... (int x, int y) -> (x-y) ...;
assert(sub.type().equals(intfn2));
MethodHandle sub1 = permuteArguments(sub, intfn2, 0, 1);
MethodHandle rsub = permuteArguments(sub, intfn2, 1, 0);
assert((int)rsub.invokeExact(1, 100) == 99);
MethodHandle add = ... (int x, int y) -> (x+y) ...;
assert(add.type().equals(intfn2));
MethodHandle twice = permuteArguments(add, intfn1, 0, 0);
assert(twice.type().equals(intfn1));
assert((int)twice.invokeExact(21) == 42);
     * }
     * <p>
     * <em>Note:</em> The resulting adapter is never a {@linkplain MethodHandle#asVarargsCollector
     * variable-arity method handle}, even if the original target method handle was.
     * @param target the method handle to invoke after arguments are reordered
     * @param newType the expected type of the new method handle
     * @param reorder an index array which controls the reordering
     * @return a method handle which delegates to the target after it
     *           drops unused arguments and moves and/or duplicates the other arguments
     * @throws NullPointerException if any argument is null
     * @throws IllegalArgumentException if the index array length is not equal to
     *                  the arity of the target, or if any index array element
     *                  not a valid index for a parameter of {@code newType},
     *                  or if two corresponding parameter types in
     *                  {@code target.type()} and {@code newType} are not identical,
     */
    public static MethodHandle permuteArguments(MethodHandle target, MethodType newType, int... reorder) {
        reorder = reorder.clone();  // get a private copy
        MethodType oldType = target.type();
        permuteArgumentChecks(reorder, newType, oldType);
        // first detect dropped arguments and handle them separately
        int[] originalReorder = reorder;
        BoundMethodHandle result = target.rebind();
        LambdaForm form = result.form;
        int newArity = newType.parameterCount();
        // Normalize the reordering into a real permutation,
        // by removing duplicates and adding dropped elements.
        // This somewhat improves lambda form caching, as well
        // as simplifying the transform by breaking it up into steps.
        for (int ddIdx; (ddIdx = findFirstDupOrDrop(reorder, newArity)) != 0; ) {
            if (ddIdx > 0) {
                // We found a duplicated entry at reorder[ddIdx].
                // Example:  (x,y,z)->asList(x,y,z)
                // permuted by [1*,0,1] => (a0,a1)=>asList(a1,a0,a1)
                // permuted by [0,1,0*] => (a0,a1)=>asList(a0,a1,a0)
                // The starred element corresponds to the argument
                // deleted by the dupArgumentForm transform.
                int srcPos = ddIdx, dstPos = srcPos, dupVal = reorder[srcPos];
                boolean killFirst = false;
                for (int val; (val = reorder[--dstPos]) != dupVal; ) {
                    // Set killFirst if the dup is larger than an intervening position.
                    // This will remove at least one inversion from the permutation.
                    if (dupVal > val) killFirst = true;
                }
                if (!killFirst) {
                    srcPos = dstPos;
                    dstPos = ddIdx;
                }
                form = form.editor().dupArgumentForm(1 + srcPos, 1 + dstPos);
                assert (reorder[srcPos] == reorder[dstPos]);
                oldType = oldType.dropParameterTypes(dstPos, dstPos + 1);
                // contract the reordering by removing the element at dstPos
                int tailPos = dstPos + 1;
                System.arraycopy(reorder, tailPos, reorder, dstPos, reorder.length - tailPos);
                reorder = Arrays.copyOf(reorder, reorder.length - 1);
            } else {
                int dropVal = ~ddIdx, insPos = 0;
                while (insPos < reorder.length && reorder[insPos] < dropVal) {
                    // Find first element of reorder larger than dropVal.
                    // This is where we will insert the dropVal.
                    insPos += 1;
                }
                Class<?> ptype = newType.parameterType(dropVal);
                form = form.editor().addArgumentForm(1 + insPos, BasicType.basicType(ptype));
                oldType = oldType.insertParameterTypes(insPos, ptype);
                // expand the reordering by inserting an element at insPos
                int tailPos = insPos + 1;
                reorder = Arrays.copyOf(reorder, reorder.length + 1);
                System.arraycopy(reorder, insPos, reorder, tailPos, reorder.length - tailPos);
                reorder[insPos] = dropVal;
            }
            assert (permuteArgumentChecks(reorder, newType, oldType));
        }
        assert (reorder.length == newArity);  // a perfect permutation
        // Note:  This may cache too many distinct LFs. Consider backing off to varargs code.
        form = form.editor().permuteArgumentsForm(1, reorder);
        if (newType == result.type() && form == result.internalForm())
            return result;
        return result.copyWith(newType, form);
    }

    /**
     * Return an indication of any duplicate or omission in reorder.
     * If the reorder contains a duplicate entry, return the index of the second occurrence.
     * Otherwise, return ~(n), for the first n in [0..newArity-1] that is not present in reorder.
     * Otherwise, return zero.
     * If an element not in [0..newArity-1] is encountered, return reorder.length.
     */
    private static int findFirstDupOrDrop(int[] reorder, int newArity) {
        final int BIT_LIMIT = 63;  // max number of bits in bit mask
        if (newArity < BIT_LIMIT) {
            long mask = 0;
            for (int i = 0; i < reorder.length; i++) {
                int arg = reorder[i];
                if (arg >= newArity) {
                    return reorder.length;
                }
                long bit = 1L << arg;
                if ((mask & bit) != 0) {
                    return i;  // >0 indicates a dup
                }
                mask |= bit;
            }
            if (mask == (1L << newArity) - 1) {
                assert(Long.numberOfTrailingZeros(Long.lowestOneBit(~mask)) == newArity);
                return 0;
            }
            // find first zero
            long zeroBit = Long.lowestOneBit(~mask);
            int zeroPos = Long.numberOfTrailingZeros(zeroBit);
            assert(zeroPos <= newArity);
            if (zeroPos == newArity) {
                return 0;
            }
            return ~zeroPos;
        } else {
            // same algorithm, different bit set
            BitSet mask = new BitSet(newArity);
            for (int i = 0; i < reorder.length; i++) {
                int arg = reorder[i];
                if (arg >= newArity) {
                    return reorder.length;
                }
                if (mask.get(arg)) {
                    return i;  // >0 indicates a dup
                }
                mask.set(arg);
            }
            int zeroPos = mask.nextClearBit(0);
            assert(zeroPos <= newArity);
            if (zeroPos == newArity) {
                return 0;
            }
            return ~zeroPos;
        }
    }

    static boolean permuteArgumentChecks(int[] reorder, MethodType newType, MethodType oldType) {
        if (newType.returnType() != oldType.returnType())
            throw newIllegalArgumentException("return types do not match",
                    oldType, newType);
        if (reorder.length != oldType.parameterCount())
            throw newIllegalArgumentException("old type parameter count and reorder array length do not match",
                    oldType, Arrays.toString(reorder));

        int limit = newType.parameterCount();
        for (int j = 0; j < reorder.length; j++) {
            int i = reorder[j];
            if (i < 0 || i >= limit) {
                throw newIllegalArgumentException("index is out of bounds for new type",
                        i, newType);
            }
            Class<?> src = newType.parameterType(i);
            Class<?> dst = oldType.parameterType(j);
            if (src != dst)
                throw newIllegalArgumentException("parameter types do not match after reorder",
                        oldType, newType);
        }
        return true;
    }

    /**
     * Produces a method handle of the requested return type which returns the given
     * constant value every time it is invoked.
     * <p>
     * Before the method handle is returned, the passed-in value is converted to the requested type.
     * If the requested type is primitive, widening primitive conversions are attempted,
     * else reference conversions are attempted.
     * <p>The returned method handle is equivalent to {@code identity(type).bindTo(value)}.
     * @param type the return type of the desired method handle
     * @param value the value to return
     * @return a method handle of the given return type and no arguments, which always returns the given value
     * @throws NullPointerException if the {@code type} argument is null
     * @throws ClassCastException if the value cannot be converted to the required return type
     * @throws IllegalArgumentException if the given type is {@code void.class}
     */
    public static MethodHandle constant(Class<?> type, Object value) {
        if (Objects.requireNonNull(type) == void.class)
            throw newIllegalArgumentException("void type");
        return MethodHandleImpl.makeConstantReturning(type, value);
    }

    /**
     * Produces a method handle which returns its sole argument when invoked.
     * @param type the type of the sole parameter and return value of the desired method handle
     * @return a unary method handle which accepts and returns the given type
     * @throws NullPointerException if the argument is null
     * @throws IllegalArgumentException if the given type is {@code void.class}
     */
    public static MethodHandle identity(Class<?> type) {
        Wrapper btw = (type.isPrimitive() ? Wrapper.forPrimitiveType(type) : Wrapper.OBJECT);
        int pos = btw.ordinal();
        MethodHandle ident = IDENTITY_MHS[pos];
        if (ident == null) {
            ident = setCachedMethodHandle(IDENTITY_MHS, pos, makeIdentity(btw.primitiveType()));
        }
        if (ident.type().returnType() == type)
            return ident;
        // something like identity(Foo.class); do not bother to intern these
        assert (btw == Wrapper.OBJECT);
        return makeIdentity(type);
    }

    /**
     * Produces a constant method handle of the requested return type which
     * returns the default value for that type every time it is invoked.
     * The resulting constant method handle will have no side effects.
     * <p>The returned method handle is equivalent to {@code empty(methodType(type))}.
     * It is also equivalent to {@code explicitCastArguments(constant(Object.class, null), methodType(type))},
     * since {@code explicitCastArguments} converts {@code null} to default values.
     * @param type the expected return type of the desired method handle
     * @return a constant method handle that takes no arguments
     *         and returns the default value of the given type (or void, if the type is void)
     * @throws NullPointerException if the argument is null
     * @see MethodHandles#constant
     * @see MethodHandles#empty
     * @see MethodHandles#explicitCastArguments
     * @since 9
     */
    public static MethodHandle zero(Class<?> type) {
        Objects.requireNonNull(type);
        return type.isPrimitive() ? primitiveZero(Wrapper.forPrimitiveType(type))
                : MethodHandleImpl.makeConstantReturning(type, null);
    }

    private static MethodHandle identityOrVoid(Class<?> type) {
        return type == void.class ? zero(type) : identity(type);
    }

    /**
     * Produces a method handle of the requested type which ignores any arguments, does nothing,
     * and returns a suitable default depending on the return type.
     * That is, it returns a zero primitive value, a {@code null}, or {@code void}.
     * <p>The returned method handle is equivalent to
     * {@code dropArguments(zero(type.returnType()), 0, type.parameterList())}.
     *
     * @apiNote Given a predicate and target, a useful "if-then" construct can be produced as
     * {@code guardWithTest(pred, target, empty(target.type())}.
     * @param type the type of the desired method handle
     * @return a constant method handle of the given type, which returns a default value of the given return type
     * @throws NullPointerException if the argument is null
     * @see MethodHandles#primitiveZero
     * @see MethodHandles#constant
     * @since 9
     */
    public static  MethodHandle empty(MethodType type) {
        Objects.requireNonNull(type);
        return dropArgumentsTrusted(zero(type.returnType()), 0, type.ptypes());
    }

    private static final MethodHandle[] IDENTITY_MHS = new MethodHandle[Wrapper.COUNT];
    private static MethodHandle makeIdentity(Class<?> ptype) {
        MethodType mtype = methodType(ptype, ptype); // throws IAE for void
        LambdaForm lform = LambdaForm.identityForm(BasicType.basicType(ptype));
        return MethodHandleImpl.makeIntrinsic(mtype, lform, Intrinsic.IDENTITY);
    }

    private static MethodHandle primitiveZero(Wrapper w) {
        assert w != Wrapper.OBJECT : w;
        int pos = w.ordinal();
        MethodHandle mh = PRIMITIVE_ZERO_MHS[pos];
        if (mh == null) {
            mh = setCachedMethodHandle(PRIMITIVE_ZERO_MHS, pos, makePrimitiveZero(w));
        }
        assert (mh.type().returnType() == w.primitiveType()) : mh;
        return mh;
    }

    private static MethodHandle makePrimitiveZero(Wrapper w) {
        if (w == Wrapper.VOID) {
            var lf = LambdaForm.identityForm(V_TYPE); // ensures BMH & SimpleMH are initialized
            return SimpleMethodHandle.make(MethodType.methodType(void.class), lf);
        } else {
            return MethodHandleImpl.makeConstantReturning(w.primitiveType(), w.zero());
        }
    }

    private static final @Stable MethodHandle[] PRIMITIVE_ZERO_MHS = new MethodHandle[Wrapper.COUNT];

    private static synchronized MethodHandle setCachedMethodHandle(MethodHandle[] cache, int pos, MethodHandle value) {
        // Simulate a CAS, to avoid racy duplication of results.
        MethodHandle prev = cache[pos];
        if (prev != null) return prev;
        return cache[pos] = value;
    }

    /**
     * Provides a target method handle with one or more <em>bound arguments</em>
     * in advance of the method handle's invocation.
     * The formal parameters to the target corresponding to the bound
     * arguments are called <em>bound parameters</em>.
     * Returns a new method handle which saves away the bound arguments.
     * When it is invoked, it receives arguments for any non-bound parameters,
     * binds the saved arguments to their corresponding parameters,
     * and calls the original target.
     * <p>
     * The type of the new method handle will drop the types for the bound
     * parameters from the original target type, since the new method handle
     * will no longer require those arguments to be supplied by its callers.
     * <p>
     * Each given argument object must match the corresponding bound parameter type.
     * If a bound parameter type is a primitive, the argument object
     * must be a wrapper, and will be unboxed to produce the primitive value.
     * <p>
     * The {@code pos} argument selects which parameters are to be bound.
     * It may range between zero and <i>N-L</i> (inclusively),
     * where <i>N</i> is the arity of the target method handle
     * and <i>L</i> is the length of the values array.
     * <p>
     * <em>Note:</em> The resulting adapter is never a {@linkplain MethodHandle#asVarargsCollector
     * variable-arity method handle}, even if the original target method handle was.
     * @param target the method handle to invoke after the argument is inserted
     * @param pos where to insert the argument (zero for the first)
     * @param values the series of arguments to insert
     * @return a method handle which inserts an additional argument,
     *         before calling the original method handle
     * @throws NullPointerException if the target or the {@code values} array is null
     * @throws IllegalArgumentException if {@code pos} is less than {@code 0} or greater than
     *         {@code N - L} where {@code N} is the arity of the target method handle and {@code L}
     *         is the length of the values array.
     * @throws ClassCastException if an argument does not match the corresponding bound parameter
     *         type.
     * @see MethodHandle#bindTo
     */
    public static MethodHandle insertArguments(MethodHandle target, int pos, Object... values) {
        int insCount = values.length;
        Class<?>[] ptypes = insertArgumentsChecks(target, insCount, pos);
        if (insCount == 0)  return target;
        BoundMethodHandle result = target.rebind();
        for (int i = 0; i < insCount; i++) {
            Object value = values[i];
            Class<?> ptype = ptypes[pos+i];
            if (ptype.isPrimitive()) {
                result = insertArgumentPrimitive(result, pos, ptype, value);
            } else {
                value = ptype.cast(value);  // throw CCE if needed
                result = result.bindArgumentL(pos, value);
            }
        }
        return result;
    }

    private static BoundMethodHandle insertArgumentPrimitive(BoundMethodHandle result, int pos,
                                                             Class<?> ptype, Object value) {
        Wrapper w = Wrapper.forPrimitiveType(ptype);
        // perform unboxing and/or primitive conversion
        value = w.convert(value, ptype);
        return switch (w) {
            case INT    -> result.bindArgumentI(pos, (int) value);
            case LONG   -> result.bindArgumentJ(pos, (long) value);
            case FLOAT  -> result.bindArgumentF(pos, (float) value);
            case DOUBLE -> result.bindArgumentD(pos, (double) value);
            default -> result.bindArgumentI(pos, ValueConversions.widenSubword(value));
        };
    }

    private static Class<?>[] insertArgumentsChecks(MethodHandle target, int insCount, int pos) throws RuntimeException {
        MethodType oldType = target.type();
        int outargs = oldType.parameterCount();
        int inargs  = outargs - insCount;
        if (inargs < 0)
            throw newIllegalArgumentException("too many values to insert");
        if (pos < 0 || pos > inargs)
            throw newIllegalArgumentException("no argument type to append");
        return oldType.ptypes();
    }

    /**
     * Produces a method handle which will discard some dummy arguments
     * before calling some other specified <i>target</i> method handle.
     * The type of the new method handle will be the same as the target's type,
     * except it will also include the dummy argument types,
     * at some given position.
     * <p>
     * The {@code pos} argument may range between zero and <i>N</i>,
     * where <i>N</i> is the arity of the target.
     * If {@code pos} is zero, the dummy arguments will precede
     * the target's real arguments; if {@code pos} is <i>N</i>
     * they will come after.
     * <p>
     * <b>Example:</b>
     * {@snippet lang="java" :
import static java.lang.invoke.MethodHandles.*;
import static java.lang.invoke.MethodType.*;
...
MethodHandle cat = lookup().findVirtual(String.class,
  "concat", methodType(String.class, String.class));
assertEquals("xy", (String) cat.invokeExact("x", "y"));
MethodType bigType = cat.type().insertParameterTypes(0, int.class, String.class);
MethodHandle d0 = dropArguments(cat, 0, bigType.parameterList().subList(0,2));
assertEquals(bigType, d0.type());
assertEquals("yz", (String) d0.invokeExact(123, "x", "y", "z"));
     * }
     * <p>
     * This method is also equivalent to the following code:
     * <blockquote><pre>
     * {@link #dropArguments(MethodHandle,int,Class...) dropArguments}{@code (target, pos, valueTypes.toArray(new Class[0]))}
     * </pre></blockquote>
     * @param target the method handle to invoke after the arguments are dropped
     * @param pos position of first argument to drop (zero for the leftmost)
     * @param valueTypes the type(s) of the argument(s) to drop
     * @return a method handle which drops arguments of the given types,
     *         before calling the original method handle
     * @throws NullPointerException if the target is null,
     *                              or if the {@code valueTypes} list or any of its elements is null
     * @throws IllegalArgumentException if any element of {@code valueTypes} is {@code void.class},
     *                  or if {@code pos} is negative or greater than the arity of the target,
     *                  or if the new method handle's type would have too many parameters
     */
    public static MethodHandle dropArguments(MethodHandle target, int pos, List<Class<?>> valueTypes) {
        return dropArgumentsTrusted(target, pos, valueTypes.toArray(new Class<?>[0]).clone());
    }

    static MethodHandle dropArgumentsTrusted(MethodHandle target, int pos, Class<?>[] valueTypes) {
        MethodType oldType = target.type();  // get NPE
        int dropped = dropArgumentChecks(oldType, pos, valueTypes);
        MethodType newType = oldType.insertParameterTypes(pos, valueTypes);
        if (dropped == 0)  return target;
        BoundMethodHandle result = target.rebind();
        LambdaForm lform = result.form;
        int insertFormArg = 1 + pos;
        for (Class<?> ptype : valueTypes) {
            lform = lform.editor().addArgumentForm(insertFormArg++, BasicType.basicType(ptype));
        }
        result = result.copyWith(newType, lform);
        return result;
    }

    private static int dropArgumentChecks(MethodType oldType, int pos, Class<?>[] valueTypes) {
        int dropped = valueTypes.length;
        MethodType.checkSlotCount(dropped);
        int outargs = oldType.parameterCount();
        int inargs  = outargs + dropped;
        if (pos < 0 || pos > outargs)
            throw newIllegalArgumentException("no argument type to remove"
                    + Arrays.asList(oldType, pos, valueTypes, inargs, outargs)
                    );
        return dropped;
    }

    /**
     * Produces a method handle which will discard some dummy arguments
     * before calling some other specified <i>target</i> method handle.
     * The type of the new method handle will be the same as the target's type,
     * except it will also include the dummy argument types,
     * at some given position.
     * <p>
     * The {@code pos} argument may range between zero and <i>N</i>,
     * where <i>N</i> is the arity of the target.
     * If {@code pos} is zero, the dummy arguments will precede
     * the target's real arguments; if {@code pos} is <i>N</i>
     * they will come after.
     * @apiNote
     * {@snippet lang="java" :
import static java.lang.invoke.MethodHandles.*;
import static java.lang.invoke.MethodType.*;
...
MethodHandle cat = lookup().findVirtual(String.class,
  "concat", methodType(String.class, String.class));
assertEquals("xy", (String) cat.invokeExact("x", "y"));
MethodHandle d0 = dropArguments(cat, 0, String.class);
assertEquals("yz", (String) d0.invokeExact("x", "y", "z"));
MethodHandle d1 = dropArguments(cat, 1, String.class);
assertEquals("xz", (String) d1.invokeExact("x", "y", "z"));
MethodHandle d2 = dropArguments(cat, 2, String.class);
assertEquals("xy", (String) d2.invokeExact("x", "y", "z"));
MethodHandle d12 = dropArguments(cat, 1, int.class, boolean.class);
assertEquals("xz", (String) d12.invokeExact("x", 12, true, "z"));
     * }
     * <p>
     * This method is also equivalent to the following code:
     * <blockquote><pre>
     * {@link #dropArguments(MethodHandle,int,List) dropArguments}{@code (target, pos, Arrays.asList(valueTypes))}
     * </pre></blockquote>
     * @param target the method handle to invoke after the arguments are dropped
     * @param pos position of first argument to drop (zero for the leftmost)
     * @param valueTypes the type(s) of the argument(s) to drop
     * @return a method handle which drops arguments of the given types,
     *         before calling the original method handle
     * @throws NullPointerException if the target is null,
     *                              or if the {@code valueTypes} array or any of its elements is null
     * @throws IllegalArgumentException if any element of {@code valueTypes} is {@code void.class},
     *                  or if {@code pos} is negative or greater than the arity of the target,
     *                  or if the new method handle's type would have
     *                  <a href="MethodHandle.html#maxarity">too many parameters</a>
     */
    public static MethodHandle dropArguments(MethodHandle target, int pos, Class<?>... valueTypes) {
        return dropArgumentsTrusted(target, pos, valueTypes.clone());
    }

    /* Convenience overloads for trusting internal low-arity call-sites */
    static MethodHandle dropArguments(MethodHandle target, int pos, Class<?> valueType1) {
        return dropArgumentsTrusted(target, pos, new Class<?>[] { valueType1 });
    }
    static MethodHandle dropArguments(MethodHandle target, int pos, Class<?> valueType1, Class<?> valueType2) {
        return dropArgumentsTrusted(target, pos, new Class<?>[] { valueType1, valueType2 });
    }

    // private version which allows caller some freedom with error handling
    private static MethodHandle dropArgumentsToMatch(MethodHandle target, int skip, Class<?>[] newTypes, int pos,
                                      boolean nullOnFailure) {
        Class<?>[] oldTypes = target.type().ptypes();
        int match = oldTypes.length;
        if (skip != 0) {
            if (skip < 0 || skip > match) {
                throw newIllegalArgumentException("illegal skip", skip, target);
            }
            oldTypes = Arrays.copyOfRange(oldTypes, skip, match);
            match -= skip;
        }
        Class<?>[] addTypes = newTypes;
        int add = addTypes.length;
        if (pos != 0) {
            if (pos < 0 || pos > add) {
                throw newIllegalArgumentException("illegal pos", pos, Arrays.toString(newTypes));
            }
            addTypes = Arrays.copyOfRange(addTypes, pos, add);
            add -= pos;
            assert(addTypes.length == add);
        }
        // Do not add types which already match the existing arguments.
        if (match > add || !Arrays.equals(oldTypes, 0, oldTypes.length, addTypes, 0, match)) {
            if (nullOnFailure) {
                return null;
            }
            throw newIllegalArgumentException("argument lists do not match",
                Arrays.toString(oldTypes), Arrays.toString(newTypes));
        }
        addTypes = Arrays.copyOfRange(addTypes, match, add);
        add -= match;
        assert(addTypes.length == add);
        // newTypes:     (   P*[pos], M*[match], A*[add] )
        // target: ( S*[skip],        M*[match]  )
        MethodHandle adapter = target;
        if (add > 0) {
            adapter = dropArgumentsTrusted(adapter, skip+ match, addTypes);
        }
        // adapter: (S*[skip],        M*[match], A*[add] )
        if (pos > 0) {
            adapter = dropArgumentsTrusted(adapter, skip, Arrays.copyOfRange(newTypes, 0, pos));
        }
        // adapter: (S*[skip], P*[pos], M*[match], A*[add] )
        return adapter;
    }

    /**
     * Adapts a target method handle to match the given parameter type list. If necessary, adds dummy arguments. Some
     * leading parameters can be skipped before matching begins. The remaining types in the {@code target}'s parameter
     * type list must be a sub-list of the {@code newTypes} type list at the starting position {@code pos}. The
     * resulting handle will have the target handle's parameter type list, with any non-matching parameter types (before
     * or after the matching sub-list) inserted in corresponding positions of the target's original parameters, as if by
     * {@link #dropArguments(MethodHandle, int, Class[])}.
     * <p>
     * The resulting handle will have the same return type as the target handle.
     * <p>
     * In more formal terms, assume these two type lists:<ul>
     * <li>The target handle has the parameter type list {@code S..., M...}, with as many types in {@code S} as
     * indicated by {@code skip}. The {@code M} types are those that are supposed to match part of the given type list,
     * {@code newTypes}.
     * <li>The {@code newTypes} list contains types {@code P..., M..., A...}, with as many types in {@code P} as
     * indicated by {@code pos}. The {@code M} types are precisely those that the {@code M} types in the target handle's
     * parameter type list are supposed to match. The types in {@code A} are additional types found after the matching
     * sub-list.
     * </ul>
     * Given these assumptions, the result of an invocation of {@code dropArgumentsToMatch} will have the parameter type
     * list {@code S..., P..., M..., A...}, with the {@code P} and {@code A} types inserted as if by
     * {@link #dropArguments(MethodHandle, int, Class[])}.
     *
     * @apiNote
     * Two method handles whose argument lists are "effectively identical" (i.e., identical in a common prefix) may be
     * mutually converted to a common type by two calls to {@code dropArgumentsToMatch}, as follows:
     * {@snippet lang="java" :
import static java.lang.invoke.MethodHandles.*;
import static java.lang.invoke.MethodType.*;
...
...
MethodHandle h0 = constant(boolean.class, true);
MethodHandle h1 = lookup().findVirtual(String.class, "concat", methodType(String.class, String.class));
MethodType bigType = h1.type().insertParameterTypes(1, String.class, int.class);
MethodHandle h2 = dropArguments(h1, 0, bigType.parameterList());
if (h1.type().parameterCount() < h2.type().parameterCount())
    h1 = dropArgumentsToMatch(h1, 0, h2.type().parameterList(), 0);  // lengthen h1
else
    h2 = dropArgumentsToMatch(h2, 0, h1.type().parameterList(), 0);    // lengthen h2
MethodHandle h3 = guardWithTest(h0, h1, h2);
assertEquals("xy", h3.invoke("x", "y", 1, "a", "b", "c"));
     * }
     * @param target the method handle to adapt
     * @param skip number of targets parameters to disregard (they will be unchanged)
     * @param newTypes the list of types to match {@code target}'s parameter type list to
     * @param pos place in {@code newTypes} where the non-skipped target parameters must occur
     * @return a possibly adapted method handle
     * @throws NullPointerException if either argument is null
     * @throws IllegalArgumentException if any element of {@code newTypes} is {@code void.class},
     *         or if {@code skip} is negative or greater than the arity of the target,
     *         or if {@code pos} is negative or greater than the newTypes list size,
     *         or if {@code newTypes} does not contain the {@code target}'s non-skipped parameter types at position
     *         {@code pos}.
     * @since 9
     */
    public static MethodHandle dropArgumentsToMatch(MethodHandle target, int skip, List<Class<?>> newTypes, int pos) {
        Objects.requireNonNull(target);
        Objects.requireNonNull(newTypes);
        return dropArgumentsToMatch(target, skip, newTypes.toArray(new Class<?>[0]).clone(), pos, false);
    }

    /**
     * Drop the return value of the target handle (if any).
     * The returned method handle will have a {@code void} return type.
     *
     * @param target the method handle to adapt
     * @return a possibly adapted method handle
     * @throws NullPointerException if {@code target} is null
     * @since 16
     */
    public static MethodHandle dropReturn(MethodHandle target) {
        Objects.requireNonNull(target);
        MethodType oldType = target.type();
        Class<?> oldReturnType = oldType.returnType();
        if (oldReturnType == void.class)
            return target;
        MethodType newType = oldType.changeReturnType(void.class);
        BoundMethodHandle result = target.rebind();
        LambdaForm lform = result.editor().filterReturnForm(V_TYPE, true);
        result = result.copyWith(newType, lform);
        return result;
    }

    /**
     * Adapts a target method handle by pre-processing
     * one or more of its arguments, each with its own unary filter function,
     * and then calling the target with each pre-processed argument
     * replaced by the result of its corresponding filter function.
     * <p>
     * The pre-processing is performed by one or more method handles,
     * specified in the elements of the {@code filters} array.
     * The first element of the filter array corresponds to the {@code pos}
     * argument of the target, and so on in sequence.
     * The filter functions are invoked in left to right order.
     * <p>
     * Null arguments in the array are treated as identity functions,
     * and the corresponding arguments left unchanged.
     * (If there are no non-null elements in the array, the original target is returned.)
     * Each filter is applied to the corresponding argument of the adapter.
     * <p>
     * If a filter {@code F} applies to the {@code N}th argument of
     * the target, then {@code F} must be a method handle which
     * takes exactly one argument.  The type of {@code F}'s sole argument
     * replaces the corresponding argument type of the target
     * in the resulting adapted method handle.
     * The return type of {@code F} must be identical to the corresponding
     * parameter type of the target.
     * <p>
     * It is an error if there are elements of {@code filters}
     * (null or not)
     * which do not correspond to argument positions in the target.
     * <p><b>Example:</b>
     * {@snippet lang="java" :
import static java.lang.invoke.MethodHandles.*;
import static java.lang.invoke.MethodType.*;
...
MethodHandle cat = lookup().findVirtual(String.class,
  "concat", methodType(String.class, String.class));
MethodHandle upcase = lookup().findVirtual(String.class,
  "toUpperCase", methodType(String.class));
assertEquals("xy", (String) cat.invokeExact("x", "y"));
MethodHandle f0 = filterArguments(cat, 0, upcase);
assertEquals("Xy", (String) f0.invokeExact("x", "y")); // Xy
MethodHandle f1 = filterArguments(cat, 1, upcase);
assertEquals("xY", (String) f1.invokeExact("x", "y")); // xY
MethodHandle f2 = filterArguments(cat, 0, upcase, upcase);
assertEquals("XY", (String) f2.invokeExact("x", "y")); // XY
     * }
     * <p>Here is pseudocode for the resulting adapter. In the code, {@code T}
     * denotes the return type of both the {@code target} and resulting adapter.
     * {@code P}/{@code p} and {@code B}/{@code b} represent the types and values
     * of the parameters and arguments that precede and follow the filter position
     * {@code pos}, respectively. {@code A[i]}/{@code a[i]} stand for the types and
     * values of the filtered parameters and arguments; they also represent the
     * return types of the {@code filter[i]} handles. The latter accept arguments
     * {@code v[i]} of type {@code V[i]}, which also appear in the signature of
     * the resulting adapter.
     * {@snippet lang="java" :
     * T target(P... p, A[i]... a[i], B... b);
     * A[i] filter[i](V[i]);
     * T adapter(P... p, V[i]... v[i], B... b) {
     *   return target(p..., filter[i](v[i])..., b...);
     * }
     * }
     * <p>
     * <em>Note:</em> The resulting adapter is never a {@linkplain MethodHandle#asVarargsCollector
     * variable-arity method handle}, even if the original target method handle was.
     *
     * @param target the method handle to invoke after arguments are filtered
     * @param pos the position of the first argument to filter
     * @param filters method handles to call initially on filtered arguments
     * @return method handle which incorporates the specified argument filtering logic
     * @throws NullPointerException if the target is null
     *                              or if the {@code filters} array is null
     * @throws IllegalArgumentException if a non-null element of {@code filters}
     *          does not match a corresponding argument type of target as described above,
     *          or if the {@code pos+filters.length} is greater than {@code target.type().parameterCount()},
     *          or if the resulting method handle's type would have
     *          <a href="MethodHandle.html#maxarity">too many parameters</a>
     */
    public static MethodHandle filterArguments(MethodHandle target, int pos, MethodHandle... filters) {
        // In method types arguments start at index 0, while the LF
        // editor have the MH receiver at position 0 - adjust appropriately.
        final int MH_RECEIVER_OFFSET = 1;
        filterArgumentsCheckArity(target, pos, filters);
        MethodHandle adapter = target;

        // keep track of currently matched filters, as to optimize repeated filters
        int index = 0;
        int[] positions = new int[filters.length];
        MethodHandle filter = null;

        // process filters in reverse order so that the invocation of
        // the resulting adapter will invoke the filters in left-to-right order
        for (int i = filters.length - 1; i >= 0; --i) {
            MethodHandle newFilter = filters[i];
            if (newFilter == null) continue;  // ignore null elements of filters

            // flush changes on update
            if (filter != newFilter) {
                if (filter != null) {
                    if (index > 1) {
                        adapter = filterRepeatedArgument(adapter, filter, Arrays.copyOf(positions, index));
                    } else {
                        adapter = filterArgument(adapter, positions[0] - 1, filter);
                    }
                }
                filter = newFilter;
                index = 0;
            }

            filterArgumentChecks(target, pos + i, newFilter);
            positions[index++] = pos + i + MH_RECEIVER_OFFSET;
        }
        if (index > 1) {
            adapter = filterRepeatedArgument(adapter, filter, Arrays.copyOf(positions, index));
        } else if (index == 1) {
            adapter = filterArgument(adapter, positions[0] - 1, filter);
        }
        return adapter;
    }

    private static MethodHandle filterRepeatedArgument(MethodHandle adapter, MethodHandle filter, int[] positions) {
        MethodType targetType = adapter.type();
        MethodType filterType = filter.type();
        BoundMethodHandle result = adapter.rebind();
        Class<?> newParamType = filterType.parameterType(0);

        Class<?>[] ptypes = targetType.ptypes().clone();
        for (int pos : positions) {
            ptypes[pos - 1] = newParamType;
        }
        MethodType newType = MethodType.methodType(targetType.rtype(), ptypes, true);

        LambdaForm lform = result.editor().filterRepeatedArgumentForm(BasicType.basicType(newParamType), positions);
        return result.copyWithExtendL(newType, lform, filter);
    }

    /*non-public*/
    static MethodHandle filterArgument(MethodHandle target, int pos, MethodHandle filter) {
        filterArgumentChecks(target, pos, filter);
        MethodType targetType = target.type();
        MethodType filterType = filter.type();
        BoundMethodHandle result = target.rebind();
        Class<?> newParamType = filterType.parameterType(0);
        LambdaForm lform = result.editor().filterArgumentForm(1 + pos, BasicType.basicType(newParamType));
        MethodType newType = targetType.changeParameterType(pos, newParamType);
        result = result.copyWithExtendL(newType, lform, filter);
        return result;
    }

    private static void filterArgumentsCheckArity(MethodHandle target, int pos, MethodHandle[] filters) {
        MethodType targetType = target.type();
        int maxPos = targetType.parameterCount();
        if (pos + filters.length > maxPos)
            throw newIllegalArgumentException("too many filters");
    }

    private static void filterArgumentChecks(MethodHandle target, int pos, MethodHandle filter) throws RuntimeException {
        MethodType targetType = target.type();
        MethodType filterType = filter.type();
        if (filterType.parameterCount() != 1
            || filterType.returnType() != targetType.parameterType(pos))
            throw newIllegalArgumentException("target and filter types do not match", targetType, filterType);
    }

    /**
     * Adapts a target method handle by pre-processing
     * a sub-sequence of its arguments with a filter (another method handle).
     * The pre-processed arguments are replaced by the result (if any) of the
     * filter function.
     * The target is then called on the modified (usually shortened) argument list.
     * <p>
     * If the filter returns a value, the target must accept that value as
     * its argument in position {@code pos}, preceded and/or followed by
     * any arguments not passed to the filter.
     * If the filter returns void, the target must accept all arguments
     * not passed to the filter.
     * No arguments are reordered, and a result returned from the filter
     * replaces (in order) the whole subsequence of arguments originally
     * passed to the adapter.
     * <p>
     * The argument types (if any) of the filter
     * replace zero or one argument types of the target, at position {@code pos},
     * in the resulting adapted method handle.
     * The return type of the filter (if any) must be identical to the
     * argument type of the target at position {@code pos}, and that target argument
     * is supplied by the return value of the filter.
     * <p>
     * In all cases, {@code pos} must be greater than or equal to zero, and
     * {@code pos} must also be less than or equal to the target's arity.
     * <p><b>Example:</b>
     * {@snippet lang="java" :
import static java.lang.invoke.MethodHandles.*;
import static java.lang.invoke.MethodType.*;
...
MethodHandle deepToString = publicLookup()
  .findStatic(Arrays.class, "deepToString", methodType(String.class, Object[].class));

MethodHandle ts1 = deepToString.asCollector(String[].class, 1);
assertEquals("[strange]", (String) ts1.invokeExact("strange"));

MethodHandle ts2 = deepToString.asCollector(String[].class, 2);
assertEquals("[up, down]", (String) ts2.invokeExact("up", "down"));

MethodHandle ts3 = deepToString.asCollector(String[].class, 3);
MethodHandle ts3_ts2 = collectArguments(ts3, 1, ts2);
assertEquals("[top, [up, down], strange]",
             (String) ts3_ts2.invokeExact("top", "up", "down", "strange"));

MethodHandle ts3_ts2_ts1 = collectArguments(ts3_ts2, 3, ts1);
assertEquals("[top, [up, down], [strange]]",
             (String) ts3_ts2_ts1.invokeExact("top", "up", "down", "strange"));

MethodHandle ts3_ts2_ts3 = collectArguments(ts3_ts2, 1, ts3);
assertEquals("[top, [[up, down, strange], charm], bottom]",
             (String) ts3_ts2_ts3.invokeExact("top", "up", "down", "strange", "charm", "bottom"));
     * }
     * <p>Here is pseudocode for the resulting adapter. In the code, {@code T}
     * represents the return type of the {@code target} and resulting adapter.
     * {@code V}/{@code v} stand for the return type and value of the
     * {@code filter}, which are also found in the signature and arguments of
     * the {@code target}, respectively, unless {@code V} is {@code void}.
     * {@code A}/{@code a} and {@code C}/{@code c} represent the parameter types
     * and values preceding and following the collection position, {@code pos},
     * in the {@code target}'s signature. They also turn up in the resulting
     * adapter's signature and arguments, where they surround
     * {@code B}/{@code b}, which represent the parameter types and arguments
     * to the {@code filter} (if any).
     * {@snippet lang="java" :
     * T target(A...,V,C...);
     * V filter(B...);
     * T adapter(A... a,B... b,C... c) {
     *   V v = filter(b...);
     *   return target(a...,v,c...);
     * }
     * // and if the filter has no arguments:
     * T target2(A...,V,C...);
     * V filter2();
     * T adapter2(A... a,C... c) {
     *   V v = filter2();
     *   return target2(a...,v,c...);
     * }
     * // and if the filter has a void return:
     * T target3(A...,C...);
     * void filter3(B...);
     * T adapter3(A... a,B... b,C... c) {
     *   filter3(b...);
     *   return target3(a...,c...);
     * }
     * }
     * <p>
     * A collection adapter {@code collectArguments(mh, 0, coll)} is equivalent to
     * one which first "folds" the affected arguments, and then drops them, in separate
     * steps as follows:
     * {@snippet lang="java" :
     * mh = MethodHandles.dropArguments(mh, 1, coll.type().parameterList()); //step 2
     * mh = MethodHandles.foldArguments(mh, coll); //step 1
     * }
     * If the target method handle consumes no arguments besides than the result
     * (if any) of the filter {@code coll}, then {@code collectArguments(mh, 0, coll)}
     * is equivalent to {@code filterReturnValue(coll, mh)}.
     * If the filter method handle {@code coll} consumes one argument and produces
     * a non-void result, then {@code collectArguments(mh, N, coll)}
     * is equivalent to {@code filterArguments(mh, N, coll)}.
     * Other equivalences are possible but would require argument permutation.
     * <p>
     * <em>Note:</em> The resulting adapter is never a {@linkplain MethodHandle#asVarargsCollector
     * variable-arity method handle}, even if the original target method handle was.
     *
     * @param target the method handle to invoke after filtering the subsequence of arguments
     * @param pos the position of the first adapter argument to pass to the filter,
     *            and/or the target argument which receives the result of the filter
     * @param filter method handle to call on the subsequence of arguments
     * @return method handle which incorporates the specified argument subsequence filtering logic
     * @throws NullPointerException if either argument is null
     * @throws IllegalArgumentException if the return type of {@code filter}
     *          is non-void and is not the same as the {@code pos} argument of the target,
     *          or if {@code pos} is not between 0 and the target's arity, inclusive,
     *          or if the resulting method handle's type would have
     *          <a href="MethodHandle.html#maxarity">too many parameters</a>
     * @see MethodHandles#foldArguments
     * @see MethodHandles#filterArguments
     * @see MethodHandles#filterReturnValue
     */
    public static MethodHandle collectArguments(MethodHandle target, int pos, MethodHandle filter) {
        MethodType newType = collectArgumentsChecks(target, pos, filter);
        MethodType collectorType = filter.type();
        BoundMethodHandle result = target.rebind();
        LambdaForm lform = result.editor().collectArgumentsForm(1 + pos, collectorType.basicType());
        return result.copyWithExtendL(newType, lform, filter);
    }

    private static MethodType collectArgumentsChecks(MethodHandle target, int pos, MethodHandle filter) throws RuntimeException {
        MethodType targetType = target.type();
        MethodType filterType = filter.type();
        Class<?> rtype = filterType.returnType();
        Class<?>[] filterArgs = filterType.ptypes();
        if (pos < 0 || (rtype == void.class && pos > targetType.parameterCount()) ||
                       (rtype != void.class && pos >= targetType.parameterCount())) {
            throw newIllegalArgumentException("position is out of range for target", target, pos);
        }
        if (rtype == void.class) {
            return targetType.insertParameterTypes(pos, filterArgs);
        }
        if (rtype != targetType.parameterType(pos)) {
            throw newIllegalArgumentException("target and filter types do not match", targetType, filterType);
        }
        return targetType.dropParameterTypes(pos, pos + 1).insertParameterTypes(pos, filterArgs);
    }

    /**
     * Adapts a target method handle by post-processing
     * its return value (if any) with a filter (another method handle).
     * The result of the filter is returned from the adapter.
     * <p>
     * If the target returns a value, the filter must accept that value as
     * its only argument.
     * If the target returns void, the filter must accept no arguments.
     * <p>
     * The return type of the filter
     * replaces the return type of the target
     * in the resulting adapted method handle.
     * The argument type of the filter (if any) must be identical to the
     * return type of the target.
     * <p><b>Example:</b>
     * {@snippet lang="java" :
import static java.lang.invoke.MethodHandles.*;
import static java.lang.invoke.MethodType.*;
...
MethodHandle cat = lookup().findVirtual(String.class,
  "concat", methodType(String.class, String.class));
MethodHandle length = lookup().findVirtual(String.class,
  "length", methodType(int.class));
System.out.println((String) cat.invokeExact("x", "y")); // xy
MethodHandle f0 = filterReturnValue(cat, length);
System.out.println((int) f0.invokeExact("x", "y")); // 2
     * }
     * <p>Here is pseudocode for the resulting adapter. In the code,
     * {@code T}/{@code t} represent the result type and value of the
     * {@code target}; {@code V}, the result type of the {@code filter}; and
     * {@code A}/{@code a}, the types and values of the parameters and arguments
     * of the {@code target} as well as the resulting adapter.
     * {@snippet lang="java" :
     * T target(A...);
     * V filter(T);
     * V adapter(A... a) {
     *   T t = target(a...);
     *   return filter(t);
     * }
     * // and if the target has a void return:
     * void target2(A...);
     * V filter2();
     * V adapter2(A... a) {
     *   target2(a...);
     *   return filter2();
     * }
     * // and if the filter has a void return:
     * T target3(A...);
     * void filter3(V);
     * void adapter3(A... a) {
     *   T t = target3(a...);
     *   filter3(t);
     * }
     * }
     * <p>
     * <em>Note:</em> The resulting adapter is never a {@linkplain MethodHandle#asVarargsCollector
     * variable-arity method handle}, even if the original target method handle was.
     * @param target the method handle to invoke before filtering the return value
     * @param filter method handle to call on the return value
     * @return method handle which incorporates the specified return value filtering logic
     * @throws NullPointerException if either argument is null
     * @throws IllegalArgumentException if the argument list of {@code filter}
     *          does not match the return type of target as described above
     */
    public static MethodHandle filterReturnValue(MethodHandle target, MethodHandle filter) {
        MethodType targetType = target.type();
        MethodType filterType = filter.type();
        filterReturnValueChecks(targetType, filterType);
        BoundMethodHandle result = target.rebind();
        BasicType rtype = BasicType.basicType(filterType.returnType());
        LambdaForm lform = result.editor().filterReturnForm(rtype, false);
        MethodType newType = targetType.changeReturnType(filterType.returnType());
        result = result.copyWithExtendL(newType, lform, filter);
        return result;
    }

    private static void filterReturnValueChecks(MethodType targetType, MethodType filterType) throws RuntimeException {
        Class<?> rtype = targetType.returnType();
        int filterValues = filterType.parameterCount();
        if (filterValues == 0
                ? (rtype != void.class)
                : (rtype != filterType.parameterType(0) || filterValues != 1))
            throw newIllegalArgumentException("target and filter types do not match", targetType, filterType);
    }

    /**
     * Filter the return value of a target method handle with a filter function. The filter function is
     * applied to the return value of the original handle; if the filter specifies more than one parameters,
     * then any remaining parameter is appended to the adapter handle. In other words, the adaptation works
     * as follows:
     * {@snippet lang="java" :
     * T target(A...)
     * V filter(B... , T)
     * V adapter(A... a, B... b) {
     *     T t = target(a...);
     *     return filter(b..., t);
     * }
     * }
     * <p>
     * If the filter handle is a unary function, then this method behaves like {@link #filterReturnValue(MethodHandle, MethodHandle)}.
     *
     * @param target the target method handle
     * @param filter the filter method handle
     * @return the adapter method handle
     */
    /* package */ static MethodHandle collectReturnValue(MethodHandle target, MethodHandle filter) {
        MethodType targetType = target.type();
        MethodType filterType = filter.type();
        BoundMethodHandle result = target.rebind();
        LambdaForm lform = result.editor().collectReturnValueForm(filterType.basicType());
        MethodType newType = targetType.changeReturnType(filterType.returnType());
        if (filterType.parameterCount() > 1) {
            for (int i = 0 ; i < filterType.parameterCount() - 1 ; i++) {
                newType = newType.appendParameterTypes(filterType.parameterType(i));
            }
        }
        result = result.copyWithExtendL(newType, lform, filter);
        return result;
    }

    /**
     * Adapts a target method handle by pre-processing
     * some of its arguments, and then calling the target with
     * the result of the pre-processing, inserted into the original
     * sequence of arguments.
     * <p>
     * The pre-processing is performed by {@code combiner}, a second method handle.
     * Of the arguments passed to the adapter, the first {@code N} arguments
     * are copied to the combiner, which is then called.
     * (Here, {@code N} is defined as the parameter count of the combiner.)
     * After this, control passes to the target, with any result
     * from the combiner inserted before the original {@code N} incoming
     * arguments.
     * <p>
     * If the combiner returns a value, the first parameter type of the target
     * must be identical with the return type of the combiner, and the next
     * {@code N} parameter types of the target must exactly match the parameters
     * of the combiner.
     * <p>
     * If the combiner has a void return, no result will be inserted,
     * and the first {@code N} parameter types of the target
     * must exactly match the parameters of the combiner.
     * <p>
     * The resulting adapter is the same type as the target, except that the
     * first parameter type is dropped,
     * if it corresponds to the result of the combiner.
     * <p>
     * (Note that {@link #dropArguments(MethodHandle,int,List) dropArguments} can be used to remove any arguments
     * that either the combiner or the target does not wish to receive.
     * If some of the incoming arguments are destined only for the combiner,
     * consider using {@link MethodHandle#asCollector asCollector} instead, since those
     * arguments will not need to be live on the stack on entry to the
     * target.)
     * <p><b>Example:</b>
     * {@snippet lang="java" :
import static java.lang.invoke.MethodHandles.*;
import static java.lang.invoke.MethodType.*;
...
MethodHandle trace = publicLookup().findVirtual(java.io.PrintStream.class,
  "println", methodType(void.class, String.class))
    .bindTo(System.out);
MethodHandle cat = lookup().findVirtual(String.class,
  "concat", methodType(String.class, String.class));
assertEquals("boojum", (String) cat.invokeExact("boo", "jum"));
MethodHandle catTrace = foldArguments(cat, trace);
// also prints "boo":
assertEquals("boojum", (String) catTrace.invokeExact("boo", "jum"));
     * }
     * <p>Here is pseudocode for the resulting adapter. In the code, {@code T}
     * represents the result type of the {@code target} and resulting adapter.
     * {@code V}/{@code v} represent the type and value of the parameter and argument
     * of {@code target} that precedes the folding position; {@code V} also is
     * the result type of the {@code combiner}. {@code A}/{@code a} denote the
     * types and values of the {@code N} parameters and arguments at the folding
     * position. {@code B}/{@code b} represent the types and values of the
     * {@code target} parameters and arguments that follow the folded parameters
     * and arguments.
     * {@snippet lang="java" :
     * // there are N arguments in A...
     * T target(V, A[N]..., B...);
     * V combiner(A...);
     * T adapter(A... a, B... b) {
     *   V v = combiner(a...);
     *   return target(v, a..., b...);
     * }
     * // and if the combiner has a void return:
     * T target2(A[N]..., B...);
     * void combiner2(A...);
     * T adapter2(A... a, B... b) {
     *   combiner2(a...);
     *   return target2(a..., b...);
     * }
     * }
     * <p>
     * <em>Note:</em> The resulting adapter is never a {@linkplain MethodHandle#asVarargsCollector
     * variable-arity method handle}, even if the original target method handle was.
     * @param target the method handle to invoke after arguments are combined
     * @param combiner method handle to call initially on the incoming arguments
     * @return method handle which incorporates the specified argument folding logic
     * @throws NullPointerException if either argument is null
     * @throws IllegalArgumentException if {@code combiner}'s return type
     *          is non-void and not the same as the first argument type of
     *          the target, or if the initial {@code N} argument types
     *          of the target
     *          (skipping one matching the {@code combiner}'s return type)
     *          are not identical with the argument types of {@code combiner}
     */
    public static MethodHandle foldArguments(MethodHandle target, MethodHandle combiner) {
        return foldArguments(target, 0, combiner);
    }

    /**
     * Adapts a target method handle by pre-processing some of its arguments, starting at a given position, and then
     * calling the target with the result of the pre-processing, inserted into the original sequence of arguments just
     * before the folded arguments.
     * <p>
     * This method is closely related to {@link #foldArguments(MethodHandle, MethodHandle)}, but allows to control the
     * position in the parameter list at which folding takes place. The argument controlling this, {@code pos}, is a
     * zero-based index. The aforementioned method {@link #foldArguments(MethodHandle, MethodHandle)} assumes position
     * 0.
     *
     * @apiNote Example:
     * {@snippet lang="java" :
    import static java.lang.invoke.MethodHandles.*;
    import static java.lang.invoke.MethodType.*;
    ...
    MethodHandle trace = publicLookup().findVirtual(java.io.PrintStream.class,
    "println", methodType(void.class, String.class))
    .bindTo(System.out);
    MethodHandle cat = lookup().findVirtual(String.class,
    "concat", methodType(String.class, String.class));
    assertEquals("boojum", (String) cat.invokeExact("boo", "jum"));
    MethodHandle catTrace = foldArguments(cat, 1, trace);
    // also prints "jum":
    assertEquals("boojum", (String) catTrace.invokeExact("boo", "jum"));
     * }
     * <p>Here is pseudocode for the resulting adapter. In the code, {@code T}
     * represents the result type of the {@code target} and resulting adapter.
     * {@code V}/{@code v} represent the type and value of the parameter and argument
     * of {@code target} that precedes the folding position; {@code V} also is
     * the result type of the {@code combiner}. {@code A}/{@code a} denote the
     * types and values of the {@code N} parameters and arguments at the folding
     * position. {@code Z}/{@code z} and {@code B}/{@code b} represent the types
     * and values of the {@code target} parameters and arguments that precede and
     * follow the folded parameters and arguments starting at {@code pos},
     * respectively.
     * {@snippet lang="java" :
     * // there are N arguments in A...
     * T target(Z..., V, A[N]..., B...);
     * V combiner(A...);
     * T adapter(Z... z, A... a, B... b) {
     *   V v = combiner(a...);
     *   return target(z..., v, a..., b...);
     * }
     * // and if the combiner has a void return:
     * T target2(Z..., A[N]..., B...);
     * void combiner2(A...);
     * T adapter2(Z... z, A... a, B... b) {
     *   combiner2(a...);
     *   return target2(z..., a..., b...);
     * }
     * }
     * <p>
     * <em>Note:</em> The resulting adapter is never a {@linkplain MethodHandle#asVarargsCollector
     * variable-arity method handle}, even if the original target method handle was.
     *
     * @param target the method handle to invoke after arguments are combined
     * @param pos the position at which to start folding and at which to insert the folding result; if this is {@code
     *            0}, the effect is the same as for {@link #foldArguments(MethodHandle, MethodHandle)}.
     * @param combiner method handle to call initially on the incoming arguments
     * @return method handle which incorporates the specified argument folding logic
     * @throws NullPointerException if either argument is null
     * @throws IllegalArgumentException if either of the following two conditions holds:
     *          (1) {@code combiner}'s return type is non-{@code void} and not the same as the argument type at position
     *              {@code pos} of the target signature;
     *          (2) the {@code N} argument types at position {@code pos} of the target signature (skipping one matching
     *              the {@code combiner}'s return type) are not identical with the argument types of {@code combiner}.
     *
     * @see #foldArguments(MethodHandle, MethodHandle)
     * @since 9
     */
    public static MethodHandle foldArguments(MethodHandle target, int pos, MethodHandle combiner) {
        MethodType targetType = target.type();
        MethodType combinerType = combiner.type();
        Class<?> rtype = foldArgumentChecks(pos, targetType, combinerType);
        BoundMethodHandle result = target.rebind();
        boolean dropResult = rtype == void.class;
        LambdaForm lform = result.editor().foldArgumentsForm(1 + pos, dropResult, combinerType.basicType());
        MethodType newType = targetType;
        if (!dropResult) {
            newType = newType.dropParameterTypes(pos, pos + 1);
        }
        result = result.copyWithExtendL(newType, lform, combiner);
        return result;
    }

    private static Class<?> foldArgumentChecks(int foldPos, MethodType targetType, MethodType combinerType) {
        int foldArgs   = combinerType.parameterCount();
        Class<?> rtype = combinerType.returnType();
        int foldVals = rtype == void.class ? 0 : 1;
        int afterInsertPos = foldPos + foldVals;
        boolean ok = (targetType.parameterCount() >= afterInsertPos + foldArgs);
        if (ok) {
            for (int i = 0; i < foldArgs; i++) {
                if (combinerType.parameterType(i) != targetType.parameterType(i + afterInsertPos)) {
                    ok = false;
                    break;
                }
            }
        }
        if (ok && foldVals != 0 && combinerType.returnType() != targetType.parameterType(foldPos))
            ok = false;
        if (!ok)
            throw misMatchedTypes("target and combiner types", targetType, combinerType);
        return rtype;
    }

    /**
     * Adapts a target method handle by pre-processing some of its arguments, then calling the target with the result
     * of the pre-processing replacing the argument at the given position.
     *
     * @param target the method handle to invoke after arguments are combined
     * @param position the position at which to start folding and at which to insert the folding result; if this is {@code
     *            0}, the effect is the same as for {@link #foldArguments(MethodHandle, MethodHandle)}.
     * @param combiner method handle to call initially on the incoming arguments
     * @param argPositions indexes of the target to pick arguments sent to the combiner from
     * @return method handle which incorporates the specified argument folding logic
     * @throws NullPointerException if either argument is null
     * @throws IllegalArgumentException if either of the following two conditions holds:
     *          (1) {@code combiner}'s return type is not the same as the argument type at position
     *              {@code pos} of the target signature;
     *          (2) the {@code N} argument types at positions {@code argPositions[1...N]} of the target signature are
     *              not identical with the argument types of {@code combiner}.
     */
    /*non-public*/
    static MethodHandle filterArgumentsWithCombiner(MethodHandle target, int position, MethodHandle combiner, int ... argPositions) {
        return argumentsWithCombiner(true, target, position, combiner, argPositions);
    }

    /**
     * Adapts a target method handle by pre-processing some of its arguments, calling the target with the result of
     * the pre-processing inserted into the original sequence of arguments at the given position.
     *
     * @param target the method handle to invoke after arguments are combined
     * @param position the position at which to start folding and at which to insert the folding result; if this is {@code
     *            0}, the effect is the same as for {@link #foldArguments(MethodHandle, MethodHandle)}.
     * @param combiner method handle to call initially on the incoming arguments
     * @param argPositions indexes of the target to pick arguments sent to the combiner from
     * @return method handle which incorporates the specified argument folding logic
     * @throws NullPointerException if either argument is null
     * @throws IllegalArgumentException if either of the following two conditions holds:
     *          (1) {@code combiner}'s return type is non-{@code void} and not the same as the argument type at position
     *              {@code pos} of the target signature;
     *          (2) the {@code N} argument types at positions {@code argPositions[1...N]} of the target signature
     *              (skipping {@code position} where the {@code combiner}'s return will be folded in) are not identical
     *              with the argument types of {@code combiner}.
     */
    /*non-public*/
    static MethodHandle foldArgumentsWithCombiner(MethodHandle target, int position, MethodHandle combiner, int ... argPositions) {
        return argumentsWithCombiner(false, target, position, combiner, argPositions);
    }

    private static MethodHandle argumentsWithCombiner(boolean filter, MethodHandle target, int position, MethodHandle combiner, int ... argPositions) {
        MethodType targetType = target.type();
        MethodType combinerType = combiner.type();
        Class<?> rtype = argumentsWithCombinerChecks(position, filter, targetType, combinerType, argPositions);
        BoundMethodHandle result = target.rebind();

        MethodType newType = targetType;
        LambdaForm lform;
        if (filter) {
            lform = result.editor().filterArgumentsForm(1 + position, combinerType.basicType(), argPositions);
        } else {
            boolean dropResult = rtype == void.class;
            lform = result.editor().foldArgumentsForm(1 + position, dropResult, combinerType.basicType(), argPositions);
            if (!dropResult) {
                newType = newType.dropParameterTypes(position, position + 1);
            }
        }
        result = result.copyWithExtendL(newType, lform, combiner);
        return result;
    }

    private static Class<?> argumentsWithCombinerChecks(int position, boolean filter, MethodType targetType, MethodType combinerType, int ... argPos) {
        int combinerArgs = combinerType.parameterCount();
        if (argPos.length != combinerArgs) {
            throw newIllegalArgumentException("combiner and argument map must be equal size", combinerType, argPos.length);
        }
        Class<?> rtype = combinerType.returnType();

        for (int i = 0; i < combinerArgs; i++) {
            int arg = argPos[i];
            if (arg < 0 || arg > targetType.parameterCount()) {
                throw newIllegalArgumentException("arg outside of target parameterRange", targetType, arg);
            }
            if (combinerType.parameterType(i) != targetType.parameterType(arg)) {
                throw newIllegalArgumentException("target argument type at position " + arg
                        + " must match combiner argument type at index " + i + ": " + targetType
                        + " -> " + combinerType + ", map: " + Arrays.toString(argPos));
            }
        }
        if (filter && combinerType.returnType() != targetType.parameterType(position)) {
            throw misMatchedTypes("target and combiner types", targetType, combinerType);
        }
        return rtype;
    }

    /**
     * Makes a method handle which adapts a target method handle,
     * by guarding it with a test, a boolean-valued method handle.
     * If the guard fails, a fallback handle is called instead.
     * All three method handles must have the same corresponding
     * argument and return types, except that the return type
     * of the test must be boolean, and the test is allowed
     * to have fewer arguments than the other two method handles.
     * <p>
     * Here is pseudocode for the resulting adapter. In the code, {@code T}
     * represents the uniform result type of the three involved handles;
     * {@code A}/{@code a}, the types and values of the {@code target}
     * parameters and arguments that are consumed by the {@code test}; and
     * {@code B}/{@code b}, those types and values of the {@code target}
     * parameters and arguments that are not consumed by the {@code test}.
     * {@snippet lang="java" :
     * boolean test(A...);
     * T target(A...,B...);
     * T fallback(A...,B...);
     * T adapter(A... a,B... b) {
     *   if (test(a...))
     *     return target(a..., b...);
     *   else
     *     return fallback(a..., b...);
     * }
     * }
     * Note that the test arguments ({@code a...} in the pseudocode) cannot
     * be modified by execution of the test, and so are passed unchanged
     * from the caller to the target or fallback as appropriate.
     * @param test method handle used for test, must return boolean
     * @param target method handle to call if test passes
     * @param fallback method handle to call if test fails
     * @return method handle which incorporates the specified if/then/else logic
     * @throws NullPointerException if any argument is null
     * @throws IllegalArgumentException if {@code test} does not return boolean,
     *          or if all three method types do not match (with the return
     *          type of {@code test} changed to match that of the target).
     */
    public static MethodHandle guardWithTest(MethodHandle test,
                               MethodHandle target,
                               MethodHandle fallback) {
        MethodType gtype = test.type();
        MethodType ttype = target.type();
        MethodType ftype = fallback.type();
        if (!ttype.equals(ftype))
            throw misMatchedTypes("target and fallback types", ttype, ftype);
        if (gtype.returnType() != boolean.class)
            throw newIllegalArgumentException("guard type is not a predicate "+gtype);

        test = dropArgumentsToMatch(test, 0, ttype.ptypes(), 0, true);
        if (test == null) {
            throw misMatchedTypes("target and test types", ttype, gtype);
        }
        return MethodHandleImpl.makeGuardWithTest(test, target, fallback);
    }

    static <T> RuntimeException misMatchedTypes(String what, T t1, T t2) {
        return newIllegalArgumentException(what + " must match: " + t1 + " != " + t2);
    }

    /**
     * Makes a method handle which adapts a target method handle,
     * by running it inside an exception handler.
     * If the target returns normally, the adapter returns that value.
     * If an exception matching the specified type is thrown, the fallback
     * handle is called instead on the exception, plus the original arguments.
     * <p>
     * The target and handler must have the same corresponding
     * argument and return types, except that handler may omit trailing arguments
     * (similarly to the predicate in {@link #guardWithTest guardWithTest}).
     * Also, the handler must have an extra leading parameter of {@code exType} or a supertype.
     * <p>
     * Here is pseudocode for the resulting adapter. In the code, {@code T}
     * represents the return type of the {@code target} and {@code handler},
     * and correspondingly that of the resulting adapter; {@code A}/{@code a},
     * the types and values of arguments to the resulting handle consumed by
     * {@code handler}; and {@code B}/{@code b}, those of arguments to the
     * resulting handle discarded by {@code handler}.
     * {@snippet lang="java" :
     * T target(A..., B...);
     * T handler(ExType, A...);
     * T adapter(A... a, B... b) {
     *   try {
     *     return target(a..., b...);
     *   } catch (ExType ex) {
     *     return handler(ex, a...);
     *   }
     * }
     * }
     * Note that the saved arguments ({@code a...} in the pseudocode) cannot
     * be modified by execution of the target, and so are passed unchanged
     * from the caller to the handler, if the handler is invoked.
     * <p>
     * The target and handler must return the same type, even if the handler
     * always throws.  (This might happen, for instance, because the handler
     * is simulating a {@code finally} clause).
     * To create such a throwing handler, compose the handler creation logic
     * with {@link #throwException throwException},
     * in order to create a method handle of the correct return type.
     * @param target method handle to call
     * @param exType the type of exception which the handler will catch
     * @param handler method handle to call if a matching exception is thrown
     * @return method handle which incorporates the specified try/catch logic
     * @throws NullPointerException if any argument is null
     * @throws IllegalArgumentException if {@code handler} does not accept
     *          the given exception type, or if the method handle types do
     *          not match in their return types and their
     *          corresponding parameters
     * @see MethodHandles#tryFinally(MethodHandle, MethodHandle)
     */
    public static MethodHandle catchException(MethodHandle target,
                                Class<? extends Throwable> exType,
                                MethodHandle handler) {
        MethodType ttype = target.type();
        MethodType htype = handler.type();
        if (!Throwable.class.isAssignableFrom(exType))
            throw new ClassCastException(exType.getName());
        if (htype.parameterCount() < 1 ||
            !htype.parameterType(0).isAssignableFrom(exType))
            throw newIllegalArgumentException("handler does not accept exception type "+exType);
        if (htype.returnType() != ttype.returnType())
            throw misMatchedTypes("target and handler return types", ttype, htype);
        handler = dropArgumentsToMatch(handler, 1, ttype.ptypes(), 0, true);
        if (handler == null) {
            throw misMatchedTypes("target and handler types", ttype, htype);
        }
        return MethodHandleImpl.makeGuardWithCatch(target, exType, handler);
    }

    /**
     * Produces a method handle which will throw exceptions of the given {@code exType}.
     * The method handle will accept a single argument of {@code exType},
     * and immediately throw it as an exception.
     * The method type will nominally specify a return of {@code returnType}.
     * The return type may be anything convenient:  It doesn't matter to the
     * method handle's behavior, since it will never return normally.
     * @param returnType the return type of the desired method handle
     * @param exType the parameter type of the desired method handle
     * @return method handle which can throw the given exceptions
     * @throws NullPointerException if either argument is null
     */
    public static MethodHandle throwException(Class<?> returnType, Class<? extends Throwable> exType) {
        if (!Throwable.class.isAssignableFrom(exType))
            throw new ClassCastException(exType.getName());
        return MethodHandleImpl.throwException(methodType(returnType, exType));
    }

    /**
     * Constructs a method handle representing a loop with several loop variables that are updated and checked upon each
     * iteration. Upon termination of the loop due to one of the predicates, a corresponding finalizer is run and
     * delivers the loop's result, which is the return value of the resulting handle.
     * <p>
     * Intuitively, every loop is formed by one or more "clauses", each specifying a local <em>iteration variable</em> and/or a loop
     * exit. Each iteration of the loop executes each clause in order. A clause can optionally update its iteration
     * variable; it can also optionally perform a test and conditional loop exit. In order to express this logic in
     * terms of method handles, each clause will specify up to four independent actions:<ul>
     * <li><em>init:</em> Before the loop executes, the initialization of an iteration variable {@code v} of type {@code V}.
     * <li><em>step:</em> When a clause executes, an update step for the iteration variable {@code v}.
     * <li><em>pred:</em> When a clause executes, a predicate execution to test for loop exit.
     * <li><em>fini:</em> If a clause causes a loop exit, a finalizer execution to compute the loop's return value.
     * </ul>
     * The full sequence of all iteration variable types, in clause order, will be notated as {@code (V...)}.
     * The values themselves will be {@code (v...)}.  When we speak of "parameter lists", we will usually
     * be referring to types, but in some contexts (describing execution) the lists will be of actual values.
     * <p>
     * Some of these clause parts may be omitted according to certain rules, and useful default behavior is provided in
     * this case. See below for a detailed description.
     * <p>
     * <em>Parameters optional everywhere:</em>
     * Each clause function is allowed but not required to accept a parameter for each iteration variable {@code v}.
     * As an exception, the init functions cannot take any {@code v} parameters,
     * because those values are not yet computed when the init functions are executed.
     * Any clause function may neglect to take any trailing subsequence of parameters it is entitled to take.
     * In fact, any clause function may take no arguments at all.
     * <p>
     * <em>Loop parameters:</em>
     * A clause function may take all the iteration variable values it is entitled to, in which case
     * it may also take more trailing parameters. Such extra values are called <em>loop parameters</em>,
     * with their types and values notated as {@code (A...)} and {@code (a...)}.
     * These become the parameters of the resulting loop handle, to be supplied whenever the loop is executed.
     * (Since init functions do not accept iteration variables {@code v}, any parameter to an
     * init function is automatically a loop parameter {@code a}.)
     * As with iteration variables, clause functions are allowed but not required to accept loop parameters.
     * These loop parameters act as loop-invariant values visible across the whole loop.
     * <p>
     * <em>Parameters visible everywhere:</em>
     * Each non-init clause function is permitted to observe the entire loop state, because it can be passed the full
     * list {@code (v... a...)} of current iteration variable values and incoming loop parameters.
     * The init functions can observe initial pre-loop state, in the form {@code (a...)}.
     * Most clause functions will not need all of this information, but they will be formally connected to it
     * as if by {@link #dropArguments}.
     * <a id="astar"></a>
     * More specifically, we shall use the notation {@code (V*)} to express an arbitrary prefix of a full
     * sequence {@code (V...)} (and likewise for {@code (v*)}, {@code (A*)}, {@code (a*)}).
     * In that notation, the general form of an init function parameter list
     * is {@code (A*)}, and the general form of a non-init function parameter list is {@code (V*)} or {@code (V... A*)}.
     * <p>
     * <em>Checking clause structure:</em>
     * Given a set of clauses, there is a number of checks and adjustments performed to connect all the parts of the
     * loop. They are spelled out in detail in the steps below. In these steps, every occurrence of the word "must"
     * corresponds to a place where {@link IllegalArgumentException} will be thrown if the required constraint is not
     * met by the inputs to the loop combinator.
     * <p>
     * <em>Effectively identical sequences:</em>
     * <a id="effid"></a>
     * A parameter list {@code A} is defined to be <em>effectively identical</em> to another parameter list {@code B}
     * if {@code A} and {@code B} are identical, or if {@code A} is shorter and is identical with a proper prefix of {@code B}.
     * When speaking of an unordered set of parameter lists, we say they the set is "effectively identical"
     * as a whole if the set contains a longest list, and all members of the set are effectively identical to
     * that longest list.
     * For example, any set of type sequences of the form {@code (V*)} is effectively identical,
     * and the same is true if more sequences of the form {@code (V... A*)} are added.
     * <p>
     * <em>Step 0: Determine clause structure.</em><ol type="a">
     * <li>The clause array (of type {@code MethodHandle[][]}) must be non-{@code null} and contain at least one element.
     * <li>The clause array may not contain {@code null}s or sub-arrays longer than four elements.
     * <li>Clauses shorter than four elements are treated as if they were padded by {@code null} elements to length
     * four. Padding takes place by appending elements to the array.
     * <li>Clauses with all {@code null}s are disregarded.
     * <li>Each clause is treated as a four-tuple of functions, called "init", "step", "pred", and "fini".
     * </ol>
     * <p>
     * <em>Step 1A: Determine iteration variable types {@code (V...)}.</em><ol type="a">
     * <li>The iteration variable type for each clause is determined using the clause's init and step return types.
     * <li>If both functions are omitted, there is no iteration variable for the corresponding clause ({@code void} is
     * used as the type to indicate that). If one of them is omitted, the other's return type defines the clause's
     * iteration variable type. If both are given, the common return type (they must be identical) defines the clause's
     * iteration variable type.
     * <li>Form the list of return types (in clause order), omitting all occurrences of {@code void}.
     * <li>This list of types is called the "iteration variable types" ({@code (V...)}).
     * </ol>
     * <p>
     * <em>Step 1B: Determine loop parameters {@code (A...)}.</em><ul>
     * <li>Examine and collect init function parameter lists (which are of the form {@code (A*)}).
     * <li>Examine and collect the suffixes of the step, pred, and fini parameter lists, after removing the iteration variable types.
     * (They must have the form {@code (V... A*)}; collect the {@code (A*)} parts only.)
     * <li>Do not collect suffixes from step, pred, and fini parameter lists that do not begin with all the iteration variable types.
     * (These types will be checked in step 2, along with all the clause function types.)
     * <li>Omitted clause functions are ignored.  (Equivalently, they are deemed to have empty parameter lists.)
     * <li>All of the collected parameter lists must be effectively identical.
     * <li>The longest parameter list (which is necessarily unique) is called the "external parameter list" ({@code (A...)}).
     * <li>If there is no such parameter list, the external parameter list is taken to be the empty sequence.
     * <li>The combined list consisting of iteration variable types followed by the external parameter types is called
     * the "internal parameter list".
     * </ul>
     * <p>
     * <em>Step 1C: Determine loop return type.</em><ol type="a">
     * <li>Examine fini function return types, disregarding omitted fini functions.
     * <li>If there are no fini functions, the loop return type is {@code void}.
     * <li>Otherwise, the common return type {@code R} of the fini functions (their return types must be identical) defines the loop return
     * type.
     * </ol>
     * <p>
     * <em>Step 1D: Check other types.</em><ol type="a">
     * <li>There must be at least one non-omitted pred function.
     * <li>Every non-omitted pred function must have a {@code boolean} return type.
     * </ol>
     * <p>
     * <em>Step 2: Determine parameter lists.</em><ol type="a">
     * <li>The parameter list for the resulting loop handle will be the external parameter list {@code (A...)}.
     * <li>The parameter list for init functions will be adjusted to the external parameter list.
     * (Note that their parameter lists are already effectively identical to this list.)
     * <li>The parameter list for every non-omitted, non-init (step, pred, and fini) function must be
     * effectively identical to the internal parameter list {@code (V... A...)}.
     * </ol>
     * <p>
     * <em>Step 3: Fill in omitted functions.</em><ol type="a">
     * <li>If an init function is omitted, use a {@linkplain #empty default value} for the clause's iteration variable
     * type.
     * <li>If a step function is omitted, use an {@linkplain #identity identity function} of the clause's iteration
     * variable type; insert dropped argument parameters before the identity function parameter for the non-{@code void}
     * iteration variables of preceding clauses. (This will turn the loop variable into a local loop invariant.)
     * <li>If a pred function is omitted, use a constant {@code true} function. (This will keep the loop going, as far
     * as this clause is concerned.  Note that in such cases the corresponding fini function is unreachable.)
     * <li>If a fini function is omitted, use a {@linkplain #empty default value} for the
     * loop return type.
     * </ol>
     * <p>
     * <em>Step 4: Fill in missing parameter types.</em><ol type="a">
     * <li>At this point, every init function parameter list is effectively identical to the external parameter list {@code (A...)},
     * but some lists may be shorter. For every init function with a short parameter list, pad out the end of the list.
     * <li>At this point, every non-init function parameter list is effectively identical to the internal parameter
     * list {@code (V... A...)}, but some lists may be shorter. For every non-init function with a short parameter list,
     * pad out the end of the list.
     * <li>Argument lists are padded out by {@linkplain #dropArgumentsToMatch(MethodHandle, int, List, int) dropping unused trailing arguments}.
     * </ol>
     * <p>
     * <em>Final observations.</em><ol type="a">
     * <li>After these steps, all clauses have been adjusted by supplying omitted functions and arguments.
     * <li>All init functions have a common parameter type list {@code (A...)}, which the final loop handle will also have.
     * <li>All fini functions have a common return type {@code R}, which the final loop handle will also have.
     * <li>All non-init functions have a common parameter type list {@code (V... A...)}, of
     * (non-{@code void}) iteration variables {@code V} followed by loop parameters.
     * <li>Each pair of init and step functions agrees in their return type {@code V}.
     * <li>Each non-init function will be able to observe the current values {@code (v...)} of all iteration variables.
     * <li>Every function will be able to observe the incoming values {@code (a...)} of all loop parameters.
     * </ol>
     * <p>
     * <em>Example.</em> As a consequence of step 1A above, the {@code loop} combinator has the following property:
     * <ul>
     * <li>Given {@code N} clauses {@code Cn = {null, Sn, Pn}} with {@code n = 1..N}.
     * <li>Suppose predicate handles {@code Pn} are either {@code null} or have no parameters.
     * (Only one {@code Pn} has to be non-{@code null}.)
     * <li>Suppose step handles {@code Sn} have signatures {@code (B1..BX)Rn}, for some constant {@code X>=N}.
     * <li>Suppose {@code Q} is the count of non-void types {@code Rn}, and {@code (V1...VQ)} is the sequence of those types.
     * <li>It must be that {@code Vn == Bn} for {@code n = 1..min(X,Q)}.
     * <li>The parameter types {@code Vn} will be interpreted as loop-local state elements {@code (V...)}.
     * <li>Any remaining types {@code BQ+1..BX} (if {@code Q<X}) will determine
     * the resulting loop handle's parameter types {@code (A...)}.
     * </ul>
     * In this example, the loop handle parameters {@code (A...)} were derived from the step functions,
     * which is natural if most of the loop computation happens in the steps.  For some loops,
     * the burden of computation might be heaviest in the pred functions, and so the pred functions
     * might need to accept the loop parameter values.  For loops with complex exit logic, the fini
     * functions might need to accept loop parameters, and likewise for loops with complex entry logic,
     * where the init functions will need the extra parameters.  For such reasons, the rules for
     * determining these parameters are as symmetric as possible, across all clause parts.
     * In general, the loop parameters function as common invariant values across the whole
     * loop, while the iteration variables function as common variant values, or (if there is
     * no step function) as internal loop invariant temporaries.
     * <p>
     * <em>Loop execution.</em><ol type="a">
     * <li>When the loop is called, the loop input values are saved in locals, to be passed to
     * every clause function. These locals are loop invariant.
     * <li>Each init function is executed in clause order (passing the external arguments {@code (a...)})
     * and the non-{@code void} values are saved (as the iteration variables {@code (v...)}) into locals.
     * These locals will be loop varying (unless their steps behave as identity functions, as noted above).
     * <li>All function executions (except init functions) will be passed the internal parameter list, consisting of
     * the non-{@code void} iteration values {@code (v...)} (in clause order) and then the loop inputs {@code (a...)}
     * (in argument order).
     * <li>The step and pred functions are then executed, in clause order (step before pred), until a pred function
     * returns {@code false}.
     * <li>The non-{@code void} result from a step function call is used to update the corresponding value in the
     * sequence {@code (v...)} of loop variables.
     * The updated value is immediately visible to all subsequent function calls.
     * <li>If a pred function returns {@code false}, the corresponding fini function is called, and the resulting value
     * (of type {@code R}) is returned from the loop as a whole.
     * <li>If all the pred functions always return true, no fini function is ever invoked, and the loop cannot exit
     * except by throwing an exception.
     * </ol>
     * <p>
     * <em>Usage tips.</em>
     * <ul>
     * <li>Although each step function will receive the current values of <em>all</em> the loop variables,
     * sometimes a step function only needs to observe the current value of its own variable.
     * In that case, the step function may need to explicitly {@linkplain #dropArguments drop all preceding loop variables}.
     * This will require mentioning their types, in an expression like {@code dropArguments(step, 0, V0.class, ...)}.
     * <li>Loop variables are not required to vary; they can be loop invariant.  A clause can create
     * a loop invariant by a suitable init function with no step, pred, or fini function.  This may be
     * useful to "wire" an incoming loop argument into the step or pred function of an adjacent loop variable.
     * <li>If some of the clause functions are virtual methods on an instance, the instance
     * itself can be conveniently placed in an initial invariant loop "variable", using an initial clause
     * like {@code new MethodHandle[]{identity(ObjType.class)}}.  In that case, the instance reference
     * will be the first iteration variable value, and it will be easy to use virtual
     * methods as clause parts, since all of them will take a leading instance reference matching that value.
     * </ul>
     * <p>
     * Here is pseudocode for the resulting loop handle. As above, {@code V} and {@code v} represent the types
     * and values of loop variables; {@code A} and {@code a} represent arguments passed to the whole loop;
     * and {@code R} is the common result type of all finalizers as well as of the resulting loop.
     * {@snippet lang="java" :
     * V... init...(A...);
     * boolean pred...(V..., A...);
     * V... step...(V..., A...);
     * R fini...(V..., A...);
     * R loop(A... a) {
     *   V... v... = init...(a...);
     *   for (;;) {
     *     for ((v, p, s, f) in (v..., pred..., step..., fini...)) {
     *       v = s(v..., a...);
     *       if (!p(v..., a...)) {
     *         return f(v..., a...);
     *       }
     *     }
     *   }
     * }
     * }
     * Note that the parameter type lists {@code (V...)} and {@code (A...)} have been expanded
     * to their full length, even though individual clause functions may neglect to take them all.
     * As noted above, missing parameters are filled in as if by {@link #dropArgumentsToMatch(MethodHandle, int, List, int)}.
     *
     * @apiNote Example:
     * {@snippet lang="java" :
     * // iterative implementation of the factorial function as a loop handle
     * static int one(int k) { return 1; }
     * static int inc(int i, int acc, int k) { return i + 1; }
     * static int mult(int i, int acc, int k) { return i * acc; }
     * static boolean pred(int i, int acc, int k) { return i < k; }
     * static int fin(int i, int acc, int k) { return acc; }
     * // assume MH_one, MH_inc, MH_mult, MH_pred, and MH_fin are handles to the above methods
     * // null initializer for counter, should initialize to 0
     * MethodHandle[] counterClause = new MethodHandle[]{null, MH_inc};
     * MethodHandle[] accumulatorClause = new MethodHandle[]{MH_one, MH_mult, MH_pred, MH_fin};
     * MethodHandle loop = MethodHandles.loop(counterClause, accumulatorClause);
     * assertEquals(120, loop.invoke(5));
     * }
     * The same example, dropping arguments and using combinators:
     * {@snippet lang="java" :
     * // simplified implementation of the factorial function as a loop handle
     * static int inc(int i) { return i + 1; } // drop acc, k
     * static int mult(int i, int acc) { return i * acc; } //drop k
     * static boolean cmp(int i, int k) { return i < k; }
     * // assume MH_inc, MH_mult, and MH_cmp are handles to the above methods
     * // null initializer for counter, should initialize to 0
     * MethodHandle MH_one = MethodHandles.constant(int.class, 1);
     * MethodHandle MH_pred = MethodHandles.dropArguments(MH_cmp, 1, int.class); // drop acc
     * MethodHandle MH_fin = MethodHandles.dropArguments(MethodHandles.identity(int.class), 0, int.class); // drop i
     * MethodHandle[] counterClause = new MethodHandle[]{null, MH_inc};
     * MethodHandle[] accumulatorClause = new MethodHandle[]{MH_one, MH_mult, MH_pred, MH_fin};
     * MethodHandle loop = MethodHandles.loop(counterClause, accumulatorClause);
     * assertEquals(720, loop.invoke(6));
     * }
     * A similar example, using a helper object to hold a loop parameter:
     * {@snippet lang="java" :
     * // instance-based implementation of the factorial function as a loop handle
     * static class FacLoop {
     *   final int k;
     *   FacLoop(int k) { this.k = k; }
     *   int inc(int i) { return i + 1; }
     *   int mult(int i, int acc) { return i * acc; }
     *   boolean pred(int i) { return i < k; }
     *   int fin(int i, int acc) { return acc; }
     * }
     * // assume MH_FacLoop is a handle to the constructor
     * // assume MH_inc, MH_mult, MH_pred, and MH_fin are handles to the above methods
     * // null initializer for counter, should initialize to 0
     * MethodHandle MH_one = MethodHandles.constant(int.class, 1);
     * MethodHandle[] instanceClause = new MethodHandle[]{MH_FacLoop};
     * MethodHandle[] counterClause = new MethodHandle[]{null, MH_inc};
     * MethodHandle[] accumulatorClause = new MethodHandle[]{MH_one, MH_mult, MH_pred, MH_fin};
     * MethodHandle loop = MethodHandles.loop(instanceClause, counterClause, accumulatorClause);
     * assertEquals(5040, loop.invoke(7));
     * }
     *
     * @param clauses an array of arrays (4-tuples) of {@link MethodHandle}s adhering to the rules described above.
     *
     * @return a method handle embodying the looping behavior as defined by the arguments.
     *
     * @throws IllegalArgumentException in case any of the constraints described above is violated.
     *
     * @see MethodHandles#whileLoop(MethodHandle, MethodHandle, MethodHandle)
     * @see MethodHandles#doWhileLoop(MethodHandle, MethodHandle, MethodHandle)
     * @see MethodHandles#countedLoop(MethodHandle, MethodHandle, MethodHandle)
     * @see MethodHandles#iteratedLoop(MethodHandle, MethodHandle, MethodHandle)
     * @since 9
     */
    public static MethodHandle loop(MethodHandle[]... clauses) {
        // Step 0: determine clause structure.
        loopChecks0(clauses);

        List<MethodHandle> init = new ArrayList<>();
        List<MethodHandle> step = new ArrayList<>();
        List<MethodHandle> pred = new ArrayList<>();
        List<MethodHandle> fini = new ArrayList<>();

        Stream.of(clauses).filter(c -> Stream.of(c).anyMatch(Objects::nonNull)).forEach(clause -> {
            init.add(clause[0]); // all clauses have at least length 1
            step.add(clause.length <= 1 ? null : clause[1]);
            pred.add(clause.length <= 2 ? null : clause[2]);
            fini.add(clause.length <= 3 ? null : clause[3]);
        });

        assert Stream.of(init, step, pred, fini).map(List::size).distinct().count() == 1;
        final int nclauses = init.size();

        // Step 1A: determine iteration variables (V...).
        final List<Class<?>> iterationVariableTypes = new ArrayList<>();
        for (int i = 0; i < nclauses; ++i) {
            MethodHandle in = init.get(i);
            MethodHandle st = step.get(i);
            if (in == null && st == null) {
                iterationVariableTypes.add(void.class);
            } else if (in != null && st != null) {
                loopChecks1a(i, in, st);
                iterationVariableTypes.add(in.type().returnType());
            } else {
                iterationVariableTypes.add(in == null ? st.type().returnType() : in.type().returnType());
            }
        }
        final List<Class<?>> commonPrefix = iterationVariableTypes.stream().filter(t -> t != void.class).toList();

        // Step 1B: determine loop parameters (A...).
        final List<Class<?>> commonSuffix = buildCommonSuffix(init, step, pred, fini, commonPrefix.size());
        loopChecks1b(init, commonSuffix);

        // Step 1C: determine loop return type.
        // Step 1D: check other types.
        // local variable required here; see JDK-8223553
        Stream<Class<?>> cstream = fini.stream().filter(Objects::nonNull).map(MethodHandle::type)
                .map(MethodType::returnType);
        final Class<?> loopReturnType = cstream.findFirst().orElse(void.class);
        loopChecks1cd(pred, fini, loopReturnType);

        // Step 2: determine parameter lists.
        final List<Class<?>> commonParameterSequence = new ArrayList<>(commonPrefix);
        commonParameterSequence.addAll(commonSuffix);
        loopChecks2(step, pred, fini, commonParameterSequence);
        // Step 3: fill in omitted functions.
        for (int i = 0; i < nclauses; ++i) {
            Class<?> t = iterationVariableTypes.get(i);
            if (init.get(i) == null) {
                init.set(i, empty(methodType(t, commonSuffix)));
            }
            if (step.get(i) == null) {
                step.set(i, dropArgumentsToMatch(identityOrVoid(t), 0, commonParameterSequence, i));
            }
            if (pred.get(i) == null) {
                pred.set(i, dropArguments(constant(boolean.class, true), 0, commonParameterSequence));
            }
            if (fini.get(i) == null) {
                fini.set(i, empty(methodType(t, commonParameterSequence)));
            }
        }

        // Step 4: fill in missing parameter types.
        // Also convert all handles to fixed-arity handles.
        List<MethodHandle> finit = fixArities(fillParameterTypes(init, commonSuffix));
        List<MethodHandle> fstep = fixArities(fillParameterTypes(step, commonParameterSequence));
        List<MethodHandle> fpred = fixArities(fillParameterTypes(pred, commonParameterSequence));
        List<MethodHandle> ffini = fixArities(fillParameterTypes(fini, commonParameterSequence));

        assert finit.stream().map(MethodHandle::type).map(MethodType::parameterList).
                allMatch(pl -> pl.equals(commonSuffix));
        assert Stream.of(fstep, fpred, ffini).flatMap(List::stream).map(MethodHandle::type).map(MethodType::parameterList).
                allMatch(pl -> pl.equals(commonParameterSequence));

        return MethodHandleImpl.makeLoop(loopReturnType, commonSuffix, finit, fstep, fpred, ffini);
    }

    private static void loopChecks0(MethodHandle[][] clauses) {
        if (clauses == null || clauses.length == 0) {
            throw newIllegalArgumentException("null or no clauses passed");
        }
        if (Stream.of(clauses).anyMatch(Objects::isNull)) {
            throw newIllegalArgumentException("null clauses are not allowed");
        }
        if (Stream.of(clauses).anyMatch(c -> c.length > 4)) {
            throw newIllegalArgumentException("All loop clauses must be represented as MethodHandle arrays with at most 4 elements.");
        }
    }

    private static void loopChecks1a(int i, MethodHandle in, MethodHandle st) {
        if (in.type().returnType() != st.type().returnType()) {
            throw misMatchedTypes("clause " + i + ": init and step return types", in.type().returnType(),
                    st.type().returnType());
        }
    }

    private static List<Class<?>> longestParameterList(Stream<MethodHandle> mhs, int skipSize) {
        return mhs.filter(Objects::nonNull)
                // take only those that can contribute to a common suffix because they are longer than the prefix
                .map(MethodHandle::type)
                .filter(t -> t.parameterCount() > skipSize)
                .max(Comparator.comparingInt(MethodType::parameterCount))
                .map(methodType -> List.of(Arrays.copyOfRange(methodType.ptypes(), skipSize, methodType.parameterCount())))
                .orElse(List.of());
    }

    private static List<Class<?>> buildCommonSuffix(List<MethodHandle> init, List<MethodHandle> step, List<MethodHandle> pred, List<MethodHandle> fini, int cpSize) {
        final List<Class<?>> longest1 = longestParameterList(Stream.of(step, pred, fini).flatMap(List::stream), cpSize);
        final List<Class<?>> longest2 = longestParameterList(init.stream(), 0);
        return longest1.size() >= longest2.size() ? longest1 : longest2;
    }

    private static void loopChecks1b(List<MethodHandle> init, List<Class<?>> commonSuffix) {
        if (init.stream().filter(Objects::nonNull).map(MethodHandle::type).
                anyMatch(t -> !t.effectivelyIdenticalParameters(0, commonSuffix))) {
            throw newIllegalArgumentException("found non-effectively identical init parameter type lists: " + init +
                    " (common suffix: " + commonSuffix + ")");
        }
    }

    private static void loopChecks1cd(List<MethodHandle> pred, List<MethodHandle> fini, Class<?> loopReturnType) {
        if (fini.stream().filter(Objects::nonNull).map(MethodHandle::type).map(MethodType::returnType).
                anyMatch(t -> t != loopReturnType)) {
            throw newIllegalArgumentException("found non-identical finalizer return types: " + fini + " (return type: " +
                    loopReturnType + ")");
        }

        if (pred.stream().noneMatch(Objects::nonNull)) {
            throw newIllegalArgumentException("no predicate found", pred);
        }
        if (pred.stream().filter(Objects::nonNull).map(MethodHandle::type).map(MethodType::returnType).
                anyMatch(t -> t != boolean.class)) {
            throw newIllegalArgumentException("predicates must have boolean return type", pred);
        }
    }

    private static void loopChecks2(List<MethodHandle> step, List<MethodHandle> pred, List<MethodHandle> fini, List<Class<?>> commonParameterSequence) {
        if (Stream.of(step, pred, fini).flatMap(List::stream).filter(Objects::nonNull).map(MethodHandle::type).
                anyMatch(t -> !t.effectivelyIdenticalParameters(0, commonParameterSequence))) {
            throw newIllegalArgumentException("found non-effectively identical parameter type lists:\nstep: " + step +
                    "\npred: " + pred + "\nfini: " + fini + " (common parameter sequence: " + commonParameterSequence + ")");
        }
    }

    private static List<MethodHandle> fillParameterTypes(List<MethodHandle> hs, final List<Class<?>> targetParams) {
        return hs.stream().map(h -> {
            int pc = h.type().parameterCount();
            int tpsize = targetParams.size();
            return pc < tpsize ? dropArguments(h, pc, targetParams.subList(pc, tpsize)) : h;
        }).toList();
    }

    private static List<MethodHandle> fixArities(List<MethodHandle> hs) {
        return hs.stream().map(MethodHandle::asFixedArity).toList();
    }

    /**
     * Constructs a {@code while} loop from an initializer, a body, and a predicate.
     * This is a convenience wrapper for the {@linkplain #loop(MethodHandle[][]) generic loop combinator}.
     * <p>
     * The {@code pred} handle describes the loop condition; and {@code body}, its body. The loop resulting from this
     * method will, in each iteration, first evaluate the predicate and then execute its body (if the predicate
     * evaluates to {@code true}).
     * The loop will terminate once the predicate evaluates to {@code false} (the body will not be executed in this case).
     * <p>
     * The {@code init} handle describes the initial value of an additional optional loop-local variable.
     * In each iteration, this loop-local variable, if present, will be passed to the {@code body}
     * and updated with the value returned from its invocation. The result of loop execution will be
     * the final value of the additional loop-local variable (if present).
     * <p>
     * The following rules hold for these argument handles:<ul>
     * <li>The {@code body} handle must not be {@code null}; its type must be of the form
     * {@code (V A...)V}, where {@code V} is non-{@code void}, or else {@code (A...)void}.
     * (In the {@code void} case, we assign the type {@code void} to the name {@code V},
     * and we will write {@code (V A...)V} with the understanding that a {@code void} type {@code V}
     * is quietly dropped from the parameter list, leaving {@code (A...)V}.)
     * <li>The parameter list {@code (V A...)} of the body is called the <em>internal parameter list</em>.
     * It will constrain the parameter lists of the other loop parts.
     * <li>If the iteration variable type {@code V} is dropped from the internal parameter list, the resulting shorter
     * list {@code (A...)} is called the <em>external parameter list</em>.
     * <li>The body return type {@code V}, if non-{@code void}, determines the type of an
     * additional state variable of the loop.
     * The body must both accept and return a value of this type {@code V}.
     * <li>If {@code init} is non-{@code null}, it must have return type {@code V}.
     * Its parameter list (of some <a href="MethodHandles.html#astar">form {@code (A*)}</a>) must be
     * <a href="MethodHandles.html#effid">effectively identical</a>
     * to the external parameter list {@code (A...)}.
     * <li>If {@code init} is {@code null}, the loop variable will be initialized to its
     * {@linkplain #empty default value}.
     * <li>The {@code pred} handle must not be {@code null}.  It must have {@code boolean} as its return type.
     * Its parameter list (either empty or of the form {@code (V A*)}) must be
     * effectively identical to the internal parameter list.
     * </ul>
     * <p>
     * The resulting loop handle's result type and parameter signature are determined as follows:<ul>
     * <li>The loop handle's result type is the result type {@code V} of the body.
     * <li>The loop handle's parameter types are the types {@code (A...)},
     * from the external parameter list.
     * </ul>
     * <p>
     * Here is pseudocode for the resulting loop handle. In the code, {@code V}/{@code v} represent the type / value of
     * the sole loop variable as well as the result type of the loop; and {@code A}/{@code a}, that of the argument
     * passed to the loop.
     * {@snippet lang="java" :
     * V init(A...);
     * boolean pred(V, A...);
     * V body(V, A...);
     * V whileLoop(A... a...) {
     *   V v = init(a...);
     *   while (pred(v, a...)) {
     *     v = body(v, a...);
     *   }
     *   return v;
     * }
     * }
     *
     * @apiNote Example:
     * {@snippet lang="java" :
     * // implement the zip function for lists as a loop handle
     * static List<String> initZip(Iterator<String> a, Iterator<String> b) { return new ArrayList<>(); }
     * static boolean zipPred(List<String> zip, Iterator<String> a, Iterator<String> b) { return a.hasNext() && b.hasNext(); }
     * static List<String> zipStep(List<String> zip, Iterator<String> a, Iterator<String> b) {
     *   zip.add(a.next());
     *   zip.add(b.next());
     *   return zip;
     * }
     * // assume MH_initZip, MH_zipPred, and MH_zipStep are handles to the above methods
     * MethodHandle loop = MethodHandles.whileLoop(MH_initZip, MH_zipPred, MH_zipStep);
     * List<String> a = Arrays.asList("a", "b", "c", "d");
     * List<String> b = Arrays.asList("e", "f", "g", "h");
     * List<String> zipped = Arrays.asList("a", "e", "b", "f", "c", "g", "d", "h");
     * assertEquals(zipped, (List<String>) loop.invoke(a.iterator(), b.iterator()));
     * }
     *
     *
     * @apiNote The implementation of this method can be expressed as follows:
     * {@snippet lang="java" :
     * MethodHandle whileLoop(MethodHandle init, MethodHandle pred, MethodHandle body) {
     *     MethodHandle fini = (body.type().returnType() == void.class
     *                         ? null : identity(body.type().returnType()));
     *     MethodHandle[]
     *         checkExit = { null, null, pred, fini },
     *         varBody   = { init, body };
     *     return loop(checkExit, varBody);
     * }
     * }
     *
     * @param init optional initializer, providing the initial value of the loop variable.
     *             May be {@code null}, implying a default initial value.  See above for other constraints.
     * @param pred condition for the loop, which may not be {@code null}. Its result type must be {@code boolean}. See
     *             above for other constraints.
     * @param body body of the loop, which may not be {@code null}. It controls the loop parameters and result type.
     *             See above for other constraints.
     *
     * @return a method handle implementing the {@code while} loop as described by the arguments.
     * @throws IllegalArgumentException if the rules for the arguments are violated.
     * @throws NullPointerException if {@code pred} or {@code body} are {@code null}.
     *
     * @see #loop(MethodHandle[][])
     * @see #doWhileLoop(MethodHandle, MethodHandle, MethodHandle)
     * @since 9
     */
    public static MethodHandle whileLoop(MethodHandle init, MethodHandle pred, MethodHandle body) {
        whileLoopChecks(init, pred, body);
        MethodHandle fini = identityOrVoid(body.type().returnType());
        MethodHandle[] checkExit = { null, null, pred, fini };
        MethodHandle[] varBody = { init, body };
        return loop(checkExit, varBody);
    }

    /**
     * Constructs a {@code do-while} loop from an initializer, a body, and a predicate.
     * This is a convenience wrapper for the {@linkplain #loop(MethodHandle[][]) generic loop combinator}.
     * <p>
     * The {@code pred} handle describes the loop condition; and {@code body}, its body. The loop resulting from this
     * method will, in each iteration, first execute its body and then evaluate the predicate.
     * The loop will terminate once the predicate evaluates to {@code false} after an execution of the body.
     * <p>
     * The {@code init} handle describes the initial value of an additional optional loop-local variable.
     * In each iteration, this loop-local variable, if present, will be passed to the {@code body}
     * and updated with the value returned from its invocation. The result of loop execution will be
     * the final value of the additional loop-local variable (if present).
     * <p>
     * The following rules hold for these argument handles:<ul>
     * <li>The {@code body} handle must not be {@code null}; its type must be of the form
     * {@code (V A...)V}, where {@code V} is non-{@code void}, or else {@code (A...)void}.
     * (In the {@code void} case, we assign the type {@code void} to the name {@code V},
     * and we will write {@code (V A...)V} with the understanding that a {@code void} type {@code V}
     * is quietly dropped from the parameter list, leaving {@code (A...)V}.)
     * <li>The parameter list {@code (V A...)} of the body is called the <em>internal parameter list</em>.
     * It will constrain the parameter lists of the other loop parts.
     * <li>If the iteration variable type {@code V} is dropped from the internal parameter list, the resulting shorter
     * list {@code (A...)} is called the <em>external parameter list</em>.
     * <li>The body return type {@code V}, if non-{@code void}, determines the type of an
     * additional state variable of the loop.
     * The body must both accept and return a value of this type {@code V}.
     * <li>If {@code init} is non-{@code null}, it must have return type {@code V}.
     * Its parameter list (of some <a href="MethodHandles.html#astar">form {@code (A*)}</a>) must be
     * <a href="MethodHandles.html#effid">effectively identical</a>
     * to the external parameter list {@code (A...)}.
     * <li>If {@code init} is {@code null}, the loop variable will be initialized to its
     * {@linkplain #empty default value}.
     * <li>The {@code pred} handle must not be {@code null}.  It must have {@code boolean} as its return type.
     * Its parameter list (either empty or of the form {@code (V A*)}) must be
     * effectively identical to the internal parameter list.
     * </ul>
     * <p>
     * The resulting loop handle's result type and parameter signature are determined as follows:<ul>
     * <li>The loop handle's result type is the result type {@code V} of the body.
     * <li>The loop handle's parameter types are the types {@code (A...)},
     * from the external parameter list.
     * </ul>
     * <p>
     * Here is pseudocode for the resulting loop handle. In the code, {@code V}/{@code v} represent the type / value of
     * the sole loop variable as well as the result type of the loop; and {@code A}/{@code a}, that of the argument
     * passed to the loop.
     * {@snippet lang="java" :
     * V init(A...);
     * boolean pred(V, A...);
     * V body(V, A...);
     * V doWhileLoop(A... a...) {
     *   V v = init(a...);
     *   do {
     *     v = body(v, a...);
     *   } while (pred(v, a...));
     *   return v;
     * }
     * }
     *
     * @apiNote Example:
     * {@snippet lang="java" :
     * // int i = 0; while (i < limit) { ++i; } return i; => limit
     * static int zero(int limit) { return 0; }
     * static int step(int i, int limit) { return i + 1; }
     * static boolean pred(int i, int limit) { return i < limit; }
     * // assume MH_zero, MH_step, and MH_pred are handles to the above methods
     * MethodHandle loop = MethodHandles.doWhileLoop(MH_zero, MH_step, MH_pred);
     * assertEquals(23, loop.invoke(23));
     * }
     *
     *
     * @apiNote The implementation of this method can be expressed as follows:
     * {@snippet lang="java" :
     * MethodHandle doWhileLoop(MethodHandle init, MethodHandle body, MethodHandle pred) {
     *     MethodHandle fini = (body.type().returnType() == void.class
     *                         ? null : identity(body.type().returnType()));
     *     MethodHandle[] clause = { init, body, pred, fini };
     *     return loop(clause);
     * }
     * }
     *
     * @param init optional initializer, providing the initial value of the loop variable.
     *             May be {@code null}, implying a default initial value.  See above for other constraints.
     * @param body body of the loop, which may not be {@code null}. It controls the loop parameters and result type.
     *             See above for other constraints.
     * @param pred condition for the loop, which may not be {@code null}. Its result type must be {@code boolean}. See
     *             above for other constraints.
     *
     * @return a method handle implementing the {@code while} loop as described by the arguments.
     * @throws IllegalArgumentException if the rules for the arguments are violated.
     * @throws NullPointerException if {@code pred} or {@code body} are {@code null}.
     *
     * @see #loop(MethodHandle[][])
     * @see #whileLoop(MethodHandle, MethodHandle, MethodHandle)
     * @since 9
     */
    public static MethodHandle doWhileLoop(MethodHandle init, MethodHandle body, MethodHandle pred) {
        whileLoopChecks(init, pred, body);
        MethodHandle fini = identityOrVoid(body.type().returnType());
        MethodHandle[] clause = {init, body, pred, fini };
        return loop(clause);
    }

    private static void whileLoopChecks(MethodHandle init, MethodHandle pred, MethodHandle body) {
        Objects.requireNonNull(pred);
        Objects.requireNonNull(body);
        MethodType bodyType = body.type();
        Class<?> returnType = bodyType.returnType();
        List<Class<?>> innerList = bodyType.parameterList();
        List<Class<?>> outerList = innerList;
        if (returnType == void.class) {
            // OK
        } else if (innerList.isEmpty() || innerList.get(0) != returnType) {
            // leading V argument missing => error
            MethodType expected = bodyType.insertParameterTypes(0, returnType);
            throw misMatchedTypes("body function", bodyType, expected);
        } else {
            outerList = innerList.subList(1, innerList.size());
        }
        MethodType predType = pred.type();
        if (predType.returnType() != boolean.class ||
                !predType.effectivelyIdenticalParameters(0, innerList)) {
            throw misMatchedTypes("loop predicate", predType, methodType(boolean.class, innerList));
        }
        if (init != null) {
            MethodType initType = init.type();
            if (initType.returnType() != returnType ||
                    !initType.effectivelyIdenticalParameters(0, outerList)) {
                throw misMatchedTypes("loop initializer", initType, methodType(returnType, outerList));
            }
        }
    }

    /**
     * Constructs a loop that runs a given number of iterations.
     * This is a convenience wrapper for the {@linkplain #loop(MethodHandle[][]) generic loop combinator}.
     * <p>
     * The number of iterations is determined by the {@code iterations} handle evaluation result.
     * The loop counter {@code i} is an extra loop iteration variable of type {@code int}.
     * It will be initialized to 0 and incremented by 1 in each iteration.
     * <p>
     * If the {@code body} handle returns a non-{@code void} type {@code V}, a leading loop iteration variable
     * of that type is also present.  This variable is initialized using the optional {@code init} handle,
     * or to the {@linkplain #empty default value} of type {@code V} if that handle is {@code null}.
     * <p>
     * In each iteration, the iteration variables are passed to an invocation of the {@code body} handle.
     * A non-{@code void} value returned from the body (of type {@code V}) updates the leading
     * iteration variable.
     * The result of the loop handle execution will be the final {@code V} value of that variable
     * (or {@code void} if there is no {@code V} variable).
     * <p>
     * The following rules hold for the argument handles:<ul>
     * <li>The {@code iterations} handle must not be {@code null}, and must return
     * the type {@code int}, referred to here as {@code I} in parameter type lists.
     * <li>The {@code body} handle must not be {@code null}; its type must be of the form
     * {@code (V I A...)V}, where {@code V} is non-{@code void}, or else {@code (I A...)void}.
     * (In the {@code void} case, we assign the type {@code void} to the name {@code V},
     * and we will write {@code (V I A...)V} with the understanding that a {@code void} type {@code V}
     * is quietly dropped from the parameter list, leaving {@code (I A...)V}.)
     * <li>The parameter list {@code (V I A...)} of the body contributes to a list
     * of types called the <em>internal parameter list</em>.
     * It will constrain the parameter lists of the other loop parts.
     * <li>As a special case, if the body contributes only {@code V} and {@code I} types,
     * with no additional {@code A} types, then the internal parameter list is extended by
     * the argument types {@code A...} of the {@code iterations} handle.
     * <li>If the iteration variable types {@code (V I)} are dropped from the internal parameter list, the resulting shorter
     * list {@code (A...)} is called the <em>external parameter list</em>.
     * <li>The body return type {@code V}, if non-{@code void}, determines the type of an
     * additional state variable of the loop.
     * The body must both accept a leading parameter and return a value of this type {@code V}.
     * <li>If {@code init} is non-{@code null}, it must have return type {@code V}.
     * Its parameter list (of some <a href="MethodHandles.html#astar">form {@code (A*)}</a>) must be
     * <a href="MethodHandles.html#effid">effectively identical</a>
     * to the external parameter list {@code (A...)}.
     * <li>If {@code init} is {@code null}, the loop variable will be initialized to its
     * {@linkplain #empty default value}.
     * <li>The parameter list of {@code iterations} (of some form {@code (A*)}) must be
     * effectively identical to the external parameter list {@code (A...)}.
     * </ul>
     * <p>
     * The resulting loop handle's result type and parameter signature are determined as follows:<ul>
     * <li>The loop handle's result type is the result type {@code V} of the body.
     * <li>The loop handle's parameter types are the types {@code (A...)},
     * from the external parameter list.
     * </ul>
     * <p>
     * Here is pseudocode for the resulting loop handle. In the code, {@code V}/{@code v} represent the type / value of
     * the second loop variable as well as the result type of the loop; and {@code A...}/{@code a...} represent
     * arguments passed to the loop.
     * {@snippet lang="java" :
     * int iterations(A...);
     * V init(A...);
     * V body(V, int, A...);
     * V countedLoop(A... a...) {
     *   int end = iterations(a...);
     *   V v = init(a...);
     *   for (int i = 0; i < end; ++i) {
     *     v = body(v, i, a...);
     *   }
     *   return v;
     * }
     * }
     *
     * @apiNote Example with a fully conformant body method:
     * {@snippet lang="java" :
     * // String s = "Lambdaman!"; for (int i = 0; i < 13; ++i) { s = "na " + s; } return s;
     * // => a variation on a well known theme
     * static String step(String v, int counter, String init) { return "na " + v; }
     * // assume MH_step is a handle to the method above
     * MethodHandle fit13 = MethodHandles.constant(int.class, 13);
     * MethodHandle start = MethodHandles.identity(String.class);
     * MethodHandle loop = MethodHandles.countedLoop(fit13, start, MH_step);
     * assertEquals("na na na na na na na na na na na na na Lambdaman!", loop.invoke("Lambdaman!"));
     * }
     *
     * @apiNote Example with the simplest possible body method type,
     * and passing the number of iterations to the loop invocation:
     * {@snippet lang="java" :
     * // String s = "Lambdaman!"; for (int i = 0; i < 13; ++i) { s = "na " + s; } return s;
     * // => a variation on a well known theme
     * static String step(String v, int counter ) { return "na " + v; }
     * // assume MH_step is a handle to the method above
     * MethodHandle count = MethodHandles.dropArguments(MethodHandles.identity(int.class), 1, String.class);
     * MethodHandle start = MethodHandles.dropArguments(MethodHandles.identity(String.class), 0, int.class);
     * MethodHandle loop = MethodHandles.countedLoop(count, start, MH_step);  // (v, i) -> "na " + v
     * assertEquals("na na na na na na na na na na na na na Lambdaman!", loop.invoke(13, "Lambdaman!"));
     * }
     *
     * @apiNote Example that treats the number of iterations, string to append to, and string to append
     * as loop parameters:
     * {@snippet lang="java" :
     * // String s = "Lambdaman!", t = "na"; for (int i = 0; i < 13; ++i) { s = t + " " + s; } return s;
     * // => a variation on a well known theme
     * static String step(String v, int counter, int iterations_, String pre, String start_) { return pre + " " + v; }
     * // assume MH_step is a handle to the method above
     * MethodHandle count = MethodHandles.identity(int.class);
     * MethodHandle start = MethodHandles.dropArguments(MethodHandles.identity(String.class), 0, int.class, String.class);
     * MethodHandle loop = MethodHandles.countedLoop(count, start, MH_step);  // (v, i, _, pre, _) -> pre + " " + v
     * assertEquals("na na na na na na na na na na na na na Lambdaman!", loop.invoke(13, "na", "Lambdaman!"));
     * }
     *
     * @apiNote Example that illustrates the usage of {@link #dropArgumentsToMatch(MethodHandle, int, List, int)}
     * to enforce a loop type:
     * {@snippet lang="java" :
     * // String s = "Lambdaman!", t = "na"; for (int i = 0; i < 13; ++i) { s = t + " " + s; } return s;
     * // => a variation on a well known theme
     * static String step(String v, int counter, String pre) { return pre + " " + v; }
     * // assume MH_step is a handle to the method above
     * MethodType loopType = methodType(String.class, String.class, int.class, String.class);
     * MethodHandle count = MethodHandles.dropArgumentsToMatch(MethodHandles.identity(int.class),    0, loopType.parameterList(), 1);
     * MethodHandle start = MethodHandles.dropArgumentsToMatch(MethodHandles.identity(String.class), 0, loopType.parameterList(), 2);
     * MethodHandle body  = MethodHandles.dropArgumentsToMatch(MH_step,                              2, loopType.parameterList(), 0);
     * MethodHandle loop = MethodHandles.countedLoop(count, start, body);  // (v, i, pre, _, _) -> pre + " " + v
     * assertEquals("na na na na na na na na na na na na na Lambdaman!", loop.invoke("na", 13, "Lambdaman!"));
     * }
     *
     * @apiNote The implementation of this method can be expressed as follows:
     * {@snippet lang="java" :
     * MethodHandle countedLoop(MethodHandle iterations, MethodHandle init, MethodHandle body) {
     *     return countedLoop(empty(iterations.type()), iterations, init, body);
     * }
     * }
     *
     * @param iterations a non-{@code null} handle to return the number of iterations this loop should run. The handle's
     *                   result type must be {@code int}. See above for other constraints.
     * @param init optional initializer, providing the initial value of the loop variable.
     *             May be {@code null}, implying a default initial value.  See above for other constraints.
     * @param body body of the loop, which may not be {@code null}.
     *             It controls the loop parameters and result type in the standard case (see above for details).
     *             It must accept its own return type (if non-void) plus an {@code int} parameter (for the counter),
     *             and may accept any number of additional types.
     *             See above for other constraints.
     *
     * @return a method handle representing the loop.
     * @throws NullPointerException if either of the {@code iterations} or {@code body} handles is {@code null}.
     * @throws IllegalArgumentException if any argument violates the rules formulated above.
     *
     * @see #countedLoop(MethodHandle, MethodHandle, MethodHandle, MethodHandle)
     * @since 9
     */
    public static MethodHandle countedLoop(MethodHandle iterations, MethodHandle init, MethodHandle body) {
        return countedLoop(empty(iterations.type()), iterations, init, body);
    }

    /**
     * Constructs a loop that counts over a range of numbers.
     * This is a convenience wrapper for the {@linkplain #loop(MethodHandle[][]) generic loop combinator}.
     * <p>
     * The loop counter {@code i} is a loop iteration variable of type {@code int}.
     * The {@code start} and {@code end} handles determine the start (inclusive) and end (exclusive)
     * values of the loop counter.
     * The loop counter will be initialized to the {@code int} value returned from the evaluation of the
     * {@code start} handle and run to the value returned from {@code end} (exclusively) with a step width of 1.
     * <p>
     * If the {@code body} handle returns a non-{@code void} type {@code V}, a leading loop iteration variable
     * of that type is also present.  This variable is initialized using the optional {@code init} handle,
     * or to the {@linkplain #empty default value} of type {@code V} if that handle is {@code null}.
     * <p>
     * In each iteration, the iteration variables are passed to an invocation of the {@code body} handle.
     * A non-{@code void} value returned from the body (of type {@code V}) updates the leading
     * iteration variable.
     * The result of the loop handle execution will be the final {@code V} value of that variable
     * (or {@code void} if there is no {@code V} variable).
     * <p>
     * The following rules hold for the argument handles:<ul>
     * <li>The {@code start} and {@code end} handles must not be {@code null}, and must both return
     * the common type {@code int}, referred to here as {@code I} in parameter type lists.
     * <li>The {@code body} handle must not be {@code null}; its type must be of the form
     * {@code (V I A...)V}, where {@code V} is non-{@code void}, or else {@code (I A...)void}.
     * (In the {@code void} case, we assign the type {@code void} to the name {@code V},
     * and we will write {@code (V I A...)V} with the understanding that a {@code void} type {@code V}
     * is quietly dropped from the parameter list, leaving {@code (I A...)V}.)
     * <li>The parameter list {@code (V I A...)} of the body contributes to a list
     * of types called the <em>internal parameter list</em>.
     * It will constrain the parameter lists of the other loop parts.
     * <li>As a special case, if the body contributes only {@code V} and {@code I} types,
     * with no additional {@code A} types, then the internal parameter list is extended by
     * the argument types {@code A...} of the {@code end} handle.
     * <li>If the iteration variable types {@code (V I)} are dropped from the internal parameter list, the resulting shorter
     * list {@code (A...)} is called the <em>external parameter list</em>.
     * <li>The body return type {@code V}, if non-{@code void}, determines the type of an
     * additional state variable of the loop.
     * The body must both accept a leading parameter and return a value of this type {@code V}.
     * <li>If {@code init} is non-{@code null}, it must have return type {@code V}.
     * Its parameter list (of some <a href="MethodHandles.html#astar">form {@code (A*)}</a>) must be
     * <a href="MethodHandles.html#effid">effectively identical</a>
     * to the external parameter list {@code (A...)}.
     * <li>If {@code init} is {@code null}, the loop variable will be initialized to its
     * {@linkplain #empty default value}.
     * <li>The parameter list of {@code start} (of some form {@code (A*)}) must be
     * effectively identical to the external parameter list {@code (A...)}.
     * <li>Likewise, the parameter list of {@code end} must be effectively identical
     * to the external parameter list.
     * </ul>
     * <p>
     * The resulting loop handle's result type and parameter signature are determined as follows:<ul>
     * <li>The loop handle's result type is the result type {@code V} of the body.
     * <li>The loop handle's parameter types are the types {@code (A...)},
     * from the external parameter list.
     * </ul>
     * <p>
     * Here is pseudocode for the resulting loop handle. In the code, {@code V}/{@code v} represent the type / value of
     * the second loop variable as well as the result type of the loop; and {@code A...}/{@code a...} represent
     * arguments passed to the loop.
     * {@snippet lang="java" :
     * int start(A...);
     * int end(A...);
     * V init(A...);
     * V body(V, int, A...);
     * V countedLoop(A... a...) {
     *   int e = end(a...);
     *   int s = start(a...);
     *   V v = init(a...);
     *   for (int i = s; i < e; ++i) {
     *     v = body(v, i, a...);
     *   }
     *   return v;
     * }
     * }
     *
     * @apiNote The implementation of this method can be expressed as follows:
     * {@snippet lang="java" :
     * MethodHandle countedLoop(MethodHandle start, MethodHandle end, MethodHandle init, MethodHandle body) {
     *     MethodHandle returnVar = dropArguments(identity(init.type().returnType()), 0, int.class, int.class);
     *     // assume MH_increment and MH_predicate are handles to implementation-internal methods with
     *     // the following semantics:
     *     // MH_increment: (int limit, int counter) -> counter + 1
     *     // MH_predicate: (int limit, int counter) -> counter < limit
     *     Class<?> counterType = start.type().returnType();  // int
     *     Class<?> returnType = body.type().returnType();
     *     MethodHandle incr = MH_increment, pred = MH_predicate, retv = null;
     *     if (returnType != void.class) {  // ignore the V variable
     *         incr = dropArguments(incr, 1, returnType);  // (limit, v, i) => (limit, i)
     *         pred = dropArguments(pred, 1, returnType);  // ditto
     *         retv = dropArguments(identity(returnType), 0, counterType); // ignore limit
     *     }
     *     body = dropArguments(body, 0, counterType);  // ignore the limit variable
     *     MethodHandle[]
     *         loopLimit  = { end, null, pred, retv }, // limit = end(); i < limit || return v
     *         bodyClause = { init, body },            // v = init(); v = body(v, i)
     *         indexVar   = { start, incr };           // i = start(); i = i + 1
     *     return loop(loopLimit, bodyClause, indexVar);
     * }
     * }
     *
     * @param start a non-{@code null} handle to return the start value of the loop counter, which must be {@code int}.
     *              See above for other constraints.
     * @param end a non-{@code null} handle to return the end value of the loop counter (the loop will run to
     *            {@code end-1}). The result type must be {@code int}. See above for other constraints.
     * @param init optional initializer, providing the initial value of the loop variable.
     *             May be {@code null}, implying a default initial value.  See above for other constraints.
     * @param body body of the loop, which may not be {@code null}.
     *             It controls the loop parameters and result type in the standard case (see above for details).
     *             It must accept its own return type (if non-void) plus an {@code int} parameter (for the counter),
     *             and may accept any number of additional types.
     *             See above for other constraints.
     *
     * @return a method handle representing the loop.
     * @throws NullPointerException if any of the {@code start}, {@code end}, or {@code body} handles is {@code null}.
     * @throws IllegalArgumentException if any argument violates the rules formulated above.
     *
     * @see #countedLoop(MethodHandle, MethodHandle, MethodHandle)
     * @since 9
     */
    public static MethodHandle countedLoop(MethodHandle start, MethodHandle end, MethodHandle init, MethodHandle body) {
        countedLoopChecks(start, end, init, body);
        Class<?> counterType = start.type().returnType();  // int, but who's counting?
        Class<?> limitType   = end.type().returnType();    // yes, int again
        Class<?> returnType  = body.type().returnType();
        MethodHandle incr = MethodHandleImpl.getConstantHandle(MethodHandleImpl.MH_countedLoopStep);
        MethodHandle pred = MethodHandleImpl.getConstantHandle(MethodHandleImpl.MH_countedLoopPred);
        MethodHandle retv = null;
        if (returnType != void.class) {
            incr = dropArguments(incr, 1, returnType);  // (limit, v, i) => (limit, i)
            pred = dropArguments(pred, 1, returnType);  // ditto
            retv = dropArguments(identity(returnType), 0, counterType);
        }
        body = dropArguments(body, 0, counterType);  // ignore the limit variable
        MethodHandle[]
            loopLimit  = { end, null, pred, retv }, // limit = end(); i < limit || return v
            bodyClause = { init, body },            // v = init(); v = body(v, i)
            indexVar   = { start, incr };           // i = start(); i = i + 1
        return loop(loopLimit, bodyClause, indexVar);
    }

    private static void countedLoopChecks(MethodHandle start, MethodHandle end, MethodHandle init, MethodHandle body) {
        Objects.requireNonNull(start);
        Objects.requireNonNull(end);
        Objects.requireNonNull(body);
        Class<?> counterType = start.type().returnType();
        if (counterType != int.class) {
            MethodType expected = start.type().changeReturnType(int.class);
            throw misMatchedTypes("start function", start.type(), expected);
        } else if (end.type().returnType() != counterType) {
            MethodType expected = end.type().changeReturnType(counterType);
            throw misMatchedTypes("end function", end.type(), expected);
        }
        MethodType bodyType = body.type();
        Class<?> returnType = bodyType.returnType();
        List<Class<?>> innerList = bodyType.parameterList();
        // strip leading V value if present
        int vsize = (returnType == void.class ? 0 : 1);
        if (vsize != 0 && (innerList.isEmpty() || innerList.get(0) != returnType)) {
            // argument list has no "V" => error
            MethodType expected = bodyType.insertParameterTypes(0, returnType);
            throw misMatchedTypes("body function", bodyType, expected);
        } else if (innerList.size() <= vsize || innerList.get(vsize) != counterType) {
            // missing I type => error
            MethodType expected = bodyType.insertParameterTypes(vsize, counterType);
            throw misMatchedTypes("body function", bodyType, expected);
        }
        List<Class<?>> outerList = innerList.subList(vsize + 1, innerList.size());
        if (outerList.isEmpty()) {
            // special case; take lists from end handle
            outerList = end.type().parameterList();
            innerList = bodyType.insertParameterTypes(vsize + 1, outerList).parameterList();
        }
        MethodType expected = methodType(counterType, outerList);
        if (!start.type().effectivelyIdenticalParameters(0, outerList)) {
            throw misMatchedTypes("start parameter types", start.type(), expected);
        }
        if (end.type() != start.type() &&
            !end.type().effectivelyIdenticalParameters(0, outerList)) {
            throw misMatchedTypes("end parameter types", end.type(), expected);
        }
        if (init != null) {
            MethodType initType = init.type();
            if (initType.returnType() != returnType ||
                !initType.effectivelyIdenticalParameters(0, outerList)) {
                throw misMatchedTypes("loop initializer", initType, methodType(returnType, outerList));
            }
        }
    }

    /**
     * Constructs a loop that ranges over the values produced by an {@code Iterator<T>}.
     * This is a convenience wrapper for the {@linkplain #loop(MethodHandle[][]) generic loop combinator}.
     * <p>
     * The iterator itself will be determined by the evaluation of the {@code iterator} handle.
     * Each value it produces will be stored in a loop iteration variable of type {@code T}.
     * <p>
     * If the {@code body} handle returns a non-{@code void} type {@code V}, a leading loop iteration variable
     * of that type is also present.  This variable is initialized using the optional {@code init} handle,
     * or to the {@linkplain #empty default value} of type {@code V} if that handle is {@code null}.
     * <p>
     * In each iteration, the iteration variables are passed to an invocation of the {@code body} handle.
     * A non-{@code void} value returned from the body (of type {@code V}) updates the leading
     * iteration variable.
     * The result of the loop handle execution will be the final {@code V} value of that variable
     * (or {@code void} if there is no {@code V} variable).
     * <p>
     * The following rules hold for the argument handles:<ul>
     * <li>The {@code body} handle must not be {@code null}; its type must be of the form
     * {@code (V T A...)V}, where {@code V} is non-{@code void}, or else {@code (T A...)void}.
     * (In the {@code void} case, we assign the type {@code void} to the name {@code V},
     * and we will write {@code (V T A...)V} with the understanding that a {@code void} type {@code V}
     * is quietly dropped from the parameter list, leaving {@code (T A...)V}.)
     * <li>The parameter list {@code (V T A...)} of the body contributes to a list
     * of types called the <em>internal parameter list</em>.
     * It will constrain the parameter lists of the other loop parts.
     * <li>As a special case, if the body contributes only {@code V} and {@code T} types,
     * with no additional {@code A} types, then the internal parameter list is extended by
     * the argument types {@code A...} of the {@code iterator} handle; if it is {@code null} the
     * single type {@code Iterable} is added and constitutes the {@code A...} list.
     * <li>If the iteration variable types {@code (V T)} are dropped from the internal parameter list, the resulting shorter
     * list {@code (A...)} is called the <em>external parameter list</em>.
     * <li>The body return type {@code V}, if non-{@code void}, determines the type of an
     * additional state variable of the loop.
     * The body must both accept a leading parameter and return a value of this type {@code V}.
     * <li>If {@code init} is non-{@code null}, it must have return type {@code V}.
     * Its parameter list (of some <a href="MethodHandles.html#astar">form {@code (A*)}</a>) must be
     * <a href="MethodHandles.html#effid">effectively identical</a>
     * to the external parameter list {@code (A...)}.
     * <li>If {@code init} is {@code null}, the loop variable will be initialized to its
     * {@linkplain #empty default value}.
     * <li>If the {@code iterator} handle is non-{@code null}, it must have the return
     * type {@code java.util.Iterator} or a subtype thereof.
     * The iterator it produces when the loop is executed will be assumed
     * to yield values which can be converted to type {@code T}.
     * <li>The parameter list of an {@code iterator} that is non-{@code null} (of some form {@code (A*)}) must be
     * effectively identical to the external parameter list {@code (A...)}.
     * <li>If {@code iterator} is {@code null} it defaults to a method handle which behaves
     * like {@link java.lang.Iterable#iterator()}.  In that case, the internal parameter list
     * {@code (V T A...)} must have at least one {@code A} type, and the default iterator
     * handle parameter is adjusted to accept the leading {@code A} type, as if by
     * the {@link MethodHandle#asType asType} conversion method.
     * The leading {@code A} type must be {@code Iterable} or a subtype thereof.
     * This conversion step, done at loop construction time, must not throw a {@code WrongMethodTypeException}.
     * </ul>
     * <p>
     * The type {@code T} may be either a primitive or reference.
     * Since type {@code Iterator<T>} is erased in the method handle representation to the raw type {@code Iterator},
     * the {@code iteratedLoop} combinator adjusts the leading argument type for {@code body} to {@code Object}
     * as if by the {@link MethodHandle#asType asType} conversion method.
     * Therefore, if an iterator of the wrong type appears as the loop is executed, runtime exceptions may occur
     * as the result of dynamic conversions performed by {@link MethodHandle#asType(MethodType)}.
     * <p>
     * The resulting loop handle's result type and parameter signature are determined as follows:<ul>
     * <li>The loop handle's result type is the result type {@code V} of the body.
     * <li>The loop handle's parameter types are the types {@code (A...)},
     * from the external parameter list.
     * </ul>
     * <p>
     * Here is pseudocode for the resulting loop handle. In the code, {@code V}/{@code v} represent the type / value of
     * the loop variable as well as the result type of the loop; {@code T}/{@code t}, that of the elements of the
     * structure the loop iterates over, and {@code A...}/{@code a...} represent arguments passed to the loop.
     * {@snippet lang="java" :
     * Iterator<T> iterator(A...);  // defaults to Iterable::iterator
     * V init(A...);
     * V body(V,T,A...);
     * V iteratedLoop(A... a...) {
     *   Iterator<T> it = iterator(a...);
     *   V v = init(a...);
     *   while (it.hasNext()) {
     *     T t = it.next();
     *     v = body(v, t, a...);
     *   }
     *   return v;
     * }
     * }
     *
     * @apiNote Example:
     * {@snippet lang="java" :
     * // get an iterator from a list
     * static List<String> reverseStep(List<String> r, String e) {
     *   r.add(0, e);
     *   return r;
     * }
     * static List<String> newArrayList() { return new ArrayList<>(); }
     * // assume MH_reverseStep and MH_newArrayList are handles to the above methods
     * MethodHandle loop = MethodHandles.iteratedLoop(null, MH_newArrayList, MH_reverseStep);
     * List<String> list = Arrays.asList("a", "b", "c", "d", "e");
     * List<String> reversedList = Arrays.asList("e", "d", "c", "b", "a");
     * assertEquals(reversedList, (List<String>) loop.invoke(list));
     * }
     *
     * @apiNote The implementation of this method can be expressed approximately as follows:
     * {@snippet lang="java" :
     * MethodHandle iteratedLoop(MethodHandle iterator, MethodHandle init, MethodHandle body) {
     *     // assume MH_next, MH_hasNext, MH_startIter are handles to methods of Iterator/Iterable
     *     Class<?> returnType = body.type().returnType();
     *     Class<?> ttype = body.type().parameterType(returnType == void.class ? 0 : 1);
     *     MethodHandle nextVal = MH_next.asType(MH_next.type().changeReturnType(ttype));
     *     MethodHandle retv = null, step = body, startIter = iterator;
     *     if (returnType != void.class) {
     *         // the simple thing first:  in (I V A...), drop the I to get V
     *         retv = dropArguments(identity(returnType), 0, Iterator.class);
     *         // body type signature (V T A...), internal loop types (I V A...)
     *         step = swapArguments(body, 0, 1);  // swap V <-> T
     *     }
     *     if (startIter == null)  startIter = MH_getIter;
     *     MethodHandle[]
     *         iterVar    = { startIter, null, MH_hasNext, retv }, // it = iterator; while (it.hasNext())
     *         bodyClause = { init, filterArguments(step, 0, nextVal) };  // v = body(v, t, a)
     *     return loop(iterVar, bodyClause);
     * }
     * }
     *
     * @param iterator an optional handle to return the iterator to start the loop.
     *                 If non-{@code null}, the handle must return {@link java.util.Iterator} or a subtype.
     *                 See above for other constraints.
     * @param init optional initializer, providing the initial value of the loop variable.
     *             May be {@code null}, implying a default initial value.  See above for other constraints.
     * @param body body of the loop, which may not be {@code null}.
     *             It controls the loop parameters and result type in the standard case (see above for details).
     *             It must accept its own return type (if non-void) plus a {@code T} parameter (for the iterated values),
     *             and may accept any number of additional types.
     *             See above for other constraints.
     *
     * @return a method handle embodying the iteration loop functionality.
     * @throws NullPointerException if the {@code body} handle is {@code null}.
     * @throws IllegalArgumentException if any argument violates the above requirements.
     *
     * @since 9
     */
    public static MethodHandle iteratedLoop(MethodHandle iterator, MethodHandle init, MethodHandle body) {
        Class<?> iterableType = iteratedLoopChecks(iterator, init, body);
        Class<?> returnType = body.type().returnType();
        MethodHandle hasNext = MethodHandleImpl.getConstantHandle(MethodHandleImpl.MH_iteratePred);
        MethodHandle nextRaw = MethodHandleImpl.getConstantHandle(MethodHandleImpl.MH_iterateNext);
        MethodHandle startIter;
        MethodHandle nextVal;
        {
            MethodType iteratorType;
            if (iterator == null) {
                // derive argument type from body, if available, else use Iterable
                startIter = MethodHandleImpl.getConstantHandle(MethodHandleImpl.MH_initIterator);
                iteratorType = startIter.type().changeParameterType(0, iterableType);
            } else {
                // force return type to the internal iterator class
                iteratorType = iterator.type().changeReturnType(Iterator.class);
                startIter = iterator;
            }
            Class<?> ttype = body.type().parameterType(returnType == void.class ? 0 : 1);
            MethodType nextValType = nextRaw.type().changeReturnType(ttype);

            // perform the asType transforms under an exception transformer, as per spec.:
            try {
                startIter = startIter.asType(iteratorType);
                nextVal = nextRaw.asType(nextValType);
            } catch (WrongMethodTypeException ex) {
                throw new IllegalArgumentException(ex);
            }
        }

        MethodHandle retv = null, step = body;
        if (returnType != void.class) {
            // the simple thing first:  in (I V A...), drop the I to get V
            retv = dropArguments(identity(returnType), 0, Iterator.class);
            // body type signature (V T A...), internal loop types (I V A...)
            step = swapArguments(body, 0, 1);  // swap V <-> T
        }

        MethodHandle[]
            iterVar    = { startIter, null, hasNext, retv },
            bodyClause = { init, filterArgument(step, 0, nextVal) };
        return loop(iterVar, bodyClause);
    }

    private static Class<?> iteratedLoopChecks(MethodHandle iterator, MethodHandle init, MethodHandle body) {
        Objects.requireNonNull(body);
        MethodType bodyType = body.type();
        Class<?> returnType = bodyType.returnType();
        List<Class<?>> internalParamList = bodyType.parameterList();
        // strip leading V value if present
        int vsize = (returnType == void.class ? 0 : 1);
        if (vsize != 0 && (internalParamList.isEmpty() || internalParamList.get(0) != returnType)) {
            // argument list has no "V" => error
            MethodType expected = bodyType.insertParameterTypes(0, returnType);
            throw misMatchedTypes("body function", bodyType, expected);
        } else if (internalParamList.size() <= vsize) {
            // missing T type => error
            MethodType expected = bodyType.insertParameterTypes(vsize, Object.class);
            throw misMatchedTypes("body function", bodyType, expected);
        }
        List<Class<?>> externalParamList = internalParamList.subList(vsize + 1, internalParamList.size());
        Class<?> iterableType = null;
        if (iterator != null) {
            // special case; if the body handle only declares V and T then
            // the external parameter list is obtained from iterator handle
            if (externalParamList.isEmpty()) {
                externalParamList = iterator.type().parameterList();
            }
            MethodType itype = iterator.type();
            if (!Iterator.class.isAssignableFrom(itype.returnType())) {
                throw newIllegalArgumentException("iteratedLoop first argument must have Iterator return type");
            }
            if (!itype.effectivelyIdenticalParameters(0, externalParamList)) {
                MethodType expected = methodType(itype.returnType(), externalParamList);
                throw misMatchedTypes("iterator parameters", itype, expected);
            }
        } else {
            if (externalParamList.isEmpty()) {
                // special case; if the iterator handle is null and the body handle
                // only declares V and T then the external parameter list consists
                // of Iterable
                externalParamList = List.of(Iterable.class);
                iterableType = Iterable.class;
            } else {
                // special case; if the iterator handle is null and the external
                // parameter list is not empty then the first parameter must be
                // assignable to Iterable
                iterableType = externalParamList.get(0);
                if (!Iterable.class.isAssignableFrom(iterableType)) {
                    throw newIllegalArgumentException(
                            "inferred first loop argument must inherit from Iterable: " + iterableType);
                }
            }
        }
        if (init != null) {
            MethodType initType = init.type();
            if (initType.returnType() != returnType ||
                    !initType.effectivelyIdenticalParameters(0, externalParamList)) {
                throw misMatchedTypes("loop initializer", initType, methodType(returnType, externalParamList));
            }
        }
        return iterableType;  // help the caller a bit
    }

    /*non-public*/
    static MethodHandle swapArguments(MethodHandle mh, int i, int j) {
        // there should be a better way to uncross my wires
        int arity = mh.type().parameterCount();
        int[] order = new int[arity];
        for (int k = 0; k < arity; k++)  order[k] = k;
        order[i] = j; order[j] = i;
        Class<?>[] types = mh.type().parameterArray();
        Class<?> ti = types[i]; types[i] = types[j]; types[j] = ti;
        MethodType swapType = methodType(mh.type().returnType(), types);
        return permuteArguments(mh, swapType, order);
    }

    /**
     * Makes a method handle that adapts a {@code target} method handle by wrapping it in a {@code try-finally} block.
     * Another method handle, {@code cleanup}, represents the functionality of the {@code finally} block. Any exception
     * thrown during the execution of the {@code target} handle will be passed to the {@code cleanup} handle. The
     * exception will be rethrown, unless {@code cleanup} handle throws an exception first.  The
     * value returned from the {@code cleanup} handle's execution will be the result of the execution of the
     * {@code try-finally} handle.
     * <p>
     * The {@code cleanup} handle will be passed one or two additional leading arguments.
     * The first is the exception thrown during the
     * execution of the {@code target} handle, or {@code null} if no exception was thrown.
     * The second is the result of the execution of the {@code target} handle, or, if it throws an exception,
     * a {@code null}, zero, or {@code false} value of the required type is supplied as a placeholder.
     * The second argument is not present if the {@code target} handle has a {@code void} return type.
     * (Note that, except for argument type conversions, combinators represent {@code void} values in parameter lists
     * by omitting the corresponding paradoxical arguments, not by inserting {@code null} or zero values.)
     * <p>
     * The {@code target} and {@code cleanup} handles must have the same corresponding argument and return types, except
     * that the {@code cleanup} handle may omit trailing arguments. Also, the {@code cleanup} handle must have one or
     * two extra leading parameters:<ul>
     * <li>a {@code Throwable}, which will carry the exception thrown by the {@code target} handle (if any); and
     * <li>a parameter of the same type as the return type of both {@code target} and {@code cleanup}, which will carry
     * the result from the execution of the {@code target} handle.
     * This parameter is not present if the {@code target} returns {@code void}.
     * </ul>
     * <p>
     * The pseudocode for the resulting adapter looks as follows. In the code, {@code V} represents the result type of
     * the {@code try/finally} construct; {@code A}/{@code a}, the types and values of arguments to the resulting
     * handle consumed by the cleanup; and {@code B}/{@code b}, those of arguments to the resulting handle discarded by
     * the cleanup.
     * {@snippet lang="java" :
     * V target(A..., B...);
     * V cleanup(Throwable, V, A...);
     * V adapter(A... a, B... b) {
     *   V result = (zero value for V);
     *   Throwable throwable = null;
     *   try {
     *     result = target(a..., b...);
     *   } catch (Throwable t) {
     *     throwable = t;
     *     throw t;
     *   } finally {
     *     result = cleanup(throwable, result, a...);
     *   }
     *   return result;
     * }
     * }
     * <p>
     * Note that the saved arguments ({@code a...} in the pseudocode) cannot
     * be modified by execution of the target, and so are passed unchanged
     * from the caller to the cleanup, if it is invoked.
     * <p>
     * The target and cleanup must return the same type, even if the cleanup
     * always throws.
     * To create such a throwing cleanup, compose the cleanup logic
     * with {@link #throwException throwException},
     * in order to create a method handle of the correct return type.
     * <p>
     * Note that {@code tryFinally} never converts exceptions into normal returns.
     * In rare cases where exceptions must be converted in that way, first wrap
     * the target with {@link #catchException(MethodHandle, Class, MethodHandle)}
     * to capture an outgoing exception, and then wrap with {@code tryFinally}.
     * <p>
     * It is recommended that the first parameter type of {@code cleanup} be
     * declared {@code Throwable} rather than a narrower subtype.  This ensures
     * {@code cleanup} will always be invoked with whatever exception that
     * {@code target} throws.  Declaring a narrower type may result in a
     * {@code ClassCastException} being thrown by the {@code try-finally}
     * handle if the type of the exception thrown by {@code target} is not
     * assignable to the first parameter type of {@code cleanup}.  Note that
     * various exception types of {@code VirtualMachineError},
     * {@code LinkageError}, and {@code RuntimeException} can in principle be
     * thrown by almost any kind of Java code, and a finally clause that
     * catches (say) only {@code IOException} would mask any of the others
     * behind a {@code ClassCastException}.
     *
     * @param target the handle whose execution is to be wrapped in a {@code try} block.
     * @param cleanup the handle that is invoked in the finally block.
     *
     * @return a method handle embodying the {@code try-finally} block composed of the two arguments.
     * @throws NullPointerException if any argument is null
     * @throws IllegalArgumentException if {@code cleanup} does not accept
     *          the required leading arguments, or if the method handle types do
     *          not match in their return types and their
     *          corresponding trailing parameters
     *
     * @see MethodHandles#catchException(MethodHandle, Class, MethodHandle)
     * @since 9
     */
    public static MethodHandle tryFinally(MethodHandle target, MethodHandle cleanup) {
        Class<?>[] targetParamTypes = target.type().ptypes();
        Class<?> rtype = target.type().returnType();

        tryFinallyChecks(target, cleanup);

        // Match parameter lists: if the cleanup has a shorter parameter list than the target, add ignored arguments.
        // The cleanup parameter list (minus the leading Throwable and result parameters) must be a sublist of the
        // target parameter list.
        cleanup = dropArgumentsToMatch(cleanup, (rtype == void.class ? 1 : 2), targetParamTypes, 0, false);

        // Ensure that the intrinsic type checks the instance thrown by the
        // target against the first parameter of cleanup
        cleanup = cleanup.asType(cleanup.type().changeParameterType(0, Throwable.class));

        // Use asFixedArity() to avoid unnecessary boxing of last argument for VarargsCollector case.
        return MethodHandleImpl.makeTryFinally(target.asFixedArity(), cleanup.asFixedArity(), rtype, targetParamTypes);
    }

    private static void tryFinallyChecks(MethodHandle target, MethodHandle cleanup) {
        Class<?> rtype = target.type().returnType();
        if (rtype != cleanup.type().returnType()) {
            throw misMatchedTypes("target and return types", cleanup.type().returnType(), rtype);
        }
        MethodType cleanupType = cleanup.type();
        if (!Throwable.class.isAssignableFrom(cleanupType.parameterType(0))) {
            throw misMatchedTypes("cleanup first argument and Throwable", cleanup.type(), Throwable.class);
        }
        if (rtype != void.class && cleanupType.parameterType(1) != rtype) {
            throw misMatchedTypes("cleanup second argument and target return type", cleanup.type(), rtype);
        }
        // The cleanup parameter list (minus the leading Throwable and result parameters) must be a sublist of the
        // target parameter list.
        int cleanupArgIndex = rtype == void.class ? 1 : 2;
        if (!cleanupType.effectivelyIdenticalParameters(cleanupArgIndex, target.type().parameterList())) {
            throw misMatchedTypes("cleanup parameters after (Throwable,result) and target parameter list prefix",
                    cleanup.type(), target.type());
        }
    }

    /**
     * Creates a table switch method handle, which can be used to switch over a set of target
     * method handles, based on a given target index, called selector.
     * <p>
     * For a selector value of {@code n}, where {@code n} falls in the range {@code [0, N)},
     * and where {@code N} is the number of target method handles, the table switch method
     * handle will invoke the n-th target method handle from the list of target method handles.
     * <p>
     * For a selector value that does not fall in the range {@code [0, N)}, the table switch
     * method handle will invoke the given fallback method handle.
     * <p>
     * All method handles passed to this method must have the same type, with the additional
     * requirement that the leading parameter be of type {@code int}. The leading parameter
     * represents the selector.
     * <p>
     * Any trailing parameters present in the type will appear on the returned table switch
     * method handle as well. Any arguments assigned to these parameters will be forwarded,
     * together with the selector value, to the selected method handle when invoking it.
     *
     * @apiNote Example:
     * The cases each drop the {@code selector} value they are given, and take an additional
     * {@code String} argument, which is concatenated (using {@link String#concat(String)})
     * to a specific constant label string for each case:
     * {@snippet lang="java" :
     * MethodHandles.Lookup lookup = MethodHandles.lookup();
     * MethodHandle caseMh = lookup.findVirtual(String.class, "concat",
     *         MethodType.methodType(String.class, String.class));
     * caseMh = MethodHandles.dropArguments(caseMh, 0, int.class);
     *
     * MethodHandle caseDefault = MethodHandles.insertArguments(caseMh, 1, "default: ");
     * MethodHandle case0 = MethodHandles.insertArguments(caseMh, 1, "case 0: ");
     * MethodHandle case1 = MethodHandles.insertArguments(caseMh, 1, "case 1: ");
     *
     * MethodHandle mhSwitch = MethodHandles.tableSwitch(
     *     caseDefault,
     *     case0,
     *     case1
     * );
     *
     * assertEquals("default: data", (String) mhSwitch.invokeExact(-1, "data"));
     * assertEquals("case 0: data", (String) mhSwitch.invokeExact(0, "data"));
     * assertEquals("case 1: data", (String) mhSwitch.invokeExact(1, "data"));
     * assertEquals("default: data", (String) mhSwitch.invokeExact(2, "data"));
     * }
     *
     * @param fallback the fallback method handle that is called when the selector is not
     *                 within the range {@code [0, N)}.
     * @param targets array of target method handles.
     * @return the table switch method handle.
     * @throws NullPointerException if {@code fallback}, the {@code targets} array, or any
     *                              any of the elements of the {@code targets} array are
     *                              {@code null}.
     * @throws IllegalArgumentException if the {@code targets} array is empty, if the leading
     *                                  parameter of the fallback handle or any of the target
     *                                  handles is not {@code int}, or if the types of
     *                                  the fallback handle and all of target handles are
     *                                  not the same.
     *
     * @since 17
     */
    public static MethodHandle tableSwitch(MethodHandle fallback, MethodHandle... targets) {
        Objects.requireNonNull(fallback);
        Objects.requireNonNull(targets);
        targets = targets.clone();
        MethodType type = tableSwitchChecks(fallback, targets);
        return MethodHandleImpl.makeTableSwitch(type, fallback, targets);
    }

    private static MethodType tableSwitchChecks(MethodHandle defaultCase, MethodHandle[] caseActions) {
        if (caseActions.length == 0)
            throw new IllegalArgumentException("Not enough cases: " + Arrays.toString(caseActions));

        MethodType expectedType = defaultCase.type();

        if (!(expectedType.parameterCount() >= 1) || expectedType.parameterType(0) != int.class)
            throw new IllegalArgumentException(
                "Case actions must have int as leading parameter: " + Arrays.toString(caseActions));

        for (MethodHandle mh : caseActions) {
            Objects.requireNonNull(mh);
            if (mh.type() != expectedType)
                throw new IllegalArgumentException(
                    "Case actions must have the same type: " + Arrays.toString(caseActions));
        }

        return expectedType;
    }

    /**
     * Adapts a target var handle by pre-processing incoming and outgoing values using a pair of filter functions.
     * <p>
     * When calling e.g. {@link VarHandle#set(Object...)} on the resulting var handle, the incoming value (of type {@code T}, where
     * {@code T} is the <em>last</em> parameter type of the first filter function) is processed using the first filter and then passed
     * to the target var handle.
     * Conversely, when calling e.g. {@link VarHandle#get(Object...)} on the resulting var handle, the return value obtained from
     * the target var handle (of type {@code T}, where {@code T} is the <em>last</em> parameter type of the second filter function)
     * is processed using the second filter and returned to the caller. More advanced access mode types, such as
     * {@link VarHandle.AccessMode#COMPARE_AND_EXCHANGE} might apply both filters at the same time.
     * <p>
     * For the boxing and unboxing filters to be well-formed, their types must be of the form {@code (A... , S) -> T} and
     * {@code (A... , T) -> S}, respectively, where {@code T} is the type of the target var handle. If this is the case,
     * the resulting var handle will have type {@code S} and will feature the additional coordinates {@code A...} (which
     * will be appended to the coordinates of the target var handle).
     * <p>
     * If the boxing and unboxing filters throw any checked exceptions when invoked, the resulting var handle will
     * throw an {@link IllegalStateException}.
     * <p>
     * The resulting var handle will feature the same access modes (see {@link VarHandle.AccessMode}) and
     * atomic access guarantees as those featured by the target var handle.
     *
     * @param target the target var handle
     * @param filterToTarget a filter to convert some type {@code S} into the type of {@code target}
     * @param filterFromTarget a filter to convert the type of {@code target} to some type {@code S}
     * @return an adapter var handle which accepts a new type, performing the provided boxing/unboxing conversions.
     * @throws IllegalArgumentException if {@code filterFromTarget} and {@code filterToTarget} are not well-formed, that is, they have types
     * other than {@code (A... , S) -> T} and {@code (A... , T) -> S}, respectively, where {@code T} is the type of the target var handle,
     * or if it's determined that either {@code filterFromTarget} or {@code filterToTarget} throws any checked exceptions.
     * @throws NullPointerException if any of the arguments is {@code null}.
     * @since 22
     */
    public static VarHandle filterValue(VarHandle target, MethodHandle filterToTarget, MethodHandle filterFromTarget) {
        return VarHandles.filterValue(target, filterToTarget, filterFromTarget);
    }

    /**
     * Adapts a target var handle by pre-processing incoming coordinate values using unary filter functions.
     * <p>
     * When calling e.g. {@link VarHandle#get(Object...)} on the resulting var handle, the incoming coordinate values
     * starting at position {@code pos} (of type {@code C1, C2 ... Cn}, where {@code C1, C2 ... Cn} are the return types
     * of the unary filter functions) are transformed into new values (of type {@code S1, S2 ... Sn}, where {@code S1, S2 ... Sn} are the
     * parameter types of the unary filter functions), and then passed (along with any coordinate that was left unaltered
     * by the adaptation) to the target var handle.
     * <p>
     * For the coordinate filters to be well-formed, their types must be of the form {@code S1 -> T1, S2 -> T1 ... Sn -> Tn},
     * where {@code T1, T2 ... Tn} are the coordinate types starting at position {@code pos} of the target var handle.
     * <p>
     * If any of the filters throws a checked exception when invoked, the resulting var handle will
     * throw an {@link IllegalStateException}.
     * <p>
     * The resulting var handle will feature the same access modes (see {@link VarHandle.AccessMode}) and
     * atomic access guarantees as those featured by the target var handle.
     *
     * @param target the target var handle
     * @param pos the position of the first coordinate to be transformed
     * @param filters the unary functions which are used to transform coordinates starting at position {@code pos}
     * @return an adapter var handle which accepts new coordinate types, applying the provided transformation
     * to the new coordinate values.
     * @throws IllegalArgumentException if the handles in {@code filters} are not well-formed, that is, they have types
     * other than {@code S1 -> T1, S2 -> T2, ... Sn -> Tn} where {@code T1, T2 ... Tn} are the coordinate types starting
     * at position {@code pos} of the target var handle, if {@code pos} is not between 0 and the target var handle coordinate arity, inclusive,
     * or if more filters are provided than the actual number of coordinate types available starting at {@code pos},
     * or if it's determined that any of the filters throws any checked exceptions.
     * @throws NullPointerException if any of the arguments is {@code null} or {@code filters} contains {@code null}.
     * @since 22
     */
    public static VarHandle filterCoordinates(VarHandle target, int pos, MethodHandle... filters) {
        return VarHandles.filterCoordinates(target, pos, filters);
    }

    /**
     * Provides a target var handle with one or more <em>bound coordinates</em>
     * in advance of the var handle's invocation. As a consequence, the resulting var handle will feature less
     * coordinate types than the target var handle.
     * <p>
     * When calling e.g. {@link VarHandle#get(Object...)} on the resulting var handle, incoming coordinate values
     * are joined with bound coordinate values, and then passed to the target var handle.
     * <p>
     * For the bound coordinates to be well-formed, their types must be {@code T1, T2 ... Tn },
     * where {@code T1, T2 ... Tn} are the coordinate types starting at position {@code pos} of the target var handle.
     * <p>
     * The resulting var handle will feature the same access modes (see {@link VarHandle.AccessMode}) and
     * atomic access guarantees as those featured by the target var handle.
     *
     * @param target the var handle to invoke after the bound coordinates are inserted
     * @param pos the position of the first coordinate to be inserted
     * @param values the series of bound coordinates to insert
     * @return an adapter var handle which inserts additional coordinates,
     *         before calling the target var handle
     * @throws IllegalArgumentException if {@code pos} is not between 0 and the target var handle coordinate arity, inclusive,
     * or if more values are provided than the actual number of coordinate types available starting at {@code pos}.
     * @throws ClassCastException if the bound coordinates in {@code values} are not well-formed, that is, they have types
     * other than {@code T1, T2 ... Tn }, where {@code T1, T2 ... Tn} are the coordinate types starting at position {@code pos}
     * of the target var handle.
     * @throws NullPointerException if any of the arguments is {@code null} or {@code values} contains {@code null}.
     * @since 22
     */
    public static VarHandle insertCoordinates(VarHandle target, int pos, Object... values) {
        return VarHandles.insertCoordinates(target, pos, values);
    }

    /**
     * Provides a var handle which adapts the coordinate values of the target var handle, by re-arranging them
     * so that the new coordinates match the provided ones.
     * <p>
     * The given array controls the reordering.
     * Call {@code #I} the number of incoming coordinates (the value
     * {@code newCoordinates.size()}), and call {@code #O} the number
     * of outgoing coordinates (the number of coordinates associated with the target var handle).
     * Then the length of the reordering array must be {@code #O},
     * and each element must be a non-negative number less than {@code #I}.
     * For every {@code N} less than {@code #O}, the {@code N}-th
     * outgoing coordinate will be taken from the {@code I}-th incoming
     * coordinate, where {@code I} is {@code reorder[N]}.
     * <p>
     * No coordinate value conversions are applied.
     * The type of each incoming coordinate, as determined by {@code newCoordinates},
     * must be identical to the type of the corresponding outgoing coordinate
     * in the target var handle.
     * <p>
     * The reordering array need not specify an actual permutation.
     * An incoming coordinate will be duplicated if its index appears
     * more than once in the array, and an incoming coordinate will be dropped
     * if its index does not appear in the array.
     * <p>
     * The resulting var handle will feature the same access modes (see {@link VarHandle.AccessMode}) and
     * atomic access guarantees as those featured by the target var handle.
     * @param target the var handle to invoke after the coordinates have been reordered
     * @param newCoordinates the new coordinate types
     * @param reorder an index array which controls the reordering
     * @return an adapter var handle which re-arranges the incoming coordinate values,
     * before calling the target var handle
     * @throws IllegalArgumentException if the index array length is not equal to
     * the number of coordinates of the target var handle, or if any index array element is not a valid index for
     * a coordinate of {@code newCoordinates}, or if two corresponding coordinate types in
     * the target var handle and in {@code newCoordinates} are not identical.
     * @throws NullPointerException if any of the arguments is {@code null} or {@code newCoordinates} contains {@code null}.
     * @since 22
     */
    public static VarHandle permuteCoordinates(VarHandle target, List<Class<?>> newCoordinates, int... reorder) {
        return VarHandles.permuteCoordinates(target, newCoordinates, reorder);
    }

    /**
     * Adapts a target var handle by pre-processing
     * a sub-sequence of its coordinate values with a filter (a method handle).
     * The pre-processed coordinates are replaced by the result (if any) of the
     * filter function and the target var handle is then called on the modified (usually shortened)
     * coordinate list.
     * <p>
     * If {@code R} is the return type of the filter, then:
     * <ul>
     * <li>if {@code R} <em>is not</em> {@code void}, the target var handle must have a coordinate of type {@code R} in
     * position {@code pos}. The parameter types of the filter will replace the coordinate type at position {@code pos}
     * of the target var handle. When the returned var handle is invoked, it will be as if the filter is invoked first,
     * and its result is passed in place of the coordinate at position {@code pos} in a downstream invocation of the
     * target var handle.</li>
     * <li> if {@code R} <em>is</em> {@code void}, the parameter types (if any) of the filter will be inserted in the
     * coordinate type list of the target var handle at position {@code pos}. In this case, when the returned var handle
     * is invoked, the filter essentially acts as a side effect, consuming some of the coordinate values, before a
     * downstream invocation of the target var handle.</li>
     * </ul>
     * <p>
     * If any of the filters throws a checked exception when invoked, the resulting var handle will
     * throw an {@link IllegalStateException}.
     * <p>
     * The resulting var handle will feature the same access modes (see {@link VarHandle.AccessMode}) and
     * atomic access guarantees as those featured by the target var handle.
     *
     * @param target the var handle to invoke after the coordinates have been filtered
     * @param pos the position in the coordinate list of the target var handle where the filter is to be inserted
     * @param filter the filter method handle
     * @return an adapter var handle which filters the incoming coordinate values,
     * before calling the target var handle
     * @throws IllegalArgumentException if the return type of {@code filter}
     * is not void, and it is not the same as the {@code pos} coordinate of the target var handle,
     * if {@code pos} is not between 0 and the target var handle coordinate arity, inclusive,
     * if the resulting var handle's type would have <a href="MethodHandle.html#maxarity">too many coordinates</a>,
     * or if it's determined that {@code filter} throws any checked exceptions.
     * @throws NullPointerException if any of the arguments is {@code null}.
     * @since 22
     */
    public static VarHandle collectCoordinates(VarHandle target, int pos, MethodHandle filter) {
        return VarHandles.collectCoordinates(target, pos, filter);
    }

    /**
     * Returns a var handle which will discard some dummy coordinates before delegating to the
     * target var handle. As a consequence, the resulting var handle will feature more
     * coordinate types than the target var handle.
     * <p>
     * The {@code pos} argument may range between zero and <i>N</i>, where <i>N</i> is the arity of the
     * target var handle's coordinate types. If {@code pos} is zero, the dummy coordinates will precede
     * the target's real arguments; if {@code pos} is <i>N</i> they will come after.
     * <p>
     * The resulting var handle will feature the same access modes (see {@link VarHandle.AccessMode}) and
     * atomic access guarantees as those featured by the target var handle.
     *
     * @param target the var handle to invoke after the dummy coordinates are dropped
     * @param pos position of the first coordinate to drop (zero for the leftmost)
     * @param valueTypes the type(s) of the coordinate(s) to drop
     * @return an adapter var handle which drops some dummy coordinates,
     *         before calling the target var handle
     * @throws IllegalArgumentException if {@code pos} is not between 0 and the target var handle coordinate arity, inclusive.
     * @throws NullPointerException if any of the arguments is {@code null} or {@code valueTypes} contains {@code null}.
     * @since 22
     */
    public static VarHandle dropCoordinates(VarHandle target, int pos, Class<?>... valueTypes) {
        return VarHandles.dropCoordinates(target, pos, valueTypes);
    }
}<|MERGE_RESOLUTION|>--- conflicted
+++ resolved
@@ -3361,11 +3361,7 @@
                 return unreflect(
                     ownerType.getDeclaredMethod(
                         SharedSecrets.getJavaLangReflectAccess().getMangledName(d),
-<<<<<<< HEAD
-                        ownerType
-=======
                         ownerType, MethodHandle.class
->>>>>>> be6c0786
                     )
                 );
             } catch (NoSuchMethodException | SecurityException ex) {
