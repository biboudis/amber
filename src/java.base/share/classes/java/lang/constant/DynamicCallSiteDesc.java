--- conflicted
+++ resolved
@@ -104,12 +104,8 @@
      * format
      * @jvms 4.2.2 Unqualified Names
      */
-<<<<<<< HEAD
-    @Foldable
-    public static DynamicCallSiteDesc of(ConstantMethodHandleDesc bootstrapMethod,
-=======
+    @Foldable
     public static DynamicCallSiteDesc of(DirectMethodHandleDesc bootstrapMethod,
->>>>>>> bd77f31e
                                          String invocationName,
                                          MethodTypeDesc invocationType,
                                          ConstantDesc<?>... bootstrapArgs) {
@@ -128,12 +124,8 @@
      * @return the nominal descriptor
      * @throws NullPointerException if any parameter is null
      */
-<<<<<<< HEAD
-    @Foldable
-    public static DynamicCallSiteDesc of(ConstantMethodHandleDesc bootstrapMethod,
-=======
+    @Foldable
     public static DynamicCallSiteDesc of(DirectMethodHandleDesc bootstrapMethod,
->>>>>>> bd77f31e
                                          String invocationName,
                                          MethodTypeDesc invocationType) {
         return new DynamicCallSiteDesc(bootstrapMethod, invocationName, invocationType, EMPTY_CONSTANTDESC);
@@ -154,12 +146,8 @@
      * @throws IllegalArgumentException if the invocation name has the incorrect
      * format
      */
-<<<<<<< HEAD
-    @Foldable
-    public static DynamicCallSiteDesc of(ConstantMethodHandleDesc bootstrapMethod,
-=======
+    @Foldable
     public static DynamicCallSiteDesc of(DirectMethodHandleDesc bootstrapMethod,
->>>>>>> bd77f31e
                                          MethodTypeDesc invocationType) {
         return of(bootstrapMethod, ConstantDescs.DEFAULT_NAME, invocationType);
     }
