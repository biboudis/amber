/*
 * Copyright (c) 2018, Oracle and/or its affiliates. All rights reserved.
 * DO NOT ALTER OR REMOVE COPYRIGHT NOTICES OR THIS FILE HEADER.
 *
 * This code is free software; you can redistribute it and/or modify it
 * under the terms of the GNU General Public License version 2 only, as
 * published by the Free Software Foundation.  Oracle designates this
 * particular file as subject to the "Classpath" exception as provided
 * by Oracle in the LICENSE file that accompanied this code.
 *
 * This code is distributed in the hope that it will be useful, but WITHOUT
 * ANY WARRANTY; without even the implied warranty of MERCHANTABILITY or
 * FITNESS FOR A PARTICULAR PURPOSE.  See the GNU General Public License
 * version 2 for more details (a copy is included in the LICENSE file that
 * accompanied this code).
 *
 * You should have received a copy of the GNU General Public License version
 * 2 along with this work; if not, write to the Free Software Foundation,
 * Inc., 51 Franklin St, Fifth Floor, Boston, MA 02110-1301 USA.
 *
 * Please contact Oracle, 500 Oracle Parkway, Redwood Shores, CA 94065 USA
 * or visit www.oracle.com if you need additional information or have any
 * questions.
 */
package java.lang.constant;

import jdk.internal.lang.annotation.Foldable;

import java.lang.invoke.MethodHandle;
import java.lang.invoke.MethodHandles;
import java.lang.invoke.MethodType;
import java.util.Optional;

import static java.lang.constant.ConstantDescs.BSM_INVOKE;
import static java.lang.constant.ConstantDescs.CD_MethodHandle;
import static java.util.Objects.requireNonNull;

/**
 * A <a href="package-summary.html#nominal">nominal descriptor</a> for a
 * {@link MethodHandle} constant that performs a {@link MethodHandle#asType(MethodType)}
 * adaptation on another {@link MethodHandle}.
 */
final class AsTypeMethodHandleDesc extends DynamicConstantDesc<MethodHandle>
        implements MethodHandleDesc {

    private final MethodHandleDesc underlying;
    private final MethodTypeDesc type;

    AsTypeMethodHandleDesc(MethodHandleDesc underlying, MethodTypeDesc type) {
        super(BSM_INVOKE, ConstantDescs.DEFAULT_NAME, CD_MethodHandle,
              ConstantDescs.MHD_METHODHANDLE_ASTYPE, underlying, type);
        this.underlying = requireNonNull(underlying);
        this.type = requireNonNull(type);
    }

    @Override
<<<<<<< HEAD
    @Foldable
    public MethodTypeDesc methodType() {
=======
    public MethodTypeDesc invocationType() {
>>>>>>> 41f151f3
        return type;
    }

    @Override
    public MethodHandle resolveConstantDesc(MethodHandles.Lookup lookup)
            throws ReflectiveOperationException {
        MethodHandle handle = (MethodHandle) underlying.resolveConstantDesc(lookup);
        MethodType methodType = (MethodType) type.resolveConstantDesc(lookup);
        return handle.asType(methodType);
    }

    @Override
    public String toString() {
        return  String.format("%s.asType%s", underlying.toString(), type.displayDescriptor());
    }

    @Override
    public Optional<? extends ConstantDesc> describeConstable() {
        return Optional.empty();
    }
}<|MERGE_RESOLUTION|>--- conflicted
+++ resolved
@@ -54,12 +54,8 @@
     }
 
     @Override
-<<<<<<< HEAD
     @Foldable
-    public MethodTypeDesc methodType() {
-=======
     public MethodTypeDesc invocationType() {
->>>>>>> 41f151f3
         return type;
     }
 
