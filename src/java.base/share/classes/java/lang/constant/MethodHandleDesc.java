--- conflicted
+++ resolved
@@ -53,27 +53,17 @@
      */
     public enum Kind {
         /** A method handle for a method invoked as with {@code invokestatic} */
-<<<<<<< HEAD
         @Foldable STATIC(REF_invokeStatic),
-=======
-        STATIC(REF_invokeStatic),
         /** A method handle for a method invoked as with {@code invokestatic} */
-        INTERFACE_STATIC(REF_invokeStatic, true),
->>>>>>> b6e147a7
+        @Foldable INTERFACE_STATIC(REF_invokeStatic, true),
         /** A method handle for a method invoked as with {@code invokevirtual} */
         @Foldable VIRTUAL(REF_invokeVirtual),
         /** A method handle for a method invoked as with {@code invokeinterface} */
-<<<<<<< HEAD
-        @Foldable INTERFACE_VIRTUAL(REF_invokeInterface),
+        @Foldable INTERFACE_VIRTUAL(REF_invokeInterface, true),
         /** A method handle for a method invoked as with {@code invokespecial} */
         @Foldable SPECIAL(REF_invokeSpecial),
-=======
-        INTERFACE_VIRTUAL(REF_invokeInterface, true),
-        /** A method handle for a method invoked as with {@code invokespecial} */
-        SPECIAL(REF_invokeSpecial),
         /** A method handle for an interface method invoked as with {@code invokespecial} */
-        INTERFACE_SPECIAL(REF_invokeSpecial, true),
->>>>>>> b6e147a7
+        @Foldable INTERFACE_SPECIAL(REF_invokeSpecial, true),
         /** A method handle for a constructor */
         @Foldable CONSTRUCTOR(REF_newInvokeSpecial),
         /** A method handle for a read accessor for an instance field  */
