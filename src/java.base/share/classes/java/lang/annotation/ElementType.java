--- conflicted
+++ resolved
@@ -117,12 +117,6 @@
     MODULE,
 
     /**
-<<<<<<< HEAD
-     * Record component
-     *
-     * @since 14
-     */
-=======
      * {@preview Associated with records, a preview feature of the Java language.
      *
      *           This constant is associated with <i>records</i>, a preview
@@ -140,6 +134,5 @@
      */
     @jdk.internal.PreviewFeature(feature=jdk.internal.PreviewFeature.Feature.RECORDS,
                                  essentialAPI=true)
->>>>>>> ecc066e1
     RECORD_COMPONENT;
 }