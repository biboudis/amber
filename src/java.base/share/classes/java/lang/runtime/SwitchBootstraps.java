--- conflicted
+++ resolved
@@ -31,6 +31,7 @@
 import java.lang.invoke.MethodHandle;
 import java.lang.invoke.MethodHandles;
 import java.lang.invoke.MethodType;
+import java.util.Arrays;
 import java.util.List;
 import java.util.Objects;
 import java.util.stream.Stream;
@@ -55,7 +56,11 @@
     private static final MethodHandles.Lookup LOOKUP = MethodHandles.lookup();
 
     private static final MethodHandle INSTANCEOF_CHECK;
+    private static final MethodHandle IS_ASSIGNABLE_FROM_CHECK;
     private static final MethodHandle INTEGER_EQ_CHECK;
+    private static final MethodHandle FLOAT_EQ_CHECK;
+    private static final MethodHandle DOUBLE_EQ_CHECK;
+    private static final MethodHandle BOOLEAN_EQ_CHECK;
     private static final MethodHandle OBJECT_EQ_CHECK;
     private static final MethodHandle ENUM_EQ_CHECK;
     private static final MethodHandle NULL_CHECK;
@@ -68,8 +73,17 @@
             INSTANCEOF_CHECK = MethodHandles.permuteArguments(LOOKUP.findVirtual(Class.class, "isInstance",
                                                                                  MethodType.methodType(boolean.class, Object.class)),
                                                               MethodType.methodType(boolean.class, Object.class, Class.class), 1, 0);
+            IS_ASSIGNABLE_FROM_CHECK = MethodHandles.permuteArguments(LOOKUP.findVirtual(Class.class, "isAssignableFrom",
+                                                                                 MethodType.methodType(boolean.class, Class.class)),
+                                                              MethodType.methodType(boolean.class, Class.class, Class.class), 1, 0);
             INTEGER_EQ_CHECK = LOOKUP.findStatic(SwitchBootstraps.class, "integerEqCheck",
                                            MethodType.methodType(boolean.class, Object.class, Integer.class));
+            FLOAT_EQ_CHECK = LOOKUP.findStatic(SwitchBootstraps.class, "floatEqCheck",
+                    MethodType.methodType(boolean.class, float.class, Float.class));
+            DOUBLE_EQ_CHECK = LOOKUP.findStatic(SwitchBootstraps.class, "doubleEqCheck",
+                    MethodType.methodType(boolean.class, double.class, Double.class));
+            BOOLEAN_EQ_CHECK = LOOKUP.findStatic(SwitchBootstraps.class, "booleanEqCheck",
+                    MethodType.methodType(boolean.class, boolean.class, Boolean.class));
             OBJECT_EQ_CHECK = LOOKUP.findStatic(Objects.class, "equals",
                                            MethodType.methodType(boolean.class, Object.class, Object.class));
             ENUM_EQ_CHECK = LOOKUP.findStatic(SwitchBootstraps.class, "enumEqCheck",
@@ -147,7 +161,6 @@
                                       Object... labels) {
         if (invocationType.parameterCount() != 2
             || (!invocationType.returnType().equals(int.class))
-            || invocationType.parameterType(0).isPrimitive()
             || !invocationType.parameterType(1).equals(int.class))
             throw new IllegalArgumentException("Illegal invocation type " + invocationType);
         requireNonNull(labels);
@@ -155,7 +168,13 @@
         labels = labels.clone();
         Stream.of(labels).forEach(SwitchBootstraps::verifyLabel);
 
-        MethodHandle target = createMethodHandleSwitch(lookup, labels);
+        MethodHandle target;
+        if (invocationType.parameterType(0).isPrimitive()) {
+            target = createMethodHandleSwitch(lookup, labels, invocationType.parameterType(0));
+        }
+        else {
+            target = createMethodHandleSwitch(lookup, labels, Object.class);
+        }
 
         return new ConstantCallSite(target);
     }
@@ -164,81 +183,12 @@
         if (label == null) {
             throw new IllegalArgumentException("null label found");
         }
-<<<<<<< HEAD
-    }
-
-    private static int doTypeSwitch(Object target, int startIndex, Object[] labels) {
-        if (target == null)
-            return -1;
-
-        // Dumbest possible strategy
-        Class<?> targetClass = target.getClass();
-
-        // The last item in the `labels` array is used to pass the selector type
-        Object selector = labels[labels.length - 1];
-
-        for (int i = startIndex; i < labels.length - 1; i++) {
-            Object label = labels[i];
-            if (label instanceof Class<?> c) {
-                if (c.isPrimitive()) {
-                    try {
-                        // selector instanceof p         // where selector: Object , p: primitive
-                        // =>
-                        // selector instanceof Primitive // where selector: Object , p: box of primitive
-                        if (((Class<?>) selector).isInstance(Object.class)) {
-                            if ((c.isAssignableFrom(byte.class) && target instanceof Byte) ||
-                                 (c.isAssignableFrom(short.class) && target instanceof Short) ||
-                                 (c.isAssignableFrom(char.class) && target instanceof Character) ||
-                                 (c.isAssignableFrom(int.class) && target instanceof Integer) ||
-                                 (c.isAssignableFrom(double.class) && target instanceof Double) ||
-                                 (c.isAssignableFrom(float.class) && target instanceof Float) ||
-                                 (c.isAssignableFrom(long.class) && target instanceof Long)) return i;
-                        }
-                        else if (!((Class<?>) selector).isPrimitive()) {
-                            if ((c.equals(byte.class) && target instanceof Byte) ||
-                                (c.equals(short.class) && target instanceof Short) ||
-                                (c.equals(char.class) && target instanceof Character) ||
-                                (c.equals(int.class) && target instanceof Integer) ||
-                                (c.equals(double.class) && target instanceof Double) ||
-                                (c.equals(float.class) && target instanceof Float)||
-                                (c.equals(long.class) && target instanceof Long))
-                                return i;
-                        } else if (c.equals(selector) ||
-                                (selector.equals(byte.class) && !c.equals(char.class)   ||
-                                (selector.equals(short.class) && (c.equals(int.class)   || c.equals(long.class) || c.equals(float.class) || c.equals(double.class)))||
-                                (selector.equals(char.class)  && (c.equals(int.class)   || c.equals(long.class) || c.equals(float.class) || c.equals(double.class))) ||
-                                (selector.equals(long.class) && (c.equals(long.class))) ||
-                                (selector.equals(int.class) && (c.equals(double.class)  || c.equals(long.class))) ||
-                                (selector.equals(float.class) && (c.equals(double.class))))) {
-                            return i;
-                        }
-                        else {
-                            if (exactnessCheck(target, selector, c)) {
-                                return i;
-                            }
-                        }
-                    } catch (Throwable e) {
-                        throw new RuntimeException(e);
-                    }
-                }
-                if (c.isAssignableFrom(targetClass))
-                    return i;
-            } else if (label instanceof Integer constant) {
-                if (target instanceof Number input && constant.intValue() == input.intValue()) {
-                    return i;
-                } else if (target instanceof Character input && constant.intValue() == input.charValue()) {
-                    return i;
-                }
-                else if (target instanceof Boolean input && constant.intValue() == (input.booleanValue()?1:0)) {
-                    return i;
-                }
-            } else if (label.equals(target)) {
-                return i;
-=======
         Class<?> labelClass = label.getClass();
         if (labelClass != Class.class &&
             labelClass != String.class &&
             labelClass != Integer.class &&
+            labelClass != Float.class &&
+            labelClass != Double.class &&
             labelClass != EnumDesc.class) {
             throw new IllegalArgumentException("label with illegal type found: " + label.getClass());
         }
@@ -252,33 +202,94 @@
      *     ...
      * }
      */
-    private static MethodHandle createRepeatIndexSwitch(MethodHandles.Lookup lookup, Object[] labels) {
-        MethodHandle def = MethodHandles.dropArguments(MethodHandles.constant(int.class, labels.length), 0, Object.class);
+    private static MethodHandle createRepeatIndexSwitch(MethodHandles.Lookup lookup, Object[] labels, Class<?> selectorType) {
+        MethodHandle def = MethodHandles.dropArguments(MethodHandles.constant(int.class, labels.length), 0, selectorType);
         MethodHandle[] testChains = new MethodHandle[labels.length];
         List<Object> labelsList = List.of(labels).reversed();
-
+        // unconditionally exact patterns always match
+        MethodHandle trueDef = MethodHandles.dropArguments(MethodHandles.constant(boolean.class, true), 0, selectorType, Object.class);
         for (int i = 0; i < labels.length; i++) {
             MethodHandle test = def;
             int idx = labels.length - 1;
             List<Object> currentLabels = labelsList.subList(0, labels.length - i);
-
             for (int j = 0; j < currentLabels.size(); j++, idx--) {
                 Object currentLabel = currentLabels.get(j);
+                Object testLabel = currentLabel;
                 if (j + 1 < currentLabels.size() && currentLabels.get(j + 1) == currentLabel) continue;
                 MethodHandle currentTest;
-                if (currentLabel instanceof Class<?>) {
-                    currentTest = INSTANCEOF_CHECK;
-                } else if (currentLabel instanceof Integer) {
-                    currentTest = INTEGER_EQ_CHECK;
-                } else if (currentLabel instanceof EnumDesc) {
+                if (currentLabel instanceof Class<?> currentLabelClass) {
+                    if (unconditionalExactnessCheck(selectorType, currentLabelClass)) {
+                        currentTest = trueDef;
+                    } else if (currentLabelClass.isPrimitive()) {
+                         if (selectorType.isInstance(Object.class)) {
+                            currentTest = INSTANCEOF_CHECK;
+                            if (currentLabelClass.isAssignableFrom(byte.class)) { testLabel = Byte.class; }
+                            else if (currentLabelClass.isAssignableFrom(short.class)) { testLabel = Short.class; }
+                            else if (currentLabelClass.isAssignableFrom(char.class)) { testLabel = Character.class; }
+                            else if (currentLabelClass.isAssignableFrom(int.class)) { testLabel = Integer.class; }
+                            else if (currentLabelClass.isAssignableFrom(double.class)) { testLabel = Double.class; }
+                            else if (currentLabelClass.isAssignableFrom(float.class)) { testLabel = Float.class; }
+                            else { testLabel = Long.class; }
+                        } else if (!selectorType.isPrimitive()) {
+                            currentTest = INSTANCEOF_CHECK;
+                            if (currentLabelClass.equals(byte.class)) { testLabel = Byte.class; }
+                            else if (currentLabelClass.equals(short.class)) { testLabel = Short.class; }
+                            else if (currentLabelClass.equals(char.class)) { testLabel = Character.class; }
+                            else if (currentLabelClass.equals(int.class)) { testLabel = Integer.class; }
+                            else if (currentLabelClass.equals(double.class)) { testLabel = Double.class; }
+                            else if (currentLabelClass.equals(float.class)) { testLabel = Float.class; }
+                            else { testLabel = Long.class; }
+                        } else {
+                            MethodHandle exactnessCheck;
+                            try {
+                                String methodName = selectorType.toString().substring(selectorType.toString().lastIndexOf(".") + 1) + "_" + currentLabelClass;
+                                MethodType methodType = MethodType.methodType(boolean.class, selectorType);
+                                exactnessCheck = lookup.findStatic(ExactnessMethods.class, methodName, methodType);
+                            }
+                            catch (ReflectiveOperationException e) {
+                                throw new ExceptionInInitializerError(e);
+                            }
+                            currentTest = MethodHandles.dropArguments(exactnessCheck, 1, Object.class);
+                        }
+                    } else if (selectorType.isPrimitive()) {
+                        currentTest = IS_ASSIGNABLE_FROM_CHECK;
+                        currentTest = MethodHandles.dropArguments(currentTest, 0, selectorType);
+                        currentTest = MethodHandles.insertArguments(currentTest, 1, Class.class);
+                        testLabel = currentLabelClass;
+                    } else {
+                        currentTest = INSTANCEOF_CHECK;
+                    }
+                } else if (currentLabel instanceof Integer ii) {
+                    if (selectorType.equals(boolean.class)) {
+                        testLabel = ii.intValue() == 1;
+                        currentTest = BOOLEAN_EQ_CHECK;
+                    } else {
+                        currentTest = INTEGER_EQ_CHECK;
+                    }
+                }
+                else if (selectorType.isPrimitive() && currentLabel instanceof Float) {
+                    currentTest = FLOAT_EQ_CHECK;
+                }
+                else if (selectorType.isPrimitive() && currentLabel instanceof Double) {
+                    currentTest = DOUBLE_EQ_CHECK;
+                }
+                else if (selectorType.isPrimitive() && currentLabel instanceof Boolean) {
+                    currentTest = BOOLEAN_EQ_CHECK;
+                }
+                else if (currentLabel instanceof EnumDesc) {
                     currentTest = MethodHandles.insertArguments(ENUM_EQ_CHECK, 2, lookup, new ResolvedEnumLabel());
+                    currentTest = MethodHandles.explicitCastArguments(currentTest,
+                            MethodType.methodType(boolean.class, selectorType, EnumDesc.class));
                 } else {
                     currentTest = OBJECT_EQ_CHECK;
                 }
-                test = MethodHandles.guardWithTest(MethodHandles.insertArguments(currentTest, 1, currentLabel),
-                                                   MethodHandles.dropArguments(MethodHandles.constant(int.class, idx), 0, Object.class),
-                                                   test);
->>>>>>> 94eb44b1
+                MethodHandle _test = MethodHandles.insertArguments(currentTest, 1, testLabel);
+                MethodHandle _target = MethodHandles.dropArguments(MethodHandles.constant(int.class, idx), 0, selectorType);
+                MethodHandle _fallback = test;
+                test = MethodHandles.guardWithTest(
+                        _test,
+                        _target,
+                        _fallback);
             }
             testChains[i] = MethodHandles.dropArguments(test, 0, int.class);
         }
@@ -291,21 +302,54 @@
      * if (selector == null) return -1;
      * else return "createRepeatIndexSwitch(labels)"
      */
-    private static MethodHandle createMethodHandleSwitch(MethodHandles.Lookup lookup, Object[] labels) {
+    private static MethodHandle createMethodHandleSwitch(MethodHandles.Lookup lookup, Object[] labels, Class<?> selectorType) {
+        if (!selectorType.isPrimitive() && !selectorType.isEnum()) {
+            selectorType = Object.class;
+        }
+
         MethodHandle mainTest;
-        MethodHandle def = MethodHandles.dropArguments(MethodHandles.constant(int.class, labels.length), 0, Object.class);
+        MethodHandle def = MethodHandles.dropArguments(MethodHandles.constant(int.class, labels.length), 0,  selectorType);
         if (labels.length > 0) {
-            mainTest = createRepeatIndexSwitch(lookup, labels);
+            mainTest = createRepeatIndexSwitch(lookup, labels, selectorType);
         } else {
             mainTest = MethodHandles.dropArguments(def, 0, int.class);
         }
-        MethodHandle body =
-                MethodHandles.guardWithTest(MethodHandles.dropArguments(NULL_CHECK, 0, int.class),
-                                            MethodHandles.dropArguments(MethodHandles.constant(int.class, -1), 0, int.class, Object.class),
-                                            mainTest);
+
+        MethodHandle body;
+        if (!selectorType.isPrimitive()) {
+            var castedNullCheckMT = MethodHandles.explicitCastArguments(NULL_CHECK,
+                    MethodType.methodType(boolean.class, selectorType));
+            body = MethodHandles.guardWithTest(MethodHandles.dropArguments(castedNullCheckMT, 0, int.class),
+                    MethodHandles.dropArguments(MethodHandles.constant(int.class, -1), 0, int.class, selectorType),
+                    mainTest);
+        } else {
+            body = mainTest;
+        }
+
         MethodHandle switchImpl =
-                MethodHandles.permuteArguments(body, MethodType.methodType(int.class, Object.class, int.class), 1, 0);
+                MethodHandles.permuteArguments(body, MethodType.methodType(int.class, selectorType, int.class), 1, 0);
         return withIndexCheck(switchImpl, labels.length);
+    }
+
+    private static boolean floatEqCheck(float value, Float constant) {
+        if (Float.valueOf(value).equals(constant.floatValue())) {
+            return true;
+        }
+        return false;
+    }
+
+    private static boolean doubleEqCheck(double value, Double constant) {
+        if (Double.valueOf(value).equals(constant.doubleValue())) {
+            return true;
+        }
+        return false;
+    }
+
+    private static boolean booleanEqCheck(boolean value, Boolean constant) {
+        if (Boolean.valueOf(value).equals(constant.booleanValue())) {
+            return true;
+        }
+        return false;
     }
 
     private static boolean integerEqCheck(Object value, Integer constant) {
@@ -314,7 +358,9 @@
         } else if (value instanceof Character input && constant.intValue() == input.charValue()) {
             return true;
         }
-
+        else if (value instanceof Boolean input && constant.intValue() == (input.booleanValue() ? 1 : 0)) {
+            return true;
+        }
         return false;
     }
 
@@ -322,15 +368,22 @@
         return value == 0;
     }
 
-    private static boolean exactnessCheck(Object target, Object selector, Class<?> c) throws Throwable {
-        // selector instanceof p    // where selector: p1 , p: p2
-        // =>
-        // ExactnessMethods.p1_p2()
-        String methodName = selector.toString().substring(selector.toString().lastIndexOf(".") + 1) + "_" + c;
-        MethodType methodType = MethodType.methodType(boolean.class, (Class<?>) selector);
-        MethodHandle meth = MethodHandles.lookup().findStatic(ExactnessMethods.class, methodName, methodType);
-        boolean ret = (boolean) meth.invoke(target);
-        return ret;
+    private static boolean unconditionalExactnessCheck(Object selectorType, Class<?> targetType) {
+        if ((selectorType.equals(byte.class) && targetType.equals(Byte.class)) ||
+            (selectorType.equals(char.class) && targetType.equals(Character.class)) ||
+            (selectorType.equals(long.class) && targetType.equals(Long.class)) ||
+            (selectorType.equals(double.class) && targetType.equals(Double.class)) ||
+            (selectorType.equals(float.class) && targetType.equals(Float.class)) ||
+            (selectorType.equals(short.class) && targetType.equals(Short.class)) ||
+            (selectorType.equals(int.class) && targetType.equals(Integer.class)))
+            return true;
+        else if (selectorType.equals(targetType) || (selectorType.equals(byte.class) && !targetType.equals(char.class)  ||
+                (selectorType.equals(short.class) && (targetType.equals(int.class)   || targetType.equals(long.class) || targetType.equals(float.class) || targetType.equals(double.class))) ||
+                (selectorType.equals(char.class)  && (targetType.equals(int.class)   || targetType.equals(long.class) || targetType.equals(float.class) || targetType.equals(double.class))) ||
+                (selectorType.equals(long.class) && (targetType.equals(long.class))) ||
+                (selectorType.equals(int.class) && (targetType.equals(double.class)  || targetType.equals(long.class))) ||
+                (selectorType.equals(float.class) && (targetType.equals(double.class))))) return true;
+        return false;
     }
 
     /**
@@ -418,11 +471,11 @@
                     MethodHandles.guardWithTest(MethodHandles.dropArguments(NULL_CHECK, 0, int.class),
                                                 MethodHandles.dropArguments(MethodHandles.constant(int.class, -1), 0, int.class, Object.class),
                                                 MethodHandles.guardWithTest(MethodHandles.dropArguments(IS_ZERO, 1, Object.class),
-                                                                            createRepeatIndexSwitch(lookup, labels),
+                                                                            createRepeatIndexSwitch(lookup, labels, invocationType.parameterType(0)),
                                                                             MethodHandles.insertArguments(MAPPED_ENUM_LOOKUP, 1, lookup, enumClass, labels, new EnumMap())));
             target = MethodHandles.permuteArguments(body, MethodType.methodType(int.class, Object.class, int.class), 1, 0);
         } else {
-            target = createMethodHandleSwitch(lookup, labels);
+            target = createMethodHandleSwitch(lookup, labels, invocationType.parameterType(0));
         }
 
         target = target.asType(invocationType);
