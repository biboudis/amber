package java.lang.reflect;

import java.lang.invoke.MethodType;
import java.lang.runtime.Carriers;
import java.util.ArrayList;
import java.util.Arrays;
<<<<<<< HEAD
=======

import static java.lang.runtime.PatternBytecodeName.mangle;
>>>>>>> 7f398616

/**
 * {@code Deconstructor} provides information about, and access to, a single
 * deconstructor for a class.
 *
 * @param <T> the class in which the deconstructor is declared
 *
 * @see Member
 * @see Class
 * @see Class#getDeconstructors()
 * @see Class#getDeconstructor(Class[])
 * @see Class#getDeclaredDeconstructors()
 * @see Class#getDeclaredDeconstructor(Class[])
 *
 * @since 24
 */
public final class Deconstructor<T> extends PatternMember<T> {
    /**
     * TODO make private again
     * Package-private member pattern used by ReflectAccess to enable
     * instantiation of these objects in Java code from the java.lang
     * package via jdk.internal.access.JavaLangReflectAccess.
     *
     * @param declaringClass  x
     * @param modifiers       x
     * @param patternFlags    x
     * @param outParameters   x
     * @param patternBindings x
     * @param signature       x
     * @param annotations     x
     */
    public Deconstructor(Class<T> declaringClass,
                         int modifiers,
                         int patternFlags,
                         ArrayList<Parameter> outParameters,
                         ArrayList<PatternBinding> patternBindings,
                         String signature,
                         byte[] annotations) {
        super(declaringClass,
                declaringClass,
                modifiers,
                patternFlags,
                outParameters,
                patternBindings,
                signature,
                annotations,
                null);
    }

    @Override
    public String getName() {
        return getDeclaringClass().getName();
    }

    @Override
    public Parameter[] getParameters() {
        return outParameters.toArray(Parameter[]::new);
    }

    @Override
    Class<?>[] getSharedParameterTypes() {
        return patternBindings.stream().map(p -> p.getType()).toArray(Class<?>[]::new);
    }

    @Override
    Class<?>[] getSharedExceptionTypes() {
        return new Class<?>[0];
    }

    /**
     * Initiate pattern matching of this {@code PatternMember} on the designated {@code matchCandidate}.
     *
     * @param candidate the match candidate to perform pattern matching over.
     *
     * @return an array object created as a result of pattern matching
     *
     * @throws    IllegalAccessException    if this {@code PatternMember} object
     *              is enforcing Java language access control and the underlying
     *              constructor is inaccessible.
     * @throws    MatchException if the pattern matching provoked
     *              by this {@code PatternMember} fails.
     */
    public Object[] tryMatch(Object candidate) throws IllegalAccessException, MatchException {
        String underlyingName = getMangledName();

        try {
            Method method = getDeclaringClass().getDeclaredMethod(underlyingName, candidate.getClass());
            method.setAccessible(override);
            MethodType methodType = MethodType.methodType(
                Object.class,
                Arrays.stream(getPatternBindings())
                    .map(PatternBinding::getType)
                    .toArray(Class[]::new)
            );
            return (Object[]) Carriers.boxedComponentValueArray(methodType).invoke(method.invoke(candidate, candidate));
        } catch (Throwable e) {
            throw new MatchException(e.getMessage(), e);
        }
    }

    /**
     * Package-private routine (exposed to java.lang.Class via
     * ReflectAccess) which returns a copy of this Deconstructor. The copy's
     * "root" field points to this Deconstructor.
     */
    Deconstructor<T> copy() {
        if (this.root != null)
            throw new IllegalArgumentException("Can not copy a non-root PatternMember");

        Deconstructor<T> res = new Deconstructor<>(
                this.candidateType,
                this.modifiers,
                this.patternFlags,
                this.outParameters,
                this.patternBindings,
                this.signature,
                this.annotations);
        res.root = this;
        return res;
    }

    private static final String DINIT = "\\^dinit\\_";
    String getMangledName() {
        return DINIT + ":" + super.getMangledName();
    }
}<|MERGE_RESOLUTION|>--- conflicted
+++ resolved
@@ -4,11 +4,6 @@
 import java.lang.runtime.Carriers;
 import java.util.ArrayList;
 import java.util.Arrays;
-<<<<<<< HEAD
-=======
-
-import static java.lang.runtime.PatternBytecodeName.mangle;
->>>>>>> 7f398616
 
 /**
  * {@code Deconstructor} provides information about, and access to, a single
