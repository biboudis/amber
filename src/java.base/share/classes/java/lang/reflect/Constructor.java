/*
 * Copyright (c) 1996, 2024, Oracle and/or its affiliates. All rights reserved.
 * DO NOT ALTER OR REMOVE COPYRIGHT NOTICES OR THIS FILE HEADER.
 *
 * This code is free software; you can redistribute it and/or modify it
 * under the terms of the GNU General Public License version 2 only, as
 * published by the Free Software Foundation.  Oracle designates this
 * particular file as subject to the "Classpath" exception as provided
 * by Oracle in the LICENSE file that accompanied this code.
 *
 * This code is distributed in the hope that it will be useful, but WITHOUT
 * ANY WARRANTY; without even the implied warranty of MERCHANTABILITY or
 * FITNESS FOR A PARTICULAR PURPOSE.  See the GNU General Public License
 * version 2 for more details (a copy is included in the LICENSE file that
 * accompanied this code).
 *
 * You should have received a copy of the GNU General Public License version
 * 2 along with this work; if not, write to the Free Software Foundation,
 * Inc., 51 Franklin St, Fifth Floor, Boston, MA 02110-1301 USA.
 *
 * Please contact Oracle, 500 Oracle Parkway, Redwood Shores, CA 94065 USA
 * or visit www.oracle.com if you need additional information or have any
 * questions.
 */

package java.lang.reflect;

import jdk.internal.access.SharedSecrets;
import jdk.internal.misc.VM;
import jdk.internal.reflect.CallerSensitive;
import jdk.internal.reflect.ConstructorAccessor;
import jdk.internal.reflect.Reflection;
import jdk.internal.vm.annotation.ForceInline;
import jdk.internal.vm.annotation.Stable;
import sun.reflect.annotation.TypeAnnotation;
import sun.reflect.annotation.TypeAnnotationParser;
import sun.reflect.generics.repository.ExecutableRepository;
import sun.reflect.generics.repository.GenericDeclRepository;
import sun.reflect.generics.factory.CoreReflectionFactory;
import sun.reflect.generics.factory.GenericsFactory;
import sun.reflect.generics.scope.ConstructorScope;
import java.lang.annotation.Annotation;
import java.lang.annotation.AnnotationFormatError;
import java.util.StringJoiner;

/**
 * {@code Constructor} provides information about, and access to, a single
 * constructor for a class.
 *
 * <p>{@code Constructor} permits widening conversions to occur when matching the
 * actual parameters to newInstance() with the underlying
 * constructor's formal parameters, but throws an
 * {@code IllegalArgumentException} if a narrowing conversion would occur.
 *
 * @param <T> the class in which the constructor is declared
 *
 * @see Member
 * @see java.lang.Class
 * @see java.lang.Class#getConstructors()
 * @see java.lang.Class#getConstructor(Class[])
 * @see java.lang.Class#getDeclaredConstructors()
 *
 * @author      Kenneth Russell
 * @author      Nakul Saraiya
 * @since 1.1
 */
public final class Constructor<T> extends Executable {
    private final Class<T>            clazz;
    private final int                 slot;
    private final Class<?>[]          parameterTypes;
    private final Class<?>[]          exceptionTypes;
    private final int                 modifiers;
    // Generics and annotations support
    private final transient String    signature;
<<<<<<< HEAD
    // generic info repository; lazily initialized
    private transient volatile ExecutableRepository genericInfo;
=======
>>>>>>> 84c99fb9
    private final byte[]              annotations;
    private final byte[]              parameterAnnotations;

    // Generics infrastructure
    // Accessor for factory
    private GenericsFactory getFactory() {
        // create scope and factory
        return CoreReflectionFactory.make(this, ConstructorScope.make(this));
    }

    // Accessor for generic info repository
    @Override
    ExecutableRepository getGenericInfo() {
        var genericInfo = this.genericInfo;
        if (genericInfo == null) {
<<<<<<< HEAD
            // create and cache generic info repository
            genericInfo =
                ExecutableRepository.make(getSignature(),
                                           getFactory());
=======
            var root = this.root;
            if (root != null) {
                genericInfo = root.getGenericInfo();
            } else {
                genericInfo = ConstructorRepository.make(getSignature(), getFactory());
            }
>>>>>>> 84c99fb9
            this.genericInfo = genericInfo;
        }
        return genericInfo;
    }

    /**
     * Constructors are mutable due to {@link AccessibleObject#setAccessible(boolean)}.
     * Thus, we return a new copy of a root each time a constructor is returned.
     * Some lazily initialized immutable states can be stored on root and shared to the copies.
     */
    private Constructor<T> root;
    private transient volatile ConstructorRepository genericInfo;
    private @Stable ConstructorAccessor constructorAccessor;
    // End shared states

    @Override
    Constructor<T> getRoot() {
        return root;
    }

    /**
     * Package-private constructor used by ReflectAccess to enable
     * instantiation of these objects in Java code from the java.lang
     * package via jdk.internal.access.JavaLangReflectAccess.
     */
    Constructor(Class<T> declaringClass,
                Class<?>[] parameterTypes,
                Class<?>[] checkedExceptions,
                int modifiers,
                int slot,
                String signature,
                byte[] annotations,
                byte[] parameterAnnotations) {
        this.clazz = declaringClass;
        this.parameterTypes = parameterTypes;
        this.exceptionTypes = checkedExceptions;
        this.modifiers = modifiers;
        this.slot = slot;
        this.signature = signature;
        this.annotations = annotations;
        this.parameterAnnotations = parameterAnnotations;
    }

    /**
     * Package-private routine (exposed to java.lang.Class via
     * ReflectAccess) which returns a copy of this Constructor. The copy's
     * "root" field points to this Constructor.
     */
    Constructor<T> copy() {
        if (this.root != null)
            throw new IllegalArgumentException("Can not copy a non-root Constructor");

        Constructor<T> res = new Constructor<>(clazz,
                                               parameterTypes,
                                               exceptionTypes, modifiers, slot,
                                               signature,
                                               annotations,
                                               parameterAnnotations);
        res.root = this;
        // Might as well eagerly propagate this if already present
        res.constructorAccessor = constructorAccessor;
        res.genericInfo = genericInfo;
        return res;
    }

    // Creates a new root constructor with a custom accessor for serialization hooks.
    Constructor<T> newWithAccessor(ConstructorAccessor accessor) {
        var res = new Constructor<>(clazz, parameterTypes, exceptionTypes, modifiers, slot,
                signature, annotations, parameterAnnotations);
        res.constructorAccessor = accessor;
        return res;
    }

    /**
     * {@inheritDoc}
     *
     * <p> A {@code SecurityException} is also thrown if this object is a
     * {@code Constructor} object for the class {@code Class} and {@code flag}
     * is true. </p>
     *
     * @param flag {@inheritDoc}
     *
     * @throws InaccessibleObjectException {@inheritDoc}
     * @throws SecurityException if the request is denied by the security manager
     *         or this is a constructor for {@code java.lang.Class}
     *
     */
    @Override
    @CallerSensitive
    public void setAccessible(boolean flag) {
        AccessibleObject.checkPermission();
        if (flag) {
            checkCanSetAccessible(Reflection.getCallerClass());
        }
        setAccessible0(flag);
    }

    @Override
    void checkCanSetAccessible(Class<?> caller) {
        checkCanSetAccessible(caller, clazz);
        if (clazz == Class.class) {
            // can we change this to InaccessibleObjectException?
            throw new SecurityException("Cannot make a java.lang.Class"
                                        + " constructor accessible");
        }
    }

    @Override
    boolean hasGenericInformation() {
        return (getSignature() != null);
    }

    @Override
    byte[] getAnnotationBytes() {
        return annotations;
    }

    /**
     * Returns the {@code Class} object representing the class that
     * declares the constructor represented by this object.
     */
    @Override
    public Class<T> getDeclaringClass() {
        return clazz;
    }

    /**
     * Returns the name of this constructor, as a string.  This is
     * the binary name of the constructor's declaring class.
     */
    @Override
    public String getName() {
        return getDeclaringClass().getName();
    }

    /**
     * {@inheritDoc}
     * @jls 8.8.3 Constructor Modifiers
     */
    @Override
    public int getModifiers() {
        return modifiers;
    }

    /**
     * {@inheritDoc}
     * @throws GenericSignatureFormatError {@inheritDoc}
     * @since 1.5
     */
    @Override
    @SuppressWarnings({"rawtypes", "unchecked"})
    public TypeVariable<Constructor<T>>[] getTypeParameters() {
      if (getSignature() != null) {
        return (TypeVariable<Constructor<T>>[])getGenericInfo().getTypeParameters();
      } else
          return (TypeVariable<Constructor<T>>[])GenericDeclRepository.EMPTY_TYPE_VARS;
    }


    @Override
    Class<?>[] getSharedParameterTypes() {
        return parameterTypes;
    }

    @Override
    Class<?>[] getSharedExceptionTypes() {
        return exceptionTypes;
    }

    /**
     * {@inheritDoc}
     */
    @Override
    public Class<?>[] getParameterTypes() {
        return parameterTypes.length == 0 ? parameterTypes : parameterTypes.clone();
    }

    /**
     * {@inheritDoc}
     * @since 1.8
     */
    public int getParameterCount() { return parameterTypes.length; }

    /**
     * {@inheritDoc}
     * @throws GenericSignatureFormatError {@inheritDoc}
     * @throws TypeNotPresentException {@inheritDoc}
     * @throws MalformedParameterizedTypeException {@inheritDoc}
     * @since 1.5
     */
    @Override
    public Type[] getGenericParameterTypes() {
        return super.getGenericParameterTypes();
    }

    /**
     * {@inheritDoc}
     */
    @Override
    public Class<?>[] getExceptionTypes() {
        return exceptionTypes.length == 0 ? exceptionTypes : exceptionTypes.clone();
    }

    /**
     * {@inheritDoc}
     * @throws GenericSignatureFormatError {@inheritDoc}
     * @throws TypeNotPresentException {@inheritDoc}
     * @throws MalformedParameterizedTypeException {@inheritDoc}
     * @since 1.5
     */
    @Override
    public Type[] getGenericExceptionTypes() {
        return super.getGenericExceptionTypes();
    }

    /**
     * Compares this {@code Constructor} against the specified object.
     * Returns true if the objects are the same.  Two {@code Constructor} objects are
     * the same if they were declared by the same class and have the
     * same formal parameter types.
     */
    public boolean equals(Object obj) {
        if (obj instanceof Constructor<?> other) {
            if (getDeclaringClass() == other.getDeclaringClass()) {
                return equalParamTypes(parameterTypes, other.parameterTypes);
            }
        }
        return false;
    }

    /**
     * Returns a hashcode for this {@code Constructor}. The hashcode is
     * the same as the hashcode for the underlying constructor's
     * declaring class name.
     */
    public int hashCode() {
        return getDeclaringClass().getName().hashCode();
    }

    /**
     * Returns a string describing this {@code Constructor}.  The string is
     * formatted as the constructor access modifiers, if any,
     * followed by the fully-qualified name of the declaring class,
     * followed by a parenthesized, comma-separated list of the
     * constructor's formal parameter types.  For example:
     * <pre>{@code
     *    public java.util.HashMap(int,float)
     * }</pre>
     *
     * <p>If the constructor is declared to throw exceptions, the
     * parameter list is followed by a space, followed by the word
     * "{@code throws}" followed by a comma-separated list of the
     * thrown exception types.
     *
     * <p>The only possible modifiers for constructors are the access
     * modifiers {@code public}, {@code protected} or
     * {@code private}.  Only one of these may appear, or none if the
     * constructor has default (package) access.
     *
     * @return a string describing this {@code Constructor}
     * @jls 8.8.3 Constructor Modifiers
     * @jls 8.9.2 Enum Body Declarations
     */
    public String toString() {
        return sharedToString(Modifier.constructorModifiers(),
                              false,
                              parameterTypes,
                              exceptionTypes);
    }

    @Override
    void specificToStringHeader(StringBuilder sb) {
        sb.append(getDeclaringClass().getTypeName());
    }

    @Override
    String toShortString() {
        StringBuilder sb = new StringBuilder("constructor ");
        sb.append(getDeclaringClass().getTypeName());
        sb.append('(');
        StringJoiner sj = new StringJoiner(",");
        for (Class<?> parameterType : getSharedParameterTypes()) {
            sj.add(parameterType.getTypeName());
        }
        sb.append(sj);
        sb.append(')');
        return sb.toString();
    }

    /**
     * Returns a string describing this {@code Constructor},
     * including type parameters.  The string is formatted as the
     * constructor access modifiers, if any, followed by an
     * angle-bracketed comma separated list of the constructor's type
     * parameters, if any, including  informative bounds of the
     * type parameters, if any, followed by the fully-qualified name of the
     * declaring class, followed by a parenthesized, comma-separated
     * list of the constructor's generic formal parameter types.
     *
     * If this constructor was declared to take a variable number of
     * arguments, instead of denoting the last parameter as
     * "<code><i>Type</i>[]</code>", it is denoted as
     * "<code><i>Type</i>...</code>".
     *
     * A space is used to separate access modifiers from one another
     * and from the type parameters or class name.  If there are no
     * type parameters, the type parameter list is elided; if the type
     * parameter list is present, a space separates the list from the
     * class name.  If the constructor is declared to throw
     * exceptions, the parameter list is followed by a space, followed
     * by the word "{@code throws}" followed by a
     * comma-separated list of the generic thrown exception types.
     *
     * <p>The only possible modifiers for constructors are the access
     * modifiers {@code public}, {@code protected} or
     * {@code private}.  Only one of these may appear, or none if the
     * constructor has default (package) access.
     *
     * @return a string describing this {@code Constructor},
     * include type parameters
     *
     * @since 1.5
     * @jls 8.8.3 Constructor Modifiers
     * @jls 8.9.2 Enum Body Declarations
     */
    @Override
    public String toGenericString() {
        return sharedToGenericString(Modifier.constructorModifiers(), false);
    }

    @Override
    void specificToGenericStringHeader(StringBuilder sb) {
        specificToStringHeader(sb);
    }

    /**
     * Uses the constructor represented by this {@code Constructor} object to
     * create and initialize a new instance of the constructor's
     * declaring class, with the specified initialization parameters.
     * Individual parameters are automatically unwrapped to match
     * primitive formal parameters, and both primitive and reference
     * parameters are subject to method invocation conversions as necessary.
     *
     * <p>If the number of formal parameters required by the underlying constructor
     * is 0, the supplied {@code initargs} array may be of length 0 or null.
     *
     * <p>If the constructor's declaring class is an inner class in a
     * non-static context, the first argument to the constructor needs
     * to be the enclosing instance; see section {@jls 15.9.3} of
     * <cite>The Java Language Specification</cite>.
     *
     * <p>If the required access and argument checks succeed and the
     * instantiation will proceed, the constructor's declaring class
     * is initialized if it has not already been initialized.
     *
     * <p>If the constructor completes normally, returns the newly
     * created and initialized instance.
     *
     * @param initargs array of objects to be passed as arguments to
     * the constructor call; values of primitive types are wrapped in
     * a wrapper object of the appropriate type (e.g. a {@code float}
     * in a {@link java.lang.Float Float})
     *
     * @return a new object created by calling the constructor
     * this object represents
     *
     * @throws    IllegalAccessException    if this {@code Constructor} object
     *              is enforcing Java language access control and the underlying
     *              constructor is inaccessible.
     * @throws    IllegalArgumentException  if the number of actual
     *              and formal parameters differ; if an unwrapping
     *              conversion for primitive arguments fails; or if,
     *              after possible unwrapping, a parameter value
     *              cannot be converted to the corresponding formal
     *              parameter type by a method invocation conversion; if
     *              this constructor pertains to an enum class.
     * @throws    InstantiationException    if the class that declares the
     *              underlying constructor represents an abstract class.
     * @throws    InvocationTargetException if the underlying constructor
     *              throws an exception.
     * @throws    ExceptionInInitializerError if the initialization provoked
     *              by this method fails.
     */
    @CallerSensitive
    @ForceInline // to ensure Reflection.getCallerClass optimization
    public T newInstance(Object ... initargs)
        throws InstantiationException, IllegalAccessException,
               IllegalArgumentException, InvocationTargetException
    {
        Class<?> caller = override ? null : Reflection.getCallerClass();
        return newInstanceWithCaller(initargs, !override, caller);
    }

    /* package-private */
    T newInstanceWithCaller(Object[] args, boolean checkAccess, Class<?> caller)
        throws InstantiationException, IllegalAccessException,
               InvocationTargetException
    {
        if (checkAccess)
            checkAccess(caller, clazz, clazz, modifiers);

        ConstructorAccessor ca = constructorAccessor;   // read @Stable
        if (ca == null) {
            ca = acquireConstructorAccessor();
        }
        @SuppressWarnings("unchecked")
        T inst = (T) ca.newInstance(args);
        return inst;
    }

    /**
     * {@inheritDoc}
     * @since 1.5
     * @jls 8.4.1 Formal Parameters
     */
    @Override
    public boolean isVarArgs() {
        return super.isVarArgs();
    }

    /**
     * {@inheritDoc}
     * @jls 13.1 The Form of a Binary
     * @jvms 4.6 Methods
     * @since 1.5
     * @see <a
     * href="{@docRoot}/java.base/java/lang/reflect/package-summary.html#LanguageJvmModel">Java
     * programming language and JVM modeling in core reflection</a>
     */
    @Override
    public boolean isSynthetic() {
        return super.isSynthetic();
    }

    // NOTE that there is no synchronization used here. It is correct
    // (though not efficient) to generate more than one
    // ConstructorAccessor for a given Constructor. However, avoiding
    // synchronization will probably make the implementation more
    // scalable.
    private ConstructorAccessor acquireConstructorAccessor() {

        // First check to see if one has been created yet, and take it
        // if so.
        Constructor<?> root = this.root;
        ConstructorAccessor tmp = root == null ? null : root.getConstructorAccessor();
        if (tmp != null) {
            constructorAccessor = tmp;
        } else {
            // Otherwise fabricate one and propagate it up to the root
            // Ensure the declaring class is not an Enum class.
            if ((clazz.getModifiers() & Modifier.ENUM) != 0)
                throw new IllegalArgumentException("Cannot reflectively create enum objects");

            tmp = reflectionFactory.newConstructorAccessor(this);
            // set the constructor accessor only if it's not using native implementation
            if (VM.isJavaLangInvokeInited())
                setConstructorAccessor(tmp);
        }

        return tmp;
    }

    // Returns ConstructorAccessor for this Constructor object, not
    // looking up the chain to the root
    ConstructorAccessor getConstructorAccessor() {
        return constructorAccessor;
    }

    // Sets the ConstructorAccessor for this Constructor object and
    // (recursively) its root
    void setConstructorAccessor(ConstructorAccessor accessor) {
        constructorAccessor = accessor;
        // Propagate up
        Constructor<?> root = this.root;
        if (root != null) {
            root.setConstructorAccessor(accessor);
        }
    }

    int getSlot() {
        return slot;
    }

    String getSignature() {
        return signature;
    }

    byte[] getRawAnnotations() {
        return annotations;
    }

    byte[] getRawParameterAnnotations() {
        return parameterAnnotations;
    }


    /**
     * {@inheritDoc}
     *
     * @throws NullPointerException  {@inheritDoc}
     * @since 1.5
     */
    @Override
    public <T extends Annotation> T getAnnotation(Class<T> annotationClass) {
        return super.getAnnotation(annotationClass);
    }

    /**
     * {@inheritDoc}
     * @since 1.5
     */
    @Override
    public Annotation[] getDeclaredAnnotations()  {
        return super.getDeclaredAnnotations();
    }

    /**
     * {@inheritDoc}
     * @since 1.5
     */
    @Override
    public Annotation[][] getParameterAnnotations() {
        return sharedGetParameterAnnotations(parameterTypes, parameterAnnotations);
    }

    @Override
    boolean handleParameterNumberMismatch(int resultLength, Class<?>[] parameterTypes) {
        int numParameters = parameterTypes.length;
        Class<?> declaringClass = getDeclaringClass();
        if (declaringClass.isEnum()) {
            return resultLength + 2 == numParameters &&
                    parameterTypes[0] == String.class &&
                    parameterTypes[1] == int.class;
        } else if (
            declaringClass.isAnonymousClass() ||
            declaringClass.isLocalClass() )
            return false; // Can't do reliable parameter counting
        else {
            if (declaringClass.isMemberClass() &&
                ((declaringClass.getModifiers() & Modifier.STATIC) == 0)  &&
                resultLength + 1 == numParameters) {
                return true;
            } else {
                throw new AnnotationFormatError(
                          "Parameter annotations don't match number of parameters");
            }
        }
    }

    /**
     * {@inheritDoc}
     * @since 1.8
     */
    @Override
    public AnnotatedType getAnnotatedReturnType() {
        return getAnnotatedReturnType0(getDeclaringClass());
    }

    /**
     * {@inheritDoc}
     * @since 1.8
     */
    @Override
    public AnnotatedType getAnnotatedReceiverType() {
        Class<?> thisDeclClass = getDeclaringClass();
        Class<?> enclosingClass = thisDeclClass.getEnclosingClass();

        if (enclosingClass == null) {
            // A Constructor for a top-level class
            return null;
        }

        Class<?> outerDeclaringClass = thisDeclClass.getDeclaringClass();
        if (outerDeclaringClass == null) {
            // A constructor for a local or anonymous class
            return null;
        }

        // Either static nested or inner class
        if (Modifier.isStatic(thisDeclClass.getModifiers())) {
            // static nested
            return null;
        }

        // A Constructor for an inner class
        return TypeAnnotationParser.buildAnnotatedType(getTypeAnnotationBytes0(),
                SharedSecrets.getJavaLangAccess().
                    getConstantPool(thisDeclClass),
                this,
                thisDeclClass,
                parameterize(enclosingClass),
                TypeAnnotation.TypeAnnotationTarget.METHOD_RECEIVER);
    }
}<|MERGE_RESOLUTION|>--- conflicted
+++ resolved
@@ -72,11 +72,6 @@
     private final int                 modifiers;
     // Generics and annotations support
     private final transient String    signature;
-<<<<<<< HEAD
-    // generic info repository; lazily initialized
-    private transient volatile ExecutableRepository genericInfo;
-=======
->>>>>>> 84c99fb9
     private final byte[]              annotations;
     private final byte[]              parameterAnnotations;
 
@@ -92,19 +87,12 @@
     ExecutableRepository getGenericInfo() {
         var genericInfo = this.genericInfo;
         if (genericInfo == null) {
-<<<<<<< HEAD
-            // create and cache generic info repository
-            genericInfo =
-                ExecutableRepository.make(getSignature(),
-                                           getFactory());
-=======
             var root = this.root;
             if (root != null) {
                 genericInfo = root.getGenericInfo();
             } else {
-                genericInfo = ConstructorRepository.make(getSignature(), getFactory());
+                genericInfo = ExecutableRepository.make(getSignature(), getFactory());
             }
->>>>>>> 84c99fb9
             this.genericInfo = genericInfo;
         }
         return genericInfo;
@@ -116,7 +104,7 @@
      * Some lazily initialized immutable states can be stored on root and shared to the copies.
      */
     private Constructor<T> root;
-    private transient volatile ConstructorRepository genericInfo;
+    private transient volatile ExecutableRepository genericInfo;
     private @Stable ConstructorAccessor constructorAccessor;
     // End shared states
 
