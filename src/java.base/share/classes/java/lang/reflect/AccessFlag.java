--- conflicted
+++ resolved
@@ -118,8 +118,8 @@
      * <code>{@value "0x%04x" Modifier#PUBLIC}</code>.
      */
     PUBLIC(Modifier.PUBLIC, true,
-           Location.SET_CLASS_FIELD_METHOD_INNER_CLASS,
-           List.of(Map.entry(RELEASE_0, Location.SET_CLASS_FIELD_METHOD))),
+            Location.SET_CLASS_FIELD_METHOD_INNER_CLASS,
+            List.of(Map.entry(RELEASE_0, Location.SET_CLASS_FIELD_METHOD))),
 
     /**
      * The access flag {@code ACC_PRIVATE}, corresponding to the
@@ -135,7 +135,7 @@
      * value of <code>{@value "0x%04x" Modifier#PROTECTED}</code>.
      */
     PROTECTED(Modifier.PROTECTED, true, Location.SET_FIELD_METHOD_INNER_CLASS,
-              List.of(Map.entry(RELEASE_0, Location.SET_FIELD_METHOD))),
+            List.of(Map.entry(RELEASE_0, Location.SET_FIELD_METHOD))),
 
     /**
      * The access flag {@code ACC_STATIC}, corresponding to the source
@@ -143,7 +143,7 @@
      * <code>{@value "0x%04x" Modifier#STATIC}</code>.
      */
     STATIC(Modifier.STATIC, true, Location.SET_FIELD_METHOD_INNER_CLASS,
-           List.of(Map.entry(RELEASE_0, Location.SET_FIELD_METHOD))),
+            List.of(Map.entry(RELEASE_0, Location.SET_FIELD_METHOD))),
 
     /**
      * The access flag {@code ACC_FINAL}, corresponding to the source
@@ -151,9 +151,9 @@
      * value of <code>{@value "0x%04x" Modifier#FINAL}</code>.
      */
     FINAL(Modifier.FINAL, true,
-          Location.SET_FINAL_8,
-          List.of(Map.entry(RELEASE_7, Location.SET_CLASS_FIELD_METHOD_INNER_CLASS),
-                  Map.entry(RELEASE_0, Location.SET_CLASS_FIELD_METHOD))),
+            Location.SET_FINAL_8,
+            List.of(Map.entry(RELEASE_7, Location.SET_CLASS_FIELD_METHOD_INNER_CLASS),
+                    Map.entry(RELEASE_0, Location.SET_CLASS_FIELD_METHOD))),
 
     /**
      * The access flag {@code ACC_SUPER} with a mask value of {@code
@@ -171,7 +171,7 @@
      * @see java.lang.module.ModuleDescriptor#isOpen
      */
     OPEN(0x0000_0020, false, Location.SET_MODULE,
-         List.of(Map.entry(RELEASE_8, Location.EMPTY_SET))),
+            List.of(Map.entry(RELEASE_8, Location.EMPTY_SET))),
 
     /**
      * The module requires flag {@code ACC_TRANSITIVE} with a mask
@@ -179,7 +179,7 @@
      * @see java.lang.module.ModuleDescriptor.Requires.Modifier#TRANSITIVE
      */
     TRANSITIVE(0x0000_0020, false, Location.SET_MODULE_REQUIRES,
-               List.of(Map.entry(RELEASE_8, Location.EMPTY_SET))),
+            List.of(Map.entry(RELEASE_8, Location.EMPTY_SET))),
 
     /**
      * The access flag {@code ACC_SYNCHRONIZED}, corresponding to the
@@ -194,7 +194,7 @@
      * @see java.lang.module.ModuleDescriptor.Requires.Modifier#STATIC
      */
     STATIC_PHASE(0x0000_0040, false, Location.SET_MODULE_REQUIRES,
-                 List.of(Map.entry(RELEASE_8, Location.EMPTY_SET))),
+            List.of(Map.entry(RELEASE_8, Location.EMPTY_SET))),
 
     /**
      * The access flag {@code ACC_VOLATILE}, corresponding to the
@@ -209,7 +209,7 @@
      * @see Method#isBridge()
      */
     BRIDGE(Modifier.BRIDGE, false, Location.SET_METHOD,
-           List.of(Map.entry(RELEASE_4, Location.EMPTY_SET))),
+            List.of(Map.entry(RELEASE_4, Location.EMPTY_SET))),
 
     /**
      * The access flag {@code ACC_TRANSIENT}, corresponding to the
@@ -239,7 +239,7 @@
      * @see Class#isInterface()
      */
     INTERFACE(Modifier.INTERFACE, false, Location.SET_CLASS_INNER_CLASS,
-              List.of(Map.entry(RELEASE_0, Location.SET_CLASS))),
+            List.of(Map.entry(RELEASE_0, Location.SET_CLASS))),
 
     /**
      * The access flag {@code ACC_ABSTRACT}, corresponding to the
@@ -247,8 +247,8 @@
      * value of <code>{@value "0x%04x" Modifier#ABSTRACT}</code>.
      */
     ABSTRACT(Modifier.ABSTRACT, true,
-             Location.SET_CLASS_METHOD_INNER_CLASS,
-             List.of(Map.entry(RELEASE_0, Location.SET_CLASS_METHOD))),
+            Location.SET_CLASS_METHOD_INNER_CLASS,
+            List.of(Map.entry(RELEASE_0, Location.SET_CLASS_METHOD))),
 
     /**
      * The access flag {@code ACC_STRICT}, corresponding to the source
@@ -261,8 +261,8 @@
      * corresponding to Java SE 1.2 through 16.
      */
     STRICT(Modifier.STRICT, true, Location.EMPTY_SET,
-           List.of(Map.entry(RELEASE_16, Location.SET_METHOD),
-                   Map.entry(RELEASE_1, Location.EMPTY_SET))),
+            List.of(Map.entry(RELEASE_16, Location.SET_METHOD),
+                    Map.entry(RELEASE_1, Location.EMPTY_SET))),
 
     /**
      * The access flag {@code ACC_SYNTHETIC} with a mask value of
@@ -272,9 +272,9 @@
      * @see java.lang.module.ModuleDescriptor.Modifier#SYNTHETIC
      */
     SYNTHETIC(Modifier.SYNTHETIC, false, Location.SET_SYNTHETIC_9,
-              List.of(Map.entry(RELEASE_8, Location.SET_SYNTHETIC_8),
-                      Map.entry(RELEASE_7, Location.SET_SYNTHETIC_5),
-                      Map.entry(RELEASE_4, Location.EMPTY_SET))),
+            List.of(Map.entry(RELEASE_8, Location.SET_SYNTHETIC_8),
+                    Map.entry(RELEASE_7, Location.SET_SYNTHETIC_5),
+                    Map.entry(RELEASE_4, Location.EMPTY_SET))),
 
     /**
      * The access flag {@code ACC_ANNOTATION} with a mask value of
@@ -282,33 +282,21 @@
      * @see Class#isAnnotation()
      */
     ANNOTATION(Modifier.ANNOTATION, false, Location.SET_CLASS_INNER_CLASS,
-               List.of(Map.entry(RELEASE_4, Location.EMPTY_SET))),
+            List.of(Map.entry(RELEASE_4, Location.EMPTY_SET))),
 
     /**
      * The access flag {@code DECONSTRUCTOR} with a mask value of {@code
      * 0x3000}.
      */
-    DECONSTRUCTOR(0x3000, false, Location.SET_PATTERN,
-            new Function<ClassFileFormatVersion, Set<Location>>() {
-                @Override
-                public Set<Location> apply(ClassFileFormatVersion cffv) {
-                    return (cffv.compareTo(ClassFileFormatVersion.RELEASE_24) >= 0 ) ?
-                            Location.SET_PATTERN :
-                            Location.EMPTY_SET;}
-            }),
+    DECONSTRUCTOR(ACC_DECONSTRUCTOR, false, Location.SET_PATTERN,
+            List.of(Map.entry(RELEASE_24, Location.EMPTY_SET))),
 
     /**
      * The access flag {@code TOTAL} with a mask value of {@code
      * 0x4000}.
      */
-    TOTAL(0x4000, false, Location.SET_PATTERN,
-            new Function<ClassFileFormatVersion, Set<Location>>() {
-                @Override
-                public Set<Location> apply(ClassFileFormatVersion cffv) {
-                    return (cffv.compareTo(ClassFileFormatVersion.RELEASE_24) >= 0 ) ?
-                            Location.SET_PATTERN :
-                            Location.EMPTY_SET;}
-            }),
+    TOTAL(ACC_TOTAL, false, Location.SET_PATTERN,
+            List.of(Map.entry(RELEASE_24, Location.EMPTY_SET))),
 
     /**
      * The access flag {@code ACC_ENUM} with a mask value of
@@ -316,33 +304,23 @@
      * @see Class#isEnum()
      */
     ENUM(Modifier.ENUM, false, Location.SET_CLASS_FIELD_INNER_CLASS,
-         List.of(Map.entry(RELEASE_4, Location.EMPTY_SET))),
+            List.of(Map.entry(RELEASE_4, Location.EMPTY_SET))),
 
     /**
      * The access flag {@code ACC_MANDATED} with a mask value of
      * <code>{@value "0x%04x" Modifier#MANDATED}</code>.
      */
     MANDATED(Modifier.MANDATED, false, Location.SET_MANDATED_9,
-             List.of(Map.entry(RELEASE_8, Location.SET_METHOD_PARAM),
-                     Map.entry(RELEASE_7, Location.EMPTY_SET))),
+            List.of(Map.entry(RELEASE_8, Location.SET_METHOD_PARAM),
+                    Map.entry(RELEASE_7, Location.EMPTY_SET))),
 
     /**
      * The access flag {@code ACC_MODULE} with a mask value of {@code
      * 0x8000}.
      */
     MODULE(0x0000_8000, false, Location.SET_CLASS,
-<<<<<<< HEAD
-           new Function<ClassFileFormatVersion, Set<Location>>() {
-               @Override
-               public Set<Location> apply(ClassFileFormatVersion cffv) {
-                   return (cffv.compareTo(ClassFileFormatVersion.RELEASE_9) >= 0 ) ?
-                       Location.SET_CLASS:
-                       Location.EMPTY_SET;}
-           });
-=======
-           List.of(Map.entry(RELEASE_8, Location.EMPTY_SET))),
+            List.of(Map.entry(RELEASE_8, Location.EMPTY_SET))),
     ;
->>>>>>> aae2bb62
 
     // May want to override toString for a different enum constant ->
     // name mapping.
@@ -470,16 +448,16 @@
          * @jvms 4.1 The {@code ClassFile} Structure
          */
         CLASS(ACC_PUBLIC | ACC_FINAL | ACC_SUPER |
-              ACC_INTERFACE | ACC_ABSTRACT |
-              ACC_SYNTHETIC | ACC_ANNOTATION |
-              ACC_ENUM | ACC_MODULE,
-              List.of(Map.entry(RELEASE_8, // no module
+                ACC_INTERFACE | ACC_ABSTRACT |
+                ACC_SYNTHETIC | ACC_ANNOTATION |
+                ACC_ENUM | ACC_MODULE,
+                List.of(Map.entry(RELEASE_8, // no module
                                 ACC_PUBLIC | ACC_FINAL | ACC_SUPER |
-                                ACC_INTERFACE | ACC_ABSTRACT |
-                                ACC_SYNTHETIC | ACC_ANNOTATION | ACC_ENUM),
-                      Map.entry(RELEASE_4, // no synthetic, annotation, enum
+                                        ACC_INTERFACE | ACC_ABSTRACT |
+                                        ACC_SYNTHETIC | ACC_ANNOTATION | ACC_ENUM),
+                        Map.entry(RELEASE_4, // no synthetic, annotation, enum
                                 ACC_PUBLIC | ACC_FINAL | ACC_SUPER |
-                                ACC_INTERFACE | ACC_ABSTRACT))),
+                                        ACC_INTERFACE | ACC_ABSTRACT))),
 
         /**
          * Field location.
@@ -490,10 +468,10 @@
          * @jvms 4.5 Fields
          */
         FIELD(ACC_PUBLIC | ACC_PRIVATE | ACC_PROTECTED |
-              ACC_STATIC | ACC_FINAL | ACC_VOLATILE |
-              ACC_TRANSIENT | ACC_SYNTHETIC | ACC_ENUM,
-              List.of(Map.entry(RELEASE_4, // no synthetic, enum
-                                ACC_PUBLIC | ACC_PRIVATE | ACC_PROTECTED |
+                ACC_STATIC | ACC_FINAL | ACC_VOLATILE |
+                ACC_TRANSIENT | ACC_SYNTHETIC | ACC_ENUM,
+                List.of(Map.entry(RELEASE_4, // no synthetic, enum
+                        ACC_PUBLIC | ACC_PRIVATE | ACC_PROTECTED |
                                 ACC_STATIC | ACC_FINAL | ACC_VOLATILE |
                                 ACC_TRANSIENT))),
 
@@ -507,27 +485,28 @@
          * @jvms 4.6 Methods
          */
         METHOD(ACC_PUBLIC | ACC_PRIVATE | ACC_PROTECTED |
-               ACC_STATIC | ACC_FINAL | ACC_SYNCHRONIZED |
-               ACC_BRIDGE | ACC_VARARGS | ACC_NATIVE |
-               ACC_ABSTRACT | ACC_SYNTHETIC,
-               List.of(Map.entry(RELEASE_16, // had strict
-                                 ACC_PUBLIC | ACC_PRIVATE | ACC_PROTECTED |
-                                 ACC_STATIC | ACC_FINAL | ACC_SYNCHRONIZED |
-                                 ACC_BRIDGE | ACC_VARARGS | ACC_NATIVE |
-                                 ACC_ABSTRACT | ACC_STRICT | ACC_SYNTHETIC),
-                       Map.entry(RELEASE_4, // no bridge, varargs, synthetic
-                                 ACC_PUBLIC | ACC_PRIVATE | ACC_PROTECTED |
-                                 ACC_STATIC | ACC_FINAL | ACC_SYNCHRONIZED |
-                                 ACC_NATIVE | ACC_ABSTRACT | ACC_STRICT),
-                       Map.entry(RELEASE_1, // no strict
-                                 ACC_PUBLIC | ACC_PRIVATE | ACC_PROTECTED |
-                                 ACC_STATIC | ACC_FINAL | ACC_SYNCHRONIZED |
-                                 ACC_NATIVE | ACC_ABSTRACT))),
+                ACC_STATIC | ACC_FINAL | ACC_SYNCHRONIZED |
+                ACC_BRIDGE | ACC_VARARGS | ACC_NATIVE |
+                ACC_ABSTRACT | ACC_SYNTHETIC,
+                List.of(Map.entry(RELEASE_16, // had strict
+                                ACC_PUBLIC | ACC_PRIVATE | ACC_PROTECTED |
+                                        ACC_STATIC | ACC_FINAL | ACC_SYNCHRONIZED |
+                                        ACC_BRIDGE | ACC_VARARGS | ACC_NATIVE |
+                                        ACC_ABSTRACT | ACC_STRICT | ACC_SYNTHETIC),
+                        Map.entry(RELEASE_4, // no bridge, varargs, synthetic
+                                ACC_PUBLIC | ACC_PRIVATE | ACC_PROTECTED |
+                                        ACC_STATIC | ACC_FINAL | ACC_SYNCHRONIZED |
+                                        ACC_NATIVE | ACC_ABSTRACT | ACC_STRICT),
+                        Map.entry(RELEASE_1, // no strict
+                                ACC_PUBLIC | ACC_PRIVATE | ACC_PROTECTED |
+                                        ACC_STATIC | ACC_FINAL | ACC_SYNCHRONIZED |
+                                        ACC_NATIVE | ACC_ABSTRACT))),
 
         /**
          * Pattern location.
          */
-        PATTERN,
+        PATTERN(ACC_DECONSTRUCTOR | ACC_TOTAL,
+                List.of(Map.entry(RELEASE_23, 0))), // did not exist
 
         /**
          * Inner class location.
@@ -539,13 +518,13 @@
          * @jvms 4.7.6 The {@code InnerClasses} Attribute
          */
         INNER_CLASS(ACC_PUBLIC | ACC_PRIVATE | ACC_PROTECTED |
-                    ACC_STATIC | ACC_FINAL | ACC_INTERFACE | ACC_ABSTRACT |
-                    ACC_SYNTHETIC | ACC_ANNOTATION | ACC_ENUM,
-                    List.of(Map.entry(RELEASE_4, // no synthetic, annotation, enum
-                            ACC_PUBLIC | ACC_PRIVATE | ACC_PROTECTED |
-                            ACC_STATIC | ACC_FINAL | ACC_INTERFACE |
-                            ACC_ABSTRACT),
-                            Map.entry(RELEASE_0, 0))), // did not exist
+                ACC_STATIC | ACC_FINAL | ACC_INTERFACE | ACC_ABSTRACT |
+                ACC_SYNTHETIC | ACC_ANNOTATION | ACC_ENUM,
+                List.of(Map.entry(RELEASE_4, // no synthetic, annotation, enum
+                                ACC_PUBLIC | ACC_PRIVATE | ACC_PROTECTED |
+                                        ACC_STATIC | ACC_FINAL | ACC_INTERFACE |
+                                        ACC_ABSTRACT),
+                        Map.entry(RELEASE_0, 0))), // did not exist
 
         /**
          * Method parameter location.
@@ -556,7 +535,7 @@
          * @jvms 4.7.24 The {@code MethodParameters} Attribute
          */
         METHOD_PARAMETER(ACC_FINAL | ACC_SYNTHETIC | ACC_MANDATED,
-                         List.of(Map.entry(RELEASE_7, 0))),  // did not exist
+                List.of(Map.entry(RELEASE_7, 0))),  // did not exist
 
         /**
          * Module location.
@@ -566,7 +545,7 @@
          * @jvms 4.7.25 The {@code Module} Attribute
          */
         MODULE(ACC_OPEN | ACC_SYNTHETIC | ACC_MANDATED,
-               List.of(Map.entry(RELEASE_8, 0))),  // did not exist
+                List.of(Map.entry(RELEASE_8, 0))),  // did not exist
 
         /**
          * Module requires location.
@@ -576,7 +555,7 @@
          * @jvms 4.7.25 The {@code Module} Attribute
          */
         MODULE_REQUIRES(ACC_TRANSITIVE | ACC_STATIC_PHASE | ACC_SYNTHETIC | ACC_MANDATED,
-                        List.of(Map.entry(RELEASE_8, 0))),  // did not exist
+                List.of(Map.entry(RELEASE_8, 0))),  // did not exist
 
         /**
          * Module exports location.
@@ -586,7 +565,7 @@
          * @jvms 4.7.25 The {@code Module} Attribute
          */
         MODULE_EXPORTS(ACC_SYNTHETIC | ACC_MANDATED,
-                       List.of(Map.entry(RELEASE_8, 0))),  // did not exist
+                List.of(Map.entry(RELEASE_8, 0))),  // did not exist
 
         /**
          * Module opens location.
@@ -596,26 +575,26 @@
          * @jvms 4.7.25 The {@code Module} Attribute
          */
         MODULE_OPENS(ACC_SYNTHETIC | ACC_MANDATED,
-                     List.of(Map.entry(RELEASE_8, 0))),  // did not exist
+                List.of(Map.entry(RELEASE_8, 0))),  // did not exist
         ;
 
         // Repeated sets of locations used by AccessFlag constants
         private static final Set<Location> EMPTY_SET = Set.of();
         private static final Set<Location> SET_MODULE = Set.of(MODULE);
         private static final Set<Location> SET_CLASS_METHOD_INNER_CLASS =
-            Set.of(CLASS, METHOD, INNER_CLASS);
+                Set.of(CLASS, METHOD, INNER_CLASS);
         private static final Set<Location> SET_CLASS_FIELD_METHOD =
-            Set.of(CLASS, FIELD, METHOD);
+                Set.of(CLASS, FIELD, METHOD);
         private static final Set<Location> SET_CLASS_FIELD_INNER_CLASS =
-            Set.of(CLASS, FIELD, INNER_CLASS);
+                Set.of(CLASS, FIELD, INNER_CLASS);
         private static final Set<Location> SET_CLASS_FIELD_METHOD_INNER_CLASS =
-            Set.of(CLASS, FIELD, METHOD, INNER_CLASS);
+                Set.of(CLASS, FIELD, METHOD, INNER_CLASS);
         private static final Set<Location> SET_CLASS_METHOD =
-            Set.of(CLASS, METHOD);
+                Set.of(CLASS, METHOD);
         private static final Set<Location> SET_FIELD_METHOD =
-            Set.of(FIELD, METHOD);
+                Set.of(FIELD, METHOD);
         private static final Set<Location> SET_FIELD_METHOD_INNER_CLASS =
-            Set.of(FIELD, METHOD, INNER_CLASS);
+                Set.of(FIELD, METHOD, INNER_CLASS);
         private static final Set<Location> SET_PATTERN = Set.of(PATTERN);
 
         private static final Set<Location> SET_METHOD = Set.of(METHOD);
@@ -623,32 +602,32 @@
         private static final Set<Location> SET_FIELD = Set.of(FIELD);
         private static final Set<Location> SET_CLASS = Set.of(CLASS);
         private static final Set<Location> SET_CLASS_INNER_CLASS =
-            Set.of(CLASS, INNER_CLASS);
+                Set.of(CLASS, INNER_CLASS);
         private static final Set<Location> SET_MODULE_REQUIRES =
-            Set.of(MODULE_REQUIRES);
+                Set.of(MODULE_REQUIRES);
         private static final Set<Location> SET_FINAL_8 =
-            Set.of(CLASS, FIELD, METHOD,
-                   INNER_CLASS,     /* added in 1.1 */
-                   METHOD_PARAMETER); /* added in 8 */
+                Set.of(CLASS, FIELD, METHOD,
+                        INNER_CLASS,     /* added in 1.1 */
+                        METHOD_PARAMETER); /* added in 8 */
         private static final Set<Location> SET_SYNTHETIC_5 =
-              Set.of(CLASS, FIELD, METHOD,
-                     INNER_CLASS);
+                Set.of(CLASS, FIELD, METHOD,
+                        INNER_CLASS);
         private static final Set<Location> SET_SYNTHETIC_8 =
-              Set.of(CLASS, FIELD, METHOD,
-                     INNER_CLASS, METHOD_PARAMETER);
+                Set.of(CLASS, FIELD, METHOD,
+                        INNER_CLASS, METHOD_PARAMETER);
         private static final Set<Location> SET_SYNTHETIC_9 =
-              // Added as an access flag in 5.0
-              Set.of(CLASS, FIELD, METHOD,
-                     INNER_CLASS,
-                     METHOD_PARAMETER, // Added in 8
-                     // Module-related items added in 9
-                     MODULE, MODULE_REQUIRES,
-                     MODULE_EXPORTS, MODULE_OPENS);
+                // Added as an access flag in 5.0
+                Set.of(CLASS, FIELD, METHOD,
+                        INNER_CLASS,
+                        METHOD_PARAMETER, // Added in 8
+                        // Module-related items added in 9
+                        MODULE, MODULE_REQUIRES,
+                        MODULE_EXPORTS, MODULE_OPENS);
         private static final Set<Location> SET_MANDATED_9 =
-            Set.of(METHOD_PARAMETER, // From 8
-                   // Starting in 9
-                   MODULE, MODULE_REQUIRES,
-                   MODULE_EXPORTS, MODULE_OPENS);
+                Set.of(METHOD_PARAMETER, // From 8
+                        // Starting in 9
+                        MODULE, MODULE_REQUIRES,
+                        MODULE_EXPORTS, MODULE_OPENS);
 
         private final int flagsMask;
         private final List<Map.Entry<ClassFileFormatVersion, Integer>> historicalFlagsMasks;
@@ -745,40 +724,6 @@
         }
     }
 
-<<<<<<< HEAD
-    private static class LocationToFlags {
-        private static Map<Location, Set<AccessFlag>> locationToFlags =
-            Map.ofEntries(entry(Location.CLASS,
-                                Set.of(PUBLIC, FINAL, SUPER,
-                                       INTERFACE, ABSTRACT,
-                                       SYNTHETIC, ANNOTATION,
-                                       ENUM, AccessFlag.MODULE)),
-                          entry(Location.FIELD,
-                                Set.of(PUBLIC, PRIVATE, PROTECTED,
-                                       STATIC, FINAL, VOLATILE,
-                                       TRANSIENT, SYNTHETIC, ENUM)),
-                          entry(Location.METHOD,
-                                Set.of(PUBLIC, PRIVATE, PROTECTED,
-                                       STATIC, FINAL, SYNCHRONIZED,
-                                       BRIDGE, VARARGS, NATIVE,
-                                       ABSTRACT, STRICT, SYNTHETIC)),
-                          entry(Location.PATTERN,
-                                Set.of(DECONSTRUCTOR, TOTAL)),
-                          entry(Location.INNER_CLASS,
-                                Set.of(PUBLIC, PRIVATE, PROTECTED,
-                                       STATIC, FINAL, INTERFACE, ABSTRACT,
-                                       SYNTHETIC, ANNOTATION, ENUM)),
-                          entry(Location.METHOD_PARAMETER,
-                                Set.of(FINAL, SYNTHETIC, MANDATED)),
-                          entry(Location.MODULE,
-                                Set.of(OPEN, SYNTHETIC, MANDATED)),
-                          entry(Location.MODULE_REQUIRES,
-                                Set.of(TRANSITIVE, STATIC_PHASE, SYNTHETIC, MANDATED)),
-                          entry(Location.MODULE_EXPORTS,
-                                Set.of(SYNTHETIC, MANDATED)),
-                          entry(Location.MODULE_OPENS,
-                                Set.of(SYNTHETIC, MANDATED)));
-=======
     private static AccessFlag[] createDefinition(AccessFlag... known) {
         var ret = new AccessFlag[Character.SIZE];
         for (var flag : known) {
@@ -796,6 +741,7 @@
             case CLASS -> CLASS_FLAGS;
             case FIELD -> FIELD_FLAGS;
             case METHOD -> METHOD_FLAGS;
+            case PATTERN -> PATTERN_FLAGS;
             case INNER_CLASS -> INNER_CLASS_FLAGS;
             case METHOD_PARAMETER -> METHOD_PARAMETER_FLAGS;
             case MODULE -> MODULE_FLAGS;
@@ -809,6 +755,7 @@
             CLASS_FLAGS = createDefinition(PUBLIC, FINAL, SUPER, INTERFACE, ABSTRACT, SYNTHETIC, ANNOTATION, ENUM, MODULE),
             FIELD_FLAGS = createDefinition(PUBLIC, PRIVATE, PROTECTED, STATIC, FINAL, VOLATILE, TRANSIENT, SYNTHETIC, ENUM),
             METHOD_FLAGS = createDefinition(PUBLIC, PRIVATE, PROTECTED, STATIC, FINAL, SYNCHRONIZED, BRIDGE, VARARGS, NATIVE, ABSTRACT, STRICT, SYNTHETIC),
+            PATTERN_FLAGS = createDefinition(DECONSTRUCTOR, TOTAL),
             INNER_CLASS_FLAGS = createDefinition(PUBLIC, PRIVATE, PROTECTED, STATIC, FINAL, INTERFACE, ABSTRACT, SYNTHETIC, ANNOTATION, ENUM),
             METHOD_PARAMETER_FLAGS = createDefinition(FINAL, SYNTHETIC, MANDATED),
             MODULE_FLAGS = createDefinition(OPEN, SYNTHETIC, MANDATED),
@@ -905,6 +852,5 @@
         public boolean isEmpty() {
             return mask == 0;
         }
->>>>>>> aae2bb62
     }
 }