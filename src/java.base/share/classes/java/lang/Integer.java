--- conflicted
+++ resolved
@@ -62,11 +62,7 @@
  * @since 1.0
  */
 public final class Integer extends Number
-<<<<<<< HEAD
-        implements Comparable<Integer>, ConstantDesc, Constable {
-=======
         implements Comparable<Integer>, Constable, ConstantDesc {
->>>>>>> f1ec6199
     /**
      * A constant holding the minimum value an {@code int} can
      * have, -2<sup>31</sup>.
@@ -1842,13 +1838,8 @@
     }
 
     /**
-<<<<<<< HEAD
-     * Returns a nominal descriptor for this instance, which is the instance
-     * itself.
-=======
      * Returns an {@link Optional} containing the nominal descriptor for this
      * instance, which is the instance itself.
->>>>>>> f1ec6199
      *
      * @return an {@link Optional} describing the {@linkplain Integer} instance
      * @since 12
