/*
 * Copyright (c) 2015, 2018, Oracle and/or its affiliates. All rights reserved.
 * DO NOT ALTER OR REMOVE COPYRIGHT NOTICES OR THIS FILE HEADER.
 *
 * This code is free software; you can redistribute it and/or modify it
 * under the terms of the GNU General Public License version 2 only, as
 * published by the Free Software Foundation.  Oracle designates this
 * particular file as subject to the "Classpath" exception as provided
 * by Oracle in the LICENSE file that accompanied this code.
 *
 * This code is distributed in the hope that it will be useful, but WITHOUT
 * ANY WARRANTY; without even the implied warranty of MERCHANTABILITY or
 * FITNESS FOR A PARTICULAR PURPOSE.  See the GNU General Public License
 * version 2 for more details (a copy is included in the LICENSE file that
 * accompanied this code).
 *
 * You should have received a copy of the GNU General Public License version
 * 2 along with this work; if not, write to the Free Software Foundation,
 * Inc., 51 Franklin St, Fifth Floor, Boston, MA 02110-1301 USA.
 *
 * Please contact Oracle, 500 Oracle Parkway, Redwood Shores, CA 94065 USA
 * or visit www.oracle.com if you need additional information or have any
 * questions.
 */

package jdk.jshell;

import com.sun.tools.javac.code.Source;
import com.sun.tools.javac.parser.Scanner;
import com.sun.tools.javac.parser.ScannerFactory;
import com.sun.tools.javac.parser.Tokens.Token;
import com.sun.tools.javac.parser.Tokens.TokenKind;
import com.sun.tools.javac.util.Context;
import com.sun.tools.javac.util.DiagnosticSource;
import com.sun.tools.javac.util.JCDiagnostic;
import com.sun.tools.javac.util.JCDiagnostic.DiagnosticFlag;
import com.sun.tools.javac.util.JCDiagnostic.DiagnosticPosition;
import com.sun.tools.javac.util.JCDiagnostic.Error;
import com.sun.tools.javac.util.Log;
import java.io.PrintWriter;
import java.io.StringWriter;
import java.util.ArrayDeque;
import java.util.Deque;
import java.util.EnumMap;
import java.util.Iterator;
import jdk.jshell.SourceCodeAnalysis.Completeness;
import com.sun.source.tree.Tree;
import static jdk.jshell.CompletenessAnalyzer.TK.*;
import jdk.jshell.TaskFactory.ParseTask;
import jdk.jshell.TaskFactory.Worker;
import java.util.List;
import java.util.function.Function;
import java.util.function.Supplier;

import com.sun.tools.javac.util.Names;

/**
 * Low level scanner to determine completeness of input.
 * @author Robert Field
 */
class CompletenessAnalyzer {

    private final ScannerFactory scannerFactory;
    private final JShell proc;
    private final Names names;

    private static Completeness error() {
        return Completeness.UNKNOWN;  // For breakpointing
    }

    static class CaInfo {

        CaInfo(Completeness status, int unitEndPos) {
            this.status = status;
            this.unitEndPos = unitEndPos;
        }
        final int unitEndPos;
        final Completeness status;
    }

    CompletenessAnalyzer(JShell proc) {
        this.proc = proc;
        Context context = new Context();
        Log log = CaLog.createLog(context);
        context.put(Log.class, log);
        context.put(Source.class, Source.JDK9);
        names = Names.instance(context);
        scannerFactory = ScannerFactory.instance(context);
    }

    CaInfo scan(String s) {
        try {
            Parser parser = new Parser(
                    () -> new Matched(scannerFactory.newScanner(s, false)),
                    names,
                    worker -> proc.taskFactory.parse(s, worker));
            Completeness stat = parser.parseUnit();
            int endPos = stat == Completeness.UNKNOWN
                    ? s.length()
                    : parser.endPos();
            return new CaInfo(stat, endPos);
        } catch (SyntaxException ex) {
            return new CaInfo(error(), s.length());
        }
    }

    @SuppressWarnings("serial")             // serialVersionUID intentionally omitted
    private static class SyntaxException extends RuntimeException {
    }

    private static void die() {
        throw new SyntaxException();
    }

    /**
     * Subclass of Log used by compiler API to die on error and ignore
     * other messages
     */
    private static class CaLog extends Log {

        private static CaLog createLog(Context context) {
            PrintWriter pw = new PrintWriter(new StringWriter());
            CaLog log = new CaLog(context, pw);
            context.put(logKey, log);
            return log;
        }

        private CaLog(Context context, PrintWriter pw) {
            super(context, pw);
            this.source = DiagnosticSource.NO_SOURCE;
        }

        @Override
        public void error(String key, Object... args) {
            die();
        }

        @Override
        public void error(int pos, Error errorKey) {
            die();
        }

        @Override
        public void error(int pos, String key, Object... args) {
            die();
        }

        @Override
        public void report(JCDiagnostic diagnostic) {
            // Ignore
        }
    }

    // Location position kinds -- a token is ...
    private static final int XEXPR         = 0b1;                       // OK in expression (not first)
    private static final int XDECL         = 0b10;                      // OK in declaration (not first)
    private static final int XSTMT         = 0b100;                     // OK in statement framework (not first)
    private static final int XEXPR1o       = 0b1000;                    // OK first in expression
    private static final int XDECL1o       = 0b10000;                   // OK first in declaration
    private static final int XSTMT1o       = 0b100000;                  // OK first or only in statement framework
    private static final int XEXPR1        = XEXPR1o | XEXPR;           // OK in expression (anywhere)
    private static final int XDECL1        = XDECL1o | XDECL;           // OK in declaration (anywhere)
    private static final int XSTMT1        = XSTMT1o | XSTMT;           // OK in statement framework (anywhere)
    private static final int XANY1         = XEXPR1o | XDECL1o | XSTMT1o;  // Mask: first in statement, declaration, or expression
    private static final int XTERM         = 0b100000000;               // Can terminate (last before EOF)
    private static final int XSTART        = 0b1000000000;              // Boundary, must be XTERM before
    private static final int XERRO         = 0b10000000000;             // Is an error
    private static final int XBRACESNEEDED = 0b100000000000;            // Expect {ANY} LBRACE
    private static final int XMODIFIER     = 0b1000000000000;           // Modifier

    /**
     * An extension of the compiler's TokenKind which adds our combined/processed
     * kinds. Also associates each TK with a union of acceptable kinds of code
     * position it can occupy.  For example: IDENTIFER is XEXPR1|XDECL1|XTERM,
     * meaning it can occur in expressions or declarations (but not in the
     * framework of a statement and that can be the final (terminating) token
     * in a snippet.
     * <P>
     * There must be a TK defined for each compiler TokenKind, an exception
     * will
     * be thrown if a TokenKind is defined and a corresponding TK is not. Add a
     * new TK in the appropriate category. If it is like an existing category
     * (e.g. a new modifier or type this may be all that is needed.  If it
     * is bracketing or modifies the acceptable positions of other tokens,
     * please closely examine the needed changes to this scanner.
     */
    static enum TK {

        // Special
        EOF(TokenKind.EOF, 0),  //
        ERROR(TokenKind.ERROR, XERRO),  //
        IDENTIFIER(TokenKind.IDENTIFIER, XEXPR1|XDECL1|XTERM),  //
        UNDERSCORE(TokenKind.UNDERSCORE, XERRO),  //  _
        CLASS(TokenKind.CLASS, XEXPR|XDECL1|XBRACESNEEDED),  //  class decl (MAPPED: DOTCLASS)
        RECORD(TokenKind.RECORD, XEXPR|XDECL1),  //  record decl (MAPPED: DOTCLASS)
<<<<<<< HEAD
        SEALED(TokenKind.SEALED, XEXPR|XDECL1),  //  sealed class decl (MAPPED: DOTCLASS)
        PERMITS(TokenKind.PERMITS, XEXPR|XDECL),  // permits classlist
=======
>>>>>>> e4bec31a
        MONKEYS_AT(TokenKind.MONKEYS_AT, XEXPR|XDECL1),  //  @
        IMPORT(TokenKind.IMPORT, XDECL1|XSTART),  //  import -- consider declaration
        SEMI(TokenKind.SEMI, XSTMT1|XTERM|XSTART),  //  ;

        // Shouldn't see -- error
        PACKAGE(TokenKind.PACKAGE, XERRO),  //  package
        CONST(TokenKind.CONST, XERRO),  //  reserved keyword -- const
        GOTO(TokenKind.GOTO, XERRO),  //  reserved keyword -- goto
        CUSTOM(TokenKind.CUSTOM, XERRO),  // No uses

        // Declarations
        ENUM(TokenKind.ENUM, XDECL1|XBRACESNEEDED),  //  enum
        IMPLEMENTS(TokenKind.IMPLEMENTS, XDECL),  //  implements
        INTERFACE(TokenKind.INTERFACE, XDECL1|XBRACESNEEDED),  //  interface
        THROWS(TokenKind.THROWS, XDECL|XBRACESNEEDED),  //  throws

        // Primarive type names
        BOOLEAN(TokenKind.BOOLEAN, XEXPR1|XDECL1),  //  boolean
        BYTE(TokenKind.BYTE, XEXPR1|XDECL1),  //  byte
        CHAR(TokenKind.CHAR, XEXPR1|XDECL1),  //  char
        DOUBLE(TokenKind.DOUBLE, XEXPR1|XDECL1),  //  double
        FLOAT(TokenKind.FLOAT, XEXPR1|XDECL1),  //  float
        INT(TokenKind.INT, XEXPR1|XDECL1),  //  int
        LONG(TokenKind.LONG, XEXPR1|XDECL1),  //  long
        SHORT(TokenKind.SHORT, XEXPR1|XDECL1),  //  short
        VOID(TokenKind.VOID, XEXPR1|XDECL1),  //  void
        VAR(TokenKind.VAR, XEXPR1|XDECL1|XTERM),  //  var

        // Modifiers keywords
        ABSTRACT(TokenKind.ABSTRACT, XDECL1 | XMODIFIER),  //  abstract
        FINAL(TokenKind.FINAL, XDECL1 | XMODIFIER),  //  final
        NATIVE(TokenKind.NATIVE, XDECL1 | XMODIFIER),  //  native
        STATIC(TokenKind.STATIC, XDECL1 | XMODIFIER),  //  static
        STRICTFP(TokenKind.STRICTFP, XDECL1 | XMODIFIER),  //  strictfp
        PRIVATE(TokenKind.PRIVATE, XDECL1 | XMODIFIER),  //  private
        PROTECTED(TokenKind.PROTECTED, XDECL1 | XMODIFIER),  //  protected
        PUBLIC(TokenKind.PUBLIC, XDECL1 | XMODIFIER),  //  public
        TRANSIENT(TokenKind.TRANSIENT, XDECL1 | XMODIFIER),  //  transient
        VOLATILE(TokenKind.VOLATILE, XDECL1 | XMODIFIER),  //  volatile

        // Declarations and type parameters (thus expressions)
        EXTENDS(TokenKind.EXTENDS, XEXPR|XDECL),  //  extends
        COMMA(TokenKind.COMMA, XEXPR|XDECL),  //  ,
        AMP(TokenKind.AMP, XEXPR|XDECL, true),  //  &
        GT(TokenKind.GT, XEXPR|XDECL, true),  //  >
        LT(TokenKind.LT, XEXPR|XDECL1, true),  //  <
        LTLT(TokenKind.LTLT, XEXPR|XDECL1, true),  //  <<
        GTGT(TokenKind.GTGT, XEXPR|XDECL, true),  //  >>
        GTGTGT(TokenKind.GTGTGT, XEXPR|XDECL, true),  //  >>>
        QUES(TokenKind.QUES, XEXPR|XDECL, true),  //  ?
        DOT(TokenKind.DOT, XEXPR|XDECL),  //  .
        STAR(TokenKind.STAR, XEXPR, true),  //  * (MAPPED: DOTSTAR)

        // Statement keywords
        ASSERT(TokenKind.ASSERT, XSTMT1|XSTART),  //  assert
        BREAK(TokenKind.BREAK, XSTMT1|XTERM|XSTART),  //  break
        CATCH(TokenKind.CATCH, XSTMT1|XSTART),  //  catch
        CONTINUE(TokenKind.CONTINUE, XSTMT1|XTERM|XSTART),  //  continue
        DO(TokenKind.DO, XSTMT1|XSTART),  //  do
        ELSE(TokenKind.ELSE, XSTMT1|XTERM|XSTART),  //  else
        FINALLY(TokenKind.FINALLY, XSTMT1|XSTART),  //  finally
        FOR(TokenKind.FOR, XSTMT1|XSTART),  //  for
        IF(TokenKind.IF, XSTMT1|XSTART),  //  if
        RETURN(TokenKind.RETURN, XSTMT1|XTERM|XSTART),  //  return
        SWITCH(TokenKind.SWITCH, XSTMT1|XEXPR1),  //  switch
        SYNCHRONIZED(TokenKind.SYNCHRONIZED, XSTMT1|XDECL),  //  synchronized
        THROW(TokenKind.THROW, XSTMT1|XSTART),  //  throw
        TRY(TokenKind.TRY, XSTMT1|XSTART),  //  try
        WHILE(TokenKind.WHILE, XSTMT1|XSTART),  //  while

        // Statement keywords that we shouldn't see -- inside braces
        CASE(TokenKind.CASE, XSTMT|XSTART),  //  case
        DEFAULT(TokenKind.DEFAULT, XSTMT|XSTART),  //  default method, default case -- neither we should see

        // Expressions (can terminate)
        INTLITERAL(TokenKind.INTLITERAL, XEXPR1|XTERM),  //
        LONGLITERAL(TokenKind.LONGLITERAL, XEXPR1|XTERM),  //
        FLOATLITERAL(TokenKind.FLOATLITERAL, XEXPR1|XTERM),  //
        DOUBLELITERAL(TokenKind.DOUBLELITERAL, XEXPR1|XTERM),  //
        CHARLITERAL(TokenKind.CHARLITERAL, XEXPR1|XTERM),  //
        STRINGLITERAL(TokenKind.STRINGLITERAL, XEXPR1|XTERM),  //
        TRUE(TokenKind.TRUE, XEXPR1|XTERM),  //  true
        FALSE(TokenKind.FALSE, XEXPR1|XTERM),  //  false
        NULL(TokenKind.NULL, XEXPR1|XTERM),  //  null
        THIS(TokenKind.THIS, XEXPR1|XTERM),  //  this  -- shouldn't see

        // Expressions maybe terminate  //TODO handle these case separately
        PLUSPLUS(TokenKind.PLUSPLUS, XEXPR1|XTERM),  //  ++
        SUBSUB(TokenKind.SUBSUB, XEXPR1|XTERM),  //  --

        // Expressions cannot terminate
        INSTANCEOF(TokenKind.INSTANCEOF, XEXPR, true),  //  instanceof
        NEW(TokenKind.NEW, XEXPR1),  //  new (MAPPED: COLCOLNEW)
        SUPER(TokenKind.SUPER, XEXPR1|XDECL),  //  super -- shouldn't see as rec. But in type parameters
        ARROW(TokenKind.ARROW, XEXPR),  //  ->
        COLCOL(TokenKind.COLCOL, XEXPR),  //  ::
        LPAREN(TokenKind.LPAREN, XEXPR),  //  (
        RPAREN(TokenKind.RPAREN, XEXPR),  //  )
        LBRACE(TokenKind.LBRACE, XEXPR),  //  {
        RBRACE(TokenKind.RBRACE, XEXPR),  //  }
        LBRACKET(TokenKind.LBRACKET, XEXPR),  //  [
        RBRACKET(TokenKind.RBRACKET, XEXPR),  //  ]
        ELLIPSIS(TokenKind.ELLIPSIS, XEXPR),  //  ...
        EQ(TokenKind.EQ, XEXPR),  //  =
        BANG(TokenKind.BANG, XEXPR1),  //  !
        TILDE(TokenKind.TILDE, XEXPR1),  //  ~
        COLON(TokenKind.COLON, XEXPR|XTERM),  //  :
        EQEQ(TokenKind.EQEQ, XEXPR, true),  //  ==
        LTEQ(TokenKind.LTEQ, XEXPR, true),  //  <=
        GTEQ(TokenKind.GTEQ, XEXPR, true),  //  >=
        BANGEQ(TokenKind.BANGEQ, XEXPR, true),  //  !=
        AMPAMP(TokenKind.AMPAMP, XEXPR, true),  //  &&
        BARBAR(TokenKind.BARBAR, XEXPR, true),  //  ||
        PLUS(TokenKind.PLUS, XEXPR1, true),  //  +
        SUB(TokenKind.SUB, XEXPR1, true),  //  -
        SLASH(TokenKind.SLASH, XEXPR, true),  //  /
        BAR(TokenKind.BAR, XEXPR, true),  //  |
        CARET(TokenKind.CARET, XEXPR, true),  //  ^
        PERCENT(TokenKind.PERCENT, XEXPR, true),  //  %
        PLUSEQ(TokenKind.PLUSEQ, XEXPR),  //  +=
        SUBEQ(TokenKind.SUBEQ, XEXPR),  //  -=
        STAREQ(TokenKind.STAREQ, XEXPR),  //  *=
        SLASHEQ(TokenKind.SLASHEQ, XEXPR),  //  /=
        AMPEQ(TokenKind.AMPEQ, XEXPR),  //  &=
        BAREQ(TokenKind.BAREQ, XEXPR),  //  |=
        CARETEQ(TokenKind.CARETEQ, XEXPR),  //  ^=
        PERCENTEQ(TokenKind.PERCENTEQ, XEXPR),  //  %=
        LTLTEQ(TokenKind.LTLTEQ, XEXPR),  //  <<=
        GTGTEQ(TokenKind.GTGTEQ, XEXPR),  //  >>=
        GTGTGTEQ(TokenKind.GTGTGTEQ, XEXPR),  //  >>>=

        // combined/processed kinds
        UNMATCHED(XERRO),
        PARENS(XEXPR1|XDECL|XSTMT|XTERM),
        BRACKETS(XEXPR|XDECL|XTERM),
        BRACES(XSTMT1|XEXPR|XTERM),
        DOTSTAR(XDECL|XTERM),  // import foo.*
        COLCOLNEW(XEXPR|XTERM),  //  :: new
        DOTCLASS(XEXPR|XTERM),  //  class decl and .class
        ;

        static final EnumMap<TokenKind,TK> tokenKindToTKMap = new EnumMap<>(TokenKind.class);

        final TokenKind tokenKind;
        final int belongs;
        final boolean valueOp;
        Function<TK,TK> mapping;

        TK(int b) {
            this(null, b);
        }

        TK(TokenKind tokenKind, int b) {
            this(tokenKind, b, false);
        }

        TK(TokenKind tokenKind, int b, boolean valueOp) {
            this.tokenKind = tokenKind;
            this.belongs = b;
            this.valueOp = valueOp;
            this.mapping = null;
        }

        private static TK tokenKindToTK(TK prev, TokenKind kind) {
            TK tk = tokenKindToTKMap.get(kind);
            if (tk == null) {
                System.err.printf("No corresponding %s for %s: %s\n",
                        TK.class.getCanonicalName(),
                        TokenKind.class.getCanonicalName(),
                        kind);
                throw new InternalError("No corresponding TK for TokenKind: " + kind);
            }
            return tk.mapping != null
                    ? tk.mapping.apply(prev)
                    : tk;
        }

        boolean isOkToTerminate() {
            return (belongs & XTERM) != 0;
        }

        boolean isExpression() {
            return (belongs & XEXPR) != 0;
        }

        boolean isDeclaration() {
            return (belongs & XDECL) != 0;
        }

        boolean isError() {
            return (belongs & XERRO) != 0;
        }

        boolean isStart() {
            return (belongs & XSTART) != 0;
        }

        boolean isBracesNeeded() {
            return (belongs & XBRACESNEEDED) != 0;
        }

        boolean isModifier() {
            return (belongs & XMODIFIER) != 0;
        }

        /**
         * After construction, check that all compiler TokenKind values have
         * corresponding TK values.
         */
        static {
            for (TK tk : TK.values()) {
                if (tk.tokenKind != null) {
                    tokenKindToTKMap.put(tk.tokenKind, tk);
                }
            }
            for (TokenKind kind : TokenKind.values()) {
                tokenKindToTK(null, kind); // assure they can be retrieved without error
            }
            // Mappings of disambiguated contexts
            STAR.mapping  = prev -> prev == DOT ? DOTSTAR : STAR;
            NEW.mapping   = prev -> prev == COLCOL ? COLCOLNEW : NEW;
            CLASS.mapping = prev -> prev == DOT ? DOTCLASS : CLASS;
        }
    }

    /**
     * A completeness scanner token.
     */
    private static class CT {

        /** The token kind */
        public final TK kind;

        /** The end position of this token */
        public final int endPos;

        /** The error message **/
        public final String message;

        public final Token tok;

        private CT(TK tk, Token tok, String msg) {
            this.kind = tk;
            this.endPos = tok.endPos;
            this.message = msg;
            this.tok = tok;
            //throw new InternalError(msg); /* for debugging */
        }

        private CT(TK tk, Token tok) {
            this.kind = tk;
            this.endPos = tok.endPos;
            this.message = null;
            this.tok = tok;
        }

        private CT(TK tk, int endPos) {
            this.kind = tk;
            this.endPos = endPos;
            this.message = null;
            this.tok = null;
        }
    }

    /**
     * Look for matching tokens (like parens) and other special cases, like "new"
     */
    private static class Matched implements Iterator<CT> {

        private final Scanner scanner;
        private Token current;
        private CT prevCT;
        private CT currentCT;
        private final Deque<Token> stack = new ArrayDeque<>();

        Matched(Scanner scanner) {
            this.scanner = scanner;
            advance();
            prevCT = currentCT = new CT(SEMI, 0); // So is valid for testing
        }

        @Override
        public boolean hasNext() {
            return currentCT.kind != EOF;
        }

        private Token advance() {
            Token prev = current;
            scanner.nextToken();
            current = scanner.token();
            return prev;
        }

        @Override
        public CT next() {
            prevCT = currentCT;
            currentCT = nextCT();
            return currentCT;
        }

        private CT match(TK tk, TokenKind open) {
            Token tok = advance();
            db("match desired-tk=%s, open=%s, seen-tok=%s", tk, open, tok.kind);
            if (stack.isEmpty()) {
                return new CT(ERROR, tok, "Encountered '" + tok + "' with no opening '" + open + "'");
            }
            Token p = stack.pop();
            if (p.kind != open) {
                return new CT(ERROR, tok, "No match for '" + p + "' instead encountered '" + tok + "'");
            }
            return new CT(tk, tok);
        }

        private void db(String format, Object ... args) {
//            System.err.printf(format, args);
//            System.err.printf(" -- stack(");
//            if (stack.isEmpty()) {
//
//            } else {
//                for (Token tok : stack) {
//                    System.err.printf("%s ", tok.kind);
//                }
//            }
//            System.err.printf(") current=%s / currentCT=%s\n", current.kind, currentCT.kind);
        }

        /**
         * @return the next scanner token
         */
        private CT nextCT() {
            // TODO Annotations?
            TK prevTK = currentCT.kind;
            while (true) {
                db("nextCT");
                CT ct;
                switch (current.kind) {
                    case EOF:
                        db("eof");
                        if (stack.isEmpty()) {
                            ct = new CT(EOF, current);
                        } else {
                            TokenKind unmatched = stack.pop().kind;
                            stack.clear(); // So we will get EOF next time
                            ct = new CT(UNMATCHED, current, "Unmatched " + unmatched);
                        }
                        break;
                    case LPAREN:
                    case LBRACE:
                    case LBRACKET:
                        stack.push(advance());
                        prevTK = SEMI; // new start
                        continue;
                    case RPAREN:
                        ct = match(PARENS, TokenKind.LPAREN);
                        break;
                    case RBRACE:
                        ct = match(BRACES, TokenKind.LBRACE);
                        break;
                    case RBRACKET:
                        ct = match(BRACKETS, TokenKind.LBRACKET);
                        break;
                    default:
                        ct = new CT(TK.tokenKindToTK(prevTK, current.kind), advance());
                        break;
                }
                // Detect an error if we are at starting position and the last
                // token wasn't a terminating one.  Special case: within braces,
                // comma can proceed semicolon, e.g. the values list in enum
                if (ct.kind.isStart() && !prevTK.isOkToTerminate() && prevTK != COMMA) {
                    return new CT(ERROR, current, "No '" + prevTK + "' before '" + ct.kind + "'");
                }
                if (stack.isEmpty() || ct.kind.isError()) {
                    return ct;
                }
                prevTK = ct.kind;
            }
        }
    }

    /**
     * Fuzzy parser based on token kinds
     */
    private static class Parser {

        private final Supplier<Matched> matchedFactory;
        private final Function<Worker<ParseTask, Completeness>, Completeness> parseFactory;
        private Matched in;
        private CT token;
        private Completeness checkResult;
        private final Names names;

        Parser(Supplier<Matched> matchedFactory,
               Names names,
               Function<Worker<ParseTask, Completeness>, Completeness> parseFactory) {
            this.matchedFactory = matchedFactory;
            this.parseFactory = parseFactory;
            this.names = names;
            resetInput();
        }

        final void resetInput() {
            this.in = matchedFactory.get();
            nextToken();
        }

        final void nextToken() {
            in.next();
            token = in.currentCT;
        }

        boolean shouldAbort(TK tk) {
            if (token.kind == tk) {
                nextToken();
                return false;
            }
            switch (token.kind) {
                case EOF:
                    checkResult = ((tk == SEMI) && in.prevCT.kind.isOkToTerminate())
                            ? Completeness.COMPLETE_WITH_SEMI
                            : Completeness.DEFINITELY_INCOMPLETE;
                    return true;
                case UNMATCHED:
                    checkResult = Completeness.DEFINITELY_INCOMPLETE;
                    return true;
                default:
                    checkResult = error();
                    return true;

            }
        }

        Completeness lastly(TK tk) {
            if (shouldAbort(tk))  return checkResult;
            return Completeness.COMPLETE;
        }

        Completeness optionalFinalSemi() {
            if (!shouldAbort(SEMI)) return Completeness.COMPLETE;
            if (checkResult == Completeness.COMPLETE_WITH_SEMI) return Completeness.COMPLETE;
            return checkResult;
        }

        boolean shouldAbort(Completeness flags) {
            checkResult = flags;
            return flags != Completeness.COMPLETE;
        }

        public int endPos() {
            return in.prevCT.endPos;
        }

        public Completeness parseUnit() {
            //System.err.printf("%s:  belongs %o  XANY1 %o\n", token.kind, token.kind.belongs, token.kind.belongs & XANY1);
            switch (token.kind.belongs & XANY1) {
                case XEXPR1o:
                    return parseExpressionOptionalSemi();
                case XSTMT1o: {
                    Completeness stat = parseSimpleStatement();
                    return stat==null? error() : stat;
                }
                case XDECL1o:
                    return parseDeclaration();
                case XSTMT1o | XDECL1o:
                case XEXPR1o | XDECL1o:
                    return disambiguateDeclarationVsExpression();
                case 0:
                    if ((token.kind.belongs & XERRO) != 0) {
                        return parseExpressionStatement(); // Let this gen the status
                    }
                    return error();
                case XSTMT1o | XEXPR1o:
                    return disambiguateStatementVsExpression();
                default:
                    throw new InternalError("Case not covered " + token.kind.belongs + " in " + token.kind);
            }
        }

        public Completeness parseDeclaration() {
            boolean isImport = token.kind == IMPORT;
            boolean isDatum = false;
            boolean afterModifiers = false;
            boolean isBracesNeeded = false;
            while (token.kind.isDeclaration()) {
                isBracesNeeded |= token.kind.isBracesNeeded();
                isDatum |= !afterModifiers && token.kind == TK.IDENTIFIER && token.tok.name() == names.record;
                afterModifiers |= !token.kind.isModifier();
                nextToken();
            }
            switch (token.kind) {
                case EQ:
                    nextToken();
                    return parseExpressionStatement();
                case BRACES:
                case SEMI:
                    nextToken();
                    return Completeness.COMPLETE;
                case UNMATCHED:
                    nextToken();
                    return Completeness.DEFINITELY_INCOMPLETE;
                case EOF:
                    switch (in.prevCT.kind) {
                        case BRACES:
                        case SEMI:
                            return Completeness.COMPLETE;
                        case VAR:
                        case IDENTIFIER:
                            return isBracesNeeded
                                    ? Completeness.DEFINITELY_INCOMPLETE
                                    : Completeness.COMPLETE_WITH_SEMI;
                        case BRACKETS:
                            return Completeness.COMPLETE_WITH_SEMI;
                        case PARENS:
                            if (isDatum) {
                                return Completeness.COMPLETE_WITH_SEMI;
                            } else {
                                return Completeness.DEFINITELY_INCOMPLETE;
                            }
                        case DOTSTAR:
                            if (isImport) {
                                return Completeness.COMPLETE_WITH_SEMI;
                            } else {
                                return Completeness.UNKNOWN;
                            }
                        default:
                            return Completeness.DEFINITELY_INCOMPLETE;
                    }
                default:
                    return error();
            }
        }

        public Completeness disambiguateStatementVsExpression() {
            if (token.kind == SWITCH) {
                nextToken();
                switch (token.kind) {
                    case PARENS:
                        nextToken();
                        break;
                    case UNMATCHED:
                        nextToken();
                        return Completeness.DEFINITELY_INCOMPLETE;
                    case EOF:
                        return Completeness.DEFINITELY_INCOMPLETE;
                    default:
                        return error();
                }
                switch (token.kind) {
                    case BRACES:
                        nextToken();
                        break;
                    case UNMATCHED:
                        nextToken();
                        return Completeness.DEFINITELY_INCOMPLETE;
                    case EOF:
                        return Completeness.DEFINITELY_INCOMPLETE;
                    default:
                        return error();
                }
                if (token.kind.valueOp) {
                    return parseExpressionOptionalSemi();
                } else {
                    return Completeness.COMPLETE;
                }
            } else {
                throw new InternalError("Unexpected statement/expression not covered " + token.kind.belongs + " in " + token.kind);
            }
        }


        public Completeness disambiguateDeclarationVsExpression() {
            // String folding messes up position information.
            return parseFactory.apply(pt -> {
                List<? extends Tree> units = pt.units();
                if (units.isEmpty()) {
                    return error();
                }
                Tree unitTree = units.get(0);
                switch (unitTree.getKind()) {
                    case EXPRESSION_STATEMENT:
                        return parseExpressionOptionalSemi();
                    case LABELED_STATEMENT:
                        if (shouldAbort(IDENTIFIER))  return checkResult;
                        if (shouldAbort(COLON))  return checkResult;
                        return parseStatement();
                    case VARIABLE:
                    case IMPORT:
                    case CLASS:
                    case ENUM:
                    case ANNOTATION_TYPE:
                    case INTERFACE:
                    case METHOD:
                        return parseDeclaration();
                    default:
                        return error();
                }
            });
        }

        public Completeness parseExpressionStatement() {
            if (shouldAbort(parseExpression()))  return checkResult;
            return lastly(SEMI);
        }

        public Completeness parseExpressionOptionalSemi() {
            if (shouldAbort(parseExpression())) return checkResult;
            return optionalFinalSemi();
        }

        public Completeness parseExpression() {
            while (token.kind.isExpression())
                nextToken();
            return Completeness.COMPLETE;
        }

        public Completeness parseStatement() {
            Completeness stat = parseSimpleStatement();
            if (stat == null) {
                return parseExpressionStatement();
            }
            return stat;
        }

        /**
         * Statement = Block | IF ParExpression Statement [ELSE Statement] | FOR
         * "(" ForInitOpt ";" [Expression] ";" ForUpdateOpt ")" Statement | FOR
         * "(" FormalParameter : Expression ")" Statement | WHILE ParExpression
         * Statement | DO Statement WHILE ParExpression ";" | TRY Block (
         * Catches | [Catches] FinallyPart ) | TRY "(" ResourceSpecification
         * ";"opt ")" Block [Catches] [FinallyPart] | SWITCH ParExpression "{"
         * SwitchBlockStatementGroups "}" | SYNCHRONIZED ParExpression Block |
         * RETURN [Expression] ";" | THROW Expression ";" | BREAK [Ident] ";" |
         * CONTINUE [Ident] ";" | ASSERT Expression [ ":" Expression ] ";" | ";"
         */
        public Completeness parseSimpleStatement() {
            switch (token.kind) {
                case BRACES:
                    return lastly(BRACES);
                case IF: {
                    nextToken();
                    if (shouldAbort(PARENS))  return checkResult;
                    Completeness thenpart = parseStatement();
                    if (shouldAbort(thenpart)) return thenpart;
                    if (token.kind == ELSE) {
                        nextToken();
                        return parseStatement();
                    }
                    return thenpart;

                }
                case FOR: {
                    nextToken();
                    if (shouldAbort(PARENS))  return checkResult;
                    if (shouldAbort(parseStatement()))  return checkResult;
                    return Completeness.COMPLETE;
                }
                case WHILE: {
                    nextToken();
                    if (shouldAbort(PARENS))  return error();
                    return parseStatement();
                }
                case DO: {
                    nextToken();
                    switch (parseStatement()) {
                        case DEFINITELY_INCOMPLETE:
                        case CONSIDERED_INCOMPLETE:
                        case COMPLETE_WITH_SEMI:
                            return Completeness.DEFINITELY_INCOMPLETE;
                        case UNKNOWN:
                            return error();
                        case COMPLETE:
                            break;
                    }
                    if (shouldAbort(WHILE))  return checkResult;
                    if (shouldAbort(PARENS)) return checkResult;
                    return lastly(SEMI);
                }
                case TRY: {
                    boolean hasResources = false;
                    nextToken();
                    if (token.kind == PARENS) {
                        nextToken();
                        hasResources = true;
                    }
                    if (shouldAbort(BRACES))  return checkResult;
                    if (token.kind == CATCH || token.kind == FINALLY) {
                        while (token.kind == CATCH) {
                            if (shouldAbort(CATCH))  return checkResult;
                            if (shouldAbort(PARENS)) return checkResult;
                            if (shouldAbort(BRACES)) return checkResult;
                        }
                        if (token.kind == FINALLY) {
                            if (shouldAbort(FINALLY))  return checkResult;
                            if (shouldAbort(BRACES)) return checkResult;
                        }
                    } else if (!hasResources) {
                        if (token.kind == EOF) {
                            return Completeness.DEFINITELY_INCOMPLETE;
                        } else {
                            return error();
                        }
                    }
                    return Completeness.COMPLETE;
                }
                case SWITCH: {
                    nextToken();
                    if (shouldAbort(PARENS))  return checkResult;
                    return lastly(BRACES);
                }
                case SYNCHRONIZED: {
                    nextToken();
                    if (shouldAbort(PARENS))  return checkResult;
                    return lastly(BRACES);
                }
                case THROW: {
                    nextToken();
                    if (shouldAbort(parseExpression()))  return checkResult;
                    return lastly(SEMI);
                }
                case SEMI:
                    return lastly(SEMI);
                case ASSERT:
                    nextToken();
                    // Crude expression parsing just happily eats the optional colon
                    return parseExpressionStatement();
                case RETURN:
                case BREAK:
                case CONTINUE:
                    nextToken();
                    return parseExpressionStatement();
                // What are these doing here?
                case ELSE:
                case FINALLY:
                case CATCH:
                    return error();
                case EOF:
                    return Completeness.CONSIDERED_INCOMPLETE;
                default:
                    return null;
            }
        }
    }
}<|MERGE_RESOLUTION|>--- conflicted
+++ resolved
@@ -193,11 +193,8 @@
         UNDERSCORE(TokenKind.UNDERSCORE, XERRO),  //  _
         CLASS(TokenKind.CLASS, XEXPR|XDECL1|XBRACESNEEDED),  //  class decl (MAPPED: DOTCLASS)
         RECORD(TokenKind.RECORD, XEXPR|XDECL1),  //  record decl (MAPPED: DOTCLASS)
-<<<<<<< HEAD
         SEALED(TokenKind.SEALED, XEXPR|XDECL1),  //  sealed class decl (MAPPED: DOTCLASS)
         PERMITS(TokenKind.PERMITS, XEXPR|XDECL),  // permits classlist
-=======
->>>>>>> e4bec31a
         MONKEYS_AT(TokenKind.MONKEYS_AT, XEXPR|XDECL1),  //  @
         IMPORT(TokenKind.IMPORT, XDECL1|XSTART),  //  import -- consider declaration
         SEMI(TokenKind.SEMI, XSTMT1|XTERM|XSTART),  //  ;
@@ -224,7 +221,6 @@
         LONG(TokenKind.LONG, XEXPR1|XDECL1),  //  long
         SHORT(TokenKind.SHORT, XEXPR1|XDECL1),  //  short
         VOID(TokenKind.VOID, XEXPR1|XDECL1),  //  void
-        VAR(TokenKind.VAR, XEXPR1|XDECL1|XTERM),  //  var
 
         // Modifiers keywords
         ABSTRACT(TokenKind.ABSTRACT, XDECL1 | XMODIFIER),  //  abstract
@@ -702,7 +698,6 @@
                         case BRACES:
                         case SEMI:
                             return Completeness.COMPLETE;
-                        case VAR:
                         case IDENTIFIER:
                             return isBracesNeeded
                                     ? Completeness.DEFINITELY_INCOMPLETE
