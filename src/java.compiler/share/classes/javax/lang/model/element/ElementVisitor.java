/*
 * Copyright (c) 2005, 2019, Oracle and/or its affiliates. All rights reserved.
 * DO NOT ALTER OR REMOVE COPYRIGHT NOTICES OR THIS FILE HEADER.
 *
 * This code is free software; you can redistribute it and/or modify it
 * under the terms of the GNU General Public License version 2 only, as
 * published by the Free Software Foundation.  Oracle designates this
 * particular file as subject to the "Classpath" exception as provided
 * by Oracle in the LICENSE file that accompanied this code.
 *
 * This code is distributed in the hope that it will be useful, but WITHOUT
 * ANY WARRANTY; without even the implied warranty of MERCHANTABILITY or
 * FITNESS FOR A PARTICULAR PURPOSE.  See the GNU General Public License
 * version 2 for more details (a copy is included in the LICENSE file that
 * accompanied this code).
 *
 * You should have received a copy of the GNU General Public License version
 * 2 along with this work; if not, write to the Free Software Foundation,
 * Inc., 51 Franklin St, Fifth Floor, Boston, MA 02110-1301 USA.
 *
 * Please contact Oracle, 500 Oracle Parkway, Redwood Shores, CA 94065 USA
 * or visit www.oracle.com if you need additional information or have any
 * questions.
 */

package javax.lang.model.element;

import javax.lang.model.util.*;

/**
 * A visitor of program elements, in the style of the visitor design
 * pattern.  Classes implementing this interface are used to operate
 * on an element when the kind of element is unknown at compile time.
 * When a visitor is passed to an element's {@link Element#accept
 * accept} method, the <code>visit<i>Xyz</i></code> method most applicable
 * to that element is invoked.
 *
 * <p> Classes implementing this interface may or may not throw a
 * {@code NullPointerException} if the additional parameter {@code p}
 * is {@code null}; see documentation of the implementing class for
 * details.
 *
 * <p> <b>WARNING:</b> It is possible that methods will be added to
 * this interface to accommodate new, currently unknown, language
 * structures added to future versions of the Java&trade; programming
 * language.  Therefore, visitor classes directly implementing this
 * interface may be source incompatible with future versions of the
 * platform.  To avoid this source incompatibility, visitor
 * implementations are encouraged to instead extend the appropriate
 * abstract visitor class that implements this interface.  However, an
 * API should generally use this visitor interface as the type for
 * parameters, return type, etc. rather than one of the abstract
 * classes.
 *
 * <p>Note that methods to accommodate new language constructs could
 * be added in a source <em>compatible</em> way if they were added as
 * <em>default methods</em>.  However, default methods are only
 * available on Java SE 8 and higher releases and the {@code
 * javax.lang.model.*} packages bundled in Java SE 8 were required to
 * also be runnable on Java SE 7.  Therefore, default methods
 * were <em>not</em> used when extending {@code javax.lang.model.*}
 * to cover Java SE 8 language features.  However, default methods
 * are used in subsequent revisions of the {@code javax.lang.model.*}
 * packages that are only required to run on Java SE 8 and higher
 * platform versions.
 *
 * @param <R> the return type of this visitor's methods.  Use {@link
 *            Void} for visitors that do not need to return results.
 * @param <P> the type of the additional parameter to this visitor's
 *            methods.  Use {@code Void} for visitors that do not need an
 *            additional parameter.
 *
 * @author Joseph D. Darcy
 * @author Scott Seligman
 * @author Peter von der Ah&eacute;
 * @since 1.6
 */
public interface ElementVisitor<R, P> {
    /**
     * Visits an element.
     * @param e  the element to visit
     * @param p  a visitor-specified parameter
     * @return a visitor-specified result
     */
    R visit(Element e, P p);

    /**
     * A convenience method equivalent to {@code visit(e, null)}.
     *
     * @implSpec The default implementation is {@code visit(e, null)}.
     *
     * @param e  the element to visit
     * @return a visitor-specified result
     */
    default R visit(Element e) {
        return visit(e, null);
    }

    /**
     * Visits a package element.
     * @param e  the element to visit
     * @param p  a visitor-specified parameter
     * @return a visitor-specified result
     */
    R visitPackage(PackageElement e, P p);

    /**
     * Visits a type element.
     * @param e  the element to visit
     * @param p  a visitor-specified parameter
     * @return a visitor-specified result
     */
    R visitType(TypeElement e, P p);

    /**
     * Visits a variable element.
     * @param e  the element to visit
     * @param p  a visitor-specified parameter
     * @return a visitor-specified result
     */
    R visitVariable(VariableElement e, P p);

    /**
     * Visits an executable element.
     * @param e  the element to visit
     * @param p  a visitor-specified parameter
     * @return a visitor-specified result
     */
    R visitExecutable(ExecutableElement e, P p);

    /**
     * Visits a type parameter element.
     * @param e  the element to visit
     * @param p  a visitor-specified parameter
     * @return a visitor-specified result
     */
    R visitTypeParameter(TypeParameterElement e, P p);

    /**
     * Visits an unknown kind of element.
     * This can occur if the language evolves and new kinds
     * of elements are added to the {@code Element} hierarchy.
     *
     * @param e  the element to visit
     * @param p  a visitor-specified parameter
     * @return a visitor-specified result
     * @throws UnknownElementException
     *  a visitor implementation may optionally throw this exception
     */
    R visitUnknown(Element e, P p);

    /**
     * Visits a module element.
     *
     * @implSpec The default implementation visits a {@code
     * ModuleElement} by calling {@code visitUnknown(e, p)}.
     *
     * @param e  the element to visit
     * @param p  a visitor-specified parameter
     * @return a visitor-specified result
     * @since 9
     * @spec JPMS
     */
    default R visitModule(ModuleElement e, P p) {
        return visitUnknown(e, p);
    }

    /**
<<<<<<< HEAD
=======
     * {@preview Associated with records, a preview feature of the Java language.
     *
     *           This method is associated with <i>records</i>, a preview
     *           feature of the Java language. Preview features
     *           may be removed in a future release, or upgraded to permanent
     *           features of the Java language.}
     *
>>>>>>> ecc066e1
     * Visits a record component element.
     *
     * @implSpec The default implementation visits a {@code
     * RecordComponentElement} by calling {@code visitUnknown(e, p)}.
     *
     * @param e  the element to visit
     * @param p  a visitor-specified parameter
     * @return a visitor-specified result
     * @since 14
     */
<<<<<<< HEAD
=======
    @jdk.internal.PreviewFeature(feature=jdk.internal.PreviewFeature.Feature.RECORDS,
                                 essentialAPI=false)
    @SuppressWarnings("preview")
>>>>>>> ecc066e1
    default R visitRecordComponent(RecordComponentElement e, P p) {
        return visitUnknown(e, p);
    }
}<|MERGE_RESOLUTION|>--- conflicted
+++ resolved
@@ -166,8 +166,6 @@
     }
 
     /**
-<<<<<<< HEAD
-=======
      * {@preview Associated with records, a preview feature of the Java language.
      *
      *           This method is associated with <i>records</i>, a preview
@@ -175,7 +173,6 @@
      *           may be removed in a future release, or upgraded to permanent
      *           features of the Java language.}
      *
->>>>>>> ecc066e1
      * Visits a record component element.
      *
      * @implSpec The default implementation visits a {@code
@@ -186,12 +183,9 @@
      * @return a visitor-specified result
      * @since 14
      */
-<<<<<<< HEAD
-=======
     @jdk.internal.PreviewFeature(feature=jdk.internal.PreviewFeature.Feature.RECORDS,
                                  essentialAPI=false)
     @SuppressWarnings("preview")
->>>>>>> ecc066e1
     default R visitRecordComponent(RecordComponentElement e, P p) {
         return visitUnknown(e, p);
     }
