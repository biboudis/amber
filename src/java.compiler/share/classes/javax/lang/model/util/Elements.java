/*
 * Copyright (c) 2005, 2019, Oracle and/or its affiliates. All rights reserved.
 * DO NOT ALTER OR REMOVE COPYRIGHT NOTICES OR THIS FILE HEADER.
 *
 * This code is free software; you can redistribute it and/or modify it
 * under the terms of the GNU General Public License version 2 only, as
 * published by the Free Software Foundation.  Oracle designates this
 * particular file as subject to the "Classpath" exception as provided
 * by Oracle in the LICENSE file that accompanied this code.
 *
 * This code is distributed in the hope that it will be useful, but WITHOUT
 * ANY WARRANTY; without even the implied warranty of MERCHANTABILITY or
 * FITNESS FOR A PARTICULAR PURPOSE.  See the GNU General Public License
 * version 2 for more details (a copy is included in the LICENSE file that
 * accompanied this code).
 *
 * You should have received a copy of the GNU General Public License version
 * 2 along with this work; if not, write to the Free Software Foundation,
 * Inc., 51 Franklin St, Fifth Floor, Boston, MA 02110-1301 USA.
 *
 * Please contact Oracle, 500 Oracle Parkway, Redwood Shores, CA 94065 USA
 * or visit www.oracle.com if you need additional information or have any
 * questions.
 */

package javax.lang.model.util;

import java.util.ArrayList;
import java.util.Collections;
import java.util.List;
import java.util.Map;
import java.util.Set;
import java.util.LinkedHashSet;
import java.util.Objects;

import javax.lang.model.AnnotatedConstruct;
import javax.lang.model.element.*;


/**
 * Utility methods for operating on program elements.
 *
 * <p><b>Compatibility Note:</b> Methods may be added to this interface
 * in future releases of the platform.
 *
 * @author Joseph D. Darcy
 * @author Scott Seligman
 * @author Peter von der Ah&eacute;
 * @see javax.annotation.processing.ProcessingEnvironment#getElementUtils
 * @since 1.6
 */
public interface Elements {

    /**
     * Returns a package given its fully qualified name if the package is unique in the environment.
     * If running with modules, all modules in the modules graph are searched for matching packages.
     *
     * @param name  fully qualified package name, or an empty string for an unnamed package
     * @return the specified package, or {@code null} if it cannot be uniquely found
     */
    PackageElement getPackageElement(CharSequence name);

    /**
     * Returns a package given its fully qualified name, as seen from the given module.
     *
     * @implSpec The default implementation of this method returns
     * {@code null}.
     *
     * @param name  fully qualified package name, or an empty string for an unnamed package
     * @param module module relative to which the lookup should happen
     * @return the specified package, or {@code null} if it cannot be found
     * @see #getAllPackageElements
     * @since 9
     */
    default PackageElement getPackageElement(ModuleElement module, CharSequence name) {
        return null;
    }

    /**
     * Returns all package elements with the given canonical name.
     *
     * There may be more than one package element with the same canonical
     * name if the package elements are in different modules.
     *
     * @implSpec The default implementation of this method calls
     * {@link #getAllModuleElements() getAllModuleElements} and stores
     * the result. If the set of modules is empty, {@link
     * #getPackageElement(CharSequence) getPackageElement(name)} is
     * called passing through the name argument. If {@code
     * getPackageElement(name)} is {@code null}, an empty set of
     * package elements is returned; otherwise, a single-element set
     * with the found package element is returned. If the set of
     * modules is nonempty, the modules are iterated over and any
     * non-{@code null} results of {@link
     * #getPackageElement(ModuleElement, CharSequence)
     * getPackageElement(module, name)} are accumulated into a
     * set. The set is then returned.
     *
     * @param name  the canonical name
     * @return the package elements, or an empty set if no package with the name can be found
     * @see #getPackageElement(ModuleElement, CharSequence)
     * @since 9
     */
    default Set<? extends PackageElement> getAllPackageElements(CharSequence name) {
        Set<? extends ModuleElement> modules = getAllModuleElements();
        if (modules.isEmpty()) {
            PackageElement packageElt = getPackageElement(name);
            return (packageElt != null) ?
                Collections.singleton(packageElt):
                Collections.emptySet();
        } else {
            Set<PackageElement> result = new LinkedHashSet<>(1); // Usually expect at most 1 result
            for (ModuleElement module: modules) {
                PackageElement packageElt = getPackageElement(module, name);
                if (packageElt != null)
                    result.add(packageElt);
            }
            return Collections.unmodifiableSet(result);
        }
    }

    /**
     * Returns a type element given its canonical name if the type element is unique in the environment.
     * If running with modules, all modules in the modules graph are searched for matching
     * type elements.
     *
     * @param name  the canonical name
     * @return the named type element, or {@code null} if it cannot be uniquely found
     */
    TypeElement getTypeElement(CharSequence name);

    /**
     * Returns a type element given its canonical name, as seen from the given module.
     *
     * @implSpec The default implementation of this method returns
     * {@code null}.
     *
     * @param name  the canonical name
     * @param module module relative to which the lookup should happen
     * @return the named type element, or {@code null} if it cannot be found
     * @see #getAllTypeElements
     * @since 9
     */
    default TypeElement getTypeElement(ModuleElement module, CharSequence name) {
        return null;
    }

    /**
     * Returns all type elements with the given canonical name.
     *
     * There may be more than one type element with the same canonical
     * name if the type elements are in different modules.
     *
     * @implSpec The default implementation of this method calls
     * {@link #getAllModuleElements() getAllModuleElements} and stores
     * the result. If the set of modules is empty, {@link
     * #getTypeElement(CharSequence) getTypeElement(name)} is called
     * passing through the name argument. If {@code
     * getTypeElement(name)} is {@code null}, an empty set of type
     * elements is returned; otherwise, a single-element set with the
     * found type element is returned. If the set of modules is
     * nonempty, the modules are iterated over and any non-{@code null}
     * results of {@link #getTypeElement(ModuleElement,
     * CharSequence) getTypeElement(module, name)} are accumulated
     * into a set. The set is then returned.
     *
     * @param name  the canonical name
     * @return the type elements, or an empty set if no type with the name can be found
     * @see #getTypeElement(ModuleElement, CharSequence)
     * @since 9
     */
    default Set<? extends TypeElement> getAllTypeElements(CharSequence name) {
        Set<? extends ModuleElement> modules = getAllModuleElements();
        if (modules.isEmpty()) {
            TypeElement typeElt = getTypeElement(name);
            return (typeElt != null) ?
                Collections.singleton(typeElt):
                Collections.emptySet();
        } else {
            Set<TypeElement> result = new LinkedHashSet<>(1); // Usually expect at most 1 result
            for (ModuleElement module: modules) {
                TypeElement typeElt = getTypeElement(module, name);
                if (typeElt != null)
                    result.add(typeElt);
            }
            return Collections.unmodifiableSet(result);
        }
    }

    /**
     * Returns a module element given its fully qualified name.
     *
     * If the requested module cannot be found, {@code null} is
     * returned. One situation where a module cannot be found is if
     * the environment does not include modules, such as an annotation
     * processing environment configured for a {@linkplain
     * javax.annotation.processing.ProcessingEnvironment#getSourceVersion
     * source version} without modules.
     *
     * @implSpec The default implementation of this method returns
     * {@code null}.
     *
     * @param name  the name, or an empty string for an unnamed module
     * @return the named module element, or {@code null} if it cannot be found
     * @see #getAllModuleElements
     * @since 9
     * @spec JPMS
     */
    default ModuleElement getModuleElement(CharSequence name) {
        return null;
    }

    /**
     * Returns all module elements in the current environment.
     *
     * If no modules are present, an empty set is returned. One
     * situation where no modules are present occurs when the
     * environment does not include modules, such as an annotation
     * processing environment configured for a {@linkplain
     * javax.annotation.processing.ProcessingEnvironment#getSourceVersion
     * source version} without modules.
     *
     * @implSpec The default implementation of this method returns
     * an empty set.
     *
     * @return the known module elements, or an empty set if there are no modules
     * @see #getModuleElement(CharSequence)
     * @since 9
     */
    default Set<? extends ModuleElement> getAllModuleElements() {
        return Collections.emptySet();
    }

    /**
     * Returns the values of an annotation's elements, including defaults.
     *
     * @see AnnotationMirror#getElementValues()
     * @param a  annotation to examine
     * @return the values of the annotation's elements, including defaults
     */
    Map<? extends ExecutableElement, ? extends AnnotationValue>
            getElementValuesWithDefaults(AnnotationMirror a);

    /**
     * Returns the text of the documentation (&quot;Javadoc&quot;)
     * comment of an element.
     *
     * <p> A documentation comment of an element is a comment that
     * begins with "{@code /**}" , ends with a separate
     * "<code>*&#47;</code>", and immediately precedes the element,
     * ignoring white space.  Therefore, a documentation comment
     * contains at least three"{@code *}" characters.  The text
     * returned for the documentation comment is a processed form of
     * the comment as it appears in source code.  The leading "{@code
     * /**}" and trailing "<code>*&#47;</code>" are removed.  For lines
     * of the comment starting after the initial "{@code /**}",
     * leading white space characters are discarded as are any
     * consecutive "{@code *}" characters appearing after the white
     * space or starting the line.  The processed lines are then
     * concatenated together (including line terminators) and
     * returned.
     *
     * @param e  the element being examined
     * @return the documentation comment of the element, or {@code null}
     *          if there is none
     * @jls 3.6 White Space
     */
    String getDocComment(Element e);

    /**
     * Returns {@code true} if the element is deprecated, {@code false} otherwise.
     *
     * @param e  the element being examined
     * @return {@code true} if the element is deprecated, {@code false} otherwise
     */
    boolean isDeprecated(Element e);

    /**
     * Returns the <em>origin</em> of the given element.
     *
     * <p>Note that if this method returns {@link Origin#EXPLICIT
     * EXPLICIT} and the element was created from a class file, then
     * the element may not, in fact, correspond to an explicitly
     * declared construct in source code. This is due to limitations
     * of the fidelity of the class file format in preserving
     * information from source code. For example, at least some
     * versions of the class file format do not preserve whether a
     * constructor was explicitly declared by the programmer or was
     * implicitly declared as the <em>default constructor</em>.
     *
     * @implSpec The default implementation of this method returns
     * {@link Origin#EXPLICIT EXPLICIT}.
     *
     * @param e  the element being examined
     * @return the origin of the given element
     * @since 9
     */
    default Origin getOrigin(Element e) {
        return Origin.EXPLICIT;
    }

    /**
     * Returns the <em>origin</em> of the given annotation mirror.
     *
     * An annotation mirror is {@linkplain Origin#MANDATED mandated}
     * if it is an implicitly declared <em>container annotation</em>
     * used to hold repeated annotations of a repeatable annotation
     * type.
     *
     * <p>Note that if this method returns {@link Origin#EXPLICIT
     * EXPLICIT} and the annotation mirror was created from a class
     * file, then the element may not, in fact, correspond to an
     * explicitly declared construct in source code. This is due to
     * limitations of the fidelity of the class file format in
     * preserving information from source code. For example, at least
     * some versions of the class file format do not preserve whether
     * an annotation was explicitly declared by the programmer or was
     * implicitly declared as a <em>container annotation</em>.
     *
     * @implSpec The default implementation of this method returns
     * {@link Origin#EXPLICIT EXPLICIT}.
     *
     * @param c the construct the annotation mirror modifies
     * @param a the annotation mirror being examined
     * @return the origin of the given annotation mirror
     * @jls 9.6.3 Repeatable Annotation Types
     * @jls 9.7.5 Multiple Annotations of the Same Type
     * @since 9
     */
    default Origin getOrigin(AnnotatedConstruct c,
                             AnnotationMirror a) {
        return Origin.EXPLICIT;
    }

    /**
     * Returns the <em>origin</em> of the given module directive.
     *
     * <p>Note that if this method returns {@link Origin#EXPLICIT
     * EXPLICIT} and the module directive was created from a class
     * file, then the module directive may not, in fact, correspond to
     * an explicitly declared construct in source code. This is due to
     * limitations of the fidelity of the class file format in
     * preserving information from source code. For example, at least
     * some versions of the class file format do not preserve whether
     * a {@code uses} directive was explicitly declared by the
     * programmer or was added as a synthetic construct.
     *
     * <p>Note that an implementation may not be able to reliably
     * determine the origin status of the directive if the directive
     * is created from a class file due to limitations of the fidelity
     * of the class file format in preserving information from source
     * code.
     *
     * @implSpec The default implementation of this method returns
     * {@link Origin#EXPLICIT EXPLICIT}.
     *
     * @param m the module of the directive
     * @param directive  the module directive being examined
     * @return the origin of the given directive
     * @since 9
     */
    default Origin getOrigin(ModuleElement m,
                             ModuleElement.Directive directive) {
        return Origin.EXPLICIT;
    }

    /**
     * The <em>origin</em> of an element or other language model
     * item. The origin of an element or item models how a construct
     * in a program is declared in the source code, explicitly,
     * implicitly, etc.
     *
     * <p>Note that it is possible additional kinds of origin values
     * will be added in future versions of the platform.
     *
     * @jls 13.1 The Form of a Binary
     * @since 9
     */
    public enum Origin {
        /**
         * Describes a construct explicitly declared in source code.
         */
        EXPLICIT,

       /**
         * A mandated construct is one that is not explicitly declared
         * in the source code, but whose presence is mandated by the
         * specification. Such a construct is said to be implicitly
         * declared.
         *
         * One example of a mandated element is a <em>default
         * constructor</em> in a class that contains no explicit
         * constructor declarations.
         *
         * Another example of a mandated construct is an implicitly
         * declared <em>container annotation</em> used to hold
         * multiple annotations of a repeatable annotation type.
         *
         * @jls 8.8.9 Default Constructor
         * @jls 8.9.3 Enum Members
         * @jls 9.6.3 Repeatable Annotation Types
         * @jls 9.7.5 Multiple Annotations of the Same Type
         */
        MANDATED,

       /**
         * A synthetic construct is one that is neither implicitly nor
         * explicitly declared in the source code. Such a construct is
         * typically a translation artifact created by a compiler.
         */
        SYNTHETIC;

        /**
         * Returns {@code true} for values corresponding to constructs
         * that are implicitly or explicitly declared, {@code false}
         * otherwise.
         * @return {@code true} for {@link EXPLICIT} and {@link
         * MANDATED}, {@code false} otherwise.
         */
        public boolean isDeclared() {
            return this != SYNTHETIC;
        }
    }

    /**
     * Returns {@code true} if the executable element is a bridge
     * method, {@code false} otherwise.
     *
     * @implSpec The default implementation of this method returns {@code false}.
     *
     * @param e  the executable being examined
     * @return {@code true} if the executable element is a bridge
     * method, {@code false} otherwise
     * @since 9
     */
    default boolean isBridge(ExecutableElement e) {
        return false;
    }

    /**
     * Returns the <i>binary name</i> of a type element.
     *
     * @param type  the type element being examined
     * @return the binary name
     *
     * @see TypeElement#getQualifiedName
     * @jls 13.1 The Form of a Binary
     */
    Name getBinaryName(TypeElement type);


    /**
     * Returns the package of an element.  The package of a package is
     * itself.
     * The package of a module is {@code null}.
     *
     * The package of a top-level type is its {@linkplain
     * TypeElement#getEnclosingElement enclosing package}. Otherwise,
     * the package of an element is equal to the package of the
     * {@linkplain Element#getEnclosingElement enclosing element}.
     *
     * @param e the element being examined
     * @return the package of an element
     */
    PackageElement getPackageOf(Element e);

    /**
     * Returns the module of an element.  The module of a module is
     * itself.
     *
     * If a package has a module as its {@linkplain
     * PackageElement#getEnclosingElement enclosing element}, that
     * module is the module of the package. If the enclosing element
     * of a package is {@code null}, {@code null} is returned for the
     * package's module.
     *
     * (One situation where a package may have a {@code null} module
     * is if the environment does not include modules, such as an
     * annotation processing environment configured for a {@linkplain
     * javax.annotation.processing.ProcessingEnvironment#getSourceVersion
     * source version} without modules.)
     *
     * Otherwise, the module of an element is equal to the module
     * {@linkplain #getPackageOf(Element) of the package} of the
     * element.
     *
     * @implSpec The default implementation of this method returns
     * {@code null}.
     *
     * @param e the element being examined
     * @return the module of an element
     * @since 9
     * @spec JPMS
     */
    default ModuleElement getModuleOf(Element e) {
        return null;
    }

    /**
     * Returns all members of a type element, whether inherited or
     * declared directly.  For a class the result also includes its
     * constructors, but not local or anonymous classes.
     *
     * @apiNote Elements of certain kinds can be isolated using
     * methods in {@link ElementFilter}.
     *
     * @param type  the type being examined
     * @return all members of the type
     * @see Element#getEnclosedElements
     */
    List<? extends Element> getAllMembers(TypeElement type);

    /**
     * Returns all annotations <i>present</i> on an element, whether
     * directly present or present via inheritance.
     *
     * @param e  the element being examined
     * @return all annotations of the element
     * @see Element#getAnnotationMirrors
     * @see javax.lang.model.AnnotatedConstruct
     */
    List<? extends AnnotationMirror> getAllAnnotationMirrors(Element e);

    /**
     * Tests whether one type, method, or field hides another.
     *
     * @param hider   the first element
     * @param hidden  the second element
     * @return {@code true} if and only if the first element hides
     *          the second
     * @jls 8.4.8 Inheritance, Overriding, and Hiding
     */
    boolean hides(Element hider, Element hidden);

    /**
     * Tests whether one method, as a member of a given type,
     * overrides another method.
     * When a non-abstract method overrides an abstract one, the
     * former is also said to <i>implement</i> the latter.
     *
     * <p> In the simplest and most typical usage, the value of the
     * {@code type} parameter will simply be the class or interface
     * directly enclosing {@code overrider} (the possibly-overriding
     * method).  For example, suppose {@code m1} represents the method
     * {@code String.hashCode} and {@code m2} represents {@code
     * Object.hashCode}.  We can then ask whether {@code m1} overrides
     * {@code m2} within the class {@code String} (it does):
     *
     * <blockquote>
     * {@code assert elements.overrides(m1, m2,
     *          elements.getTypeElement("java.lang.String")); }
     * </blockquote>
     *
     * A more interesting case can be illustrated by the following example
     * in which a method in type {@code A} does not override a
     * like-named method in type {@code B}:
     *
     * <blockquote>
     * {@code class A { public void m() {} } }<br>
     * {@code interface B { void m(); } }<br>
     * ...<br>
     * {@code m1 = ...;  // A.m }<br>
     * {@code m2 = ...;  // B.m }<br>
     * {@code assert ! elements.overrides(m1, m2,
     *          elements.getTypeElement("A")); }
     * </blockquote>
     *
     * When viewed as a member of a third type {@code C}, however,
     * the method in {@code A} does override the one in {@code B}:
     *
     * <blockquote>
     * {@code class C extends A implements B {} }<br>
     * ...<br>
     * {@code assert elements.overrides(m1, m2,
     *          elements.getTypeElement("C")); }
     * </blockquote>
     *
     * @param overrider  the first method, possible overrider
     * @param overridden  the second method, possibly being overridden
     * @param type   the type of which the first method is a member
     * @return {@code true} if and only if the first method overrides
     *          the second
     * @jls 8.4.8 Inheritance, Overriding, and Hiding
     * @jls 9.4.1 Inheritance and Overriding
     */
    boolean overrides(ExecutableElement overrider, ExecutableElement overridden,
                      TypeElement type);

    /**
     * Returns the text of a <i>constant expression</i> representing a
     * primitive value or a string.
     * The text returned is in a form suitable for representing the value
     * in source code.
     *
     * @param value  a primitive value or string
     * @return the text of a constant expression
     * @throws IllegalArgumentException if the argument is not a primitive
     *          value or string
     *
     * @see VariableElement#getConstantValue()
     */
    String getConstantExpression(Object value);

    /**
     * Prints a representation of the elements to the given writer in
     * the specified order.  The main purpose of this method is for
     * diagnostics.  The exact format of the output is <em>not</em>
     * specified and is subject to change.
     *
     * @param w the writer to print the output to
     * @param elements the elements to print
     */
    void printElements(java.io.Writer w, Element... elements);

    /**
     * Return a name with the same sequence of characters as the
     * argument.
     *
     * @param cs the character sequence to return as a name
     * @return a name with the same sequence of characters as the argument
     */
    Name getName(CharSequence cs);

    /**
     * Returns {@code true} if the type element is a functional interface, {@code false} otherwise.
     *
     * @param type the type element being examined
     * @return {@code true} if the element is a functional interface, {@code false} otherwise
     * @jls 9.8 Functional Interfaces
     * @since 1.8
     */
    boolean isFunctionalInterface(TypeElement type);

    /**
<<<<<<< HEAD
     * TODO: needed? @see RecordComponentElement#getAccessor()
     *
     * Returns the executable element for the getter associated with the given variable element.
     *
     * @implSpec The default implementation of this method returns
     * {@code null}.
     *
     * @param variableElement the field for which the getter is to be found.
     * @return the field's getter; otherwise {@code null} if there is no getter.
     * @since amber
     */
    default ExecutableElement getterFor(VariableElement variableElement) {
        return null;
    }

    /**
     * Returns the record component for the given accessor. Returns null if the
     * given method is not a record component accessor.
     *
     * @param accessor the method for which the record component should be found.
     * @return the record component, or null if the given method is not an record component accessor
     */
=======
     * {@preview Associated with records, a preview feature of the Java language.
     *
     *           This method is associated with <i>records</i>, a preview
     *           feature of the Java language. Preview features
     *           may be removed in a future release, or upgraded to permanent
     *           features of the Java language.}
     *
     * Returns the record component for the given accessor. Returns null if the
     * given method is not a record component accessor.
     *
     * @implSpec The default implementation of this method checks if the element
     * enclosing the accessor has kind {@link ElementKind#RECORD RECORD} if that is
     * the case, then all the record components on the accessor's enclosing element
     * are retrieved by invoking {@link ElementFilter#recordComponentsIn(Iterable)}.
     * If the accessor of at least one of the record components retrieved happen to
     * be equal to the accessor passed as a parameter to this method, then that
     * record component is returned, in any other case {@code null} is returned.
     *
     * @param accessor the method for which the record component should be found.
     * @return the record component, or null if the given method is not an record
     * component accessor
     * @since 14
     */
    @jdk.internal.PreviewFeature(feature=jdk.internal.PreviewFeature.Feature.RECORDS,
                                 essentialAPI=false)
    @SuppressWarnings("preview")
>>>>>>> ecc066e1
    default RecordComponentElement recordComponentFor(ExecutableElement accessor) {
        if (accessor.getEnclosingElement().getKind() == ElementKind.RECORD) {
            for (RecordComponentElement rec : ElementFilter.recordComponentsIn(accessor.getEnclosingElement().getEnclosedElements())) {
                if (Objects.equals(rec.getAccessor(), accessor)) {
                    return rec;
                }
            }
        }
        return null;
    }

    /**
     * Return {@code true} if the type element is sealed, {@code
     * false} otherwise. This method takes into account non-sealing of
     * types.
     *
     * @implSpec The default implementation of this method returns
     * {@code false}.
     *
     * @param type the type element being examined
     * @return {@code true} if the type element is sealed, {@code false} otherwise
     * @since amber
     */
    default boolean isSealed(TypeElement type) {
        return false;
    }
}<|MERGE_RESOLUTION|>--- conflicted
+++ resolved
@@ -632,30 +632,6 @@
     boolean isFunctionalInterface(TypeElement type);
 
     /**
-<<<<<<< HEAD
-     * TODO: needed? @see RecordComponentElement#getAccessor()
-     *
-     * Returns the executable element for the getter associated with the given variable element.
-     *
-     * @implSpec The default implementation of this method returns
-     * {@code null}.
-     *
-     * @param variableElement the field for which the getter is to be found.
-     * @return the field's getter; otherwise {@code null} if there is no getter.
-     * @since amber
-     */
-    default ExecutableElement getterFor(VariableElement variableElement) {
-        return null;
-    }
-
-    /**
-     * Returns the record component for the given accessor. Returns null if the
-     * given method is not a record component accessor.
-     *
-     * @param accessor the method for which the record component should be found.
-     * @return the record component, or null if the given method is not an record component accessor
-     */
-=======
      * {@preview Associated with records, a preview feature of the Java language.
      *
      *           This method is associated with <i>records</i>, a preview
@@ -682,7 +658,6 @@
     @jdk.internal.PreviewFeature(feature=jdk.internal.PreviewFeature.Feature.RECORDS,
                                  essentialAPI=false)
     @SuppressWarnings("preview")
->>>>>>> ecc066e1
     default RecordComponentElement recordComponentFor(ExecutableElement accessor) {
         if (accessor.getEnclosingElement().getKind() == ElementKind.RECORD) {
             for (RecordComponentElement rec : ElementFilter.recordComponentsIn(accessor.getEnclosingElement().getEnclosedElements())) {
