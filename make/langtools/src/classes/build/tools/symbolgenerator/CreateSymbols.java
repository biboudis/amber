--- conflicted
+++ resolved
@@ -2225,7 +2225,6 @@
                 chd.permittedSubclasses = a.permittedSubclasses().stream().map(ClassEntry::asInternalName).collect(Collectors.toList());
             }
             case ModuleMainClassAttribute a -> ((ModuleHeaderDescription) feature).moduleMainClass = a.mainClass().asInternalName();
-<<<<<<< HEAD
             case PatternAttribute a -> {
                 assert feature instanceof MethodDescription;
                 MethodDescription method = (MethodDescription) feature;
@@ -2239,10 +2238,7 @@
                 method.patternDescription = pd;
                 break;
             }
-
-=======
             case RuntimeVisibleTypeAnnotationsAttribute a -> {/* do nothing for now */}
->>>>>>> fdda7661
             default -> throw new IllegalArgumentException("Unhandled attribute: " + attr.attributeName()); // Do nothing
         }
 
